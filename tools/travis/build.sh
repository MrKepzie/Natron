--- conflicted
+++ resolved
@@ -55,15 +55,9 @@
     if [ "${COVERITY_SCAN_BRANCH}" == 1 ]; then
         qmake -r CONFIG+="$BREAKPAD $SILENT enable-cairo precompile_header";
     elif [ "$CC" = "gcc" ]; then
-<<<<<<< HEAD
-        qmake -r CONFIG+="nopch coverage debug $BREAKPAD $SILENT enable-cairo"; # pch config disables precompiled headers
+        qmake -r CONFIG+="nopch coverage c++11 debug $BREAKPAD $SILENT enable-cairo"; # pch config disables precompiled headers
     else
-        qmake -r -spec unsupported/linux-clang CONFIG+="nopch debug $BREAKPAD $SILENT enable-cairo";
-=======
-        qmake -r CONFIG+="nopch coverage c++11 debug $BREAKPAD $SILENT"; # pch config disables precompiled headers
-    else
-        qmake -r -spec unsupported/linux-clang CONFIG+="nopch c++11 debug $BREAKPAD $SILENT";
->>>>>>> 6d0c3156
+        qmake -r -spec unsupported/linux-clang CONFIG+="nopch c++11 debug $BREAKPAD $SILENT enable-cairo";
     fi
     export MAKEFLAGS="$J" # qmake doesn't seem to pass MAKEFLAGS for recursive builds
     make $J -C libs/gflags
