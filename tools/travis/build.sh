--- conflicted
+++ resolved
@@ -63,10 +63,7 @@
     make $J -C libs/libmv
     make $J -C libs/openMVG
     make $J -C libs/qhttpserver
-<<<<<<< HEAD
-=======
     make $J -C libs/hoedown
->>>>>>> f47de4b4
     make $J -C HostSupport;
     # don't build parallel on the coverity_scan branch, because we reach the 3GB memory limit
     if [[ ${COVERITY_SCAN_BRANCH} == 1 ]]; then
@@ -92,10 +89,7 @@
     make $J -C libs/libmv
     make $J -C libs/openMVG
     make $J -C libs/qhttpserver
-<<<<<<< HEAD
-=======
     make $J -C libs/hoedown
->>>>>>> f47de4b4
     make $J -C HostSupport;
     make $J -C Engine;
     make $J -C Gui;
