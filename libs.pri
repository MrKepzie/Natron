# ***** BEGIN LICENSE BLOCK *****
# This file is part of Natron <http://www.natron.fr/>,
# Copyright (C) 2016 INRIA and Alexandre Gauthier
#
# Natron is free software: you can redistribute it and/or modify
# it under the terms of the GNU General Public License as published by
# the Free Software Foundation; either version 2 of the License, or
# (at your option) any later version.
#
# Natron is distributed in the hope that it will be useful,
# but WITHOUT ANY WARRANTY; without even the implied warranty of
# MERCHANTABILITY or FITNESS FOR A PARTICULAR PURPOSE.  See the
# GNU General Public License for more details.
#
# You should have received a copy of the GNU General Public License
# along with Natron.  If not, see <http://www.gnu.org/licenses/gpl-2.0.html>
# ***** END LICENSE BLOCK *****

# Use this for binaries in App.pro, Renderer.pro etc...this way
# CONFIG += static-gui static-engine static-host-support static-breakpadclient static-ceres static-libmv

libmv-flags {
CONFIG += ceres-flags
INCLUDEPATH += $$PWD/libs/libmv/third_party
INCLUDEPATH += $$PWD/libs/libmv
}

<<<<<<< HEAD
=======
glad-flags {
CONFIG(debug, debug|release): INCLUDEPATH += $$PWD/Global/gladDeb/include
CONFIG(release, debug|release): INCLUDEPATH += $$PWD/Global/gladRel/include
}

>>>>>>> f47de4b4
openmvg-flags {
CONFIG += ceres-flags boost
# Make openMVG use openmp
#DEFINES += OPENMVG_USE_OPENMP

DEFINES += OPENMVG_HAVE_BOOST

# Do not use any serialization in openmvg (cereal, ply, stlplus ...)
DEFINES += OPENMVG_NO_SERIALIZATION

# Use this to use OsiMskSolverInterface.cpp
#DEFINES += OPENMVG_HAVE_MOSEK

c++11 {
   DEFINES += OPENMVG_STD_UNORDERED_MAP
   DEFINES += OPENMVG_STD_SHARED_PTR
} else {
   # Use boost::shared_ptr and boost::unordered_map
   CONFIG += boost
   DEFINES += OPENMVG_BOOST_UNORDERED_MAP
   DEFINES += OPENMVG_BOOST_SHARED_PTR
   DEFINES += OPENMVG_NO_UNIQUE_PTR
}

INCLUDEPATH += $$PWD/libs/openMVG/openMVG
INCLUDEPATH += $$PWD/libs/openMVG
INCLUDEPATH += $$PWD/libs/openMVG/dependencies/osi_clp/Clp/src
INCLUDEPATH += $$PWD/libs/openMVG/dependencies/osi_clp/Clp/src/OsiClip
INCLUDEPATH += $$PWD/libs/openMVG/dependencies/osi_clp/CoinUtils/src
INCLUDEPATH += $$PWD/libs/openMVG/dependencies/osi_clp/Osi/src/Osi
INCLUDEPATH += $$PWD/libs/flann/src/cpp
#INCLUDEPATH += $$PWD/libs/lemon

}

ceres-flags {
CONFIG += glog-flags
DEFINES += CERES_HAVE_PTHREAD CERES_NO_SUITESPARSE CERES_NO_CXSPARSE CERES_HAVE_RWLOCK
# Comment to make ceres use a lapack library
DEFINES += CERES_NO_LAPACK
*g++* {
    CONFIG += openmp
}
openmp {
    DEFINES += CERES_USE_OPENMP
}
#If undefined, make sure to add to sources all the files in ceres/internal/ceres/generated
DEFINES += CERES_RESTRICT_SCHUR_SPECIALIZATION
DEFINES += WITH_LIBMV_GUARDED_ALLOC GOOGLE_GLOG_DLL_DECL= LIBMV_NO_FAST_DETECTOR=
c++11 {
   DEFINES += CERES_STD_UNORDERED_MAP
   DEFINES += CERES_STD_SHARED_PTR
} else {
   # Use boost::shared_ptr and boost::unordered_map
   CONFIG += boost
   DEFINES += CERES_BOOST_SHARED_PTR
   DEFINES += CERES_BOOST_UNORDERED_MAP
}
INCLUDEPATH += $$PWD/libs/ceres/config
INCLUDEPATH += $$PWD/libs/ceres/include
INCLUDEPATH += $$PWD/libs/ceres/internal
INCLUDEPATH += $$PWD/libs/Eigen3
win32-msvc* {
	CONFIG(64bit) {
		QMAKE_LFLAGS += /MACHINE:X64
	} else {
		QMAKE_LFLAGS += /MACHINE:X86
	}
}
}

glog-flags {
CONFIG += gflags-flags
DEFINES += GOOGLE_GLOG_DLL_DECL=
INCLUDEPATH += $$PWD/libs/gflags
INCLUDEPATH += $$PWD/libs/gflags/src
INCLUDEPATH += $$PWD/libs/gflags/src/gflags
INCLUDEPATH += $$PWD/libs/glog/src
win32* {
     INCLUDEPATH += $$PWD/libs/glog/src/windows

    # wingdi.h defines ERROR to be 0. When we call LOG(ERROR), it gets
    # substituted with 0, and it expands to COMPACT_GOOGLE_LOG_0. To allow us
    # to keep using this syntax, we define this macro to do the same thing
    # as COMPACT_GOOGLE_LOG_ERROR.
     DEFINES += GLOG_NO_ABBREVIATED_SEVERITIES
}
!win32* {
    INCLUDEPATH += $$PWD/libs/glog/src
}
win32-msvc* {
	CONFIG(64bit) {
		QMAKE_LFLAGS += /MACHINE:X64
	} else {
		QMAKE_LFLAGS += /MACHINE:X86
	}
}
}

gflags-flags {
INCLUDEPATH += $$PWD/libs/gflags
INCLUDEPATH += $$PWD/libs/gflags/src
INCLUDEPATH += $$PWD/libs/gflags/src/gflags
}

################
# Gui
static-gui {
<<<<<<< HEAD
CONFIG += static-engine static-qhttpserver
=======
CONFIG += static-engine static-qhttpserver static-hoedown
>>>>>>> f47de4b4
win32-msvc*{
        CONFIG(64bit) {
                CONFIG(release, debug|release): LIBS += -L$$OUT_PWD/../Gui/x64/release/ -lGui
                CONFIG(debug, debug|release): LIBS += -L$$OUT_PWD/../Gui/x64/debug/ -lGui
        } else {
                CONFIG(release, debug|release): LIBS += -L$$OUT_PWD/../Gui/win32/release/ -lGui
                CONFIG(debug, debug|release): LIBS += -L$$OUT_PWD/../Gui/win32/debug/ -lGui
        }
} else {
        win32:CONFIG(release, debug|release): LIBS += -L$$OUT_PWD/../Gui/release/ -lGui
        else:win32:CONFIG(debug, debug|release): LIBS += -L$$OUT_PWD/../Gui/debug/ -lGui
        else:*-xcode:CONFIG(release, debug|release): LIBS += -L$$OUT_PWD/../Gui/build/Release/ -lGui
        else:*-xcode:CONFIG(debug, debug|release): LIBS += -L$$OUT_PWD/../Gui/build/Debug/ -lGui
        else:unix {
            LIBS += -L$$OUT_PWD/../Gui/ -lGui
            ## GLU is required by ViewerGL, but some versions of glew don't link it (e.g. Ubuntu 12.04)
            #!macx: LIBS += -lGLU
        }
}
INCLUDEPATH += $$PWD/Gui
DEPENDPATH += $$OUT_PWD/../Gui

win32-msvc*{
        CONFIG(64bit) {
                CONFIG(release, debug|release): PRE_TARGETDEPS += $$OUT_PWD/../Gui/x64/release/libGui.lib
                CONFIG(debug, debug|release): PRE_TARGETDEPS += $$OUT_PWD/../Gui/x64/debug/libGui.lib
        } else {
                CONFIG(release, debug|release): PRE_TARGETDEPS += $$OUT_PWD/../Gui/win32/release/libGui.lib
                CONFIG(debug, debug|release): PRE_TARGETDEPS += $$OUT_PWD/../Gui/win32/debug/libGui.lib
        }
} else {
        win32-g++:CONFIG(release, debug|release): PRE_TARGETDEPS += $$OUT_PWD/../Gui/release/libGui.a
        else:win32-g++:CONFIG(debug, debug|release): PRE_TARGETDEPS += $$OUT_PWD/../Gui/debug/libGui.a
        else:win32:!win32-g++:CONFIG(release, debug|release): PRE_TARGETDEPS += $$OUT_PWD/../Gui/release/Gui.lib
        else:win32:!win32-g++:CONFIG(debug, debug|release): PRE_TARGETDEPS += $$OUT_PWD/../Gui/debug/Gui.lib
        else:*-xcode:CONFIG(release, debug|release): PRE_TARGETDEPS += $$OUT_PWD/../Gui/build/Release/libGui.a
        else:*-xcode:CONFIG(debug, debug|release): PRE_TARGETDEPS += $$OUT_PWD/../Gui/build/Debug/libGui.a
        else:unix: PRE_TARGETDEPS += $$OUT_PWD/../Gui/libGui.a
}

}  #static-gui

################
# Engine

static-engine {
<<<<<<< HEAD
CONFIG += static-libmv static-openmvg
=======
CONFIG += static-libmv static-openmvg static-hoedown
>>>>>>> f47de4b4

win32-msvc*{
        CONFIG(64bit) {
                CONFIG(release, debug|release): LIBS += -L$$OUT_PWD/../Engine/x64/release/ -lEngine
                CONFIG(debug, debug|release): LIBS += -L$$OUT_PWD/../Engine/x64/debug/ -lEngine
        } else {
                CONFIG(release, debug|release): LIBS += -L$$OUT_PWD/../Engine/win32/release/ -lEngine
                CONFIG(debug, debug|release): LIBS += -L$$OUT_PWD/../Engine/win32/debug/ -lEngine
        }
} else {
        win32:CONFIG(release, debug|release): LIBS += -L$$OUT_PWD/../Engine/release/ -lEngine
        else:win32:CONFIG(debug, debug|release): LIBS += -L$$OUT_PWD/../Engine/debug/ -lEngine
        else:*-xcode:CONFIG(release, debug|release): LIBS += -L$$OUT_PWD/../Engine/build/Release/ -lEngine
        else:*-xcode:CONFIG(debug, debug|release): LIBS += -L$$OUT_PWD/../Engine/build/Debug/ -lEngine
        else:unix: LIBS += -L$$OUT_PWD/../Engine/ -lEngine
}

INCLUDEPATH += $$PWD/Engine
DEPENDPATH += $$OUT_PWD/../Engine
INCLUDEPATH += $$PWD/libs/SequenceParsing
INCLUDEPATH += $$PWD/Global

win32-msvc*{
        CONFIG(64bit) {
                CONFIG(release, debug|release): PRE_TARGETDEPS += $$OUT_PWD/../Engine/x64/release/libEngine.lib
                CONFIG(debug, debug|release): PRE_TARGETDEPS += $$OUT_PWD/../Engine/x64/debug/libEngine.lib
        } else {
                CONFIG(release, debug|release): PRE_TARGETDEPS += $$OUT_PWD/../Engine/win32/release/libEngine.lib
                CONFIG(debug, debug|release): PRE_TARGETDEPS += $$OUT_PWD/../Engine/win32/debug/libEngine.lib
        }
} else {
        win32-g++:CONFIG(release, debug|release): PRE_TARGETDEPS += $$OUT_PWD/../Engine/release/libEngine.a
        else:win32-g++:CONFIG(debug, debug|release): PRE_TARGETDEPS += $$OUT_PWD/../Engine/debug/libEngine.a
        else:win32:!win32-g++:CONFIG(release, debug|release): PRE_TARGETDEPS += $$OUT_PWD/../Engine/release/Engine.lib
        else:win32:!win32-g++:CONFIG(debug, debug|release): PRE_TARGETDEPS += $$OUT_PWD/../Engine/debug/Engine.lib
        else:*-xcode:CONFIG(release, debug|release): PRE_TARGETDEPS += $$OUT_PWD/../Engine/build/Release/libEngine.a
        else:*-xcode:CONFIG(debug, debug|release): PRE_TARGETDEPS += $$OUT_PWD/../Engine/build/Debug/libEngine.a
        else:unix: PRE_TARGETDEPS += $$OUT_PWD/../Engine/libEngine.a
}
} #static-engine

################
# HostSupport

static-host-support {

win32-msvc*{
        CONFIG(64bit) {
                CONFIG(release, debug|release): LIBS += -L$$OUT_PWD/../HostSupport/x64/release/ -lHostSupport
                CONFIG(debug, debug|release): LIBS += -L$$OUT_PWD/../HostSupport/x64/debug/ -lHostSupport
        } else {
                CONFIG(release, debug|release): LIBS += -L$$OUT_PWD/../HostSupport/win32/release/ -lHostSupport
                CONFIG(debug, debug|release): LIBS += -L$$OUT_PWD/../HostSupport/win32/debug/ -lHostSupport
        }
} else {
        win32:CONFIG(release, debug|release): LIBS += -L$$OUT_PWD/../HostSupport/release/ -lHostSupport
        else:win32:CONFIG(debug, debug|release): LIBS += -L$$OUT_PWD/../HostSupport/debug/ -lHostSupport
        else:*-xcode:CONFIG(release, debug|release): LIBS += -L$$OUT_PWD/../HostSupport/build/Release/ -lHostSupport
        else:*-xcode:CONFIG(debug, debug|release): LIBS += -L$$OUT_PWD/../HostSupport/build/Debug/ -lHostSupport
        else:unix: LIBS += -L$$OUT_PWD/../HostSupport/ -lHostSupport
}

INCLUDEPATH += $$PWD/HostSupport
DEPENDPATH += $$OUT_PWD/../HostSupport
#OpenFX C api includes and OpenFX c++ layer includes that are located in the submodule under /libs/OpenFX
INCLUDEPATH += $$PWD/libs/OpenFX/include
INCLUDEPATH += $$PWD/libs/OpenFX_extensions
INCLUDEPATH += $$PWD/libs/OpenFX/HostSupport/include
INCLUDEPATH += $$PWD

win32-msvc*{
        CONFIG(64bit) {
                CONFIG(release, debug|release): PRE_TARGETDEPS += $$OUT_PWD/../HostSupport/x64/release/libHostSupport.lib
                CONFIG(debug, debug|release): PRE_TARGETDEPS += $$OUT_PWD/../HostSupport/x64/debug/libHostSupport.lib
        } else {
                CONFIG(release, debug|release): PRE_TARGETDEPS += $$OUT_PWD/../HostSupport/win32/release/libHostSupport.lib
                CONFIG(debug, debug|release): PRE_TARGETDEPS += $$OUT_PWD/../HostSupport/win32/debug/libHostSupport.lib
        }
} else {
        win32-g++:CONFIG(release, debug|release): PRE_TARGETDEPS += $$OUT_PWD/../HostSupport/release/libHostSupport.a
        else:win32-g++:CONFIG(debug, debug|release): PRE_TARGETDEPS += $$OUT_PWD/../HostSupport/debug/libHostSupport.a
        else:win32:!win32-g++:CONFIG(release, debug|release): PRE_TARGETDEPS += $$OUT_PWD/../HostSupport/release/HostSupport.lib
        else:win32:!win32-g++:CONFIG(debug, debug|release): PRE_TARGETDEPS += $$OUT_PWD/../HostSupport/debug/HostSupport.lib
        else:*-xcode:CONFIG(release, debug|release): PRE_TARGETDEPS += $$OUT_PWD/../HostSupport/build/Release/libHostSupport.a
        else:*-xcode:CONFIG(debug, debug|release): PRE_TARGETDEPS += $$OUT_PWD/../HostSupport/build/Debug/libHostSupport.a
        else:unix: PRE_TARGETDEPS += $$OUT_PWD/../HostSupport/libHostSupport.a
}
} #static-host-support

################
# LibMV
static-libmv {
CONFIG += static-ceres
INCLUDEPATH += $$PWD/libs/libmv
DEPENDPATH += $$OUT_PWD/../libs/libmv

win32-msvc*{
        CONFIG(64bit) {
                CONFIG(release, debug|release): LIBS += -L$$OUT_PWD/../libs/libmv/x64/release/ -lLibMV
                CONFIG(debug, debug|release): LIBS += -L$$OUT_PWD/../libs/libmv/x64/debug/ -lLibMV
        } else {
                CONFIG(release, debug|release): LIBS += -L$$OUT_PWD/../libs/libmv/win32/release/ -lLibMV
                CONFIG(debug, debug|release): LIBS += -L$$OUT_PWD/../libs/libmv/win32/debug/ -lLibMV
        }
} else {
        win32:CONFIG(release, debug|release): LIBS += -L$$OUT_PWD/../libs/libmv/release/ -lLibMV
        else:win32:CONFIG(debug, debug|release): LIBS += -L$$OUT_PWD/../libs/libmv/debug/ -lLibMV
        else:*-xcode:CONFIG(release, debug|release): LIBS += -L$$OUT_PWD/../libs/libmv/build/Release/ -lLibMV
        else:*-xcode:CONFIG(debug, debug|release): LIBS += -L$$OUT_PWD/../libs/libmv/build/Debug/ -lLibMV
        else:unix: LIBS += -L$$OUT_PWD/../libs/libmv/ -lLibMV
}

win32-msvc*{
        CONFIG(64bit) {
                CONFIG(release, debug|release): PRE_TARGETDEPS += $$OUT_PWD/../libs/libmv/x64/release/libLibMV.lib
                CONFIG(debug, debug|release): PRE_TARGETDEPS += $$OUT_PWD/../libs/libmv/x64/debug/libLibMV.lib
        } else {
                CONFIG(release, debug|release): PRE_TARGETDEPS += $$OUT_PWD/../libs/libmv/win32/release/libLibMV.lib
                CONFIG(debug, debug|release): PRE_TARGETDEPS += $$OUT_PWD/../libs/libmv/win32/debug/libLibMV.lib
        }
} else {
        win32-g++:CONFIG(release, debug|release): PRE_TARGETDEPS += $$OUT_PWD/../libs/libmv/release/libLibMV.a
        else:win32-g++:CONFIG(debug, debug|release): PRE_TARGETDEPS += $$OUT_PWD/../libs/libmv/debug/libLibMV.a
        else:win32:!win32-g++:CONFIG(release, debug|release): PRE_TARGETDEPS += $$OUT_PWD/../libs/libmv/release/libLibMV.lib
        else:win32:!win32-g++:CONFIG(debug, debug|release): PRE_TARGETDEPS += $$OUT_PWD/../libs/libmv/debug/libLibMV.lib
        else:*-xcode:CONFIG(release, debug|release): PRE_TARGETDEPS += $$OUT_PWD/../libs/libmv/build/Release/libLibMV.a
        else:*-xcode:CONFIG(debug, debug|release): PRE_TARGETDEPS += $$OUT_PWD/../libs/libmv/build/Debug/libLibMV.a
        else:unix: PRE_TARGETDEPS += $$OUT_PWD/../libs/libmv/libLibMV.a
}

} # static-libmv


################
# openMVG
static-openmvg {
CONFIG += static-ceres
INCLUDEPATH += $$PWD/libs/openMVG
DEPENDPATH += $$OUT_PWD/../libs/openMVG

win32-msvc*{
        CONFIG(64bit) {
                CONFIG(release, debug|release): LIBS += -L$$OUT_PWD/../libs/openMVG/x64/release/ -lopenMVG
                CONFIG(debug, debug|release): LIBS += -L$$OUT_PWD/../libs/openMVG/x64/debug/ -lopenMVG
        } else {
                CONFIG(release, debug|release): LIBS += -L$$OUT_PWD/../libs/openMVG/win32/release/ -lopenMVG
                CONFIG(debug, debug|release): LIBS += -L$$OUT_PWD/../libs/openMVG/win32/debug/ -lopenMVG
        }
} else {
        win32:CONFIG(release, debug|release): LIBS += -L$$OUT_PWD/../libs/openMVG/release/ -lopenMVG
        else:win32:CONFIG(debug, debug|release): LIBS += -L$$OUT_PWD/../libs/openMVG/debug/ -lopenMVG
        else:*-xcode:CONFIG(release, debug|release): LIBS += -L$$OUT_PWD/../libs/openMVG/build/Release/ -lopenMVG
        else:*-xcode:CONFIG(debug, debug|release): LIBS += -L$$OUT_PWD/../libs/openMVG/build/Debug/ -lopenMVG
        else:unix: LIBS += -L$$OUT_PWD/../libs/openMVG/ -lopenMVG
}

win32-msvc*{
        CONFIG(64bit) {
                CONFIG(release, debug|release): PRE_TARGETDEPS += $$OUT_PWD/../libs/openMVG/x64/release/libopenMVG.lib
                CONFIG(debug, debug|release): PRE_TARGETDEPS += $$OUT_PWD/../libs/openMVG/x64/debug/libopenMVG.lib
        } else {
                CONFIG(release, debug|release): PRE_TARGETDEPS += $$OUT_PWD/../libs/openMVG/win32/release/libopenMVG.lib
                CONFIG(debug, debug|release): PRE_TARGETDEPS += $$OUT_PWD/../libs/openMVG/win32/debug/libopenMVG.lib
        }
} else {
        win32-g++:CONFIG(release, debug|release): PRE_TARGETDEPS += $$OUT_PWD/../libs/openMVG/release/libopenMVG.a
        else:win32-g++:CONFIG(debug, debug|release): PRE_TARGETDEPS += $$OUT_PWD/../libs/openMVG/debug/libopenMVG.a
        else:win32:!win32-g++:CONFIG(release, debug|release): PRE_TARGETDEPS += $$OUT_PWD/../libs/openMVG/release/libopenMVG.lib
        else:win32:!win32-g++:CONFIG(debug, debug|release): PRE_TARGETDEPS += $$OUT_PWD/../libs/openMVG/debug/libopenMVG.lib
        else:*-xcode:CONFIG(release, debug|release): PRE_TARGETDEPS += $$OUT_PWD/../libs/openMVG/build/Release/libopenMVG.a
        else:*-xcode:CONFIG(debug, debug|release): PRE_TARGETDEPS += $$OUT_PWD/../libs/openMVG/build/Debug/libopenMVG.a
        else:unix: PRE_TARGETDEPS += $$OUT_PWD/../libs/openMVG/libopenMVG.a
}

} # static-openmvg

################
# ceres
static-ceres {
CONFIG += static-glog
*g++* {
    CONFIG += openmp
}
win32-msvc*{
        CONFIG(64bit) {
                CONFIG(release, debug|release): LIBS += -L$$OUT_PWD/../libs/ceres/x64/release/ -lceres
                CONFIG(debug, debug|release): LIBS += -L$$OUT_PWD/../libs/ceres/x64/debug/ -lceres
        } else {
                CONFIG(release, debug|release): LIBS += -L$$OUT_PWD/../libs/ceres/win32/release/ -lceres
                CONFIG(debug, debug|release): LIBS += -L$$OUT_PWD/../libs/ceres/win32/debug/ -lceres
        }
} else {
        win32:CONFIG(release, debug|release): LIBS += -L$$OUT_PWD/../libs/ceres/release/ -lceres
        else:win32:CONFIG(debug, debug|release): LIBS += -L$$OUT_PWD/../libs/ceres/debug/ -lceres
        else:*-xcode:CONFIG(release, debug|release): LIBS += -L$$OUT_PWD/../libs/ceres/build/Release/ -lceres
        else:*-xcode:CONFIG(debug, debug|release): LIBS += -L$$OUT_PWD/../libs/ceres/build/Debug/ -lceres
        else:unix: LIBS += -L$$OUT_PWD/../libs/ceres/ -lceres
}

win32-msvc*{
        CONFIG(64bit) {
                CONFIG(release, debug|release): PRE_TARGETDEPS += $$OUT_PWD/../libs/ceres/x64/release/libceres.lib
                CONFIG(debug, debug|release): PRE_TARGETDEPS += $$OUT_PWD/../libs/ceres/x64/debug/libceres.lib
        } else {
                CONFIG(release, debug|release): PRE_TARGETDEPS += $$OUT_PWD/../libs/ceres/win32/release/libceres.lib
                CONFIG(debug, debug|release): PRE_TARGETDEPS += $$OUT_PWD/../libs/ceres/win32/debug/libceres.lib
        }
} else {
        win32-g++:CONFIG(release, debug|release): PRE_TARGETDEPS += $$OUT_PWD/../libs/ceres/release/libceres.a
        else:win32-g++:CONFIG(debug, debug|release): PRE_TARGETDEPS += $$OUT_PWD/../libs/ceres/debug/libceres.a
        else:win32:!win32-g++:CONFIG(release, debug|release): PRE_TARGETDEPS += $$OUT_PWD/../libs/ceres/release/libceres.lib
        else:win32:!win32-g++:CONFIG(debug, debug|release): PRE_TARGETDEPS += $$OUT_PWD/../libs/ceres/debug/libceres.lib
        else:*-xcode:CONFIG(release, debug|release): PRE_TARGETDEPS += $$OUT_PWD/../libs/ceres/build/Release/libceres.a
        else:*-xcode:CONFIG(debug, debug|release): PRE_TARGETDEPS += $$OUT_PWD/../libs/ceres/build/Debug/libceres.a
        else:unix: PRE_TARGETDEPS += $$OUT_PWD/../libs/ceres/libceres.a
}
} # static-ceres {

################
# glog
static-glog {
CONFIG += static-gflags
win32-msvc*{
        CONFIG(64bit) {
                CONFIG(release, debug|release): LIBS += -L$$OUT_PWD/../libs/glog/x64/release/ -lglog
                CONFIG(debug, debug|release): LIBS += -L$$OUT_PWD/../libs/glog/x64/debug/ -lglog
        } else {
                CONFIG(release, debug|release): LIBS += -L$$OUT_PWD/../libs/glog/win32/release/ -lglog
                CONFIG(debug, debug|release): LIBS += -L$$OUT_PWD/../libs/glog/win32/debug/ -lglog
        }
} else {
        win32:CONFIG(release, debug|release): LIBS += -L$$OUT_PWD/../libs/glog/release/ -lglog
        else:win32:CONFIG(debug, debug|release): LIBS += -L$$OUT_PWD/../libs/glog/debug/ -lglog
        else:*-xcode:CONFIG(release, debug|release): LIBS += -L$$OUT_PWD/../libs/glog/build/Release/ -lglog
        else:*-xcode:CONFIG(debug, debug|release): LIBS += -L$$OUT_PWD/../libs/glog/build/Debug/ -lglog
        else:unix: LIBS += -L$$OUT_PWD/../libs/glog/ -lglog
}

win32-msvc*{
        CONFIG(64bit) {
                CONFIG(release, debug|release): PRE_TARGETDEPS += $$OUT_PWD/../libs/glog/x64/release/libglog.lib
                CONFIG(debug, debug|release): PRE_TARGETDEPS += $$OUT_PWD/../libs/glog/x64/debug/libglog.lib
        } else {
                CONFIG(release, debug|release): PRE_TARGETDEPS += $$OUT_PWD/../libs/glog/win32/release/libglog.lib
                CONFIG(debug, debug|release): PRE_TARGETDEPS += $$OUT_PWD/../libs/glog/win32/debug/libglog.lib
        }
} else {
        win32-g++:CONFIG(release, debug|release): PRE_TARGETDEPS += $$OUT_PWD/../libs/glog/release/libglog.a
        else:win32-g++:CONFIG(debug, debug|release): PRE_TARGETDEPS += $$OUT_PWD/../libs/glog/debug/libglog.a
        else:win32:!win32-g++:CONFIG(release, debug|release): PRE_TARGETDEPS += $$OUT_PWD/../libs/glog/release/libglog.lib
        else:win32:!win32-g++:CONFIG(debug, debug|release): PRE_TARGETDEPS += $$OUT_PWD/../libs/glog/debug/libglog.lib
        else:*-xcode:CONFIG(release, debug|release): PRE_TARGETDEPS += $$OUT_PWD/../libs/glog/build/Release/libglog.a
        else:*-xcode:CONFIG(debug, debug|release): PRE_TARGETDEPS += $$OUT_PWD/../libs/glog/build/Debug/libglog.a
        else:unix: PRE_TARGETDEPS += $$OUT_PWD/../libs/glog/libglog.a
}
} # static-glog {

################
# gflags
static-gflags {
win32-msvc*{
        CONFIG(64bit) {
                CONFIG(release, debug|release): LIBS += -L$$OUT_PWD/../libs/gflags/x64/release/ -lgflags
                CONFIG(debug, debug|release): LIBS += -L$$OUT_PWD/../libs/gflags/x64/debug/ -lgflags
        } else {
                CONFIG(release, debug|release): LIBS += -L$$OUT_PWD/../libs/gflags/win32/release/ -lgflags
                CONFIG(debug, debug|release): LIBS += -L$$OUT_PWD/../libs/gflags/win32/debug/ -lgflags
        }
} else {
        win32:CONFIG(release, debug|release): LIBS += -L$$OUT_PWD/../libs/gflags/release/ -lgflags
        else:win32:CONFIG(debug, debug|release): LIBS += -L$$OUT_PWD/../libs/gflags/debug/ -lgflags
        else:*-xcode:CONFIG(release, debug|release): LIBS += -L$$OUT_PWD/../libs/gflags/build/Release/ -lgflags
        else:*-xcode:CONFIG(debug, debug|release): LIBS += -L$$OUT_PWD/../libs/gflags/build/Debug/ -lgflags
        else:unix: LIBS += -L$$OUT_PWD/../libs/gflags/ -lgflags
}

win32-msvc*{
        CONFIG(64bit) {
                CONFIG(release, debug|release): PRE_TARGETDEPS += $$OUT_PWD/../libs/gflags/x64/release/libgflags.lib
                CONFIG(debug, debug|release): PRE_TARGETDEPS += $$OUT_PWD/../libs/gflags/x64/debug/libgflags.lib
        } else {
                CONFIG(release, debug|release): PRE_TARGETDEPS += $$OUT_PWD/../libs/gflags/win32/release/libgflags.lib
                CONFIG(debug, debug|release): PRE_TARGETDEPS += $$OUT_PWD/../libs/gflags/win32/debug/libgflags.lib
        }
} else {
        win32-g++:CONFIG(release, debug|release): PRE_TARGETDEPS += $$OUT_PWD/../libs/gflags/release/libgflags.a
        else:win32-g++:CONFIG(debug, debug|release): PRE_TARGETDEPS += $$OUT_PWD/../libs/gflags/debug/libgflags.a
        else:win32:!win32-g++:CONFIG(release, debug|release): PRE_TARGETDEPS += $$OUT_PWD/../libs/gflags/release/libgflags.lib
        else:win32:!win32-g++:CONFIG(debug, debug|release): PRE_TARGETDEPS += $$OUT_PWD/../libs/gflags/debug/libgflags.lib
        else:*-xcode:CONFIG(release, debug|release): PRE_TARGETDEPS += $$OUT_PWD/../libs/gflags/build/Release/libgflags.a
        else:*-xcode:CONFIG(debug, debug|release): PRE_TARGETDEPS += $$OUT_PWD/../libs/gflags/build/Debug/libgflags.a
        else:unix: PRE_TARGETDEPS += $$OUT_PWD/../libs/gflags/libgflags.a
}
} # static-gflags {

################
# qhttpserver

static-qhttpserver {

DEFINES += QHTTP_SERVER_STATIC
INCLUDEPATH += $$PWD/libs/qhttpserver/src
DEPENDPATH += $$OUT_PWD/../libs/qhttpserver/src

win32-msvc*{
        CONFIG(64bit) {
                CONFIG(release, debug|release): LIBS += -L$$OUT_PWD/../libs/qhttpserver/build/x64/release/ -lqhttpserver
                CONFIG(debug, debug|release): LIBS += -L$$OUT_PWD/../libs/qhttpserver/build/x64/debug/ -lqhttpserver
        } else {
                CONFIG(release, debug|release): LIBS += -L$$OUT_PWD/../libs/qhttpserver/build/win32/release/ -lqhttpserver
                CONFIG(debug, debug|release): LIBS += -L$$OUT_PWD/../libs/qhttpserver/build/win32/debug/ -lqhttpserver
        }
} else {
        win32:CONFIG(release, debug|release): LIBS += -L$$OUT_PWD/../libs/qhttpserver/build/ -lqhttpserver
        else:win32:CONFIG(debug, debug|release): LIBS += -L$$OUT_PWD/../libs/qhttpserver/build/ -lqhttpserver
        else:*-xcode:CONFIG(release, debug|release): LIBS += -L$$OUT_PWD/../libs/qhttpserver/src/build/Release/ -lqhttpserver
        else:*-xcode:CONFIG(debug, debug|release): LIBS += -L$$OUT_PWD/../libs/qhttpserver/src/build/Debug/ -lqhttpserver
        else:unix: LIBS += -L$$OUT_PWD/../libs/qhttpserver/build/ -lqhttpserver
}

win32-msvc*{
        CONFIG(64bit) {
                CONFIG(release, debug|release): PRE_TARGETDEPS += $$OUT_PWD/../libs/qhttpserver/build/x64/release/libqhttpserver.lib
                CONFIG(debug, debug|release): PRE_TARGETDEPS += $$OUT_PWD/../libs/qhttpserver/build/x64/debug/libqhttpserver.lib
        } else {
                CONFIG(release, debug|release): PRE_TARGETDEPS += $$OUT_PWD/../libs/qhttpserver/build/win32/release/libqhttpserver.lib
                CONFIG(debug, debug|release): PRE_TARGETDEPS += $$OUT_PWD/../libs/qhttpserver/build/win32/debug/libqhttpserver.lib
        }
} else {
        win32-g++:CONFIG(release, debug|release): PRE_TARGETDEPS += $$OUT_PWD/../libs/qhttpserver/build/libqhttpserver.a
        else:win32-g++:CONFIG(debug, debug|release): PRE_TARGETDEPS += $$OUT_PWD/../libs/qhttpserver/build/libqhttpserver.a
        else:win32:!win32-g++:CONFIG(release, debug|release): PRE_TARGETDEPS += $$OUT_PWD/../libs/qhttpserver/build/release/libqhttpserver.lib
        else:win32:!win32-g++:CONFIG(debug, debug|release): PRE_TARGETDEPS += $$OUT_PWD/../libs/qhttpserver/build/debug/libqhttpserver.lib
        else:*-xcode:CONFIG(release, debug|release): PRE_TARGETDEPS += $$OUT_PWD/../libs/qhttpserver/src/build/Release/libqhttpserver.a
        else:*-xcode:CONFIG(debug, debug|release): PRE_TARGETDEPS += $$OUT_PWD/../libs/qhttpserver/src/build/Debug/libqhttpserver.a
        else:unix: PRE_TARGETDEPS += $$OUT_PWD/../libs/qhttpserver/build/libqhttpserver.a
}
} # static-qhttpserver
<<<<<<< HEAD
=======

################
# hoedown

static-hoedown {

INCLUDEPATH += $$PWD/libs/hoedown/src
DEPENDPATH += $$OUT_PWD/../libs/hoedown

win32-msvc*{
        CONFIG(64bit) {
                CONFIG(release, debug|release): LIBS += -L$$OUT_PWD/../libs/hoedown/build/x64/release/ -lhoedown
                CONFIG(debug, debug|release): LIBS += -L$$OUT_PWD/../libs/hoedown/build/x64/debug/ -lhoedown
        } else {
                CONFIG(release, debug|release): LIBS += -L$$OUT_PWD/../libs/hoedown/build/win32/release/ -lhoedown
                CONFIG(debug, debug|release): LIBS += -L$$OUT_PWD/../libs/hoedown/build/win32/debug/ -lhoedown
        }
} else {
        win32:CONFIG(release, debug|release): LIBS += -L$$OUT_PWD/../libs/hoedown/build/ -lhoedown
        else:win32:CONFIG(debug, debug|release): LIBS += -L$$OUT_PWD/../libs/hoedown/build/ -lhoedown
        else:*-xcode:CONFIG(release, debug|release): LIBS += -L$$OUT_PWD/../libs/hoedown/build/Release/ -lhoedown
        else:*-xcode:CONFIG(debug, debug|release): LIBS += -L$$OUT_PWD/../libs/hoedown/build/Debug/ -lhoedown
        else:unix: LIBS += -L$$OUT_PWD/../libs/hoedown/build/ -lhoedown
}

win32-msvc*{
        CONFIG(64bit) {
                CONFIG(release, debug|release): PRE_TARGETDEPS += $$OUT_PWD/../libs/hoedown/build/x64/release/hoedown.lib
                CONFIG(debug, debug|release): PRE_TARGETDEPS += $$OUT_PWD/../libs/hoedown/build/x64/debug/hoedown.lib
        } else {
                CONFIG(release, debug|release): PRE_TARGETDEPS += $$OUT_PWD/../libs/hoedown/build/win32/release/hoedown.lib
                CONFIG(debug, debug|release): PRE_TARGETDEPS += $$OUT_PWD/../libs/hoedown/build/win32/debug/hoedown.lib
        }
} else {
        win32-g++:CONFIG(release, debug|release): PRE_TARGETDEPS += $$OUT_PWD/../libs/hoedown/build/libhoedown.a
        else:win32-g++:CONFIG(debug, debug|release): PRE_TARGETDEPS += $$OUT_PWD/../libs/hoedown/build/libhoedown.a
        else:win32:!win32-g++:CONFIG(release, debug|release): PRE_TARGETDEPS += $$OUT_PWD/../libs/hoedown/build/release/libhoedown.lib
        else:win32:!win32-g++:CONFIG(debug, debug|release): PRE_TARGETDEPS += $$OUT_PWD/../libs/hoedown/build/debug/libhowdown.lib
        else:*-xcode:CONFIG(release, debug|release): PRE_TARGETDEPS += $$OUT_PWD/../libs/hoedown/build/Release/libhoedown.a
        else:*-xcode:CONFIG(debug, debug|release): PRE_TARGETDEPS += $$OUT_PWD/../libs/hoedown/build/Debug/libhoedown.a
        else:unix: PRE_TARGETDEPS += $$OUT_PWD/../libs/hoedown/build/libhoedown.a
}
} # static-hoedown
>>>>>>> f47de4b4
<|MERGE_RESOLUTION|>--- conflicted
+++ resolved
@@ -25,14 +25,11 @@
 INCLUDEPATH += $$PWD/libs/libmv
 }
 
-<<<<<<< HEAD
-=======
 glad-flags {
 CONFIG(debug, debug|release): INCLUDEPATH += $$PWD/Global/gladDeb/include
 CONFIG(release, debug|release): INCLUDEPATH += $$PWD/Global/gladRel/include
 }
 
->>>>>>> f47de4b4
 openmvg-flags {
 CONFIG += ceres-flags boost
 # Make openMVG use openmp
@@ -141,11 +138,7 @@
 ################
 # Gui
 static-gui {
-<<<<<<< HEAD
-CONFIG += static-engine static-qhttpserver
-=======
 CONFIG += static-engine static-qhttpserver static-hoedown
->>>>>>> f47de4b4
 win32-msvc*{
         CONFIG(64bit) {
                 CONFIG(release, debug|release): LIBS += -L$$OUT_PWD/../Gui/x64/release/ -lGui
@@ -192,11 +185,7 @@
 # Engine
 
 static-engine {
-<<<<<<< HEAD
-CONFIG += static-libmv static-openmvg
-=======
 CONFIG += static-libmv static-openmvg static-hoedown
->>>>>>> f47de4b4
 
 win32-msvc*{
         CONFIG(64bit) {
@@ -535,8 +524,6 @@
         else:unix: PRE_TARGETDEPS += $$OUT_PWD/../libs/qhttpserver/build/libqhttpserver.a
 }
 } # static-qhttpserver
-<<<<<<< HEAD
-=======
 
 ################
 # hoedown
@@ -579,5 +566,4 @@
         else:*-xcode:CONFIG(debug, debug|release): PRE_TARGETDEPS += $$OUT_PWD/../libs/hoedown/build/Debug/libhoedown.a
         else:unix: PRE_TARGETDEPS += $$OUT_PWD/../libs/hoedown/build/libhoedown.a
 }
-} # static-hoedown
->>>>>>> f47de4b4
+} # static-hoedown