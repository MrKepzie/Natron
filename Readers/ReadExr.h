--- conflicted
+++ resolved
@@ -1,110 +1,4 @@
-<<<<<<< HEAD
-//  Powiter
-//
-/* This Source Code Form is subject to the terms of the Mozilla Public
- * License, v. 2.0. If a copy of the MPL was not distributed with this
- * file, You can obtain one at http://mozilla.org/MPL/2.0/. */
-/*
-*Created by Alexandre GAUTHIER-FOICHAT on 6/1/2012. 
-*contact: immarespond at gmail dot com
-*
-*/
 
- 
-
- 
-
-
-
-#ifndef __READ_EXR_H__
-#define __READ_EXR_H__
-#include <QtCore/QMutexLocker>
-#include <QtCore/QMutex>
-#include <fstream>
-#include "Global/GlobalDefines.h"
-#ifdef __POWITER_WIN32__
-#include <ImfStdIO.h>
-#endif
-#include "Readers/Read.h"
-
-namespace Imf {
-    class InputFile;
-}
-
-class Row;
-class ReaderInfo;
-class ExrChannelExctractor
-{
-public:
-    ExrChannelExctractor(const char* name, const std::vector<std::string>& views) :
-        _mappedChannel(Powiter::Channel_black),
-        _valid(false)
-    {     _valid = extractExrChannelName(name, views);  }
-
-    ~ExrChannelExctractor() {}
-
-    Powiter::Channel _mappedChannel;
-    bool _valid;
-    std::string _chan;
-    std::string _layer;
-    std::string _view;
-    std::string exrName() const;
-    bool isValid() const {return _valid;}
-
-private:
-
-    bool extractExrChannelName(const char* channelname,
-                               const std::vector<std::string>& views);
-};
-
-
-class ReadExr : public Read{
-
-public:
-    
-    static Read* BuildRead(Reader* reader){return new ReadExr(reader);}
-
-	ReadExr(Reader* op);
-
-	virtual ~ReadExr();
-    
-	
-    /*Should return the list of file types supported by the decoder: "png","jpg", etc..*/
-    virtual std::vector<std::string> fileTypesDecoded(){
-        std::vector<std::string> out;
-        out.push_back("exr");
-        return out;
-    };
-    
-    /*Should return the name of the reader : "ffmpeg", "OpenEXR" ...*/
-    virtual std::string decoderName(){return "OpenEXR";}
-    virtual void engine(int y,int offset,int range,ChannelSet channels,Row* out);
-    virtual bool supportsScanLine(){return true;}
-    virtual int scanLinesCount(){return (int)_img.size();}
-    virtual void readHeader(const QString filename,bool openBothViews);
-    virtual void readScanLine(int y);
-    virtual bool supports_stereo(){return true;}
-    virtual void make_preview();
-    virtual void initializeColorSpace();
-    void debug();
-
-private:
-	Imf::InputFile* inputfile;
-	std::map<Powiter::Channel, const char*> channel_map;
-	std::vector<std::string> views;
-	std::string heroview;
-	int dataOffset;
-    std::map< int, Row* > _img;
-#ifdef __POWITER_WIN32__
-    std::ifstream *inputStr;
-    Imf::StdIFStream* inputStdStream;
-#endif
-	
-
-};
-
-#endif // __READ_EXR_H__
-=======
 //  Powiter
 //
 /* This Source Code Form is subject to the terms of the Mozilla Public
@@ -207,5 +101,4 @@
 
 };
 
-#endif // __READ_EXR_H__
->>>>>>> aa7e2198
+#endif // __READ_EXR_H__