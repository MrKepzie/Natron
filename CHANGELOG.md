# History

<<<<<<< HEAD
## Version 2.0.1

- Major performance improvement for ReadFFMPEG and WriteFFMPEG
- Fix crash received from crash reporter
- Roto: fix interaction with feather 
- Roto: It is now possible to add points to a shape by pressing CTRL+ALT+click
- Roto: fix a bug where animating any parameter would crash Natron
- Python: add ability to query the *active project* (i.e: the top level window) with the NatronEngine.natron.getActiveInstance() function
- Python: fix issue where the argument of *saveProject(filename)* would be ignored 
=======
## Version 2.0.2

- Expressions are now persistant: it can become invalid if a condition is not met currently to successfully run the expression, but can become valid again automatically.
- Layers/Channels are now persistant: when copy pasting small "graphlets" or even creating PyPlugs, they will be remembered for convenience. An error may occur next to the corresponding parameter if the channel/layer does not exist any longer. You may right click the drop-down parameter to synchronize the menu to the actual state of the node to see the layers available.
- Fix a bug where the Format parameter would be reseted automatically for the Reformat node
- Fix a bug with QGroupBox stylesheet for PySide 
- Fix a bug with keyframes for Rotoshapes where some control points would not get keyframed
- Fix a bug where a size parameter could get ignored from the project if with=1 and height=1
- Fix a bug with PNG reading: if a sequence of PNG would contain grayscale/RGB images then it would be assumed that the format of the first image in the sequence would be the format of the whole sequence. 
- It is now possible to turn off the file dialog prompt when creating a Write node from the Preferences->General tab
- Write nodes now default their frame range to the project range
- Fix a bug where the Write node channels checkboxes would not be taken into account correctly
- Python API: add app.getActiveViewer() and app.getActiveTabWidget(), see Python reference for documentation
- Viewer: Whenever the B input is not set, set it automatically to the A input for convenience
- Drag and Drop: It is now possible to drag&drop images to anywhere in the Natron UI, not necessarily in the Node Graph. It is also possible to drop Natron projects or Python scripts. 
- Copy/Paste: It is now possible to paste python code directly into Natron UI, which will be run in the Script Editor automatically if valid 
- Node graph: improve performances
- Script Editor font and font size can now be customized from the Preferences-->Appearance tab
- Fix a bug where rendering in a separate process would always fail on Windows.
- WriteFFMPEG: fix a bug with multi-threading that was introduced with enhancements in 2.0.1 for certain codecs that do not support it
>>>>>>> c4fd8b10

## Version 2.0 - stable 

- Python: PyPlugs can now be used to create toolsets, such as Split And Join in the views menu
- New Glow PyPlug 
- New bloom node
- The HSVTool node now has an analysis button to set the src color
- The file dialog performances have been greatly improved 
- It is now possible to list all available drives in the file dialog on Windows
- New progress panel to manage renders to cancel, queue, pause or restart them
- EXR format reading/writing speed has been greatly improved
- ReadFFMPEG/WriteFFMPEG performances have been improved
- WriteFFMPEG has now a better interface to display possible format/codec combination
- The viewer now has the ability to pause updates so that no render is triggered upon any change that would modify the displayed image
- User interface for parameters has been improved and requires less mouse clicks
- Undo/Redo shortcuts (CTRL-Z or CMD-Z on Mac) now follow the mouse over focus indicated on the interface tabs
- The curve editor has received major speed enhancements when manipulating thousands of keyframes
- The dope sheet zoom is now always appropriate, even for still images
- Fixed issues on Linux/Windows where Natron interface would not display correctly on screens with high DPI
- Fixed issues on Windows where file paths with non ASCII characters would not be read/written correctly
- Fixed issues on Windows where reading from/writing to a network share would not work correctly
- Value parameters can now have Python expressions written directly in their spinbox and can be used as calculators

- A new demo project from Francois Grassard is available at [downloads.natron.fr](http://downloads.natron.fr/Examples/Natron2_BayMaxProject.zip).
It contains a fully-featured project demonstrating the use of a complex node-graph including usage of PyPlugs.

## Version 2.0 - RC4

- Write nodes now have a Frame Increment parameter which allows to skip frames while rendering.
- The command-line parameters and Python API have been updated in this regard (see Python documentation).
- Fix multiple bugs when rendering a multi-layered exr
- Linux: when crashing, Natron will now print a backtrace if launched from the Terminal. This is temporary and will be soon replaced by a cross-platform crash reports handler.
- RotoPaint: enhancements in the rendering algorithm 
- Color, Double and Integer parameters can now have an expression entered directly in a SpinBox for convenience
- NodeGraph: optimize for speed when the scene contains a lot of nodes and add auto-scrolling when reaching the border of the view

## Version 2.0 - RC3

- The Read node can now read multi-view EXR files. Decoding speed of EXR has been greatly improved.
- The Write node can now write multi-view and multi-layered EXR files. Encoding speed of EXR has been greatly improved.
- Viewer: The channel selected in the "Alpha channel" drop-down can now be overlayed on the image when using the "Matte" display channels
- The RotoPaint/Roto Transform and Clone tabs now have a viewer handle overlay to help manipulating the parameters
- DopeSheet and CureEditor: The scaling interactions with the bounding box of selected keyframes are now correct but may lead to keyframes being located at floating point times. 
- A "P" indicator at the bottom right of a node will indicate that a node is a pass-through. Hovering the mouse over the "P" will indicate from which input this node is a pass-through of.
The pass-through input will also be indicated with a plain arrow whereas all other inputs will have their arrow dashed. 
- Python API: it is now possible to retrieve the layers available on a node with the getAvailableLayers() function, see [Python Reference](http://natron.rtfd.org)


## Version 2.0

- Python 2.7 API: 
  - Parameters expressions
  - User-defined parameters
  - Script editor to control the application overall
  - User-defined python callbacks
  - Integration of Pyside to the GUI so that the interface is extensible with new menus and windows
  - Python API is available at http://natron.readthedocs.org
- Nodes group to have cleaner graphs with hidden sub-nodegraphs
- PyPlug: You can export a  group as a Python plug-in and it be re-used in any other project as a single node as you would use any other plug-in
- SeExpr integration within a node: http://www.disneyanimation.com/technology/seexpr.html
- New SeNoise and SeGrain nodes based on SeExpr 
- RotoPaint node with Wacom tablets support
- DopeSheet editor: This is where you can control easily keyframes and clips in time for motion graphics purposes
- Render statistics: Available in the Render menu, use this to debug complex compositions
- New Text plug-in with much more controls than the previous Text node
- New TextPango node based on the Pango library to directly input Pango Markup Language (html-like),  see https://github.com/olear/openfx-arena/wiki/Pango
- Many new nodes, based on the ImageMagick library: ReadPSD, ReadSVG, Charcoal, Oilpaint, Sketch, Arc, Polar, Polaroid, Reflection, Roll, Swirl, Tile, Texture
- New nodes:
  - STMap
  - IDistort
  - LensDistortion
  - TimeBlur
  - OCIODisplay node
  - GmicEXPR, to enter GMIC expressions
- Rewrote entirely the WriteFFMPEG and ReadFFMPEG nodes. Most widely used codecs are supported
- New merge operators: grain-extract, grain-merge, color, hue, luminosity
- New gamma and gain controllers on the viewer
- Multiple viewers can now have their projection synchronised to enhance image comparison
- Support for multi-layered workflows for cleaner graphs
- Better support for multi-view workflows
- Various performance and stability enhancements across the board 

## Version 1.2.1

– New GodRays and DirBlur nodes.
– New RGBToHSI/HSIToRGB YUVToRGB/RGBToYUB YCbCrToRGB/RGBToYCbCr nodes
– Fixed a bug where some TIFF files would not read correctly on Windows versions of Natron
– FIxed a bug where a crash could occur with the Merge node with mix = 0
– Fixed a bug where ReadFFMPEG would sometimes decode incorrectly files with bit depth higher than 8
– Miscellaneous stability fixes

## Version 1.2.0

- Overlays on the viewer are now transformed by all Transform effects such as CornerPin,Transform 
- The user interface colors can now be changed in the "Appearance" tab of the Preferences of Natron
- Bezier curves motion now have a constant or linear interpolation 
- The dialog that pops up when trying to merge 2 clips that do not have a matching FPS is now a bit clearer regarding possible solutions
- Wacom support is now more intuitive and supported on all widgets that can zoom or pan.
- New "Image statistics" node to analyse various significant values from an image
- It is now possible to connect any node to a Writer node

### Bug fixes

- ReadFFMPEG would crash when reading video files with a videostream bitdepth > 8bit
- ReadFFMPEG would crash when reading image sequences
- The viewer would not redraw correctly
- The nodegraph would not redraw correctly, hence producing a latency effect
- Readers would not recognize some image sequences
- Some TIFF files would not be read correctly by the ReadOIIO node

### Known issues

- Stereo workflows are broken and will be re-introduced with a more
  clever approach in the next version. The only way for now is to use
  a Switch node.

## Version 1.1.0

- Fix stability of the software as a whole. This build has been reported to be robust to several hours of work.
- The tracker node can now be offset to track elements that go beyond the bounds of the image
- The roto node interaction has been improved:
- The composing of selection is now easier:
    - A new button can now toggle on/off the click capture of the bounding box of selected points
    - The smooth/cusp options are now applied with smaller steps and depending of the zoom factor
    - A simple left click is required to cycle through tool buttons and a right click to open the menu
    - A new button in the settings panel allows to clear the animation of the selected Beziers
    - Only the keyframes of the selected shapes are now displayed on the timeline instead of all shapes keyframes
- CurveEditor: added a filter to display only nodes containing the filter
- CurveEditor: double-clicking the item of a node will open the settings panel much like a double-click in the NodeGraph does
- The interpolation submenu of the animation menu of the parameter is working again
- A simple click on an arrow of the node graph no longer disconnects nodes to prevent mistakes, instead now, to disconnect only with a simple click it is required to hold the control modifier.
- Playback: The behaviour when using multiple viewers is now much more logical: all viewers are kept in sync and follow the frame range of the viewer that started the playback. The frame range is now per viewer.
- The frame range is now a property of the project: Each time a Reader node the frame range of the project is unioned with the frame range of the sequence read (unless the Lock range parameter is checked). New viewers that have their frame range untouched will use the project frame range by default.
- New nodes: Add, Multiply, Gamma, ColorConvert, SharpenInvDiff, SharpenShock

## Version 1.0.0

- Transform effects (such as Transform, CornerPin, Dot, Switch) now concatenates: the filtering
is now only applied by the "bottom" node of the transform chain. For example if 2
Transform nodes are setup one after another, the first with a scale of 0.1 and the second
with a scale of 10 then only the downstream node will be rendered with a scale of 1.
- The font of the application and its size are now customizable in the preferences, however a change to these settings requires a restart of Natron. The new default font is "Muli": https://www.google.com/fonts/specimen/Muli
- We slightly adjusted how caching works in Natron which should globally make the software much faster. Previous versions of Natron had what's called an "Agressive caching" behaviour: every image of every node was cached in RAM, resulting in heavy memory usage and sometimes degraded performances. The new default behaviour is to cache the output of a node only if:
    * Several outputs are connected to this node
    * The node has a single output, but that output has its settings panel opened (Meaning the user is heavily editing the output effect and would like the input branch being in the cache)
    * The node has its preview image enabled (in interactive session only)
    * The node is using several images at different times to compute the result of the output (e.g: a retimer node)
    * The parameter "Force caching" in the "Node" tab of the settings panel is checked
Aggressive caching can however make the interactivity of Natron slightly faster (when using it in GUI mode) but would not be any useful in background render mode, so make sure it is checked off when rendering on disk. 
You can by-pass this behaviour and come-back to the original "Aggressive caching" solution by turning it on in the Preferences of Natron. At least 8GiB of RAM are required to use aggressive caching, 16GiB  are recommended. 
- New HSVTool node to adjust hue, saturation and brightnes, or perform color replacement.
- New HSVToRGB & RGBToHSV nodes to convert between these 2 color-spaces
- New Saturation node to modify the color saturation of an image.
- New DiskCache node. This node allows to cache a branch of the compositing tree to re-use it later on without re-computing the images. This cache is persistent on disk and is saved between 2 runs of Natron. You can configure the location and maximum size of the cache in the preferences of Natron; in the Cache tab. 
- A new progress bar will display the progression while loading a project
- When zooming out of the node-graph, all texts on nodes / arrows will be hidden to increase performances when handling huge compositions.
- Tracker: all tracks are now multi-threaded for better performances. Also fixed a bug where the overlay displayed while tracking wasn't matching the underlying displayed image.
- Roto: Selected points can now be dragged from everywhere within the bounding box instead of only the cross-hair.
- Roto: It is now possible to move a bezier just by dragging a part of the curve where there is no control point.
- Roto: Holding shift while dragging a scale handle of the bounding box will now scale only the half of the shape on the side of the handle
- Improved parameters alignment and spacing in the settings panel 
- A new tab in the preferences is now dedicated to plug-ins management. You can now choose to enable/disable a plug-in. This can be seen as a blacklist of the plug-ins you don't want to use. By default most TuttleOFX nodes that are redundant with the bundled nodes will be disabled. 
- Also another per plug-in control has been added to regulate whether the a plug-in should be aware of zoom levels or not. Zoom level aware means that a plug-in will attempt to render images at lower resolution if the viewer is zoomed-out or if proxy mode is enabled. This setting is set by the plug-in internally, but some plug-ins are known to be bugged (they flag that do support zoom levels but in fact they don't). 
- A new changelog tab in the About window is now available
- Roto: When restoring a project, the default tool will be "Select All" instead of "Bezier"
to avoid creating new beziers by mistake
- Timeline: when pressing the left and right arrows of the keyboard, the cursor will no longer cross the bounds of the timeline but loop over the range instead.
- Viewer: the drop-down to select the currently visualized channels now reflects the current choice with a specific border color for each options. 
- A new Auto-turbo setting has been added: when enabled, the Turbo-mode (originally toggable with the button on the right of the media player) will be enabled/disabled automatically when playback is started/finished. You can turn on/off this preference in the settings (NodeGraph tab) or in the right click menu of the node-graph.
- Transform: When holding down the SHIFT modifier and controling the translate handle on the viewer, the direction will be constrained to either the X or  Y axis.
- Fixed a crash on windows when connecting nodes
- Fixed a bug on windows where the properties pane would overlap the viewer if placed below it
- Fixed a bug where the locale won't be taken into account and files with accents wouldn't be correctly displayed in the file dialog
- Viewer: fixed a bug when the "Auto-wipe" preferences in the settings was disabled. The wipe would still show up automatically. 
- Fixed a bug where the extra OpenFX plug-ins search paths would be ignored
- Backdrop: only move nodes which are initially within the backdrop, not the ones that are crossed when moving it.
- Nodegraph: zooming is now done under the mouse cursor
- Readers: when a file changes externally, don't reload it automatically, instead a warning is displayed on the viewer and it is up to the user to reload it with the button created specifically
for the occasion. The warning notification can be disabled in the preferences of Natron. The tooltip of the field with the filename now indicates the last modification date of the file.

## Version 1.0.0RC3

- The internal renderer now estimates the amount of RAM needed by a compositing tree to render out a single frame and will thus limit the number of parallel renders so that all parallel renders can fit in RAM if possible. Before this change the renderer would only take into account CPU load which would seriously slow down computers without enough RAM to support all the CPU power available.
- Focus has been re-worked through all the interface so the focus switches correctly among the widgets when pressing Tab. Drop-downs can now get the focus so the user can
scroll the items by pressing the up/down arrows. Checkbox can now also have focus and you can check/uncheck them by pressing the space bar. Left toolbar buttons also get the focus and you can expand them by pressing the right arrow.
- Added possibility to move the timeline from anywhere in the interface, assuming the widget your mouse is currently hovering doesn't interpret those key-binds for another functionality.
- Focus is now indicated by a orange border around the widget that currently owns it.
- The node-graph navigator has been speeded-up, there was a bug where everything was rendered twice.
- A new button in the settings panel of a node can now hide all parameters that do not have any modification.
- It is now possible to close a settings panel by pressing the Escape key when hovering it
- When double-clicking a backdrop node and holding down the control key, this will clear all settings panel currently opened in the properties bin, and open the panels of all the nodes within the backdrop.
- It is now possible to zoom the range of a slider around the current position by holding certain modifiers: Hold CTRL to zoom-in x10, hold CTRL + SHIFT to zoom-in x100. This can help adjusting precisely a parameter value
- It is now possible to extract one or more nodes from the graph by pressing CTRL + SHIFT + X or via the right click menu. This will keep the connections between all extracted nodes but remove them from the surrounding tree and shift them by 200 pixels on the right.
- It is now possible to merge 2 nodes (with a MergeOFX node) by holding CTRL + SHIFT and moving a node close to another one. The bounding box of both nodes should be green, indicating that a merge is possible.
- A new Info tab on each node now contains informations about the format of images coming from each input and out-going from the node. This can help understand what data is really processed under the hood.
- New shortcut to set the zoom level of the viewer to 100% (CTRL + 1)
- New shortcut to toggle preview images for selected nodes: ALT + P
- Added the possibility to edit node names in the node graph by pressing the key N
- The backdrop node now has its name in the header affected by the font family and color. However the size of the name is controlled by a different parameter so the name and the content can have different font sizes.
- Roto: when selecting points with the selection rectangle, only points that belong to selected curves will be eligible for selection, unless no curve is selected, in which case all the points are eligible.
- Roto : when selecting points with the selection rectangle, if the SHIFT modifier is held down, it will not clear the previous selection. Also when holding down SHIFT, clicking on a selected point will remove it from the selection. Similarly, if selecting points with the selection rectangle but while holding down both SHIFT and CTRL will now allow to keep the previous selection but remove from the selection the newly selected points.
- Roto : the beziers animation can now be controlled in the curve editor, as well as the per-shape parameters.
- The ColorCorrect and Grade nodes can now choose on which channels to operate on, including the alpha channel
- The viewer info bar font has been changed to the same font of the rest of the application and a line of 1 pixel now separates the Viewer from the informations.
- The viewer refresh button will now be red when it is actively rendering (not using the cache).
- The turbo-mode button is now next to the FPS box of the viewer’s player bar instead of being on top of the properties bin.
- The paste/duplicate/clone nodes operations now position new nodes under the mouse cursor.
- The D (for disabling nodes) and CTRL+F (for finding nodes) shortcuts are now available across the UI. The same thing was applied for timeline interaction (such as seek next/previous/start/end,etc…) wherever it was possible.
- New Blender OpenColorIO-Config which is now the default one instead of nuke-default. Warning dialogs will show up if the current configuration is not the default one.
- New OCIOLook node to apply a look to the image. This node uses the 67 looks provided by the Blender OpenColorIO config.
- New luma Keyer node
- New ramp node
- New BlurGuided node using the CImg library. This is a faster bilateral blur
- New AdjustRoD node to enlarge/shrink the region of definition (bounding box) of an image
- A new button on the Transform node allows to recenter the handle to the center of the input image.
- The project can now be versioned by pressing CTRL + ALT + SHIFT + S (or by the File menu). This will save the project and increment its version, e.g:
  - MyProject_001.ntp
  - MyProject_002.ntp
  - ...
- The Tab dialog to create quickly a node now remembers the name of the last node that was created
- A BlurCImg node can now be created using the B key
- The right click menu of parameters now proposes 2 options for keyframes operations such as set key, remove key or remove animation. It can operate on either 1 dimension at a time or all dimensions at the same time.

### Bug fixes

- The tracker node now once again works on Windows.
- Fixed a bug where color dialogs wouldn't refresh the color until the OK button was pressed
- Fixed a bug where the bounding box of the image wasn't correct when using motion blur of the Transform node.
- Fixed a bug where the bounding box of roto beziers wouldn't take the feather distance into account.
- Fixed a bug where changing the number of panels in the property bin wouldn't have any effect
- Fixed a bug where CImg channels parameter wouldn't be saved into the project
- The ColorLookUp node’s curve editor now properly gets keyboard focus

## Version 1.0.0RC2

- New nodes using the CImg library :
  - Blur
  - Dilate
  - Erode
  - Bilateral
  - Noise
  - Denoise
  - Plasma
  - Smooth
  - Equalize
  - New Clamp node
- Re-written internal rendering engine. It now uses CPU at almost 100%. The default settings
in the preferences are set to tune the render engine for basic usage and are optimal 
for a station with 8 cores. Some tuning may be needed for stations with huge number of cores
(24, 32...).
- Here's a description of the new settings controlling the multi-threading in Natron, use it wisely:
  - Number of render threads: This will limit the number of threads used by any rendering globally. By default this will use the number of cores of your CPU, indicated by the value 0.
  - Number of parallel renders: New in RC2, Natron now parallelise the rendering of frames by rendering ahead during playback or rendering on disk.  By default this is adjusted automatically and synchronised with the Number of render threads parameter so that it never exceeds the CPU maximum number of cores. Setting a value different than 0, will set the number of frames that will be computed at the same time.
  - Effect use thread-pool: New in RC2, Natron uses internally what is called a thread-pool to manage all the multi-threading and to ensure we never overload the CPU. This is a very efficient technology to avoid the system to spend to much time in scheduling threads by recycling threads. Unfortunately, some plug-ins expect threads to be fresh and new before they start rendering and using the application's thread-pool will make them unstable. In particular all plug-ins of The Foundry Furnace product seems to crash if used in a thread-pool environment. We recommend to uncheck this setting before using any of The Foundry Furnace plug-in. Natron will warn you if the setting is checked and you attempt to use any of The Foundry Furnace plug-in.
  - Max threads usable per effect: New in RC2, this controls how many threads a single node can use to render an image. By default the value internally is set to 4 if you select 0. Beyond that value we observed degraded performance because the system spends most of its time scheduling the threads rather than doing the actual processing. You may however set the value as you wish for convenience.
- The background renderer can now take an optional frame range in parameter with the following syntax:
  - NatronRenderer —w MyFirstWriter 10-40 -w MySecondWriter MyProject.ntp
  - If no frame range is specified, the whole frame range specified by the node will be rendered.
- The setting "Render in a separate process" is now off by default as it seems that rendering live is always a little bit faster due to the setup time of the second process.
- RGBLut plug-in has been renamed to ColorLookUp and now allows arbitrary input values range (instead of clamping input values to 0-1) and can now clamp output values with specific parameters (Clamp black/Clamp white). The curves can now be constrained to move either in X or Y direction by holding the control key.
- The keyframes in the curve editor and in the ColorLookUp plug-in can now have their value set by double clicking on their text. This also applies to the derivatives.
- Fixed the file dialog by changing radically its implementation making it faster and more reliable.
- Added a new Find node dialog that is accessible by pressing CTRL-F in the node graph or by the right click menu
- Natron will read correctly the pixel aspect ratio of the images and display them correctly. Due to an OpenFX limitation, if several images in a sequence don't have the same pixel aspect ratio, only the pixel aspect ratio of the first image in the sequence will be taken into account. This cannot be dynamic.
- When reading RGB opaque images, and using them as RGBA, Natron will set the alpha channel to 0 to match what other compositing softwares do. In some rare cases there might be issues with premultiplication state in some filter plug-ins. In particular the unpremult parameter of the filter nodes (such as Grade) will be checked and can cause a black image. If you really do not want to have support for RGB images, you can disable RGB support in the General preferences of Natron.
- Roto node will now output RGBA data by default. You can switch it to Alpha only when editing masks for maximum efficiency.
- Interface clean-up: We adjusted all drop-down menus so that they look more consistent  with the rest of the interface and on Windows the menu bar has also been redesigned.
- You can now click in the navigator window of the node graph to move the center the node graph on a position
- MacOSX retina displays are not supported yet (icons needs to be all reshaped) hence we disabled high DPI support when Natron is used on a mac.
- Adjusted slightly the ReadFFMPEG node to be more tolerant with files that may have failed to be read in the past.
- Fixed a few bugs with project paths
- The user can now simplify a project path or make it relative or absolute by right clicking any 
filepath parameter.
- Fixed a few bugs with the render progression report
- Copy/Paste of a node will use an index-based copy differentiation instead of an incremental number of "- copy" appended to the original node name. For example: "Blur" "Blur.1" "Blur.2", etc...
- The project now contains more informations visible in the Infos tab of the project settings. In particular, we added the following:
  - Original author name (the person who created the project) (read-only)
  - Last author name (the person who last saved this project) (read-only)
  - Creation date (read-only)
  - Last save date (read-only)
- Added a comments area where you can write anything the user might want to write. For example it can be used to add the license of the project, give a description of what it does, etc...
- The viewer FPS is now properly saved into the project file.
- Natron is now more flexible for plug-ins that do not respect entirely the OpenFX
specification so that more plug-ins can be used in Natron. In particular you can now
use the TuttleHistogramKeyer node.


## Version 1.0.0RC1

- New ResizeOIIO node to reformat footage. It internally uses the OpenImageIO library and offers numerous optimized filters. One should prefer Lanczos filter for downscaling and Blackman-harris filter for upscaling.
- New ColorMatrix node to apply a matrix to colors
- New TextOIIO node to render some text. The node is not finished and you currently have to set the name of a system font yourself. We will try to improve the node later on and propose more options.
- Rework of all the alpha premultiplication state of the workflow in Natron:
  1. All readers now have a "Premultiplied" choice, that is automatically set to what's found in the image file header. However some images are badly encoded and say they are not premultiplied but in fact they are and vice versa. To overcome the issue, the user can still modify the parameter if it is obviously wrong. You can assume that *readers always output alpha premultiplied images* (or opaque)!
  2. Writers have the same parameter and work kind of the same way: It detects what's the pre-multiplication state of the input-stream and set automatically the value it has found. However, again it can be wrong, so the user is free to modify the parameter.
  3. Readers output pixel components can now be specified. They will be set by default when loading and image, but the user can control it.
- Writers can now choose the format to render
- New node-graph bird view, though you cannot interact with it yet.
- New "turbo-mode": when enabled nothing but the viewer will be refreshed during playback for maximum efficiency. Mainly this overcomes the issue that all parameters animation refresh can be expensive during playback.
- New checkerboard mode for the viewer: when checked, everything transparent in the image will have a checkerboard behind. This can enable you to better appreciate transparency. You can control the color of the checkerboard and its size in Natron's preferences.
- Project paths: The project can now have path variables that allows you to express file paths relative to a variable instead of always using absolute file paths. This is great for sharing work with others and/or moving image files safely.By default there is always the variable [Project] that will be set to the location of your project file (.ntp).
- Project paths are to be used between brackets, e.g:
  - [MyPath]myImage.png
- You can also express files in a relative manner to a variable, e.g:
  - [MyPath]../../Images/myImage.png
- By default if you don't specify any project path but express the file in a relative manner, it will be understood as being relative to the [Project] path. For example, if [Project] is:
`/Users/Me/Project/`
Then
`../Images/Pictures/img.png`
would in fact expand to: `/Users/Me/Images/Pictures/img.png`
You can also have some project paths depending on other paths, e.g:
```
[Project] = /Users/Me/Project/
[Scene1] = [Project]Footage/Scene1/
[Shot1] = [Scene1]001/
```
If you're using project paths, be sure to use them at the start of the file-path and no where else. For example
`C:\Lalala[Images]Images.png` would not be interpreted correctly.
Lastly, in the preferences of Natron there is an option in the General tab (disabled by default) to auto-fix file paths when you change the content of a project path or the variable name. 
For example if you change
`[Project] = /Users/Me/Project/`
to 
`[Project] = /Users/Me/MySuperProject/`
Then all file-paths that depended on this variable will be updated to point to the correct location of the file.
- File-paths are now "watched" by Natron: When a file changes outside of Natron, for example because another software have overwritten it or modified it, Natron will be notified and will reload the images.
- New shortcuts editor: you can now customise the entire keyboard layout for the application.
- Caching has been improved and should now be more aware of your system capabilities. It should strive for being as close possible to what the settings in the preferences are set to. Note that it might still need some tweeking on some platforms though because we're using system-dependents informations to make the Cache work.
- You can now add control points/keyframes to curves by double-clicking on them. However, it doesn't apply for the Roto beziers.
- File dialog speed has been increased drastically
- ReadFFMPEG: improve stability a lot
- Parameters links and expressions are now displayed in the nodegraph (you can disable them in the right click menu).
- File Dialog: New preview viewer that allows you to visualise quickly what the selected image file/sequence corresponds to.
- Saving application's layout: You can now import/export the application's layout in the Layout menu. You can also change the default layout by setting the parameter in the preferences to point to a valid natron's layout file (.nl).
- Node presets: You can now import/export node presets. You can then re-use any configuration on any other project and share it with others.
- The command line renderer is back! You can pass it a project filename in arguments and render with it. For the final release we will also add the possibility to set a frame range for a writer.
- TrackerNode: more export modes: basically we added the possibility to export to a CornerPin where the "to" points would be linked against the tracks. We also added a stabilise mode which is in fact just a regular export to CornerPin with the "Invert" parameter of the CornerPin checked.
- Undo/Redo support was added for restoring default parameters
- The "link to..." dialog for parameters have been re-designed for a better user interface
- The "Tab" menu to quickly create a node has been slightly adjusted: you can now type in
anything any word , e.g: "Blur" and it will propose all types of Blurs.
- Value parameters can now have their increment based on where the mouse cursor is
- New nodes menu icons were made by Jean Christophe Levet.

Natron 0.96 "Beta"
-----------------

- Roto can now output RGBA colors and all beziers have a blending mode. It is now easier to layer your work within the same roto node.
- New Dot node to break connections and make cleaner graphs
- New OCIOCDLTransform to apply an ASC Color decision list, it also supports the .ccc (Color correction collection) or .cc (Color correction) file formats.
- New OCIOFileTransform to apply a transform from a given file. Supported formats:
  - .3dl (flame or lustre)
  - .ccc (color correction collection)
  - .cc (color correction)
  - .csp (cinespace)
  - .lut (houdini)
  - .itx (iridas_itx)
  - .cube (iridas_cube)
  - .look (iridas_look)
  - .mga (pandora_mga)
  - .m3d (pandora_m3d)
  - .spi1d (spi1d)
  - .spi3d (spi3d)
  - .spimtx (spimtx)
  - .cub (truelight)
  - .vf (nukevf)
- Natron now includes Aces 0.7.1 OpenColorIO profiles
- Can now read multilayer/multiview images using ReadOIIO (the standard image reader plugin in Natron) for formats that support it (such as OpenEXR or Photoshop PSD). ReadOIIO now lets you select the layer/view/channel for each output component.
- Multiple nodes can now be selected/edited in the nodegraph at the same time. Hold CTRL-A to select all nodes, CTRL-SHIFT-A to select only visible nodes in the visible portion
- The “Tab” shortcut menu is now more intuitive and easy to use
- New shortcuts to create basic nodes: – O : Roto – C : ColorCorrect – G : Grade – T : Transform – M : Merge
- In addition the “L” shortcut allows you to rearrange automatically the layout of the selected nodes.
- New Tracker node: 4 different algorithms can be used to track points. Tracks can be created and controlled directly from the Viewer. You can then export the results in a CornerPin node. (Transform export will be included later).
- In addition for convenience you can also link the control points of the Roto splines directly to a given track. The tracker nodes accepts a mask in input: When tracking points inside a roto shape, plug that same shape as a mask of the tracker to help the tracker giving better results.
- The cache has been greatly improved so it is more clever with the usage of the memory and can be cleared totally using the menu option.
- The green-line on the timeline now has 2 different colours:
- Dark green meaning that the frame is cached on the disk
- Bright green meaning that the frame is present in memory (RAM) New tools icons in the interface (thanks to Jean Christophe Levet) Combobox (Choice) parameters now display in their tooltip the help for all the choices so it is easier to understand the parameter than to cycle through all the list 1 by 1
- Fixed multiple bugs in the curve editor that prevented to select and move several keyframes
- Fixed a bug where some image sequences wouldn’t be recognised correctly
- Fixed stability of the software across the board
- Improved the efficiency of the rendering engine across the board, making it faster and more robust to some rare configurations
- Linux builds now offer a complete installer and maintenance tools allowing to install/uninstall/update the software easily (thanks to Ole Andre)
- Linux 32 bit platforms are now also officially supported.

## Version 0.95

- This was shortly after 0.94 but we needed to deploy various fixes to the major bugs that were mainly impairing usability of the software on Linux distributions.
- This is a minor patch but it makes Natron much more stable than in 0.94.
- New setting in the preferences to allow Natron to only render once you finish editing a parameter/slider/curve
- New right click menu for roto splines/control points
- The RGBLut node now has a master curve and an alpha curve
- New shift-X shortcut on nodes to quickly switch their input A and B
- The project loader is now more flexible and will still try load a project even if it detects some incompatibilities or corrupted file.
- Fixed a bug in the render engine which would cause a freeze of the application.
- Fixed a bug where images from the cache wouldn't go away
- Fixed multiple crashs on exit
- Fixed compatibility with Qt4 on Linux (this bug was not Linux specific but only noticed on this platform).
- Fixed a bug with the colour parameters that would not provide to the plug-in the correct values.
- Fixed a bug in the Transform interact that would arise when the user would be zoomed in
- Fixed a bug where the background renderer would crash
- Improved performance in the refreshing of the graphical user interface of the parameters, it should increase the performances of Natron across the board.

## Version 0.94

- Windows users are now proposed a regular installer and double clicking .ntp projects icons will now open them within Natron.
- New premult and unpremult nodes.
- The cache received some enhancements, as a result of it Natron should consume less memory. This should also speed up the rendering engine as a whole. Rendering complex graphs of 4K sequences should now almost always fit in the cache size limit and be faster.
- Nodes now have a color according to their role (Channel processing, Color processing, Filter, Merge, etc...)
- The roto points can now be moved with the keyboard arrows by a constant size depending on the viewport scale factor.
- The color picker on the viewer will now show pixel components according to the components present in the image being viewed.
- Added a setting in the preferences panel allowing to change the application's name as seen by the OpenFX plug-ins. This can help loading plug-ins that wouldn't load otherwise because they restrict their usage to specific applications.
- Invert/Transform/CornerPin/Merge nodes can now invert their mask
- Holding control while moving a backdrop now allows to move only the backdrop without moving the nodes within it.
- Connecting a viewer to the selected node using the 1,2,3,4... shortcuts will now select back the viewer afterwards so that the user doesn't have to deselect the node to switch quickly between inputs.

## Bug fixes:

- Fixed preview images rendering
- Fixed a bug where the curves in the RGBLut plug-in would not allow to move the control points in more than 1 direction at a time.
- Fixed a crash that would occur when drag&dropping images within Natron. The same bug would also make Natron crash in some other cases.
- Fixed a bug where inverting alpha channel would not work
- Fixed bugs where timeline keyframe markers wouldn't reflect the actual keyframes
- Fixed the cache green line on the timeline so it is more in-line with what really is in the cache.
- Fixed a bug in the color correct node where the saturation would not be applied correctly
- Fixed a bug in the transform/corner pin nodes that wouldn't work when proxy mode would be activated.
- Fixed the ReadFFMPEG node as a whole, it should now work properly.

We will enhance the WriteFFMPEG node in the future by adding presets so it is
less complicated to handle all the parameters of that node.
<|MERGE_RESOLUTION|>--- conflicted
+++ resolved
@@ -1,16 +1,5 @@
 # History
 
-<<<<<<< HEAD
-## Version 2.0.1
-
-- Major performance improvement for ReadFFMPEG and WriteFFMPEG
-- Fix crash received from crash reporter
-- Roto: fix interaction with feather 
-- Roto: It is now possible to add points to a shape by pressing CTRL+ALT+click
-- Roto: fix a bug where animating any parameter would crash Natron
-- Python: add ability to query the *active project* (i.e: the top level window) with the NatronEngine.natron.getActiveInstance() function
-- Python: fix issue where the argument of *saveProject(filename)* would be ignored 
-=======
 ## Version 2.0.2
 
 - Expressions are now persistant: it can become invalid if a condition is not met currently to successfully run the expression, but can become valid again automatically.
@@ -31,7 +20,16 @@
 - Script Editor font and font size can now be customized from the Preferences-->Appearance tab
 - Fix a bug where rendering in a separate process would always fail on Windows.
 - WriteFFMPEG: fix a bug with multi-threading that was introduced with enhancements in 2.0.1 for certain codecs that do not support it
->>>>>>> c4fd8b10
+
+## Version 2.0.1
+
+- Major performance improvement for ReadFFMPEG and WriteFFMPEG
+- Fix crash received from crash reporter
+- Roto: fix interaction with feather 
+- Roto: It is now possible to add points to a shape by pressing CTRL+ALT+click
+- Roto: fix a bug where animating any parameter would crash Natron
+- Python: add ability to query the *active project* (i.e: the top level window) with the NatronEngine.natron.getActiveInstance() function
+- Python: fix issue where the argument of *saveProject(filename)* would be ignored 
 
 ## Version 2.0 - stable 
 
