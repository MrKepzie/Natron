//  Powiter
/* This Source Code Form is subject to the terms of the Mozilla Public
 * License, v. 2.0. If a copy of the MPL was not distributed with this
 * file, You can obtain one at http://mozilla.org/MPL/2.0/. */
/*
 *Created by Alexandre GAUTHIER-FOICHAT on 6/1/2012.
 *contact: immarespond at gmail dot com
 *
 */

#include "AppManager.h"

#include <cassert>
#include <boost/scoped_ptr.hpp>
#include <QLabel>
#include <QMessageBox>
#include <QtGui/QImageReader>
#include <QtCore/QDir>

#include "Global/LibraryBinary.h"
#include "Global/MemoryInfo.h"


#include "Gui/ViewerGL.h"
#include "Gui/Gui.h"
#include "Gui/ViewerTab.h"
#include "Gui/NodeGui.h"
#include "Gui/TabWidget.h"
#include "Gui/NodeGraph.h"
#include "Gui/SequenceFileDialog.h"

#include "Engine/Model.h"
#include "Engine/VideoEngine.h"
#include "Engine/Settings.h"
#include "Engine/ViewerNode.h"
#include "Engine/ViewerCache.h"
#include "Engine/Knob.h"
#include "Engine/NodeCache.h"
#include "Engine/OfxHost.h"
#include "Engine/Format.h"

#include "Readers/Reader.h"
#include "Readers/Read.h"
#include "Readers/ReadExr.h"
#include "Readers/ReadFfmpeg_deprecated.h"
#include "Readers/ReadQt.h"

#include "Writers/Writer.h"
#include "Writers/Write.h"
#include "Writers/WriteQt.h"
#include "Writers/WriteExr.h"



using namespace Powiter;
using namespace std;
<<<<<<< HEAD


Project::Project():
_projectName("Untitled.rs"),
_hasProjectBeenSavedByUser(false),
_age(QDateTime::currentDateTime()),
_format(appPTR->findExistingFormat(2048, 1556,1.)){
    
}

AppInstance::AppInstance(int appID,const QString& projectName):
_model(0),_gui(0),_appID(appID)
=======
using boost::scoped_ptr;

AppInstance::AppInstance(int appID,const QString& projectName)
: _model(new Model(this))
, _gui(new Gui(this))
, _currentProject()
, _appID(appID)
, _nodeMapping()
>>>>>>> 2319c7f4
{
    _gui->createGui();
    
    const vector<AppManager::PluginToolButton*>& _toolButtons = appPTR->getPluginsToolButtons();
    for (U32 i = 0; i < _toolButtons.size(); ++i) {
        assert(_toolButtons[i]);
        QString name = _toolButtons[i]->_pluginName;
        if (_toolButtons[i]->_groups.size() >= 1) {
            name.append("  [");
            name.append(_toolButtons[i]->_groups[0]);
            name.append("]");
        }
        _gui->addPluginToolButton(name,
                                  _toolButtons[i]->_groups,
                                  _toolButtons[i]->_pluginName,
                                  _toolButtons[i]->_pluginIconPath,
                                  _toolButtons[i]->_groupIconPath);
    }        
    _gui->show();
        
    /*Check if auto-save dir already exists*/
    QDir dir(QDir::tempPath()+QDir::separator()+"Powiter");
    if(!dir.exists()){
        QDir::temp().mkdir("Powiter");
    }
    
    /*If this is the first instance of the software*/
    if(_appID == 0){
        if(!findAutoSave()){
            if(projectName.isEmpty()){
                QString text("Powiter - ");
                text.append(_currentProject._projectName);
                _gui->setWindowTitle(text);
                createNode("Viewer");
            }else{
                QString name = SequenceFileDialog::removePath(projectName);
                QString path = projectName.left(projectName.indexOf(name));
                loadProject(path,name);
            }
        }
    }else{
        if(projectName.isEmpty()){
            QString text("Powiter - ");
            text.append(_currentProject._projectName);
            _gui->setWindowTitle(text);
            createNode("Viewer");
        }else{
            QString name = SequenceFileDialog::removePath(projectName);
            QString path = projectName.left(projectName.indexOf(name));
            loadProject(path,name);
        }
    }
    
}


AppInstance::~AppInstance(){
    removeAutoSaves();
    appPTR->removeInstance(_appID);
}

void AppInstance::updateDAG(OutputNode *output,bool isViewer){
    _model->updateDAG(output, isViewer);
}

Node* AppInstance::createNode(const QString& name) {
    Node* node = _model->createNode(name.toStdString());
    NodeGui* nodegui = 0;
    if (node) {
        nodegui = _gui->createNodeGUI(node);
        _nodeMapping.insert(make_pair(node,nodegui));
        node->initializeInputs();
        Node* selected  =  0;
        if(_gui->getSelectedNode()){
            selected = _gui->getSelectedNode()->getNode();
        }
        _model->initNodeCountersAndSetName(node);
        autoConnect(selected, node);
        if(node->className() == "Viewer"){
            _gui->createViewerGui(node);
        }
        node->initializeKnobs();
    } else {
        cout << "(Controler::createNode): Couldn't create Node " << name.toStdString() << endl;
        return NULL;
    }
    return node;
}

VideoEngine* AppInstance::getVideoEngine() {
    return _model->getVideoEngine();
}

void AppInstance::checkViewersConnection() {
    return _model->checkViewersConnection();
}

void AppInstance::autoConnect(Node* target,Node* created){
    _gui->autoConnect(getNodeGui(target),getNodeGui(created));
}

OutputNode* AppInstance::getCurrentOutput(){
    return _model->getCurrentOutput();
}
ViewerNode* AppInstance::getCurrentViewer(){
    OutputNode* output = _model->getCurrentOutput();
    return dynamic_cast<ViewerNode*>(output);
}

bool AppInstance::isRendering() const{
    return _model->getVideoEngine()->isWorking();
}
void AppInstance::changeDAGAndStartRendering(OutputNode* output){
    _model->getVideoEngine()->changeDAGAndStartEngine(output);
}
void AppInstance::startRendering(int nbFrames){
    _model->startVideoEngine(nbFrames);
}

Writer* AppInstance::getCurrentWriter(){
    OutputNode* output = _model->getCurrentOutput();
    return dynamic_cast<Writer*>(output);
}

const std::vector<Node*> AppInstance::getAllActiveNodes() const{
    assert(_gui->_nodeGraphTab->_nodeGraphArea);
    const std::vector<NodeGui*>&  actives= _gui->_nodeGraphTab->_nodeGraphArea->getAllActiveNodes();
    vector<Node*> ret;
    for (U32 j = 0; j < actives.size(); ++j) {
        ret.push_back(actives[j]->getNode());
    }
    return ret;
}
void AppInstance::loadProject(const QString& path,const QString& name){
    _model->loadProject(path+name);
    QDateTime time = QDateTime::currentDateTime();
    _currentProject._hasProjectBeenSavedByUser = true;
    _currentProject._projectName = name;
    _currentProject._projectPath = path;
    _currentProject._age = time;
    _currentProject._lastAutoSave = time;
    QString text("Powiter - ");
    text.append(_currentProject._projectName);
    _gui->setWindowTitle(text);
}
void AppInstance::saveProject(const QString& path,const QString& name,bool autoSave){
    QDateTime time = QDateTime::currentDateTime();
    if(!autoSave) {
        
        if((_currentProject._age != _currentProject._lastAutoSave) ||
           !QFile::exists(path+name)){
            
            _model->saveProject(path,name);
            _currentProject._hasProjectBeenSavedByUser = true;
            _currentProject._projectName = name;
            _currentProject._projectPath = path;
            _currentProject._age = time;
            _currentProject._lastAutoSave = time;
            QString text("Powiter - ");
            text.append(_currentProject._projectName);
            _gui->setWindowTitle(text);
        }
    }else{
        if(!_gui->isGraphWorthless()){
            
            removeAutoSaves();
            _model->saveProject(path,name+"."+time.toString("dd.MM.yyyy.hh:mm:ss:zzz"),true);
            _currentProject._projectName = name;
            _currentProject._projectPath = path;
            _currentProject._lastAutoSave = time;
        }
    }
}

void AppInstance::autoSave(){
    saveProject(_currentProject._projectPath, _currentProject._projectName, true);
}
void AppInstance::triggerAutoSaveOnNextEngineRun(){
    _model->triggerAutoSaveOnNextEngineRun();
}

void AppInstance::setProjectTitleAsModified(){
    QString text("Powiter - ");
    text.append(_currentProject._projectName);
    text.append(" (*)");
    _gui->setWindowTitle(text);
    
}
void AppInstance::removeAutoSaves() const{
    /*removing all previous autosave files*/
    QDir savesDir(autoSavesDir());
    QStringList entries = savesDir.entryList();
    for(int i = 0; i < entries.size();++i) {
        const QString& entry = entries.at(i);
        int suffixPos = entry.indexOf(".rs.");
        if (suffixPos != -1) {
            QFile::remove(savesDir.path()+QDir::separator()+entry);
        }
    }
}
void AppInstance::clearNodes(){
    _model->clearNodes();
}

bool AppInstance::isSaveUpToDate() const{
    return _currentProject._age == _currentProject._lastAutoSave;
}
void AppInstance::resetCurrentProject(){
    _currentProject._hasProjectBeenSavedByUser = false;
    _currentProject._projectName = "Untitled.rs";
    _currentProject._projectPath = "";
    QString text("Powiter - ");
    text.append(_currentProject._projectName);
    _gui->setWindowTitle(text);
}
bool AppInstance::findAutoSave(){
    QDir savesDir(autoSavesDir());
    QStringList entries = savesDir.entryList();
    for(int i = 0; i < entries.size();++i) {
        const QString& entry = entries.at(i);
        int suffixPos = entry.indexOf(".rs.");
        if (suffixPos != -1) {
            QFile autoSave(savesDir.path()+QDir::separator()+entry);
            autoSave.open(QIODevice::ReadOnly);
            QTextStream inStream(&autoSave);
            QString firstLine = inStream.readLine();
            QString path;
            if(!firstLine.isEmpty()){
                int j = 0;
                while(j < firstLine.size() &&  (firstLine.at(j) != QChar('\n'))){
                    path.append(firstLine.at(j));
                    ++j;
                }
            }
            autoSave.close();
            QString filename = entry.left(suffixPos+3);
            QString filenameWithPath = path + QDir::separator() + filename;
            bool exists = QFile::exists(filenameWithPath);
            QString text;
            
            
            QDateTime time = QDateTime::currentDateTime();
            if(exists){
                _currentProject._hasProjectBeenSavedByUser = true;
                _currentProject._projectName = filename;
                _currentProject._projectPath = path;
            }else{
                _currentProject._hasProjectBeenSavedByUser = false;
                _currentProject._projectName = "Untitled.rs";
                _currentProject._projectPath = "";
            }
            _currentProject._age = time;
            _currentProject._lastAutoSave = time;
            QString title("Powiter - ");
            title.append(_currentProject._projectName);
            title.append(" (*)");
            _gui->setWindowTitle(title);

            if(exists){
                text = "A recent auto-save of " + filename + " was found.\n"
                "Would you like to restore it entirely? Clicking No will remove this auto-save.";
            }else{
                text = "An auto-save was restored successfully. It didn't belong to any project\n"
                "Would you like to restore it ? Clicking No will remove this auto-save forever.";
            }

            
            QMessageBox::StandardButton ret = QMessageBox::question(_gui, "Auto-save", text,
                                                                    QMessageBox::Yes | QMessageBox::No,QMessageBox::Yes);
            if(ret == QMessageBox::No || ret == QMessageBox::Escape){
                removeAutoSaves();
                clearNodes();
                resetCurrentProject();
                return false;
            }else{
                _model->loadProject(savesDir.path()+ QDir::separator() + entry,true);
                removeAutoSaves();
                if(exists){
                    QDateTime now = QDateTime::currentDateTime();
                    _currentProject._projectName = filename;
                    _currentProject._projectPath = path;
                    _currentProject._lastAutoSave = now;
                    _currentProject._hasProjectBeenSavedByUser = true;
                    _currentProject._age = now.addSecs(1);
                }
                return true;
            }
        }
    }
    removeAutoSaves();
    return false;
}
const QString AppInstance::autoSavesDir() {return QString(QDir::tempPath() + QDir::separator() + "Powiter" + QDir::separator());}

void AppInstance::deselectAllNodes() const{
    _gui->_nodeGraphTab->_nodeGraphArea->deselect();
}

void AppInstance::showErrorDialog(const QString& title,const QString& message) const{
    _gui->errorDialog(title, message);

}

ViewerTab* AppInstance::addNewViewerTab(ViewerNode* node,TabWidget* where){
   return  _gui->addNewViewerTab(node, where);
}

AppInstance* AppManager::newAppInstance(const QString& projectName){
    AppInstance* instance = new AppInstance(_availableID,projectName);
    _appInstances.insert(make_pair(_availableID, instance));
    setAsTopLevelInstance(_availableID);
    ++_availableID;
    return instance;
}

AppInstance* AppManager::getAppInstance(int appID) const{
    map<int,AppInstance*>::const_iterator it;
    it = _appInstances.find(appID);
    if(it != _appInstances.end()){
        return it->second;
    }else{
        return NULL;
    }
}
void AppManager::removeInstance(int appID){
    _appInstances.erase(appID);
}

bool AppInstance::connect(int inputNumber,const std::string& parentName,Node* output){
    return _model->connect(inputNumber, parentName, output);
}

bool AppInstance::connect(int inputNumber,Node* input,Node* output){
    return _model->connect(inputNumber, input, output);
}
bool AppInstance::disconnect(Node* input,Node* output){
    return _model->disconnect(input, output);
}


NodeGui* AppInstance::getNodeGui(Node* n) const {
    map<Node*,NodeGui*>::const_iterator it = _nodeMapping.find(n);
    if(it==_nodeMapping.end()){
        return NULL;
    }else{
        return it->second;
    }
    }
Node* AppInstance::getNode(NodeGui* n) const{
    for (map<Node*,NodeGui*>::const_iterator it = _nodeMapping.begin(); it!=_nodeMapping.end(); ++it) {
        if(it->second == n){
            return it->first;
        }
    }
    return NULL;

}

void AppInstance::connectViewersToViewerCache(){
    _model->connectViewersToViewerCache();
}

void AppInstance::disconnectViewersFromViewerCache(){
    _model->disconnectViewersFromViewerCache();
}

void AppInstance::clearPlaybackCache(){
    if (!_model->getCurrentOutput()) { // FIXME: the playback cache is global, why should this action depend on this model's output?
        return;
    }
    ViewerCache::getViewerCache()->clearInMemoryPortion();
}


void AppInstance::clearDiskCache(){
    ViewerCache::getViewerCache()->clearInMemoryPortion();
    ViewerCache::getViewerCache()->clearDiskCache();
}


void  AppInstance::clearNodeCache(){
    NodeCache::getNodeCache()->clear();
}


std::vector<LibraryBinary*> AppManager::loadPlugins(const QString &where){
    std::vector<LibraryBinary*> ret;
    QDir d(where);
    if (d.isReadable())
    {
        QStringList filters;
        filters << QString(QString("*.")+QString(POWITER_LIBRARY_EXT));
        d.setNameFilters(filters);
		QStringList fileList = d.entryList();
        for(int i = 0 ; i < fileList.size() ; ++i) {
            QString filename = fileList.at(i);
            if(filename.endsWith(".dll") || filename.endsWith(".dylib") || filename.endsWith(".so")){
                QString className;
                int index = filename.lastIndexOf("."POWITER_LIBRARY_EXT);
                className = filename.left(index);
                string binaryPath = POWITER_PLUGINS_PATH + className.toStdString() + "." + POWITER_LIBRARY_EXT;
                LibraryBinary* plugin = new LibraryBinary(binaryPath);
                if(!plugin->isValid()){
                    delete plugin;
                }else{
                    ret.push_back(plugin);
                }
            }else{
                continue;
            }
        }
    }
    return ret;
}

std::vector<Powiter::LibraryBinary*> AppManager::loadPluginsAndFindFunctions(const QString& where,
                                                                 const std::vector<std::string>& functions){
    std::vector<LibraryBinary*> ret;
    std::vector<LibraryBinary*> loadedLibraries = loadPlugins(where);
    for (U32 i = 0; i < loadedLibraries.size(); ++i) {
        if (loadedLibraries[i]->loadFunctions(functions)) {
            ret.push_back(loadedLibraries[i]);
        }
    }
    return ret;
}

AppInstance* AppManager::getTopLevelInstance () const{
    map<int,AppInstance*>::const_iterator it = _appInstances.find(_topLevelInstanceID);
    if(it == _appInstances.end()){
        return NULL;
    }else{
        return it->second;
    }
}

AppManager::AppManager()
: QObject()
, Singleton<AppManager>()
, _appInstances()
, _availableID(0)
, _topLevelInstanceID(0)
, _readPluginsLoaded()
, _writePluginsLoaded()
, _formats()
, _nodeNames()
, ofxHost(new Powiter::OfxHost())
, _toolButtons()
{
    connect(ofxHost.get(), SIGNAL(toolButtonAdded(QStringList,QString,QString,QString)),
                     this, SLOT(addPluginToolButtons(QStringList,QString,QString,QString)));
    
    /*loading all plugins*/
    loadAllPlugins();
    
    loadBuiltinFormats();
    
    /*node cache initialisation & restoration*/
    NodeCache* nc = NodeCache::getNodeCache();
    U64 nodeCacheMaxSize = (Settings::getPowiterCurrentSettings()->_cacheSettings.maxCacheMemoryPercent-
                            Settings::getPowiterCurrentSettings()->_cacheSettings.maxPlayBackMemoryPercent)*
    getSystemTotalRAM();
    nc->setMaximumCacheSize(nodeCacheMaxSize);
    
    
    /*viewer cache initialisation & restoration*/
    ViewerCache* viewerCache = ViewerCache::getViewerCache();
    viewerCache->setMaximumCacheSize((U64)((double)Settings::getPowiterCurrentSettings()->_cacheSettings.maxDiskCache));
    viewerCache->setMaximumInMemorySize(Settings::getPowiterCurrentSettings()->_cacheSettings.maxPlayBackMemoryPercent);
    viewerCache->restore();
    
    KnobFactory::instance();
    
}

AppManager::~AppManager(){
    ViewerCache::getViewerCache()->save();
    for(ReadPluginsIterator it = _readPluginsLoaded.begin(); it!=_readPluginsLoaded.end(); ++it) {
        delete it->second.second;
    }
    for(WritePluginsIterator it = _writePluginsLoaded.begin(); it!=_writePluginsLoaded.end(); ++it) {
        delete it->second.second;
    }
    _nodeNames.clear();
    foreach(Format* f,_formats){
        delete f;
    }
    foreach(PluginToolButton* p,_toolButtons){
        delete p;
    }
}

void AppManager::loadAllPlugins() {
    assert(_nodeNames.empty());
    assert(_formats.empty());
    assert(_toolButtons.empty());

    /*loading node plugins*/
    loadBuiltinNodePlugins();
    
    assert(_readPluginsLoaded.empty());
    /*loading read plugins*/
    loadReadPlugins();
    
    assert(_writePluginsLoaded.empty());
    /*loading write plugins*/
    loadWritePlugins();
    
    /*loading ofx plugins*/
    QStringList ofxPluginNames = ofxHost->loadOFXPlugins();
    _nodeNames.append(ofxPluginNames);
    
}

void AppManager::loadReadPlugins(){
    vector<string> functions;
    functions.push_back("BuildRead");
    vector<LibraryBinary*> plugins = AppManager::loadPluginsAndFindFunctions(POWITER_READERS_PLUGINS_PATH, functions);
    for (U32 i = 0 ; i < plugins.size(); ++i) {
        pair<bool,ReadBuilder> func = plugins[i]->findFunction<ReadBuilder>("BuildRead");
        if(func.first){
            Read* read = func.second(NULL);
            assert(read);
            vector<string> extensions = read->fileTypesDecoded();
            string decoderName = read->decoderName();
            _readPluginsLoaded.insert(make_pair(decoderName,make_pair(extensions,plugins[i])));
            delete read;
        }
    }
    
    loadBuiltinReads();
    
    std::map<std::string, LibraryBinary*> defaultMapping;
    for (ReadPluginsIterator it = _readPluginsLoaded.begin(); it!=_readPluginsLoaded.end(); ++it) {
        if(it->first == "OpenEXR"){
            defaultMapping.insert(make_pair("exr", it->second.second));
        }else if(it->first == "QImage (Qt)"){
            defaultMapping.insert(make_pair("jpg", it->second.second));
            defaultMapping.insert(make_pair("bmp", it->second.second));
            defaultMapping.insert(make_pair("jpeg", it->second.second));
            defaultMapping.insert(make_pair("gif", it->second.second));
            defaultMapping.insert(make_pair("png", it->second.second));
            defaultMapping.insert(make_pair("pbm", it->second.second));
            defaultMapping.insert(make_pair("pgm", it->second.second));
            defaultMapping.insert(make_pair("ppm", it->second.second));
            defaultMapping.insert(make_pair("xbm", it->second.second));
            defaultMapping.insert(make_pair("xpm", it->second.second));
        }
    }
    Settings::getPowiterCurrentSettings()->_readersSettings.fillMap(defaultMapping);
}

void AppManager::loadBuiltinReads(){
    {
        Read* readExr = ReadExr::BuildRead(NULL);
        assert(readExr);
        std::vector<std::string> extensions = readExr->fileTypesDecoded();
        std::string decoderName = readExr->decoderName();

        std::map<std::string,void*> EXRfunctions;
        EXRfunctions.insert(make_pair("BuildRead", (void*)&ReadExr::BuildRead));
        LibraryBinary *EXRplugin = new LibraryBinary(EXRfunctions);
        assert(EXRplugin);
        for (U32 i = 0 ; i < extensions.size(); ++i) {
            _readPluginsLoaded.insert(make_pair(decoderName,make_pair(extensions,EXRplugin)));
        }
        delete readExr;
    }
    {
        Read* readQt = ReadQt::BuildRead(NULL);
        assert(readQt);
        std::vector<std::string> extensions = readQt->fileTypesDecoded();
        std::string decoderName = readQt->decoderName();

        std::map<std::string,void*> Qtfunctions;
        Qtfunctions.insert(make_pair("BuildRead", (void*)&ReadQt::BuildRead));
        LibraryBinary *Qtplugin = new LibraryBinary(Qtfunctions);
        assert(Qtplugin);
        for (U32 i = 0 ; i < extensions.size(); ++i) {
            _readPluginsLoaded.insert(make_pair(decoderName,make_pair(extensions,Qtplugin)));
        }
        delete readQt;
    }
    {
        Read* readFfmpeg = ReadFFMPEG::BuildRead(NULL);
        assert(readFfmpeg);
        std::vector<std::string> extensions = readFfmpeg->fileTypesDecoded();
        std::string decoderName = readFfmpeg->decoderName();

        std::map<std::string,void*> FFfunctions;
        FFfunctions.insert(make_pair("ReadBuilder", (void*)&ReadFFMPEG::BuildRead));
        LibraryBinary *FFMPEGplugin = new LibraryBinary(FFfunctions);
        assert(FFMPEGplugin);
        for (U32 i = 0 ; i < extensions.size(); ++i) {
            _readPluginsLoaded.insert(make_pair(decoderName,make_pair(extensions,FFMPEGplugin)));
        }
        delete readFfmpeg;
    }
}
void AppManager::loadBuiltinNodePlugins(){
    // these  are built-in nodes
    _nodeNames.append("Reader");
    _nodeNames.append("Viewer");
    _nodeNames.append("Writer");
    QStringList grouping;
    grouping.push_back("io");
    addPluginToolButtons(grouping, "Reader", "", POWITER_IMAGES_PATH"ioGroupingIcon.png");
    addPluginToolButtons(grouping, "Viewer", "", POWITER_IMAGES_PATH"ioGroupingIcon.png");
    addPluginToolButtons(grouping, "Writer", "", POWITER_IMAGES_PATH"ioGroupingIcon.png");
}

/*loads extra writer plug-ins*/
void AppManager::loadWritePlugins(){
    
    vector<string> functions;
    functions.push_back("BuildWrite");
    vector<LibraryBinary*> plugins = AppManager::loadPluginsAndFindFunctions(POWITER_WRITERS_PLUGINS_PATH, functions);
    for (U32 i = 0 ; i < plugins.size(); ++i) {
        pair<bool,WriteBuilder> func = plugins[i]->findFunction<WriteBuilder>("BuildWrite");
        if(func.first){
            Write* write = func.second(NULL);
            assert(write);
            vector<string> extensions = write->fileTypesEncoded();
            string encoderName = write->encoderName();
            _writePluginsLoaded.insert(make_pair(encoderName,make_pair(extensions,plugins[i])));
            delete write;
        }
    }
    loadBuiltinWrites();
    std::map<std::string, LibraryBinary*> defaultMapping;
    for (WritePluginsIterator it = _writePluginsLoaded.begin(); it!=_writePluginsLoaded.end(); ++it) {
        if(it->first == "OpenEXR"){
            defaultMapping.insert(make_pair("exr", it->second.second));
        }else if(it->first == "QImage (Qt)"){
            // Qt Image reader should be the last solution (it cannot read 16-bits ppm or png)
            const QList<QByteArray>& supported = QImageReader::supportedImageFormats();
            // Qt 4 supports: BMP, GIF, JPG, JPEG, MNG, PNG, PBM, PGM, PPM, TIFF, XBM, XPM, SVG
            // Qt 5 doesn't support TIFF
            for (int i = 0; i < supported.count(); ++i) {
                defaultMapping.insert(make_pair(std::string(supported.at(i).toLower().data()), it->second.second));
            }
        }
    }
    Settings::getPowiterCurrentSettings()->_writersSettings.fillMap(defaultMapping);
}

/*loads writes that are built-ins*/
void AppManager::loadBuiltinWrites(){
    {
        scoped_ptr<Write> writeQt(new WriteQt(NULL));
        assert(writeQt);
        std::vector<std::string> extensions = writeQt->fileTypesEncoded();
        string encoderName = writeQt->encoderName();

        std::map<std::string,void*> Qtfunctions;
        Qtfunctions.insert(make_pair("BuildWrite",(void*)&WriteQt::BuildWrite));
        LibraryBinary *QtWritePlugin = new LibraryBinary(Qtfunctions);
        assert(QtWritePlugin);
        for (U32 i = 0 ; i < extensions.size(); ++i) {
            _writePluginsLoaded.insert(make_pair(encoderName,make_pair(extensions,QtWritePlugin)));
        }
    }
    
    {
        scoped_ptr<Write> writeEXR(new WriteExr(NULL));
        std::vector<std::string> extensionsExr = writeEXR->fileTypesEncoded();
        string encoderNameExr = writeEXR->encoderName();

        std::map<std::string,void*> EXRfunctions;
        EXRfunctions.insert(make_pair("BuildWrite",(void*)&WriteExr::BuildWrite));
        LibraryBinary *ExrWritePlugin = new LibraryBinary(EXRfunctions);
        assert(ExrWritePlugin);
        for (U32 i = 0 ; i < extensionsExr.size(); ++i) {
            _writePluginsLoaded.insert(make_pair(encoderNameExr,make_pair(extensionsExr,ExrWritePlugin)));
        }
    }
}

void AppManager::loadBuiltinFormats(){
    /*initializing list of all Formats available*/
    std::vector<std::string> formatNames;
    formatNames.push_back("PC_Video");
    formatNames.push_back("NTSC");
    formatNames.push_back("PAL");
    formatNames.push_back("HD");
    formatNames.push_back("NTSC_16:9");
    formatNames.push_back("PAL_16:9");
    formatNames.push_back("1K_Super_35(full-ap)");
    formatNames.push_back("1K_Cinemascope");
    formatNames.push_back("2K_Super_35(full-ap)");
    formatNames.push_back("2K_Cinemascope");
    formatNames.push_back("4K_Super_35(full-ap)");
    formatNames.push_back("4K_Cinemascope");
    formatNames.push_back("square_256");
    formatNames.push_back("square_512");
    formatNames.push_back("square_1K");
    formatNames.push_back("square_2K");
    
    std::vector< std::vector<float> > resolutions;
    std::vector<float> pcvideo; pcvideo.push_back(640); pcvideo.push_back(480); pcvideo.push_back(1);
    std::vector<float> ntsc; ntsc.push_back(720); ntsc.push_back(486); ntsc.push_back(0.91f);
    std::vector<float> pal; pal.push_back(720); pal.push_back(576); pal.push_back(1.09f);
    std::vector<float> hd; hd.push_back(1920); hd.push_back(1080); hd.push_back(1);
    std::vector<float> ntsc169; ntsc169.push_back(720); ntsc169.push_back(486); ntsc169.push_back(1.21f);
    std::vector<float> pal169; pal169.push_back(720); pal169.push_back(576); pal169.push_back(1.46f);
    std::vector<float> super351k; super351k.push_back(1024); super351k.push_back(778); super351k.push_back(1);
    std::vector<float> cine1k; cine1k.push_back(914); cine1k.push_back(778); cine1k.push_back(2);
    std::vector<float> super352k; super352k.push_back(2048); super352k.push_back(1556); super352k.push_back(1);
    std::vector<float> cine2K; cine2K.push_back(1828); cine2K.push_back(1556); cine2K.push_back(2);
    std::vector<float> super4K35; super4K35.push_back(4096); super4K35.push_back(3112); super4K35.push_back(1);
    std::vector<float> cine4K; cine4K.push_back(3656); cine4K.push_back(3112); cine4K.push_back(2);
    std::vector<float> square256; square256.push_back(256); square256.push_back(256); square256.push_back(1);
    std::vector<float> square512; square512.push_back(512); square512.push_back(512); square512.push_back(1);
    std::vector<float> square1K; square1K.push_back(1024); square1K.push_back(1024); square1K.push_back(1);
    std::vector<float> square2K; square2K.push_back(2048); square2K.push_back(2048); square2K.push_back(1);
    
    resolutions.push_back(pcvideo);
    resolutions.push_back(ntsc);
    resolutions.push_back(pal);
    resolutions.push_back(hd);
    resolutions.push_back(ntsc169);
    resolutions.push_back(pal169);
    resolutions.push_back(super351k);
    resolutions.push_back(cine1k);
    resolutions.push_back(super352k);
    resolutions.push_back(cine2K);
    resolutions.push_back(super4K35);
    resolutions.push_back(cine4K);
    resolutions.push_back(square256);
    resolutions.push_back(square512);
    resolutions.push_back(square1K);
    resolutions.push_back(square2K);
    
    assert(formatNames.size() == resolutions.size());
    for(U32 i =0;i<formatNames.size();++i) {
        const std::vector<float>& v = resolutions[i];
        assert(v.size() >= 3);
        Format* _frmt = new Format(0,0,v[0],v[1],formatNames[i],v[2]);
        assert(_frmt);
        _formats.push_back(_frmt);
    }

}

Format* AppManager::findExistingFormat(int w, int h, double pixel_aspect){
    
	for(U32 i =0;i< _formats.size();++i) {
		Format* frmt = _formats[i];
        assert(frmt);
		if(frmt->width() == w && frmt->height() == h && frmt->pixel_aspect()==pixel_aspect){
			return frmt;
		}
	}
	return NULL;
}

void AppManager::addPluginToolButtons(const QStringList& groups,
                          const QString& pluginName,
                          const QString& pluginIconPath,
                          const QString& groupIconPath){
    _toolButtons.push_back(new PluginToolButton(groups,pluginName,pluginIconPath,groupIconPath));
}

void AppManager::setAsTopLevelInstance(int appID){
    if(_topLevelInstanceID == appID){
        return;
    }
    _topLevelInstanceID = appID;
    for(map<int,AppInstance*>::iterator it = _appInstances.begin();it!=_appInstances.end();++it){
        if (it->first != _topLevelInstanceID) {
            it->second->disconnectViewersFromViewerCache();
        }else{
            it->second->connectViewersToViewerCache();
        }
    }
}<|MERGE_RESOLUTION|>--- conflicted
+++ resolved
@@ -54,7 +54,6 @@
 
 using namespace Powiter;
 using namespace std;
-<<<<<<< HEAD
 
 
 Project::Project():
@@ -65,9 +64,6 @@
     
 }
 
-AppInstance::AppInstance(int appID,const QString& projectName):
-_model(0),_gui(0),_appID(appID)
-=======
 using boost::scoped_ptr;
 
 AppInstance::AppInstance(int appID,const QString& projectName)
@@ -76,7 +72,6 @@
 , _currentProject()
 , _appID(appID)
 , _nodeMapping()
->>>>>>> 2319c7f4
 {
     _gui->createGui();
     
