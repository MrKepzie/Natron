--- conflicted
+++ resolved
@@ -24,13 +24,10 @@
 #include <sstream> // stringstream
 #include <iostream>
 #include <cstring> // for std::memcpy, std::memset, std::strcmp
-<<<<<<< HEAD
 #include <vector>
 #include <cstdlib>
 #include <cstdio>
-=======
 #include <cmath>
->>>>>>> 1746b0c5
 
 #ifdef __NATRON_UNIX__
 #include <unistd.h>
