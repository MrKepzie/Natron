/* ***** BEGIN LICENSE BLOCK *****
 * This file is part of Natron <http://www.natron.fr/>,
 * Copyright (C) 2013-2017 INRIA and Alexandre Gauthier-Foichat
 *
 * Natron is free software: you can redistribute it and/or modify
 * it under the terms of the GNU General Public License as published by
 * the Free Software Foundation; either version 2 of the License, or
 * (at your option) any later version.
 *
 * Natron is distributed in the hope that it will be useful,
 * but WITHOUT ANY WARRANTY; without even the implied warranty of
 * MERCHANTABILITY or FITNESS FOR A PARTICULAR PURPOSE.  See the
 * GNU General Public License for more details.
 *
 * You should have received a copy of the GNU General Public License
 * along with Natron.  If not, see <http://www.gnu.org/licenses/gpl-2.0.html>
 * ***** END LICENSE BLOCK ***** */

// ***** BEGIN PYTHON BLOCK *****
// from <https://docs.python.org/3/c-api/intro.html#include-files>:
// "Since Python may define some pre-processor definitions which affect the standard headers on some systems, you must include Python.h before any standard headers are included."
#include <Python.h>
// ***** END PYTHON BLOCK *****

#include "Image.h"

#include <algorithm> // min, max
#include <cassert>
#include <cstring> // for std::memcpy, std::memset
#include <stdexcept>

#include <QtCore/QDebug>
#include <QtCore/QThread>

#include "Engine/ImagePrivate.h"


#ifndef M_LN2
#define M_LN2       0.693147180559945309417232121458176568  /* loge(2)        */
#endif

// When defined, tiles will be fetched from the cache (and optionnally downscaled) sequentially
//#define NATRON_IMAGE_SEQUENTIAL_INIT

NATRON_NAMESPACE_ENTER;

Image::Image()
: _imp(new ImagePrivate(this))
{

}

ImagePtr
Image::create(const InitStorageArgs& args)
{
    ImagePtr ret(new Image);
    ActionRetCodeEnum stat = ret->_imp->init(args);
    if (isFailureRetCode(stat)) {
        return ImagePtr();
    }
    return ret;
}

Image::~Image()
{


    // If this image is the last image holding a pointer to memory buffers, ensure these buffers
    // gets deallocated in a specific thread and not a render thread
    std::list<ImageStorageBasePtr> toDeleteInDeleterThread;
    for (int i = 0; i < 4; ++i) {
        if (_imp->channels[i]) {
            toDeleteInDeleterThread.push_back(_imp->channels[i]);
        }
    }
   
    if (!toDeleteInDeleterThread.empty()) {
        appPTR->deleteCacheEntriesInSeparateThread(toDeleteInDeleterThread);
    }

}

Image::InitStorageArgs::InitStorageArgs()
: bounds()
, pixelRod()
, storage(eStorageModeRAM)
, bitdepth(eImageBitDepthFloat)
, plane(ImagePlaneDesc::getRGBAComponents())
, cachePolicy(eCacheAccessModeNone)
, createTilesMapEvenIfNoCaching(false)
, bufferFormat(eImageBufferLayoutRGBAPackedFullRect)
, proxyScale(1.)
, mipMapLevel(0)
, isDraft(false)
, nodeTimeViewVariantHash(0)
, glContext()
, textureTarget(GL_TEXTURE_2D)
, externalBuffer()
, delayAllocation(false)
{

}

struct ActionStatusWrapper
{
    ActionRetCodeEnum stat;
    mutable QMutex statMutex;

    void updateStatus(ActionRetCodeEnum status)
    {
        QMutexLocker k(&statMutex);
        if (isFailureRetCode(stat)) {
            // If it's already failed, don't update
            return;
        }
        stat = status;
    }

    bool isFailed() const
    {
        QMutexLocker k(&statMutex);
        return isFailureRetCode(stat);
    }
};
typedef boost::shared_ptr<ActionStatusWrapper> StatPtr;


ActionRetCodeEnum
ImagePrivate::init(const Image::InitStorageArgs& args)
{

    // The bounds of the image must not be empty
    if (args.bounds.isNull()) {
        return eActionStatusFailed;
    }

    RenderScale proxyPlusMipMapScale = args.proxyScale;
    {
        double mipMapScale = Image::getScaleFromMipMapLevel(args.mipMapLevel);
        proxyPlusMipMapScale.x *= mipMapScale;
        proxyPlusMipMapScale.y *= mipMapScale;
    }

    originalBounds = args.bounds;
    cachePolicy = args.cachePolicy;
    if (args.storage != eStorageModeRAM) {
        // We can only cache stuff on disk.
        cachePolicy = eCacheAccessModeNone;
    }
    bufferFormat = args.bufferFormat;
    plane = args.plane;
    proxyScale = args.proxyScale;
    mipMapLevel = args.mipMapLevel;
    renderClone = args.renderClone;
    bitdepth = args.bitdepth;
    tilesAllocated = !args.delayAllocation;
    storage = args.storage;

    // OpenGL texture back-end only supports 32-bit float RGBA packed format.
    assert(args.storage != eStorageModeGLTex || (args.bufferFormat == eImageBufferLayoutRGBAPackedFullRect && args.bitdepth == eImageBitDepthFloat));
    if (args.storage == eStorageModeGLTex && (args.bufferFormat != eImageBufferLayoutRGBAPackedFullRect || args.bitdepth != eImageBitDepthFloat)) {
        return eActionStatusFailed;
    }


    // If allocating OpenGL textures, ensure the context is current
    OSGLContextAttacherPtr contextLocker;
    if (args.storage == eStorageModeGLTex) {
        contextLocker = OSGLContextAttacher::create(args.glContext);
        contextLocker->attach();
    }

    if (args.externalBuffer) {
        return initFromExternalBuffer(args);
    } else {
        return initAndFetchFromCache(args);
    }
} // init


Image::CopyPixelsArgs::CopyPixelsArgs()
: roi()
, conversionChannel(0)
, alphaHandling(Image::eAlphaChannelHandlingFillFromChannel)
, monoConversion(Image::eMonoToPackedConversionCopyToChannelAndLeaveOthers)
, srcColorspace(eViewerColorSpaceLinear)
, dstColorspace(eViewerColorSpaceLinear)
, unPremultIfNeeded(false)
, forceCopyEvenIfBuffersHaveSameLayout(false)
{

}

static bool isCopyPixelsNeeded(ImagePrivate* thisImage, ImagePrivate* otherImage)
{
    if ((thisImage->storage == eStorageModeGLTex || otherImage->storage == eStorageModeGLTex)) {
        return true;
    }

    if (thisImage->originalBounds != otherImage->originalBounds) {
        return true;
    }
    if (thisImage->bitdepth != otherImage->bitdepth) {
        return true;
    }
    if (thisImage->plane.getNumComponents() != otherImage->plane.getNumComponents()) {
        return true;
    }
    // Only support copying buffers with different layouts if they have 1 component only
    if (thisImage->bufferFormat != otherImage->bufferFormat && thisImage->plane.getNumComponents() != 1) {
        return true;
    }

    return false;
}

ActionRetCodeEnum
Image::copyPixels(const Image& other, const CopyPixelsArgs& args)
{

    // Roi must intersect both images bounds
    RectI roi;
    if (!other._imp->originalBounds.intersect(args.roi, &roi)) {
        return eActionStatusOK;
    }
    if (!_imp->originalBounds.intersect(args.roi, &roi)) {
        return eActionStatusOK;
    }

    assert(_imp->tilesAllocated && other._imp->tilesAllocated);

#ifdef DEBUG
    if (_imp->proxyScale.x != other._imp->proxyScale.x ||
        _imp->proxyScale.y != other._imp->proxyScale.y ||
        _imp->mipMapLevel != other._imp->mipMapLevel) {
        qDebug() << "Warning: attempt to call copyPixels on images with different scale";
    }
#endif


    // Optimize: try to just copy the memory buffer pointers instead of copying the memory itself
    if (!args.forceCopyEvenIfBuffersHaveSameLayout && roi == _imp->originalBounds) {
        bool copyNeeded = isCopyPixelsNeeded(_imp.get(), other._imp.get());
        if (!copyNeeded) {
            for (std::size_t c = 0; c < 4; ++c) {
                if (_imp->channels[c]) {
                    assert(_imp->channels[c]->canSoftCopy(*other._imp->channels[c]));
                    _imp->channels[c]->softCopy(*other._imp->channels[c]);
                }
            }
            return eActionStatusOK;
        }

    } 

    ImagePtr tmpImage = ImagePrivate::checkIfCopyToTempImageIsNeeded(other, *this, roi);

    const Image* fromImage = tmpImage? tmpImage.get() : &other;

    assert(_imp->originalBounds.contains(args.roi) && other._imp->originalBounds.contains(args.roi));

    return ImagePrivate::copyPixelsInternal(fromImage->_imp.get(), _imp.get(), args, _imp->renderClone.lock());

} // copyPixels

void
Image::ensureBuffersAllocated()
{
    QMutexLocker k(&_imp->tilesAllocatedMutex);
    if (_imp->tilesAllocated) {
        return;
    }

    for (int i = 0; i < 4; ++i) {
        if (!_imp->channels[i]) {
            continue;
        }
        if (_imp->channels[i]->isAllocated()) {
            // The buffer is already allocated
            continue;
        }
        if (_imp->channels[i]->hasAllocateMemoryArgs()) {
            // Allocate the buffer
            _imp->channels[i]->allocateMemoryFromSetArgs();
        }
    }

    _imp->tilesAllocated = true;
} // ensureBuffersAllocated

ImageBufferLayoutEnum
Image::getBufferFormat() const
{
    return _imp->bufferFormat;
}

StorageModeEnum
Image::getStorageMode() const
{
    return _imp->channels[0]->getStorageMode();
}

const RectI&
Image::getBounds() const
{
    return _imp->originalBounds;
}

const RenderScale&
Image::getProxyScale() const
{
    return _imp->proxyScale;
}

unsigned int
Image::getMipMapLevel() const
{
    return _imp->mipMapLevel;
}


double
Image::getScaleFromMipMapLevel(unsigned int level)
{
    return 1. / (1 << level);
}


unsigned int
Image::getLevelFromScale(double s)
{
    assert(0. < s && s <= 1.);
    int retval = -std::floor(std::log(s) / M_LN2 + 0.5);
    assert(retval >= 0);
    return retval;
}

unsigned int
Image::getComponentsCount() const
{
    return _imp->plane.getNumComponents();
}


const ImagePlaneDesc&
Image::getLayer() const
{
    return _imp->plane;
}


ImageBitDepthEnum
Image::getBitDepth() const
{
    return _imp->bitdepth;
}

GLImageStoragePtr
Image::getGLImageStorage() const
{
    return toGLImageStorage(_imp->channels[0]);
}

void
Image::getCPUData(CPUData* data) const
{
    ImagePrivate* imp = _imp.get();
    ImagePrivate::getCPUDataInternal(imp->originalBounds, imp->plane.getNumComponents(), imp->channels, imp->bitdepth, imp->bufferFormat, data);
}



CacheAccessModeEnum
Image::getCachePolicy() const
{
    return _imp->cachePolicy;
}

ImageCacheEntryPtr
Image::getCacheEntry() const
{
    return _imp->cacheEntry;
}

class FillProcessor : public ImageMultiThreadProcessorBase
{
<<<<<<< HEAD
    void* _ptrs[4];
    RectI _bounds;
    ImageBitDepthEnum _bitDepth;
    int _nComps;
    RGBAColourF _color;
=======
    if (this == &src) {
        return;
    }
    StorageModeEnum thisStorage = getStorageMode();
    StorageModeEnum otherStorage = src.getStorageMode();

    if ( (thisStorage == eStorageModeGLTex) && (otherStorage == eStorageModeGLTex) ) {
        // OpenGL texture to OpenGL texture
        assert(_params->getStorageInfo().textureTarget == src.getParams()->getStorageInfo().textureTarget);

        RectI dstBounds = getBounds();
        RectI srcBounds = src.getBounds();
        GLuint fboID = glContext->getFBOId();

        glBindFramebuffer(GL_FRAMEBUFFER, fboID);
        int target = getGLTextureTarget();
        glEnable(target);
        glBindTexture( target, getGLTextureID() );
        glFramebufferTexture2D(GL_FRAMEBUFFER, GL_COLOR_ATTACHMENT0, target, getGLTextureID(), 0 /*LoD*/);
        glCheckFramebufferError();
        glBindTexture( target, src.getGLTextureID() );

        applyTextureMapping(dstBounds, srcRoi);

        glBindTexture(target, 0);
        glCheckError();
    } else if ( (thisStorage == eStorageModeGLTex) && (otherStorage != eStorageModeGLTex) ) {
        // RAM image to OpenGL texture
        RectI dstBounds = getBounds();
        RectI srcBounds = src.getBounds();

        // only copy the intersection of roi, bounds and otherBounds
        RectI roi = srcRoi;
        bool doInteresect = roi.intersect(dstBounds, &roi);
        if (!doInteresect) {
            // no intersection between roi and the bounds of this image
            return;
        }
        doInteresect = roi.intersect(srcBounds, &roi);
        if (!doInteresect) {
            // no intersection between roi and the bounds of the other image
            return;
        }
        GLuint pboID = glContext->getPBOId();
        int target = getGLTextureTarget();
        glEnable(target);

        // bind PBO to update texture source
        glBindBufferARB(GL_PIXEL_UNPACK_BUFFER_ARB, pboID);

        std::size_t dataSize = roi.area() * 4 * src.getParams()->getStorageInfo().dataTypeSize;

        // Note that glMapBufferARB() causes sync issue.
        // If GPU is working with this buffer, glMapBufferARB() will wait(stall)
        // until GPU to finish its job. To avoid waiting (idle), you can call
        // first glBufferDataARB() with NULL pointer before glMapBufferARB().
        // If you do that, the previous data in PBO will be discarded and
        // glMapBufferARB() returns a new allocated pointer immediately
        // even if GPU is still working with the previous data.
        glBufferDataARB(GL_PIXEL_UNPACK_BUFFER_ARB, dataSize, 0, GL_DYNAMIC_DRAW_ARB);

        // map the buffer object into client's memory
        void* gpuData = glMapBufferARB(GL_PIXEL_UNPACK_BUFFER_ARB, GL_WRITE_ONLY_ARB);
        assert(gpuData);
        if (gpuData) {
            // update data directly on the mapped buffer
            ImagePtr tmpImg( new Image( ImageComponents::getRGBAComponents(), src.getRoD(), roi, 0, src.getPixelAspectRatio(), src.getBitDepth(), src.getPremultiplication(), src.getFieldingOrder(), false, eStorageModeRAM) );
            tmpImg->pasteFrom(src, roi);

            Image::ReadAccess racc(tmpImg ? tmpImg.get() : this);
            const unsigned char* srcdata = racc.pixelAt(roi.x1, roi.y1);
            assert(srcdata);
            
            memcpy(gpuData, srcdata, dataSize);

            GLboolean result = glUnmapBufferARB(GL_PIXEL_UNPACK_BUFFER_ARB); // release the mapped buffer
            assert(result == GL_TRUE);
            Q_UNUSED(result);
        }
>>>>>>> RB-2.2


public:

    FillProcessor(const EffectInstancePtr& renderClone)
    : ImageMultiThreadProcessorBase(renderClone)
    {

    }

    virtual ~FillProcessor()
    {
    }

    void setValues(void* ptrs[4], const RectI& bounds, ImageBitDepthEnum bitDepth, int nComps, const RGBAColourF& color)
    {
        memcpy(_ptrs, ptrs, sizeof(void*) * 4);
        _bounds = bounds;
        _bitDepth = bitDepth;
        _nComps = nComps;
        _color = color;
    }

private:

    virtual ActionRetCodeEnum multiThreadProcessImages(const RectI& renderWindow) OVERRIDE FINAL
    {
        ImagePrivate::fillCPU(_ptrs, _color.r, _color.g, _color.b, _color.a, _nComps, _bitDepth, _bounds, renderWindow, _effect);
        return eActionStatusOK;
    }
};

void
Image::fill(const RectI & roi,
            float r,
            float g,
            float b,
            float a)
{

    if (getStorageMode() == eStorageModeGLTex) {
        GLImageStoragePtr glEntry = toGLImageStorage(_imp->channels[0]);
        _imp->fillGL(roi, r, g, b, a, glEntry);
        return;
    }



    Image::CPUData data;
    getCPUData(&data);
    RectI clippedRoi;
    roi.intersect(data.bounds, &clippedRoi);

    RGBAColourF color = {r, g, b, a};

    FillProcessor processor(_imp->renderClone.lock());
    processor.setValues(data.ptrs, data.bounds, data.bitDepth, data.nComps, color);
    processor.setRenderWindow(clippedRoi);
    processor.process();



} // fill

void
Image::fillZero(const RectI& roi)
{
    fill(roi, 0., 0., 0., 0.);
}

void
Image::fillBoundsZero()
{
    fillZero(getBounds());
}

ActionRetCodeEnum
Image::ensureBounds(const RectI& roi)
{
    if (_imp->originalBounds.contains(roi)) {
        return eActionStatusOK;
    }

    RectI oldBounds = _imp->originalBounds;
    RectI newBounds = oldBounds;
    newBounds.merge(roi);

    ImagePtr tmpImage;
    {
        Image::InitStorageArgs initArgs;
        initArgs.bounds = newBounds;
        initArgs.plane = getLayer();
        initArgs.bitdepth = getBitDepth();
        initArgs.bufferFormat = getBufferFormat();
        initArgs.storage = getStorageMode();
        initArgs.mipMapLevel = getMipMapLevel();
        initArgs.proxyScale = getProxyScale();
        GLImageStoragePtr isGlEntry = getGLImageStorage();
        if (isGlEntry) {
            initArgs.textureTarget = isGlEntry->getGLTextureTarget();
            initArgs.glContext = isGlEntry->getOpenGLContext();
        }
        tmpImage = Image::create(initArgs);
        if (!tmpImage) {
            return eActionStatusFailed;
        }
    }
    Image::CopyPixelsArgs cpyArgs;
    cpyArgs.roi = oldBounds;
    tmpImage->copyPixels(*this, cpyArgs);

    // Swap images so that this image becomes the resized one, but keep the internal cache entry object
    ImageCacheEntryPtr internalCacheEntry = _imp->cacheEntry;
    _imp.swap(tmpImage->_imp);
    _imp->cacheEntry = internalCacheEntry;
    _imp->cacheEntry->ensureRoI(roi);
    return eActionStatusOK;

} // ensureBounds

void
Image::fillOutSideWithBlack(const RectI& roi)
{
    RectI clipped;
    _imp->originalBounds.intersect(roi, &clipped);

    RectI fourRects[4];
    ImageTilesState::getABCDRectangles(clipped, _imp->originalBounds, fourRects[0], fourRects[1], fourRects[2], fourRects[3]);
    for (int i = 0; i < 4; ++i) {
        if (fourRects[i].isNull()) {
            continue;
        }
        fillZero(fourRects[i]);
    }

}

void
Image::getChannelPointers(const void* ptrs[4],
                          int x, int y,
                          const RectI& bounds,
                          int nComps,
                          ImageBitDepthEnum bitdepth,
                          void* outPtrs[4],
                          int* pixelStride)
{
    switch (bitdepth) {
        case eImageBitDepthByte:
            getChannelPointers<unsigned char>((const unsigned char**)ptrs, x, y, bounds, nComps, (unsigned char**)outPtrs, pixelStride);
            break;
        case eImageBitDepthShort:
            getChannelPointers<unsigned short>((const unsigned short**)ptrs, x, y, bounds, nComps, (unsigned short**)outPtrs, pixelStride);
            break;
        case eImageBitDepthFloat:
            getChannelPointers<float>((const float**)ptrs, x, y, bounds, nComps, (float**)outPtrs, pixelStride);
            break;
        default:
            memset(outPtrs, 0, sizeof(void*) * 4);
            *pixelStride = 0;
            break;
    }
}


const unsigned char*
Image::pixelAtStatic(int x,
                     int y,
                     const RectI& bounds,
                     int nComps,
                     int dataSizeOf,
                     const unsigned char* buf)
{
    if ( ( x < bounds.x1 ) || ( x >= bounds.x2 ) || ( y < bounds.y1 ) || ( y >= bounds.y2 ) ) {
        return NULL;
    } else {
        const unsigned char* ret = buf;
        if (!ret) {
            return 0;
        }
        std::size_t compDataSize = dataSizeOf * nComps;
        ret = ret + (std::size_t)( y - bounds.y1 ) * compDataSize * bounds.width()
        + (std::size_t)( x - bounds.x1 ) * compDataSize;

        return ret;
    }
}

unsigned char*
Image::pixelAtStatic(int x,
                     int y,
                     const RectI& bounds,
                     int nComps,
                     int dataSizeOf,
                     unsigned char* buf)
{
    if ( ( x < bounds.x1 ) || ( x >= bounds.x2 ) || ( y < bounds.y1 ) || ( y >= bounds.y2 ) ) {
        return NULL;
    } else {
        unsigned char* ret = buf;
        if (!ret) {
            return 0;
        }
        std::size_t compDataSize = dataSizeOf * nComps;
        ret = ret + (std::size_t)( y - bounds.y1 ) * compDataSize * bounds.width()
              + (std::size_t)( x - bounds.x1 ) * compDataSize;

        return ret;
    }
}

std::string
Image::getFormatString(const ImagePlaneDesc& comps,
                       ImageBitDepthEnum depth)
{
    std::string s = comps.getPlaneLabel() + '.' + comps.getChannelsLabel();

    s.append( getDepthString(depth) );

    return s;
}

std::string
Image::getDepthString(ImageBitDepthEnum depth)
{
    std::string s;

    switch (depth) {
    case eImageBitDepthByte:
        s += "8u";
        break;
    case eImageBitDepthShort:
        s += "16u";
        break;
    case eImageBitDepthHalf:
        s += "16f";
        break;
    case eImageBitDepthFloat:
        s += "32f";
        break;
    case eImageBitDepthNone:
        break;
    }

    return s;
}

bool
Image::isBitDepthConversionLossy(ImageBitDepthEnum from,
                                 ImageBitDepthEnum to)
{
    int sizeOfFrom = getSizeOfForBitDepth(from);
    int sizeOfTo = getSizeOfForBitDepth(to);

    return sizeOfTo < sizeOfFrom;
}


ImagePtr
Image::downscaleMipMap(const RectI & roi, unsigned int downscaleLevels) const
{
    // If we don't have to downscale or this is an OpenGL texture there's nothing to do
    if (downscaleLevels == 0 || getStorageMode() == eStorageModeGLTex) {
        return boost::const_pointer_cast<Image>(shared_from_this());
    }

    // The roi must be contained in the bounds of the image
    assert(_imp->originalBounds.contains(roi));
    if (!_imp->originalBounds.contains(roi)) {
        return ImagePtr();
    }

    RectI dstRoI  = roi.downscalePowerOfTwoSmallestEnclosing(downscaleLevels);
    ImagePtr mipmapImage;

    RectI previousLevelRoI = roi;
    ImageConstPtr previousLevelImage = shared_from_this();

    // Build all the mipmap levels until we reach the one we are interested in
    for (unsigned int i = 0; i < downscaleLevels; ++i) {

        // Halve the smallest enclosing po2 rect as we need to render a minimum of the renderWindow
        RectI halvedRoI = previousLevelRoI.downscalePowerOfTwoSmallestEnclosing(1);

        // Allocate an image with half the size of the source image
        {
            InitStorageArgs args;
            args.bounds = halvedRoI;
            args.renderClone = _imp->renderClone.lock();
            args.plane = previousLevelImage->_imp->plane;
            args.bitdepth = previousLevelImage->getBitDepth();
            args.proxyScale = previousLevelImage->getProxyScale();
            args.mipMapLevel = previousLevelImage->getMipMapLevel() + 1;
            mipmapImage = Image::create(args);
            if (!mipmapImage) {
                return mipmapImage;
            }
        }

        Image::CPUData srcTileData;
        previousLevelImage->getCPUData(&srcTileData);

        Image::CPUData dstTileData;
        mipmapImage->getCPUData(&dstTileData);

        ActionRetCodeEnum stat = ImagePrivate::halveImage((const void**)srcTileData.ptrs, srcTileData.nComps, srcTileData.bitDepth, srcTileData.bounds, dstTileData.ptrs, dstTileData.bounds, _imp->renderClone.lock());
        if (isFailureRetCode(stat)) {
            return ImagePtr();
        }

        // Switch for next pass
        previousLevelRoI = halvedRoI;
        previousLevelImage = mipmapImage;
    } // for all downscale levels
    return mipmapImage;

} // downscaleMipMap

bool
Image::checkForNaNs(const RectI& roi)
{
    if (getBitDepth() != eImageBitDepthFloat) {
        return false;
    }
    if (getStorageMode() == eStorageModeGLTex) {
        return false;
    }

    bool hasNan = false;
    Image::CPUData data;
    getCPUData(&data);

    RectI clippedRoi;
    roi.intersect(data.bounds, &clippedRoi);
    hasNan |= _imp->checkForNaNs(data.ptrs, data.nComps, data.bitDepth, data.bounds, clippedRoi);

    return hasNan;

} // checkForNaNs


class MaskMixProcessor : public ImageMultiThreadProcessorBase
{
    Image::CPUData _srcTileData, _maskTileData, _dstTileData;
    double _mix;
    bool _maskInvert;
public:

    MaskMixProcessor(const EffectInstancePtr& renderClone)
    : ImageMultiThreadProcessorBase(renderClone)
    , _srcTileData()
    , _maskTileData()
    , _dstTileData()
    , _mix(0)
    , _maskInvert(false)
    {

    }

    virtual ~MaskMixProcessor()
    {
    }

    void setValues(const Image::CPUData& srcTileData,
                   const Image::CPUData& maskTileData,
                   const Image::CPUData& dstTileData,
                   double mix,
                   bool maskInvert)
    {
        _srcTileData = srcTileData;
        _maskTileData = maskTileData;
        _dstTileData = dstTileData;
        _mix = mix;
        _maskInvert = maskInvert;
    }

private:

    virtual ActionRetCodeEnum multiThreadProcessImages(const RectI& renderWindow) OVERRIDE FINAL
    {
        ImagePrivate::applyMaskMixCPU((const void**)_srcTileData.ptrs, _srcTileData.bounds, _srcTileData.nComps, (const void**)_maskTileData.ptrs, _maskTileData.bounds, _dstTileData.ptrs, _dstTileData.bitDepth, _dstTileData.nComps, _mix, _maskInvert, _dstTileData.bounds, renderWindow, _effect);
        if (_effect && _effect->isRenderAborted()) {
            return eActionStatusAborted;
        }
        return eActionStatusOK;

    }
};

ActionRetCodeEnum
Image::applyMaskMix(const RectI& roi,
                    const ImagePtr& maskImg,
                    const ImagePtr& originalImg,
                    bool masked,
                    bool maskInvert,
                    float mix)
{
    // !masked && mix == 1: nothing to do
    if ( !masked && (mix == 1) ) {
        return eActionStatusOK;
    }

    // Mask must be alpha
    assert( !masked || !maskImg || maskImg->getLayer().getNumComponents() == 1 );

    if (getStorageMode() == eStorageModeGLTex) {

        GLImageStoragePtr originalImageTexture, maskTexture, dstTexture;
        if (originalImg) {
            assert(originalImg->getStorageMode() == eStorageModeGLTex);
            originalImageTexture = toGLImageStorage(originalImg->_imp->channels[0]);
        }
        if (maskImg && masked) {
            assert(maskImg->getStorageMode() == eStorageModeGLTex);
            maskTexture = toGLImageStorage(maskImg->_imp->channels[0]);
        }
        dstTexture = toGLImageStorage(_imp->channels[0]);
        ImagePrivate::applyMaskMixGL(originalImageTexture, maskTexture, dstTexture, mix, maskInvert, roi);
        return eActionStatusOK;
    }

    // This function only works if original image and mask image have the same bitdepth as output
    assert(!originalImg || (originalImg->getBitDepth() == getBitDepth()));
    assert(!maskImg || (maskImg->getBitDepth() == getBitDepth()));

    Image::CPUData srcImgData, maskImgData;
    if (originalImg) {
        originalImg->getCPUData(&srcImgData);
    }

    if (maskImg) {
        maskImg->getCPUData(&maskImgData);
        assert(maskImgData.nComps == 1);
    }

    Image::CPUData dstImgData;
    getCPUData(&dstImgData);

    RectI tileRoI;
    roi.intersect(dstImgData.bounds, &tileRoI);

    MaskMixProcessor processor(_imp->renderClone.lock());
    processor.setValues(srcImgData, maskImgData, dstImgData, mix, maskInvert);
    processor.setRenderWindow(tileRoI);
    return processor.process();

} // applyMaskMix

bool
Image::canCallCopyUnProcessedChannels(const std::bitset<4> processChannels) const
{
    int numComp = getLayer().getNumComponents();

    if (numComp == 0) {
        return false;
    }
    if ( (numComp == 1) && processChannels[3] ) { // 1 component is alpha
        return false;
    } else if ( (numComp == 2) && processChannels[0] && processChannels[1] ) {
        return false;
    } else if ( (numComp == 3) && processChannels[0] && processChannels[1] && processChannels[2] ) {
        return false;
    } else if ( (numComp == 4) && processChannels[0] && processChannels[1] && processChannels[2] && processChannels[3] ) {
        return false;
    }

    return true;
}


class CopyUnProcessedProcessor : public ImageMultiThreadProcessorBase
{
    Image::CPUData _srcImgData, _dstImgData;
    std::bitset<4> _processChannels;
public:

    CopyUnProcessedProcessor(const EffectInstancePtr& renderClone)
    : ImageMultiThreadProcessorBase(renderClone)
    {

    }

    virtual ~CopyUnProcessedProcessor()
    {
    }

    void setValues(const Image::CPUData& srcImgData,
                   const Image::CPUData& dstImgData,
                   std::bitset<4> processChannels)
    {
        _srcImgData = srcImgData;
        _dstImgData = dstImgData;
        _processChannels = processChannels;
    }

private:

    virtual ActionRetCodeEnum multiThreadProcessImages(const RectI& renderWindow) OVERRIDE FINAL
    {
        ImagePrivate::copyUnprocessedChannelsCPU((const void**)_srcImgData.ptrs, _srcImgData.bounds, _srcImgData.nComps, (void**)_dstImgData.ptrs, _dstImgData.bitDepth, _dstImgData.nComps, _dstImgData.bounds, _processChannels, renderWindow, _effect);
        if (_effect && _effect->isRenderAborted()) {
            return eActionStatusAborted;
        }
        return eActionStatusOK;

    }
};


ActionRetCodeEnum
Image::copyUnProcessedChannels(const RectI& roi,
                               const std::bitset<4> processChannels,
                               const ImagePtr& originalImg)
{

    if (!canCallCopyUnProcessedChannels(processChannels)) {
        return eActionStatusOK;
    }

    if (getStorageMode() == eStorageModeGLTex) {

        GLImageStoragePtr originalImageTexture, dstTexture;
        if (originalImg) {
            assert(originalImg->getStorageMode() == eStorageModeGLTex);
            originalImageTexture = toGLImageStorage(originalImg->_imp->channels[0]);
        }

        dstTexture = toGLImageStorage(_imp->channels[0]);

        RectI realRoi;
        roi.intersect(dstTexture->getBounds(), &realRoi);
        ImagePrivate::copyUnprocessedChannelsGL(originalImageTexture, dstTexture, processChannels, realRoi);
        return eActionStatusOK;
    }

    // This function only works if original  image has the same bitdepth as output
    assert(!originalImg || (originalImg->getBitDepth() == getBitDepth()));

    Image::CPUData srcImgData;
    if (originalImg) {
        originalImg->getCPUData(&srcImgData);
    }


    Image::CPUData dstImgData;
    getCPUData(&dstImgData);

    RectI tileRoI;
    roi.intersect(dstImgData.bounds, &tileRoI);

    CopyUnProcessedProcessor processor(_imp->renderClone.lock());
    processor.setValues(srcImgData, dstImgData, processChannels);
    processor.setRenderWindow(tileRoI);
    return processor.process();

} // copyUnProcessedChannels

NATRON_NAMESPACE_EXIT;<|MERGE_RESOLUTION|>--- conflicted
+++ resolved
@@ -384,94 +384,11 @@
 
 class FillProcessor : public ImageMultiThreadProcessorBase
 {
-<<<<<<< HEAD
     void* _ptrs[4];
     RectI _bounds;
     ImageBitDepthEnum _bitDepth;
     int _nComps;
     RGBAColourF _color;
-=======
-    if (this == &src) {
-        return;
-    }
-    StorageModeEnum thisStorage = getStorageMode();
-    StorageModeEnum otherStorage = src.getStorageMode();
-
-    if ( (thisStorage == eStorageModeGLTex) && (otherStorage == eStorageModeGLTex) ) {
-        // OpenGL texture to OpenGL texture
-        assert(_params->getStorageInfo().textureTarget == src.getParams()->getStorageInfo().textureTarget);
-
-        RectI dstBounds = getBounds();
-        RectI srcBounds = src.getBounds();
-        GLuint fboID = glContext->getFBOId();
-
-        glBindFramebuffer(GL_FRAMEBUFFER, fboID);
-        int target = getGLTextureTarget();
-        glEnable(target);
-        glBindTexture( target, getGLTextureID() );
-        glFramebufferTexture2D(GL_FRAMEBUFFER, GL_COLOR_ATTACHMENT0, target, getGLTextureID(), 0 /*LoD*/);
-        glCheckFramebufferError();
-        glBindTexture( target, src.getGLTextureID() );
-
-        applyTextureMapping(dstBounds, srcRoi);
-
-        glBindTexture(target, 0);
-        glCheckError();
-    } else if ( (thisStorage == eStorageModeGLTex) && (otherStorage != eStorageModeGLTex) ) {
-        // RAM image to OpenGL texture
-        RectI dstBounds = getBounds();
-        RectI srcBounds = src.getBounds();
-
-        // only copy the intersection of roi, bounds and otherBounds
-        RectI roi = srcRoi;
-        bool doInteresect = roi.intersect(dstBounds, &roi);
-        if (!doInteresect) {
-            // no intersection between roi and the bounds of this image
-            return;
-        }
-        doInteresect = roi.intersect(srcBounds, &roi);
-        if (!doInteresect) {
-            // no intersection between roi and the bounds of the other image
-            return;
-        }
-        GLuint pboID = glContext->getPBOId();
-        int target = getGLTextureTarget();
-        glEnable(target);
-
-        // bind PBO to update texture source
-        glBindBufferARB(GL_PIXEL_UNPACK_BUFFER_ARB, pboID);
-
-        std::size_t dataSize = roi.area() * 4 * src.getParams()->getStorageInfo().dataTypeSize;
-
-        // Note that glMapBufferARB() causes sync issue.
-        // If GPU is working with this buffer, glMapBufferARB() will wait(stall)
-        // until GPU to finish its job. To avoid waiting (idle), you can call
-        // first glBufferDataARB() with NULL pointer before glMapBufferARB().
-        // If you do that, the previous data in PBO will be discarded and
-        // glMapBufferARB() returns a new allocated pointer immediately
-        // even if GPU is still working with the previous data.
-        glBufferDataARB(GL_PIXEL_UNPACK_BUFFER_ARB, dataSize, 0, GL_DYNAMIC_DRAW_ARB);
-
-        // map the buffer object into client's memory
-        void* gpuData = glMapBufferARB(GL_PIXEL_UNPACK_BUFFER_ARB, GL_WRITE_ONLY_ARB);
-        assert(gpuData);
-        if (gpuData) {
-            // update data directly on the mapped buffer
-            ImagePtr tmpImg( new Image( ImageComponents::getRGBAComponents(), src.getRoD(), roi, 0, src.getPixelAspectRatio(), src.getBitDepth(), src.getPremultiplication(), src.getFieldingOrder(), false, eStorageModeRAM) );
-            tmpImg->pasteFrom(src, roi);
-
-            Image::ReadAccess racc(tmpImg ? tmpImg.get() : this);
-            const unsigned char* srcdata = racc.pixelAt(roi.x1, roi.y1);
-            assert(srcdata);
-            
-            memcpy(gpuData, srcdata, dataSize);
-
-            GLboolean result = glUnmapBufferARB(GL_PIXEL_UNPACK_BUFFER_ARB); // release the mapped buffer
-            assert(result == GL_TRUE);
-            Q_UNUSED(result);
-        }
->>>>>>> RB-2.2
-
 
 public:
 
