--- conflicted
+++ resolved
@@ -1285,11 +1285,7 @@
      * @brief Must return true if the other knobs type can convert to this knob's type.
      **/
     virtual bool isTypeCompatible(const KnobIPtr & other) const = 0;
-<<<<<<< HEAD
-    KnobPagePtr getTopLevelPage();
-=======
     KnobPagePtr getTopLevelPage() const;
->>>>>>> 624306f4
 };
 
 
