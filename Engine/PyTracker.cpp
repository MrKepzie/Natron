/* ***** BEGIN LICENSE BLOCK *****
 * This file is part of Natron <http://www.natron.fr/>,
 * Copyright (C) 2013-2017 INRIA and Alexandre Gauthier-Foichat
 *
 * Natron is free software: you can redistribute it and/or modify
 * it under the terms of the GNU General Public License as published by
 * the Free Software Foundation; either version 2 of the License, or
 * (at your option) any later version.
 *
 * Natron is distributed in the hope that it will be useful,
 * but WITHOUT ANY WARRANTY; without even the implied warranty of
 * MERCHANTABILITY or FITNESS FOR A PARTICULAR PURPOSE.  See the
 * GNU General Public License for more details.
 *
 * You should have received a copy of the GNU General Public License
 * along with Natron.  If not, see <http://www.gnu.org/licenses/gpl-2.0.html>
 * ***** END LICENSE BLOCK ***** */

// ***** BEGIN PYTHON BLOCK *****
// from <https://docs.python.org/3/c-api/intro.html#include-files>:
// "Since Python may define some pre-processor definitions which affect the standard headers on some systems, you must include Python.h before any standard headers are included."
#include <Python.h>
// ***** END PYTHON BLOCK *****

#include "PyTracker.h"

#include "Engine/PyNode.h"
#include "Engine/TrackMarker.h"
#include "Engine/TrackerHelper.h"
#include "Engine/TrackerParamsProvider.h"

NATRON_NAMESPACE_ENTER
NATRON_PYTHON_NAMESPACE_ENTER

Track::Track(const TrackMarkerPtr& marker)
: ItemBase(marker)
, _marker(marker)
{
}

Track::~Track()
{
}

void
Track::reset()
{
    TrackMarkerPtr marker = getInternalMarker();
    if (!marker) {
        PythonSetNullError();
        return;
    }
    marker->resetTrack();
}

Tracker::Tracker(const KnobItemsTablePtr& ctx, const TrackerHelperPtr& tracker)
: ItemsTable(ctx)
, _tracker(tracker)
{
}

Tracker::~Tracker()
{
}

void
Tracker::startTracking(const std::list<Track*>& marks,
                       int start,
                       int end,
                       bool forward)
{
    TrackerHelperPtr tracker = _tracker.lock();
    if (!tracker) {
        PythonSetNullError();
        return;
    }

    std::list<TrackMarkerPtr> markers;
    for (std::list<Track*>::const_iterator it = marks.begin(); it != marks.end(); ++it) {
        markers.push_back( (*it)->getInternalMarker() );
    }

    tracker->trackMarkers(markers, TimeValue(start), TimeValue(end), TimeValue(forward), ViewerNodePtr());
}

void
Tracker::stopTracking()
{
    TrackerHelperPtr tracker = _tracker.lock();
    if (!tracker) {
        PythonSetNullError();
        return;
    }
    tracker->abortTracking();
}

Track*
Tracker::createTrack()
{
    KnobItemsTablePtr model = getInternalModel();
    if (!model) {
        PythonSetNullError();
        return 0;
    }
    TrackMarkerPtr track = TrackMarker::create(model);
    track->resetCenter();
    model->addItem(track, KnobTableItemPtr(), eTableChangeReasonInternal);
    Track* ret = dynamic_cast<Track*>( ItemsTable::createPyItemWrapper(track) );
    assert(ret);
    return ret;
}

<<<<<<< HEAD

NATRON_PYTHON_NAMESPACE_EXIT;
NATRON_NAMESPACE_EXIT;
=======
NATRON_PYTHON_NAMESPACE_EXIT
NATRON_NAMESPACE_EXIT
>>>>>>> fe3f94e2
<|MERGE_RESOLUTION|>--- conflicted
+++ resolved
@@ -110,11 +110,8 @@
     return ret;
 }
 
-<<<<<<< HEAD
 
-NATRON_PYTHON_NAMESPACE_EXIT;
-NATRON_NAMESPACE_EXIT;
-=======
 NATRON_PYTHON_NAMESPACE_EXIT
-NATRON_NAMESPACE_EXIT
->>>>>>> fe3f94e2
+
+
+NATRON_NAMESPACE_EXIT