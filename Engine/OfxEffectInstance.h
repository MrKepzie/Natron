--- conflicted
+++ resolved
@@ -171,11 +171,8 @@
                                   const RectD & outputRoD, //!< full RoD in canonical coordinates
                                   const RectD & renderWindow, //!< the region to be rendered in the output image, in Canonical Coordinates
                                   int view,
-<<<<<<< HEAD
                                 Natron::EffectInstance::RoIMap* ret) OVERRIDE FINAL;
-=======
-                                Natron::EffectInstance::RoIMap* ret) OVERRIDE ;
->>>>>>> d1b6d7ec
+
     virtual Natron::EffectInstance::FramesNeededMap getFramesNeeded(SequenceTime time) WARN_UNUSED_RETURN;
     virtual void getFrameRange(SequenceTime *first,SequenceTime *last) OVERRIDE;
     virtual void initializeOverlayInteract() OVERRIDE FINAL;
