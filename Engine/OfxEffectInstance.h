--- conflicted
+++ resolved
@@ -72,14 +72,7 @@
     }
 
 public:
-<<<<<<< HEAD
-    //static EffectInstancePtr create(const NodePtr& node) WARN_UNUSED_RETURN
-    //{
-    //    return EffectInstancePtr( new AbstractOfxEffectInstance(node) );
-    //}
-
-=======
->>>>>>> 2dcadb22
+
     virtual ~AbstractOfxEffectInstance()
     {
     }
