/* ***** BEGIN LICENSE BLOCK *****
 * This file is part of Natron <http://www.natron.fr/>,
 * Copyright (C) 2013-2017 INRIA and Alexandre Gauthier-Foichat
 *
 * Natron is free software: you can redistribute it and/or modify
 * it under the terms of the GNU General Public License as published by
 * the Free Software Foundation; either version 2 of the License, or
 * (at your option) any later version.
 *
 * Natron is distributed in the hope that it will be useful,
 * but WITHOUT ANY WARRANTY; without even the implied warranty of
 * MERCHANTABILITY or FITNESS FOR A PARTICULAR PURPOSE.  See the
 * GNU General Public License for more details.
 *
 * You should have received a copy of the GNU General Public License
 * along with Natron.  If not, see <http://www.gnu.org/licenses/gpl-2.0.html>
 * ***** END LICENSE BLOCK ***** */

// ***** BEGIN PYTHON BLOCK *****
// from <https://docs.python.org/3/c-api/intro.html#include-files>:
// "Since Python may define some pre-processor definitions which affect the standard headers on some systems, you must include Python.h before any standard headers are included."
#include <Python.h>
// ***** END PYTHON BLOCK *****

#include "KnobTypes.h"

#include <cfloat>
#include <locale>
#include <sstream>
#include <algorithm> // min, max
#include <cassert>
#include <stdexcept>
#include <sstream> // stringstream

#if !defined(SBK_RUN) && !defined(Q_MOC_RUN)
GCC_DIAG_UNUSED_LOCAL_TYPEDEFS_OFF
#include <boost/math/special_functions/fpclassify.hpp>
#include <boost/algorithm/string/trim.hpp>
#include <boost/algorithm/string/predicate.hpp>
#include <boost/algorithm/string.hpp>
#include <boost/algorithm/string/replace.hpp>
GCC_DIAG_UNUSED_LOCAL_TYPEDEFS_ON
#endif

#include <QtCore/QDebug>
#include <QtCore/QThread>
#include <QtCore/QCoreApplication>

#include "Engine/AppInstance.h"
#include "Engine/Bezier.h"
#include "Engine/BezierCP.h"
#include "Engine/Curve.h"
#include "Engine/ColorParser.h"
#include "Engine/EffectInstance.h"
#include "Engine/Format.h"
#include "Engine/Image.h"
#include "Engine/KnobFile.h"
#include "Engine/Hash64.h"
#include "Engine/Lut.h"
#include "Engine/Node.h"
#include "Engine/Project.h"
#include "Engine/LoadKnobsCompat.h"
#include "Engine/TimeLine.h"
#include "Engine/Transform.h"
#include "Engine/ViewIdx.h"

#include "Serialization/CurveSerialization.h"
#include "Serialization/ProjectSerialization.h"
#include "Serialization/KnobSerialization.h"


NATRON_NAMESPACE_ENTER


struct KnobIntPrivate
{
    std::vector<int> increments;
    bool disableSlider;
    bool isRectangle;
    bool isValueCenteredInSpinbox;
    bool isShortcutKnob;

    KnobIntPrivate(int dimension)
    : increments(dimension, 1)
    , disableSlider(false)
    , isRectangle(false)
    , isValueCenteredInSpinbox(false)
    , isShortcutKnob(false)
    {

    }
};

KnobInt::KnobInt(const KnobHolderPtr& holder,
                 const std::string &name,
                 int dimension)
: KnobIntBase(holder, name, dimension)
, _imp(new KnobIntPrivate(dimension))
{
}


KnobInt::KnobInt(const KnobHolderPtr& holder, const KnobIPtr& mainKnob)
: KnobIntBase(holder, mainKnob)
, _imp(toKnobInt(mainKnob)->_imp)
{

}

KnobInt::~KnobInt()
{
    
}

void
KnobInt::disableSlider()
{
    _imp->disableSlider = true;
}

bool
KnobInt::isSliderDisabled() const
{
    return _imp->disableSlider;
}

void
KnobInt::setAsRectangle()
{
    if (getNDimensions() == 4) {
        _imp->isRectangle = true;
        disableSlider();
    }
}

bool
KnobInt::isRectangle() const
{
    return _imp->isRectangle;
}

void
KnobInt::setValueCenteredInSpinBox(bool enabled)
{
    _imp->isValueCenteredInSpinbox = enabled;
}

bool
KnobInt::isValueCenteredInSpinBox() const
{
    return _imp->isValueCenteredInSpinbox;
}

// For 2D int parameters, the UI will have a keybind recorder
// and the first dimension stores the symbol and the 2nd the modifiers
void
KnobInt::setAsShortcutKnob(bool isShortcutKnob)
{
    _imp->isShortcutKnob = isShortcutKnob;
}

bool
KnobInt::isShortcutKnob() const
{
    return _imp->isShortcutKnob;
}

void
KnobInt::setIncrement(int incr,
                      DimIdx index)
{
    if (incr <= 0) {
        qDebug() << "Attempting to set the increment of an int param to a value lesser or equal to 0";

        return;
    }

    if ( index >= (int)_imp->increments.size() ) {
        throw std::runtime_error("KnobInt::setIncrement , dimension out of range");
    }
    _imp->increments[index] = incr;
    Q_EMIT incrementChanged(_imp->increments[index], index);
}

void
KnobInt::setIncrement(const std::vector<int> &incr)
{
    assert( (int)incr.size() == getNDimensions() );
    _imp->increments = incr;
    for (U32 i = 0; i < _imp->increments.size(); ++i) {
        if (_imp->increments[i] <= 0) {
            qDebug() << "Attempting to set the increment of an int param to a value lesser or equal to 0";
            continue;
        }
        Q_EMIT incrementChanged(_imp->increments[i], DimIdx(i));
    }
}

const std::vector<int> &
KnobInt::getIncrements() const
{
    return _imp->increments;
}

bool
KnobInt::canAnimate() const
{
    return true;
}

const std::string KnobInt::_typeNameStr(kKnobIntTypeName);
const std::string &
KnobInt::typeNameStatic()
{
    return _typeNameStr;
}

const std::string &
KnobInt::typeName() const
{
    return typeNameStatic();
}


KnobBool::KnobBool(const KnobHolderPtr& holder,
                   const std::string &name,
                   int dimension)
    : KnobBoolBase(holder, name, dimension)
{
}

KnobBool::KnobBool(const KnobHolderPtr& holder, const KnobIPtr& mainKnob)
: KnobBoolBase(holder, mainKnob)
{

}

bool
KnobBool::canAnimate() const
{
    return canAnimateStatic();
}

const std::string KnobBool::_typeNameStr(kKnobBoolTypeName);
const std::string &
KnobBool::typeNameStatic()
{
    return _typeNameStr;
}

const std::string &
KnobBool::typeName() const
{
    return typeNameStatic();
}


struct KnobDoublePrivate
{
    bool spatial;
    bool isRectangle;
    std::vector<double>  increments;
    std::vector<int> decimals;
    bool disableSlider;

    /// to support ofx deprecated normalizd params:
    /// the first and second dimensions of the double param( hence a pair ) have a normalized state.
    /// BY default they have eValueIsNormalizedNone
    /// if the double type is one of
    /// - kOfxParamDoubleTypeNormalisedX - normalised size wrt to the project's X dimension (1D only),
    /// - kOfxParamDoubleTypeNormalisedXAbsolute - normalised absolute position on the X axis (1D only)
    /// - kOfxParamDoubleTypeNormalisedY - normalised size wrt to the project's Y dimension(1D only),
    /// - kOfxParamDoubleTypeNormalisedYAbsolute - normalised absolute position on the Y axis (1D only)
    /// - kOfxParamDoubleTypeNormalisedXY - normalised to the project's X and Y size (2D only),
    /// - kOfxParamDoubleTypeNormalisedXYAbsolute - normalised to the projects X and Y size, and is an absolute position on the image plane,
    std::vector<ValueIsNormalizedEnum> valueIsNormalized;

    ///For double params respecting the kOfxParamCoordinatesNormalised
    ///This tells us that only the default value is stored normalized.
    ///This SHOULD NOT bet set for old deprecated < OpenFX 1.2 normalized parameters.
    bool defaultValuesAreNormalized;


    KnobDoublePrivate(int dimension)
    : spatial(false)
    , isRectangle(false)
    , increments(dimension, 1)
    , decimals(dimension, 2)
    , disableSlider(false)
    , valueIsNormalized(dimension, eValueIsNormalizedNone)
    , defaultValuesAreNormalized(false)
    {
        
    }
};


KnobDouble::KnobDouble(const KnobHolderPtr& holder,
                       const std::string &name,
                       int dimension)
: KnobDoubleBase(holder, name, dimension)
, _imp(new KnobDoublePrivate(dimension))
{
}

KnobDouble::KnobDouble(const KnobHolderPtr& holder, const KnobIPtr& mainKnob)
: KnobDoubleBase(holder, mainKnob)
, _imp(toKnobDouble(mainKnob)->_imp)
{

}

void
KnobDouble::disableSlider()
{
    _imp->disableSlider = true;
}

bool
KnobDouble::isSliderDisabled() const
{
    return _imp->disableSlider;
}

bool
KnobDouble::canAnimate() const
{
    return true;
}

bool
KnobDouble::getIsSpatial() const
{
    return _imp->spatial;
}

void
KnobDouble::setAsRectangle()
{
    if (getNDimensions() == 4) {
        _imp->isRectangle = true;
    }
}

bool
KnobDouble::isRectangle() const
{
    return _imp->isRectangle;
}

bool
KnobDouble::getDefaultValuesAreNormalized() const
{
    return _imp->defaultValuesAreNormalized;
}

ValueIsNormalizedEnum
KnobDouble::getValueIsNormalized(DimIdx dimension) const
{
    assert(dimension >= 0 && dimension < (int)_imp->valueIsNormalized.size());
    return _imp->valueIsNormalized[dimension];
}

void
KnobDouble::setValueIsNormalized(DimIdx dimension,
                          ValueIsNormalizedEnum state)
{
    if (dimension < 0 || dimension >= (int)_imp->valueIsNormalized.size()) {
        throw std::invalid_argument("KnobDouble::setValueIsNormalized: dimension out of range");
    }
    _imp->valueIsNormalized[dimension] = state;

}

void
KnobDouble::setDefaultValuesAreNormalized(bool normalized)
{
    _imp->defaultValuesAreNormalized = normalized;
}

void
KnobDouble::setSpatial(bool spatial)
{
    _imp->spatial = spatial;
}


const std::string KnobDouble::_typeNameStr(kKnobDoubleTypeName);
const std::string &
KnobDouble::typeNameStatic()
{
    return _typeNameStr;
}

const std::string &
KnobDouble::typeName() const
{
    return typeNameStatic();
}

const std::vector<double> &
KnobDouble::getIncrements() const
{
    return _imp->increments;
}

const std::vector<int> &
KnobDouble::getDecimals() const
{
    return _imp->decimals;
}

void
KnobDouble::setIncrement(double incr,
                         DimIdx index)
{
    if (incr <= 0.) {
        qDebug() << "Attempting to set the increment of a double param to a value lesser or equal to 0.";

        return;
    }
    if ( index >= (int)_imp->increments.size() ) {
        throw std::runtime_error("KnobDouble::setIncrement , dimension out of range");
    }

    _imp->increments[index] = incr;
    Q_EMIT incrementChanged(_imp->increments[index], index);
}

void
KnobDouble::setDecimals(int decis,
                        DimIdx index)
{
    if ( index >= (int)_imp->decimals.size() ) {
        throw std::runtime_error("KnobDouble::setDecimals , dimension out of range");
    }

    _imp->decimals[index] = decis;
    Q_EMIT decimalsChanged(_imp->decimals[index], index);
}

void
KnobDouble::setIncrement(const std::vector<double> &incr)
{
    assert( incr.size() == (U32)getNDimensions() );
    _imp->increments = incr;
    for (U32 i = 0; i < incr.size(); ++i) {
        Q_EMIT incrementChanged(_imp->increments[i], DimIdx(i));
    }
}

void
KnobDouble::setDecimals(const std::vector<int> &decis)
{
    assert( decis.size() == (U32)getNDimensions() );
    _imp->decimals = decis;
    for (U32 i = 0; i < decis.size(); ++i) {
        Q_EMIT decimalsChanged(decis[i], DimIdx(i));
    }
}

KnobDouble::~KnobDouble()
{
}

static void
getNormalizeRect(const EffectInstancePtr& effect,
            TimeValue /*time*/,
            RectD & rod)
{
#ifdef NATRON_NORMALIZE_SPATIAL_WITH_ROD
    RenderScale scale;
    scale.y = scale.x = 1.;
    Status stat = effect->getRegionOfDefinition_public(0, time, scale, /*view*/ 0, &rod);
    if ( (stat == StatFailed) || ( (rod.x1 == 0) && (rod.y1 == 0) && (rod.x2 == 1) && (rod.y2 == 1) ) ) {
        Format f;
        effect->getRenderFormat(&f);
        rod = f;
    }
#else
    Format f;
    effect->getApp()->getProject()->getProjectDefaultFormat(&f);
    rod = f.toCanonicalFormat();
#endif
}

double
KnobDouble::denormalize(DimIdx dimension,
                        TimeValue time,
                        double value) const
{
    EffectInstancePtr effect = toEffectInstance( getHolder() );
    if (!effect) {
        // coverity[dead_error_line]
        return value;
    }
    RectD rod;
    getNormalizeRect(effect, time, rod);
    ValueIsNormalizedEnum e = getValueIsNormalized(dimension);
    // the second expression (with e == eValueIsNormalizedNone) is used when denormalizing default values
    if ( (e == eValueIsNormalizedX) || ( (e == eValueIsNormalizedNone) && (dimension == 0) ) ) {
        return value * rod.width();
    } else if ( (e == eValueIsNormalizedY) || ( (e == eValueIsNormalizedNone) && (dimension == 1) ) ) {
        return value * rod.height();
    }

    return value;
}

double
KnobDouble::normalize(DimIdx dimension,
                     TimeValue time,
                     double value) const
{
    EffectInstancePtr effect = toEffectInstance( getHolder() );

    assert(effect);
    if (!effect) {
        // coverity[dead_error_line]
        return value;
    }
    RectD rod;
    getNormalizeRect(effect, time, rod);
    ValueIsNormalizedEnum e = getValueIsNormalized(dimension);
    // the second expression (with e == eValueIsNormalizedNone) is used when normalizing default values
    if ( (e == eValueIsNormalizedX) || ( (e == eValueIsNormalizedNone) && (dimension == 0) ) ) {
        return value / rod.width();
    } else if ( (e == eValueIsNormalizedY) || ( (e == eValueIsNormalizedNone) && (dimension == 1) ) ) {
        return value / rod.height();
    }

    return value;
}

bool
KnobDouble::hasModificationsVirtual(const KnobDimViewBasePtr& data, DimIdx dimension) const
{
    if (Knob<double>::hasModificationsVirtual(data, dimension)) {
        return true;
    }

    ValueKnobDimView<double>* doubleData = dynamic_cast<ValueKnobDimView<double>*>(data.get());
    assert(doubleData);

    double defaultValue = getDefaultValue(dimension);
    if (_imp->defaultValuesAreNormalized) {
        double denormalizedDefaultValue = denormalize(dimension, TimeValue(0), defaultValue);
        QMutexLocker k(&doubleData->valueMutex);
        return doubleData->value != denormalizedDefaultValue;
    } else {
        QMutexLocker k(&doubleData->valueMutex);
        return doubleData->value != defaultValue;
    }
}


struct KnobButtonPrivate
{
    bool renderButton;
    bool checkable;
    bool isToolButtonAction;

    KnobButtonPrivate()
    : renderButton(false)
    , checkable(false)
    , isToolButtonAction(false)
    {

    }

};

KnobButton::KnobButton(const KnobHolderPtr& holder,
                       const std::string &name,
                       int dimension)
: KnobBoolBase(holder, name, dimension)
, _imp(new KnobButtonPrivate())
{
    //setIsPersistent(false);
}

KnobButton::KnobButton(const KnobHolderPtr& holder, const KnobIPtr& mainKnob)
: KnobBoolBase(holder, mainKnob)
, _imp(toKnobButton(mainKnob)->_imp)
{

}

KnobButton::~KnobButton()
{
    
}

void
KnobButton::setAsRenderButton()
{
    _imp->renderButton = true;
}

bool
KnobButton::isRenderButton() const
{
    return _imp->renderButton;
}

void
KnobButton::setCheckable(bool b)
{
    _imp->checkable = b;
}

bool
KnobButton::getIsCheckable() const
{
    return _imp->checkable;
}

void
KnobButton::setAsToolButtonAction(bool b)
{
    _imp->isToolButtonAction = b;
}

bool
KnobButton::getIsToolButtonAction() const
{
    return _imp->isToolButtonAction;
}

bool
KnobButton::canAnimate() const
{
    return false;
}

const std::string KnobButton::_typeNameStr(kKnobButtonTypeName);
const std::string &
KnobButton::typeNameStatic()
{
    return _typeNameStr;
}

const std::string &
KnobButton::typeName() const
{
    return typeNameStatic();
}

bool
KnobButton::trigger()
{
    return evaluateValueChange(DimSpec(0), getCurrentRenderTime(), ViewSetSpec(0),  eValueChangedReasonUserEdited);
}

/******************************KnobChoice**************************************/

// don't show help in the tootlip if there are more entries that this
#define KNOBCHOICE_MAX_ENTRIES_HELP 40

ChoiceKnobDimView::ChoiceKnobDimView()
: ValueKnobDimView<int>()
, menuOptions()
, separators()
, shortcuts()
, menuIcons()
, addNewChoiceCallback(0)
, textToFitHorizontally()
, isCascading(false)
, showMissingEntryWarning(true)
, menuColors()
{

}

int
ChoiceKnobDimView::getValueFromKeyFrame(const KeyFrame& k)
{
    std::string optionID;
    k.getPropertySafe(kKeyFramePropString, 0, &optionID);
    {
        QMutexLocker k(&valueMutex);
        for (std::size_t i = 0 ; i < menuOptions.size(); ++i) {
            if (optionID == menuOptions[i].id) {
                return i;
            }
        }
    }
    return -1;
}

KeyFrame
ChoiceKnobDimView::makeKeyFrame(TimeValue time, const int& value)
{
    KeyFrame k(time, value);

    ChoiceOption activeEntry;
    {
        QMutexLocker k(&valueMutex);
        if (value >= 0 && value < (int)menuOptions.size()) {
            activeEntry = menuOptions[value];
        }
    }
    k.setProperty(kKeyFramePropString, activeEntry.id, 0, false /*failIfnotExist*/);
    k.setProperty(kKeyframePropChoiceOptionLabel, activeEntry.label, 0, false /*failIfnotExist*/);
    return k;

}


bool
ChoiceKnobDimView::setValueAndCheckIfChanged(const int& v)
{
    bool changed = ValueKnobDimView<int>::setValueAndCheckIfChanged(v);

    QMutexLocker k(&valueMutex);
    ChoiceOption newChoice;
    if (v >= 0 && v < (int)menuOptions.size()) {
        newChoice = menuOptions[v];
    } else {
        // No current value, assume they are different
        return true;
    }

    // setValue should only be called for non multi-choice knobs.
    if (staticValueOption.size() != 1) {
        staticValueOption.resize(1);
    }
    ChoiceOption& value = staticValueOption.front();
    if (value.id != newChoice.id) {
        value = newChoice;
        return true;
    }
    return changed;
}

struct ChoiceOptionCompare
{
    bool operator() (const ChoiceOption& lhs, const ChoiceOption& rhs) const
    {
        return lhs.id < rhs.id;
    }
};

template <typename T, typename Compare>
static bool isChoiceSelectionEqual(const std::vector<T>& lhs, const std::vector<T>& rhs)
{
    if (lhs.size() != rhs.size()) {
        return false;
    }
    // Special case when they are a regular non multi-choice
    if (lhs.size() == 1 && rhs.size() == 1) {
        return lhs.front() == rhs.front();
    }

    typedef std::set<T, Compare> ChoiceSet;
    ChoiceSet sortedRhs;
    for (std::size_t i = 0; i < rhs.size(); ++i) {
        sortedRhs.insert(rhs[i]);
    }
    for (std::size_t i = 0; i < lhs.size(); ++i) {
        typename ChoiceSet::iterator foundInRhs = sortedRhs.find(lhs[i]);
        if (foundInRhs == sortedRhs.end()) {
            return false;
        }
    }
    return true;
}


bool
ChoiceKnobDimView::copy(const CopyInArgs& inArgs, CopyOutArgs* outArgs)
{
    bool hasChanged = ValueKnobDimView<int>::copy(inArgs, outArgs);

    const ChoiceKnobDimView* otherType = dynamic_cast<const ChoiceKnobDimView*>(inArgs.other);
    assert(otherType);

    QMutexLocker k(&valueMutex);
    QMutexLocker k2(&inArgs.other->valueMutex);

    menuOptions = otherType->menuOptions;
    separators = otherType->separators;
    shortcuts = otherType->shortcuts;
    menuIcons = otherType->menuIcons;
    addNewChoiceCallback = otherType->addNewChoiceCallback;
    textToFitHorizontally = otherType->textToFitHorizontally;
    isCascading = otherType->isCascading;
    showMissingEntryWarning = otherType->showMissingEntryWarning;
    menuColors = otherType->menuColors;

    if (!isChoiceSelectionEqual<ChoiceOption, ChoiceOptionCompare>(staticValueOption, otherType->staticValueOption)) {
        hasChanged = true;
        staticValueOption = otherType->staticValueOption;

    }
    return hasChanged;
}

struct KnobChoicePrivate {

    // The default value as a string
    mutable QMutex defaultEntryMutex;

    // Did we set initialDefaultEntryID yet ?
    bool initialDefaultEntrySet;

    // The initial default value set
    std::vector<std::string> initialDefaultEntryID;

    // The current default value, that may have been changed
    std::vector<std::string> defaultEntryID;

    bool multiChoiceEnabled;

    KnobChoicePrivate()
    : defaultEntryMutex()
    , initialDefaultEntrySet(false)
    , initialDefaultEntryID()
    , defaultEntryID()
    , multiChoiceEnabled(false)
    {

    }
};

KnobChoice::KnobChoice(const KnobHolderPtr& holder,
                       const std::string &name,
                       int nDims)
: KnobIntBase(holder, name, nDims)
, _imp(new KnobChoicePrivate)
{
}

KnobChoice::KnobChoice(const KnobHolderPtr& holder, const KnobIPtr& mainInstance)
: KnobIntBase(holder, mainInstance)
, _imp(new KnobChoicePrivate)
{

}

KnobChoice::~KnobChoice()
{
}

void
KnobChoice::setMultiChoiceEnabled(bool enabled)
{
    _imp->multiChoiceEnabled = enabled;
}

bool
KnobChoice::isMultiChoiceEnabled() const
{
    return _imp->multiChoiceEnabled;
}

void
KnobChoice::setMissingEntryWarningEnabled(bool enabled)
{
    ChoiceKnobDimViewPtr data = toChoiceKnobDimView(getDataForDimView(DimIdx(0), ViewIdx(0)));
    assert(data);
    QMutexLocker k(&data->valueMutex);
    data->showMissingEntryWarning = enabled;
}

bool
KnobChoice::isMissingEntryWarningEnabled() const
{
    ChoiceKnobDimViewPtr data = toChoiceKnobDimView(getDataForDimView(DimIdx(0), ViewIdx(0)));
    assert(data);
    QMutexLocker k(&data->valueMutex);
    return data->showMissingEntryWarning;
}

void
KnobChoice::setColorForIndex(int index, const RGBAColourD& color)
{
    ChoiceKnobDimViewPtr data = toChoiceKnobDimView(getDataForDimView(DimIdx(0), ViewIdx(0)));
    assert(data);
    QMutexLocker k(&data->valueMutex);
    data->menuColors[index] = color;
}

bool
KnobChoice::getColorForIndex(int index, RGBAColourD* color) const
{
    ChoiceKnobDimViewPtr data = toChoiceKnobDimView(getDataForDimView(DimIdx(0), ViewIdx(0)));
    assert(data);
    QMutexLocker k(&data->valueMutex);
    std::map<int, RGBAColourD>::const_iterator found = data->menuColors.find(index);
    if (found == data->menuColors.end()) {
        return false;
    }
    *color = found->second;
    return true;
}

void
KnobChoice::setTextToFitHorizontally(const std::string& text)
{
    ChoiceKnobDimViewPtr data = toChoiceKnobDimView(getDataForDimView(DimIdx(0), ViewIdx(0)));
    assert(data);
    QMutexLocker k(&data->valueMutex);
    data->textToFitHorizontally = text;
}

std::string
KnobChoice::getTextToFitHorizontally() const
{
    ChoiceKnobDimViewPtr data = toChoiceKnobDimView(getDataForDimView(DimIdx(0), ViewIdx(0)));
    assert(data);
    QMutexLocker k(&data->valueMutex);
    return data->textToFitHorizontally;
}

void
KnobChoice::setNewOptionCallback(ChoiceKnobDimView::KnobChoiceNewItemCallback callback)
{
    ChoiceKnobDimViewPtr data = toChoiceKnobDimView(getDataForDimView(DimIdx(0), ViewIdx(0)));
    assert(data);
    QMutexLocker k(&data->valueMutex);
    data->addNewChoiceCallback = callback;
}

ChoiceKnobDimView::KnobChoiceNewItemCallback
KnobChoice::getNewOptionCallback() const
{
    ChoiceKnobDimViewPtr data = toChoiceKnobDimView(getDataForDimView(DimIdx(0), ViewIdx(0)));
    assert(data);
    QMutexLocker k(&data->valueMutex);
    return data->addNewChoiceCallback;
}

void
KnobChoice::setCascading(bool cascading)
{
    ChoiceKnobDimViewPtr data = toChoiceKnobDimView(getDataForDimView(DimIdx(0), ViewIdx(0)));
    assert(data);
    QMutexLocker k(&data->valueMutex);
    data->isCascading = cascading;
}

bool
KnobChoice::isCascading() const
{
    ChoiceKnobDimViewPtr data = toChoiceKnobDimView(getDataForDimView(DimIdx(0), ViewIdx(0)));
    assert(data);
    QMutexLocker k(&data->valueMutex);
    return data->isCascading;
}

void
KnobChoice::onLinkChanged()
{
    // We changed data, refresh the menu
    Q_EMIT populated();
}

bool
KnobChoice::canLinkWith(const KnobIPtr & other, DimIdx thisDimension, ViewIdx thisView, DimIdx otherDim, ViewIdx otherView, std::string* error) const
{
    if (!Knob<int>::canLinkWith(other, thisDimension, thisView, otherDim, otherView, error)) {
        return false;
    }
    KnobChoice* otherIsChoice = dynamic_cast<KnobChoice*>(other.get());
    if (!otherIsChoice) {
        if (error) {
            *error = tr("You can only copy/paste between parameters of the same type. To overcome this, use an expression instead.").toStdString();
        }
        return false;
    }
    ChoiceKnobDimViewPtr otherData = toChoiceKnobDimView(otherIsChoice->getDataForDimView(otherDim, otherView));
    ChoiceKnobDimViewPtr thisData = toChoiceKnobDimView(getDataForDimView(thisDimension, thisView));
    assert(otherData && thisData);
    if ( !otherData || !thisData) {
        return false;
    }

    // Choice parameters with different menus cannot be linked
    QString menuDifferentError = tr("You cannot link choice parameters with different menus. To overcome this, use an expression instead.");
    std::vector<ChoiceOption> thisOptions, otherOptions;
    {
        QMutexLocker k(&thisData->valueMutex);
        thisOptions = thisData->menuOptions;
    }
    {
        QMutexLocker k(&otherData->valueMutex);
        otherOptions = otherData->menuOptions;
    }
    if (thisOptions.size() != otherOptions.size()) {
        *error = menuDifferentError.toStdString();
        return false;
    }
    for (std::size_t i = 0; i < thisOptions.size(); ++i) {
        if (thisOptions[i].id != otherOptions[i].id) {
            *error = menuDifferentError.toStdString();
            return false;
        }
    }
    return true;
} // canLinkWith


bool
KnobChoice::canAnimate() const
{
    return canAnimateStatic();
}

const std::string KnobChoice::_typeNameStr(kKnobChoiceTypeName);
const std::string &
KnobChoice::typeNameStatic()
{
    return _typeNameStr;
}

const std::string &
KnobChoice::typeName() const
{
    return typeNameStatic();
}


bool
KnobChoice::hasModificationsVirtual(const KnobDimViewBasePtr& data, DimIdx dimension) const
{
    if (Knob<int>::hasModificationsVirtual(data, dimension)) {
        return true;
    }

    std::vector<ChoiceOption> defaultVal;
    {
        QMutexLocker k(&_imp->defaultEntryMutex);
        defaultVal.resize(_imp->defaultEntryID.size());
        for (std::size_t i = 0; i < _imp->defaultEntryID.size(); ++i) {
            defaultVal[i].id = _imp->defaultEntryID[i];
        }
    }


    ChoiceKnobDimViewPtr choiceData = toChoiceKnobDimView(data);
    assert(choiceData);
    QMutexLocker k(&data->valueMutex);


    if (!isChoiceSelectionEqual<ChoiceOption, ChoiceOptionCompare>(choiceData->staticValueOption, defaultVal)) {
        return true;
    }

    return false;
}



void
KnobChoice::restoreChoiceAfterMenuChanged()
{
    std::list<ViewIdx> views = getViewsList();
    if (views.empty()) {
        return;
    }


    // Also ensure the default index is correct wrt the new chocies
    std::vector<std::string> defChoiceID = getDefaultEntriesID_multi();

    for (std::list<ViewIdx>::const_iterator it = views.begin(); it != views.end(); ++it) {

        ChoiceKnobDimViewPtr data = toChoiceKnobDimView(getDataForDimView(DimIdx(0), *it));
        assert(data);

        int found = -1;
        int foundDefValue = -1;
        {
            QMutexLocker k(&data->valueMutex);
            for (std::size_t opt = 0; opt < data->staticValueOption.size(); ++opt) {
                for (std::size_t i = 0; i < data->menuOptions.size(); ++i) {
                    if ( !data->staticValueOption[opt].id.empty() && data->menuOptions[i].id == data->staticValueOption[opt].id ) {
                        // Refresh label and hint, even if ID is the same
                        data->staticValueOption[opt] = data->menuOptions[i];
                        found = i;
                        break;
                    }
                }

            }
            if (!isMultiChoiceEnabled()) {
                for (std::size_t opt = 0; opt < defChoiceID.size(); ++opt) {
                    for (std::size_t i = 0; i < data->menuOptions.size(); ++i) {
                        if (!defChoiceID.empty() && data->menuOptions[i].id == defChoiceID[opt]) {
                            foundDefValue = i;
                            break;
                        }
                    }
                }
            }

        }

        if (!isMultiChoiceEnabled()) {
            if (foundDefValue != -1) {
                int defIndex = getDefaultValue(DimIdx(0));
                if (foundDefValue != defIndex) {
                    setDefaultValueWithoutApplying(foundDefValue);
                    int curIndex = getValue();

                    // If this is the first time we call populateChoices
                    // the default index might not be the correct one, ensure it is valid.
                    if (curIndex == defIndex) {
                        // Find the index of the default entry and update the default index
                        // unless we found the entry (found != -1)
                        if (found == -1) {
                            setValue(foundDefValue);
                            return;
                        }
                    }
                }
            }

            if (found != -1) {
                // Make sure we don't call knobChanged if we found the value
                blockValueChanges();
                ScopedChanges_RAII changes(this);
                setValue(found, ViewSetSpec(*it));
                unblockValueChanges();
            }
        }
    } // for all views

} // restoreChoiceAfterMenuChanged

bool
KnobChoice::populateChoices(const std::vector<ChoiceOption> &entries)
{
    KnobDimViewKeySet sharedKnobs;

    bool mustSetDefaultEntry = false;
    std::string defaultEntryID;
    {
        ChoiceKnobDimViewPtr data = toChoiceKnobDimView(getDataForDimView(DimIdx(0), ViewIdx(0)));
        assert(data);

        {
            // Check if the default value string is empty, if so initialize it
            if (!isMultiChoiceEnabled() && isDefaultValueSet(DimIdx(0))) {
                QMutexLocker k2(&_imp->defaultEntryMutex);
                if (!_imp->initialDefaultEntrySet) {
                    mustSetDefaultEntry = true;
                }
            }
        }

        if (mustSetDefaultEntry) {
            int defValueIndex = getDefaultValue(DimIdx(0));
            // The default entry ID was not set yet, set it from the index.
            if (defValueIndex >= 0 && defValueIndex < (int)entries.size()) {
                defaultEntryID = entries[defValueIndex].id;
            }
        }
        
        
        QMutexLocker k(&data->valueMutex);
        sharedKnobs = data->sharedKnobs;

        data->menuOptions = entries;
        for (std::size_t i = 0; i < data->menuOptions.size(); ++i) {

            // The ID cannot be empty, this is the only way to uniquely identify the choice.
            assert(!data->menuOptions[i].id.empty());

            // If the label is not set, use the ID
            if (data->menuOptions[i].label.empty()) {
                data->menuOptions[i].label = data->menuOptions[i].id;
            }
        }

    } // QMutexLocker

    if (mustSetDefaultEntry) {
         QMutexLocker k2(&_imp->defaultEntryMutex);
        _imp->initialDefaultEntrySet = true;
        _imp->initialDefaultEntryID.clear();
        _imp->initialDefaultEntryID.push_back(defaultEntryID);
        _imp->defaultEntryID = _imp->initialDefaultEntryID;
    }


    //  Try to restore the last choice.
    restoreChoiceAfterMenuChanged();

    for (KnobDimViewKeySet::const_iterator it = sharedKnobs.begin(); it!=sharedKnobs.end(); ++it) {
        KnobChoicePtr sharedKnob = toKnobChoice(it->knob.lock());
        assert(sharedKnob);
        if (!sharedKnob) {
            continue;
        }
        // Notify tooltip changed because we changed the menu entries
        sharedKnob->_signalSlotHandler->s_helpChanged();

        Q_EMIT sharedKnob->populated();
    }



    return true;
} // KnobChoice::populateChoices


void
KnobChoice::setShortcuts(const std::map<int, std::string>& shortcuts)
{
    ChoiceKnobDimViewPtr data = toChoiceKnobDimView(getDataForDimView(DimIdx(0), ViewIdx(0)));
    assert(data);
    QMutexLocker k(&data->valueMutex);
    data->shortcuts = shortcuts;
}

std::map<int, std::string>
KnobChoice::getShortcuts() const
{
    ChoiceKnobDimViewPtr data = toChoiceKnobDimView(getDataForDimView(DimIdx(0), ViewIdx(0)));
    assert(data);
    QMutexLocker k(&data->valueMutex);
    return data->shortcuts;
}

void
KnobChoice::setIcons(const std::map<int, std::string>& icons)
{
    ChoiceKnobDimViewPtr data = toChoiceKnobDimView(getDataForDimView(DimIdx(0), ViewIdx(0)));
    assert(data);
    QMutexLocker k(&data->valueMutex);
    data->menuIcons = icons;

}

std::map<int, std::string>
KnobChoice::getIcons() const
{
    ChoiceKnobDimViewPtr data = toChoiceKnobDimView(getDataForDimView(DimIdx(0), ViewIdx(0)));
    assert(data);
    QMutexLocker k(&data->valueMutex);
    return data->menuIcons;
}

void
KnobChoice::setSeparators(const std::vector<int>& separators)
{
    ChoiceKnobDimViewPtr data = toChoiceKnobDimView(getDataForDimView(DimIdx(0), ViewIdx(0)));
    assert(data);
    QMutexLocker k(&data->valueMutex);
    data->separators = separators;
}

std::vector<int>
KnobChoice::getSeparators() const
{
    ChoiceKnobDimViewPtr data = toChoiceKnobDimView(getDataForDimView(DimIdx(0), ViewIdx(0)));
    assert(data);
    QMutexLocker k(&data->valueMutex);
    return data->separators;
}


void
KnobChoice::resetChoices(ViewSetSpec view)
{
    std::list<ViewIdx> views = getViewsList();
    for (std::list<ViewIdx>::const_iterator it = views.begin(); it!=views.end(); ++it) {
        if (!view.isAll()) {
            ViewIdx view_i = checkIfViewExistsOrFallbackMainView(ViewIdx(view));
            if (view_i != *it) {
                continue;
            }
        }

        ChoiceKnobDimViewPtr data = toChoiceKnobDimView(getDataForDimView(DimIdx(0), *it));
        if (!data) {
            continue;
        }
        KnobDimViewKeySet sharedKnobs;
        {
            QMutexLocker k(&data->valueMutex);
            sharedKnobs = data->sharedKnobs;
            data->menuOptions.clear();
        }

        for (KnobDimViewKeySet::const_iterator it = sharedKnobs.begin(); it!=sharedKnobs.end(); ++it) {
            KnobChoicePtr sharedKnob = toKnobChoice(it->knob.lock());
            assert(sharedKnob);
            if (!sharedKnob) {
                continue;
            }
            // Notify tooltip changed because we changed the menu entries
            sharedKnob->_signalSlotHandler->s_helpChanged();

            Q_EMIT sharedKnob->entriesReset();
        }

    }

    // Refresh active entry state
    restoreChoiceAfterMenuChanged();


}

void
KnobChoice::appendChoice(const ChoiceOption& option,
                         ViewSetSpec view)
{
    // The ID is the only way to uniquely identify the option! It must be set.
    assert(!option.id.empty());

    std::list<ViewIdx> views = getViewsList();
    for (std::list<ViewIdx>::const_iterator it = views.begin(); it!=views.end(); ++it) {
        if (!view.isAll()) {
            ViewIdx view_i = checkIfViewExistsOrFallbackMainView(ViewIdx(view));
            if (view_i != *it) {
                continue;
            }
        }

        ChoiceKnobDimViewPtr data = toChoiceKnobDimView(getDataForDimView(DimIdx(0), *it));
        if (!data) {
            continue;
        }
        KnobDimViewKeySet sharedKnobs;
        {
            QMutexLocker k(&data->valueMutex);
            data->menuOptions.push_back(option);
            ChoiceOption& copiedOption = data->menuOptions.back();

            // If label is empty, set to the option
            if (copiedOption.label.empty()) {
                copiedOption.label = copiedOption.id;
            }
            sharedKnobs = data->sharedKnobs;
        }
        for (KnobDimViewKeySet::const_iterator it = sharedKnobs.begin(); it!=sharedKnobs.end(); ++it) {
            KnobChoicePtr sharedKnob = toKnobChoice(it->knob.lock());
            assert(sharedKnob);
            if (!sharedKnob) {
                continue;
            }
            // Notify tooltip changed because we changed the menu entries
            sharedKnob->_signalSlotHandler->s_helpChanged();

            Q_EMIT sharedKnob->entryAppended();
        }
    }

    // Refresh active entry state
    restoreChoiceAfterMenuChanged();
}

std::vector<ChoiceOption>
KnobChoice::getEntries(ViewIdx view) const
{
    ViewIdx view_i = checkIfViewExistsOrFallbackMainView(ViewIdx(view));
    {
        ChoiceKnobDimViewPtr data = toChoiceKnobDimView(getDataForDimView(DimIdx(0), view_i));
        if (!data) {
            return std::vector<ChoiceOption>();
        }
        QMutexLocker k(&data->valueMutex);
        return data->menuOptions;
    }

}

bool
KnobChoice::isActiveEntryPresentInEntries(ViewIdx view) const
{

    {
        ChoiceKnobDimViewPtr data = toChoiceKnobDimView(getDataForDimView(DimIdx(0), view));
        if (!data) {
            return false;
        }
        QMutexLocker k(&data->valueMutex);
        for (std::size_t opt = 0; opt < data->staticValueOption.size(); ++opt) {
            bool found = false;
            for (std::size_t i = 0; i < data->menuOptions.size(); ++i) {
                if (data->menuOptions[i].id == data->staticValueOption[opt].id) {
                    found = true;
                    break;
                }
            }
            if (!found) {
                return false;
            }
        }


    }
    return true;
}

ChoiceOption
KnobChoice::getEntry(int v, ViewIdx view) const
{
    ViewIdx view_i = checkIfViewExistsOrFallbackMainView(ViewIdx(view));
    {
        ChoiceKnobDimViewPtr data = toChoiceKnobDimView(getDataForDimView(DimIdx(0), view_i));
        if (!data) {
            return ChoiceOption("","","");
        }
        QMutexLocker k(&data->valueMutex);
        if (v < 0 || (int)data->menuOptions.size() <= v ) {
            throw std::invalid_argument( std::string("KnobChoice::getEntry: index out of range") );
        }
        return data->menuOptions[v];
    }
}

int
KnobChoice::getNumEntries(ViewIdx view) const
{
    ViewIdx view_i = checkIfViewExistsOrFallbackMainView(ViewIdx(view));
    {
        ChoiceKnobDimViewPtr data = toChoiceKnobDimView(getDataForDimView(DimIdx(0), view_i));
        if (!data) {
            return false;
        }
        QMutexLocker k(&data->valueMutex);
        return data->menuOptions.size();
    }
}

std::vector<ChoiceOption>
KnobChoice::getCurrentEntries_multi(ViewIdx view)
{
    return getCurrentEntriesAtTime_multi(getCurrentRenderTime(), view);
}

std::vector<ChoiceOption>
KnobChoice::getCurrentEntriesAtTime_multi(TimeValue time, ViewIdx view)
{
    std::vector<ChoiceOption> ret;

    ViewIdx view_i = checkIfViewExistsOrFallbackMainView(ViewIdx(view));

    ChoiceKnobDimViewPtr data = toChoiceKnobDimView(getDataForDimView(DimIdx(0), view_i));
    if (!data) {
        return ret;
    }

    {
        QMutexLocker k(&data->valueMutex);

        if (data->animationCurve && data->animationCurve->isAnimated()) {
            KeyFrame key = data->animationCurve->getValueAt(time);
            std::vector<std::string> ids, labels;
            bool gotIt = key.getPropertyNSafe(kKeyFramePropString, &ids);
            assert(gotIt);
            gotIt = key.getPropertyNSafe(kKeyframePropChoiceOptionLabel, &labels);
            ret.resize(ids.size());
            for (std::size_t i = 0; i < ret.size(); ++i) {
                ret[i].id = ids[i];
                ret[i].label = labels[i];
            }
        } else {
            ret = data->staticValueOption;
        }
    }
    if (ret.empty() && !isMultiChoiceEnabled()) {
        // Active entry was not set yet, give something based on the index and set the active entry
        int activeIndex = getValueAtTime(time, DimIdx(0), view_i);
        {
            QMutexLocker k(&data->valueMutex);
            if ( activeIndex >= 0 && activeIndex < (int)data->menuOptions.size() ) {
                if (data->staticValueOption.size() != 1) {
                    data->staticValueOption.resize(1);
                }
                data->staticValueOption.front() = data->menuOptions[activeIndex];
                ret.push_back(data->staticValueOption.front());
            }

        }


    }

    return ret;
} // getCurrentEntriesAtTime_multi

void
KnobChoice::setActiveEntries_multi(const std::vector<ChoiceOption>& entries, ViewSetSpec view, ValueChangedReasonEnum reason)
{
    std::list<ViewIdx> views = getViewsList();
    for (std::list<ViewIdx>::const_iterator it = views.begin(); it!=views.end(); ++it) {
        if (!view.isAll()) {
            ViewIdx view_i = checkIfViewExistsOrFallbackMainView(ViewIdx(view));
            if (view_i != *it) {
                continue;
            }
        }

        ChoiceKnobDimViewPtr data = toChoiceKnobDimView(getDataForDimView(DimIdx(0), *it));
        if (!data) {
            continue;
        }

        KnobDimViewKeySet sharedKnobs;
        int matchedIndex;
        {

            QMutexLocker k(&data->valueMutex);
            ChoiceOption matchedEntry;
            sharedKnobs = data->sharedKnobs;
            data->staticValueOption.clear();
            for (std::size_t i = 0; i < entries.size(); ++i) {
                matchedIndex = choiceMatch(entries[i].id, data->menuOptions, &matchedEntry);
                if (matchedIndex == -1) {
                    matchedEntry = entries[i];
                }
                data->staticValueOption.push_back(matchedEntry);
            }
            }


        if (!isMultiChoiceEnabled() && matchedIndex != -1) {
            setValue(matchedIndex, *it, DimIdx(0), reason);
        }
        for (KnobDimViewKeySet::const_iterator it = sharedKnobs.begin(); it!=sharedKnobs.end(); ++it) {
            KnobChoicePtr sharedKnob = toKnobChoice(it->knob.lock());
            assert(sharedKnob);
            if (!sharedKnob) {
                continue;
            }

            Q_EMIT sharedKnob->populated();
        }
        
    }
    computeHasModifications();
} // setActiveEntries_multi


void
KnobChoice::setActiveEntry(const ChoiceOption& entry, ViewSetSpec view, ValueChangedReasonEnum reason)
{
    assert(!_imp->multiChoiceEnabled);
    std::vector<ChoiceOption> vec(1);
    vec[0] = entry;
    setActiveEntries_multi(vec, view, reason);
}

ChoiceOption
KnobChoice::getCurrentEntry(ViewIdx view)
{
    return getCurrentEntryAtTime(getCurrentRenderTime(), view);
}

ChoiceOption
KnobChoice::getCurrentEntryAtTime(TimeValue time, ViewIdx view)
{
    assert(!_imp->multiChoiceEnabled);

    std::vector<ChoiceOption> choices = getCurrentEntriesAtTime_multi(time, view);
    if (!choices.empty()) {
        return choices.front();
    }
    return ChoiceOption();
}



std::string
KnobChoice::getHintToolTipFull() const
{
    ChoiceKnobDimViewPtr data = toChoiceKnobDimView(getDataForDimView(DimIdx(0), ViewIdx(0)));
    assert(data);
    QMutexLocker k(&data->valueMutex);

    int gothelp = 0;
    // list values that either have help or have label != id
    if ( !data->menuOptions.empty() ) {
        for (std::size_t i = 0; i < data->menuOptions.size(); ++i) {
            if ( (data->menuOptions[i].id != data->menuOptions[i].label) || !data->menuOptions[i].tooltip.empty() ) {
                ++gothelp;
            }
        }
    }

    if (gothelp > KNOBCHOICE_MAX_ENTRIES_HELP) {
        // too many entries
        gothelp = 0;
    }
    std::stringstream ss;
    if ( !getHintToolTip().empty() ) {
        ss << boost::trim_copy( getHintToolTip() );
        if (gothelp) {
            // if there are per-option help strings, separate them from main hint
            ss << "\n\n";
        }
    }
    // param may have no hint but still have per-option help
    if (gothelp) {
        for (std::size_t i = 0; i < data->menuOptions.size(); ++i) {
            if ( !data->menuOptions[i].tooltip.empty() || data->menuOptions[i].id != data->menuOptions[i].label ) { // no help line is needed if help is unavailable for this option
                std::string entry = boost::trim_copy(data->menuOptions[i].label);
                std::replace_if(entry.begin(), entry.end(), ::isspace, ' ');
                if (data->menuOptions[i].label != data->menuOptions[i].id) {
                    entry += "  (" + data->menuOptions[i].id + ")";
                }
                std::string help = boost::trim_copy(data->menuOptions[i].tooltip);
                std::replace_if(help.begin(), help.end(), ::isspace, ' ');
                if ( isHintInMarkdown() ) {
                    ss << "* **" << entry << "**";
                } else {
                    ss << entry;
                }
                if (!data->menuOptions[i].tooltip.empty()) {
                    ss << ": ";
                    ss << help;
                }
                if (i < data->menuOptions.size() - 1) {
                    ss << '\n';
                }
            }
        }
    }

    return ss.str();
} // KnobChoice::getHintToolTipFull

ValueChangedReturnCodeEnum
KnobChoice::setValueFromID(const std::string & value, ViewSetSpec view, ValueChangedReasonEnum reason)
{
    assert(!_imp->multiChoiceEnabled);

    std::list<ViewIdx> views = getViewsList();
    for (std::list<ViewIdx>::const_iterator it = views.begin(); it!=views.end(); ++it) {
        if (!view.isAll()) {
            ViewIdx view_i = checkIfViewExistsOrFallbackMainView(ViewIdx(view));
            if (view_i != *it) {
                continue;
            }
        }


        ChoiceKnobDimViewPtr data = toChoiceKnobDimView(getDataForDimView(DimIdx(0), *it));
        if (!data) {
            continue;
        }
        int index = -1;
        {
            QMutexLocker k(&data->valueMutex);
            if (data->staticValueOption.size() != 1) {
                data->staticValueOption.resize(1);
            }
            index = choiceMatch(value, data->menuOptions, &data->staticValueOption.front());
        }
        if (index != -1) {
            return setValue(index, view, DimIdx(0), reason);
        }

    }

    return eValueChangedReturnCodeNothingChanged;
}

// try to match entry id first, then label
static
const std::string&
entryStr(const ChoiceOption& opt, int s)
{
    return s == 0 ? opt.id : opt.label;
}

static
bool BothAreSpaces(char lhs, char rhs) { return (lhs == rhs) && (lhs == ' '); }

// Choice restoration tries several options to restore a choice value:
// 1- exact string match, same index
// 2- exact string match, other index
// 3- exact string match before the first '\t', other index
// 4- case-insensistive string match, other index
// 5- paren/bracket-insensitive match (for WriteFFmpeg's format and codecs)
// 6- if the choice ends with " 1" try to match exactly everything before that  (for formats with PAR=1, where the PAR was removed)
// returns index if choice was matched, -1 if not matched
#pragma message WARN("choiceMatch() should be moved into filterKnobChoiceOptionCompat().")
// TODO: choiceMatch() should be moved into filterKnobChoiceOptionCompat()
// TODO: filterKnobChoiceOptionCompat() should be used everywhere instead of choiceMatch()
int
KnobChoice::choiceMatch(const std::string& choice,
                        const std::vector<ChoiceOption>& entries,
                        ChoiceOption* matchedEntry)
{
    if (entries.size() == 0) {
        // no match

        return -1;
    }
    
    // try to match entry id first, then label
    for (int s = 0; s < 2; ++s) {
        // 2- try exact match, other index
        for (std::size_t i = 0; i < entries.size(); ++i) {
            if (entryStr(entries[i], s) == choice) {
                if (matchedEntry) {
                    *matchedEntry = entries[i];
                }
                return i;
            }
        }

        // 3- match the part before '\t' with the part before '\t'. This is for value-tab-description options such as in the WriteFFmpeg codec
        std::size_t choicetab = choice.find('\t'); // returns string::npos if no tab was found
        std::string choicemain = choice.substr(0, choicetab); // gives the entire string if no tabs were found
        for (std::size_t i = 0; i < entries.size(); ++i) {
            const ChoiceOption& entry(entries[i]);

            // There is no real reason for an id to contain a tab, but let us search for it anyway
            std::size_t entryidtab = entry.id.find('\t'); // returns string::npos if no tab was found
            std::string entryidmain = entry.id.substr(0, entryidtab); // gives the entire string if no tabs were found

            if (entryidmain == choicemain) {
                if (matchedEntry) {
                    *matchedEntry = entries[i];
                }
                return i;
            }

            // The label may contain a tab
            std::size_t entrytab = entry.label.find('\t'); // returns string::npos if no tab was found
            std::string entrymain = entry.label.substr(0, entrytab); // gives the entire string if no tabs were found

            if (entrymain == choicemain) {
                if (matchedEntry) {
                    *matchedEntry = entries[i];
                }
                return i;
            }
        }

        // 4- case-insensitive match
        for (std::size_t i = 0; i < entries.size(); ++i) {
            if ( boost::iequals(entryStr(entries[i], s), choice) ) {
                if (matchedEntry) {
                    *matchedEntry = entries[i];
                }
                return i;
            }
        }

        // 5- paren/bracket-insensitive match (for WriteFFmpeg's format and codecs, parameter names "format" and "codec" in fr.inria.openfx.WriteFFmpeg)
        std::string choiceparen = choice;
        std::replace( choiceparen.begin(), choiceparen.end(), '[', '(');
        std::replace( choiceparen.begin(), choiceparen.end(), ']', ')');
        for (std::size_t i = 0; i < entries.size(); ++i) {
            std::string entryparen = entryStr(entries[i], s);
            std::replace( entryparen.begin(), entryparen.end(), '[', '(');
            std::replace( entryparen.begin(), entryparen.end(), ']', ')');

            if (choiceparen == entryparen) {
                if (matchedEntry) {
                    *matchedEntry = entries[i];
                }
                return i;
            }
        }

        // 6- handle old format strings, like "square_256  256 x 256  1":
        // - remove duplicate spaces
        // - if the choice ends with " 1" try to match exactly everything before that  (for formats with par=1, where the PAR was removed)
        // - if the choice contains " x ", try to remove one space before and after the x
        // Note: the parameter name is "outputFormat" in project serialization
        {
            bool choiceformatfound = false;
            std::string choiceformat = boost::trim_copy(choice); // trim leading and trailing whitespace
            if (choiceformat != choice) {
                choiceformatfound = true;
            }
            if (choiceformat.find("  ") != std::string::npos) { // remove duplicate spaces
                std::string::iterator new_end = std::unique(choiceformat.begin(), choiceformat.end(), BothAreSpaces);
                choiceformat.erase(new_end, choiceformat.end());
                choiceformatfound = true;
            }
            if ( boost::algorithm::ends_with(choiceformat, " 1") ) { // remove " 1" at the end
                choiceformat.resize(choiceformat.size()-2);
                choiceformatfound = true;
            }
            if (choiceformat.find(" x ") != std::string::npos) { // remove spaces around 'x'
                boost::replace_first(choiceformat, " x ", "x");
                choiceformatfound = true;
            }
            if (choiceformatfound) {
                for (std::size_t i = 0; i < entries.size(); ++i) {
                    if (entryStr(entries[i], s) == choiceformat) {
                        if (matchedEntry) {
                            *matchedEntry = entries[i];
                        }
                        return i;

                    }
                }
            }
        }
    } // for s

    // no match
    return -1;
}

void
KnobChoice::setCurrentDefaultValueAsInitialValue()
{
    {
        QMutexLocker l(&_imp->defaultEntryMutex);
        _imp->initialDefaultEntryID = _imp->defaultEntryID;
    }
    KnobIntBase::setCurrentDefaultValueAsInitialValue();
}

std::vector<std::string>
KnobChoice::getDefaultEntriesID_multi() const
{
    {
        QMutexLocker l(&_imp->defaultEntryMutex);
        if (_imp->initialDefaultEntrySet && !_imp->defaultEntryID.empty()) {
            return _imp->defaultEntryID;
        }
    }
    if (!isMultiChoiceEnabled()) {
        int defIndex = getDefaultValue(DimIdx(0));
        {
            ChoiceKnobDimViewPtr data = toChoiceKnobDimView(getDataForDimView(DimIdx(0), ViewIdx(0)));
            if (!data) {
                return std::vector<std::string>();
            }
            QMutexLocker k(&data->valueMutex);
            if (defIndex < 0 || (int)data->menuOptions.size() <= defIndex ) {
                return std::vector<std::string>();
            }
            std::vector<std::string> ret;
            ret.push_back(data->menuOptions[defIndex].id);
            return ret;
        }
    }
    return std::vector<std::string>();
}

std::string
KnobChoice::getDefaultEntryID() const
{
    assert(!_imp->multiChoiceEnabled);
    std::vector<std::string> vec = getDefaultEntriesID_multi();
    if (!vec.empty()) {
        return vec.front();
    } else {
        return std::string();
    }

}

void
KnobChoice::onDefaultValueChanged(DimSpec /*dimension*/)
{
    // setDefaultValue should not be called with multi-choice
    assert(!_imp->multiChoiceEnabled);

    int defIndex = getDefaultValue(DimIdx(0));

    ChoiceKnobDimViewPtr data = toChoiceKnobDimView(getDataForDimView(DimIdx(0), ViewIdx(0)));
    assert(data);
    std::string optionID;
    {
        QMutexLocker k(&data->valueMutex);
        if (defIndex >= 0 && defIndex < (int)data->menuOptions.size()) {
            optionID = data->menuOptions[defIndex].id;
        }
    }
    if (optionID.empty()) {
        return;
    }

    QMutexLocker k2(&_imp->defaultEntryMutex);
    if (!_imp->initialDefaultEntrySet) {
        _imp->initialDefaultEntrySet = true;
        _imp->initialDefaultEntryID.clear();
        _imp->initialDefaultEntryID.push_back(optionID);
    }
    _imp->defaultEntryID.clear();
    _imp->defaultEntryID.push_back(optionID);

}

bool
KnobChoice::hasDefaultValueChanged(DimIdx /*dimension*/) const
{
    QMutexLocker l(&_imp->defaultEntryMutex);
    return !isChoiceSelectionEqual<std::string, std::less<std::string> >(_imp->defaultEntryID, _imp->initialDefaultEntryID);
}

void
KnobChoice::setDefaultValuesFromID_multi(const std::vector<std::string> & value)
{
    assert(_imp->multiChoiceEnabled);

    {
        QMutexLocker k(&_imp->defaultEntryMutex);
        if (!_imp->initialDefaultEntrySet) {
            _imp->initialDefaultEntrySet = true;
            _imp->initialDefaultEntryID = value;
        }
        _imp->defaultEntryID = value;
    }
    // Make sure the defaultValueSet flag is set to true in base class
    KnobIntBase::setCurrentDefaultValueAsInitialValue();
}

void
KnobChoice::setDefaultValuesFromIDWithoutApplying_multi(const std::vector<std::string> & value)
{
    assert(_imp->multiChoiceEnabled);

    {
        QMutexLocker k(&_imp->defaultEntryMutex);
        if (!_imp->initialDefaultEntrySet) {
            _imp->initialDefaultEntrySet = true;
            _imp->initialDefaultEntryID = value;
        }
        _imp->defaultEntryID = value;
    }
    // Make sure the defaultValueSet flag is set to true in base class
    KnobIntBase::setCurrentDefaultValueAsInitialValue();
}

void
KnobChoice::setDefaultValueFromIDWithoutApplying(const std::string & value)
{
    {
        QMutexLocker k(&_imp->defaultEntryMutex);
        if (!_imp->initialDefaultEntrySet) {
            _imp->initialDefaultEntrySet = true;
            _imp->initialDefaultEntryID.clear();
            _imp->initialDefaultEntryID.push_back(value);
        }
        _imp->defaultEntryID.clear();
        _imp->defaultEntryID.push_back(value);
    }
    if (isMultiChoiceEnabled()) {
        // For a multi-choice, we cannot maintain an integer index
        // Make sure the defaultValueSet flag is set to true in base class
        KnobIntBase::setCurrentDefaultValueAsInitialValue();
    } else {
        int index = -1;
        {
            ChoiceKnobDimViewPtr data = toChoiceKnobDimView(getDataForDimView(DimIdx(0), ViewIdx(0)));
            assert(data);
            QMutexLocker k(&data->valueMutex);
            if (data->staticValueOption.size() != 1) {
                data->staticValueOption.resize(1);
            }
            data->staticValueOption.front().id = value;
            index = KnobChoice::choiceMatch(value, data->menuOptions, 0);
        }
        if (index != -1) {
            return setDefaultValueWithoutApplying(index, DimSpec(0));
        }
    }
}

void
KnobChoice::setDefaultValueFromID(const std::string & value)
{
    {
        QMutexLocker k(&_imp->defaultEntryMutex);
        if (!_imp->initialDefaultEntrySet) {
            _imp->initialDefaultEntrySet = true;
            _imp->initialDefaultEntryID.clear();
            _imp->initialDefaultEntryID.push_back(value);
        }
        _imp->defaultEntryID.clear();
        _imp->defaultEntryID.push_back(value);
    }
    if (isMultiChoiceEnabled()) {
        // For a multi-choice, we cannot maintain an integer index
        // Make sure the defaultValueSet flag is set to true in base class
        KnobIntBase::setCurrentDefaultValueAsInitialValue();
    } else {
        int index = -1;
        {
            ChoiceKnobDimViewPtr data = toChoiceKnobDimView(getDataForDimView(DimIdx(0), ViewIdx(0)));
            assert(data);
            QMutexLocker k(&data->valueMutex);
            if (data->staticValueOption.size() != 1) {
                data->staticValueOption.resize(1);
            }
            data->staticValueOption.front().id = value;
            index = KnobChoice::choiceMatch(value, data->menuOptions, 0);
        }
        if (index != -1) {
            return setDefaultValue(index, DimSpec(0));
        }
    }
}

KnobDimViewBasePtr
KnobChoice::createDimViewData() const
{
    ChoiceKnobDimViewPtr ret(new ChoiceKnobDimView);
    return ret;
}

void
KnobChoice::restoreChoiceValue(std::string* choiceID, ChoiceOption* entry, int* index)
{
    // first, try to get the id the easy way ( see choiceMatch() )
    *index = KnobChoice::choiceMatch(*choiceID, getEntries(), entry);
    if (*index == -1) {
        // no luck, try the filters
        EffectInstancePtr isEffect = toEffectInstance(getHolder());
        if (isEffect) {
            PluginPtr plugin = isEffect->getNode()->getPlugin();

            SERIALIZATION_NAMESPACE::ProjectBeingLoadedInfo projectInfos;
            bool gotProjectInfos = isEffect->getApp()->getProject()->getProjectLoadedVersionInfo(&projectInfos);
            int natronMajor = -1,natronMinor = -1,natronRev =-1;
            if (gotProjectInfos) {
                natronMajor = projectInfos.vMajor;
                natronMinor = projectInfos.vMinor;
                natronRev = projectInfos.vRev;
            }
            std::string entryName;
            filterKnobChoiceOptionCompat(plugin->getPluginID(), plugin->getMajorVersion(), plugin->getMinorVersion(), natronMajor, natronMinor, natronRev, getName(), choiceID);
        }

        *index = choiceMatch(*choiceID, getEntries(), entry);
    }

}

void
KnobChoice::restoreValueFromSerialization(const SERIALIZATION_NAMESPACE::ValueSerialization& obj,
                                   DimIdx targetDimension,
                                   ViewIdx view)
{
    if (isMultiChoiceEnabled()) {
        std::vector<std::string> options;
        std::vector<ChoiceOption> values;
        for (std::list<std::vector<std::string> >::const_iterator it = obj._value.isTable.begin(); it != obj._value.isTable.end(); ++it) {
            if (it->size() != 1) {
                continue;
            }
            std::string choiceID = (*it)[0];
            int foundValue = -1;
            ChoiceOption matchedEntry;
            restoreChoiceValue(&choiceID, &matchedEntry, &foundValue);
            values.push_back(matchedEntry);
        }
        setActiveEntries_multi(values, view);
    } else {
        std::string choiceID = obj._value.isString;
        int foundValue = -1;
        ChoiceOption matchedEntry;
        restoreChoiceValue(&choiceID, &matchedEntry, &foundValue);
        if (foundValue == -1) {
            // Just remember the active entry if not found
            ChoiceOption activeEntry(choiceID, "", "");
            setActiveEntry(activeEntry, view);
        } else {
            setActiveEntry(matchedEntry, view);
            setValue(foundValue, view, targetDimension, eValueChangedReasonUserEdited, 0);
        }
    }
} // restoreValueFromSerialization
/******************************KnobSeparator**************************************/

KnobSeparator::KnobSeparator(const KnobHolderPtr& holder,
                             const std::string &name,
                             int dimension)
    : KnobBoolBase(holder, name, dimension)
{
}

KnobSeparator::KnobSeparator(const KnobHolderPtr& holder, const KnobIPtr& mainInstance)
: KnobBoolBase(holder, mainInstance)
{

}

bool
KnobSeparator::canAnimate() const
{
    return false;
}

const std::string KnobSeparator::_typeNameStr(kKnobSeparatorTypeName);
const std::string &
KnobSeparator::typeNameStatic()
{
    return _typeNameStr;
}

const std::string &
KnobSeparator::typeName() const
{
    return typeNameStatic();
}

/******************************KnobKeyFrameMarkers**************************************/


KnobKeyFrameMarkers::KnobKeyFrameMarkers(const KnobHolderPtr& holder,
                             const std::string &name,
                             int dimension)
: KnobStringBase(holder, name, dimension)
{
}

KnobKeyFrameMarkers::KnobKeyFrameMarkers(const KnobHolderPtr& holder, const KnobIPtr& mainInstance)
: KnobStringBase(holder, mainInstance)
{

}

bool
KnobKeyFrameMarkers::canAnimate() const
{
    return true;
}

const std::string KnobKeyFrameMarkers::_typeNameStr(kKnobKeyFrameMarkersName);
const std::string &
KnobKeyFrameMarkers::typeNameStatic()
{
    return _typeNameStr;
}

const std::string &
KnobKeyFrameMarkers::typeName() const
{
    return typeNameStatic();
}

CurveTypeEnum
KnobKeyFrameMarkers::getKeyFrameDataType() const
{
    // The animated curve only has properties, no real value.
    return eCurveTypeProperties;
}

/******************************KnobColor**************************************/

struct KnobColorPrivate
{
    bool simplifiedMode;

    // Color-space name (mapped to the ones in Lut.cpp, but could be changed for OCIO in the future)
    std::string uiColorspace, internalColorspace;

    KnobColorPrivate()
    : simplifiedMode(false)
    , uiColorspace(kColorKnobDefaultUIColorspaceName)
    , internalColorspace()
    {
        
    }
};

KnobColor::KnobColor(const KnobHolderPtr& holder,
                     const std::string &name,
                     int dimension)
: KnobDoubleBase(holder, name, dimension)
, _imp(new KnobColorPrivate())
{
    //dimension greater than 4 is not supported. Dimension 2 doesn't make sense.
    assert(dimension <= 4 && dimension != 2);
}

KnobColor::KnobColor(const KnobHolderPtr& holder, const KnobIPtr& mainInstance)
: KnobDoubleBase(holder, mainInstance)
, _imp(toKnobColor(mainInstance)->_imp)
{

}

KnobColor::~KnobColor()
{
    
}

bool
KnobColor::canAnimate() const
{
    return true;
}

const std::string
KnobColor::_typeNameStr(kKnobColorTypeName);
const std::string &
KnobColor::typeNameStatic()
{
    return _typeNameStr;
}

const std::string &
KnobColor::typeName() const
{
    return typeNameStatic();
}

void
KnobColor::setUIColorspaceName(const std::string& csName)
{
    _imp->uiColorspace = csName;
}

const std::string&
KnobColor::getUIColorspaceName() const
{
    return _imp->uiColorspace;
}

void
KnobColor::setInternalColorspaceName(const std::string& csName)
{
    _imp->internalColorspace = csName;
}

const std::string&
KnobColor::getInternalColorspaceName() const
{
    return _imp->internalColorspace;
}

void
KnobColor::setSimplified(bool simp)
{
    _imp->simplifiedMode = simp;
}

bool
KnobColor::isSimplified() const
{
    return _imp->simplifiedMode;
}

struct KnobStringPrivate
{

    bool multiLine;
    bool richText;
    bool customHtmlText;
    bool isLabel;
    bool isCustom;
    int fontSize;
    bool boldActivated;
    bool italicActivated;
    std::string fontFamily;
    double fontColor[3];

    KnobStringPrivate()
    : multiLine(false)
    , richText(false)
    , customHtmlText(false)
    , isLabel(false)
    , isCustom(false)
    , fontSize()
    , boldActivated(false)
    , italicActivated(false)
    , fontFamily(NATRON_FONT)
    , fontColor()
    {

    }
};

KnobString::KnobString(const KnobHolderPtr& holder,
                       const std::string &name,
                       int dimension)
: KnobStringBase(holder, name, dimension)
, _imp(new KnobStringPrivate())
{
    _imp->fontSize = getDefaultFontPointSize();
    _imp->fontColor[0] = _imp->fontColor[1] = _imp->fontColor[2] = 0.;
}

KnobString::KnobString(const KnobHolderPtr& holder, const KnobIPtr& mainInstance)
: KnobStringBase(holder, mainInstance)
, _imp(toKnobString(mainInstance)->_imp)
{

}

KnobString::~KnobString()
{
}

int
KnobString::getDefaultFontPointSize()
{
    return kKnobStringDefaultFontSize;
}

bool
KnobString::canAnimate() const
{
    return canAnimateStatic();
}

const std::string KnobString::_typeNameStr(kKnobStringTypeName);
const std::string &
KnobString::typeNameStatic()
{
    return _typeNameStr;
}

const std::string &
KnobString::typeName() const
{
    return typeNameStatic();
}

bool
KnobString::parseFont(const QString & label, int* fontSize, QString* fontFamily, bool* isBold, bool* isItalic, double* r, double *g, double* b)
{
    assert(isBold && isItalic && r && g && b && fontFamily && fontSize);

    *isBold = false;
    *isItalic = false;
    *fontSize = 0;
    *r = *g = *b = 0.;

    QString toFind = QString::fromUtf8(kFontSizeTag);
    int startFontTag = label.indexOf(toFind);

    assert(startFontTag != -1);
    if (startFontTag == -1) {
        return false;
    }
    startFontTag += toFind.size();
    int j = startFontTag;
    QString sizeStr;
    while ( j < label.size() && label.at(j).isDigit() ) {
        sizeStr.push_back( label.at(j) );
        ++j;
    }

    toFind = QString::fromUtf8(kFontFaceTag);
    startFontTag = label.indexOf(toFind, startFontTag);
    assert(startFontTag != -1);
    if (startFontTag == -1) {
        return false;
    }
    startFontTag += toFind.size();
    j = startFontTag;
    QString faceStr;
    while ( j < label.size() && label.at(j) != QLatin1Char('"') ) {
        faceStr.push_back( label.at(j) );
        ++j;
    }

    *fontSize = sizeStr.toInt();
    *fontFamily = faceStr;

    {
        toFind = QString::fromUtf8(kBoldStartTag);
        int foundBold = label.indexOf(toFind);
        if (foundBold != -1) {
            *isBold = true;
        }
    }

    {
        toFind = QString::fromUtf8(kItalicStartTag);
        int foundItalic = label.indexOf(toFind);
        if (foundItalic != -1) {
            *isItalic = true;
        }
    }
    {
        toFind = QString::fromUtf8(kFontColorTag);
        int foundColor = label.indexOf(toFind);
        if (foundColor != -1) {
            foundColor += toFind.size();
            QString currentColor;
            int j = foundColor;
            while ( j < label.size() && label.at(j) != QLatin1Char('"') ) {
                currentColor.push_back( label.at(j) );
                ++j;
            }
            int red, green, blue;
            ColorParser::parseColor(currentColor, &red, &green, &blue);
            *r = red * (1. / 255);
            *g = green * (1. / 255);
            *b = blue * (1. / 255);
        }
    }
    return true;
} // KnobString::parseFont

bool
KnobString::hasContentWithoutHtmlTags()
{
    std::string str = getValue();

    if ( str.empty() ) {
        return false;
    }

    //First remove content in the NATRON_CUSTOM_HTML tags
    const std::string customTagStart(NATRON_CUSTOM_HTML_TAG_START);
    const std::string customTagEnd(NATRON_CUSTOM_HTML_TAG_END);
    std::size_t foundNatronCustomDataTag = str.find(customTagStart, 0);
    if (foundNatronCustomDataTag != std::string::npos) {
        ///remove the current custom data
        int foundNatronEndTag = str.find(customTagEnd, foundNatronCustomDataTag);
        assert(foundNatronEndTag != (int)std::string::npos);

        foundNatronEndTag += customTagEnd.size();
        str.erase(foundNatronCustomDataTag, foundNatronEndTag - foundNatronCustomDataTag);
    }

    std::size_t foundOpen = str.find("<");
    if (foundOpen == std::string::npos) {
        return true;
    }
    while (foundOpen != std::string::npos) {
        std::size_t foundClose = str.find(">", foundOpen);
        if (foundClose == std::string::npos) {
            return true;
        }

        if ( foundClose + 1 < str.size() ) {
            if (str[foundClose + 1] == '<') {
                foundOpen = foundClose + 1;
            } else {
                return true;
            }
        } else {
            return false;
        }
    }

    return true;
}


QString
KnobString::removeNatronHtmlTag(QString text)
{
    // We also remove any custom data added by natron so the user doesn't see it
    int startCustomData = text.indexOf( QString::fromUtf8(NATRON_CUSTOM_HTML_TAG_START) );

    if (startCustomData != -1) {

        // Found start tag, now find end tag and remove what's in-between
        QString endTag( QString::fromUtf8(NATRON_CUSTOM_HTML_TAG_END) );
        int endCustomData = text.indexOf(endTag, startCustomData);
        assert(endCustomData != -1);
        if (endCustomData == -1) {
            return text;
        }
        endCustomData += endTag.size();
        text.remove(startCustomData, endCustomData - startCustomData);
    }

    return text;
}

QString
KnobString::getNatronHtmlTagContent(QString text)
{
    QString label = removeAutoAddedHtmlTags(text, false);
    QString startTag = QString::fromUtf8(NATRON_CUSTOM_HTML_TAG_START);
    int startCustomData = label.indexOf(startTag);

    if (startCustomData != -1) {

        // Found start tag, now find end tag and get what's in-between
        QString endTag = QString::fromUtf8(NATRON_CUSTOM_HTML_TAG_END);
        int endCustomData = label.indexOf(endTag, startCustomData);
        assert(endCustomData != -1);
        if (endCustomData == -1) {
            return label;
        }
        label = label.remove( endCustomData, endTag.size() );
        label = label.remove( startCustomData, startTag.size() );
    }

    return label;
}

QString
KnobString::removeAutoAddedHtmlTags(QString text,
                                       bool removeNatronTag)
{
    // Find font start tag
    QString toFind = QString::fromUtf8(kFontSizeTag);
    int i = text.indexOf(toFind);
    bool foundFontStart = i != -1;

    // Remove bold tag
    QString boldStr = QString::fromUtf8(kBoldStartTag);
    int foundBold = text.lastIndexOf(boldStr, i);

    // Assert removed: the knob might be linked from elsewhere and the button might not have been pressed.
    //assert((foundBold == -1 && !_boldActivated) || (foundBold != -1 && _boldActivated));

    if (foundBold != -1) {
        // We found bold, remove it
        text.remove( foundBold, boldStr.size() );
        boldStr = QString::fromUtf8(kBoldEndTag);
        foundBold = text.lastIndexOf(boldStr);
        assert(foundBold != -1);
        if (foundBold == -1) {
            return text;
        }
        text.remove( foundBold, boldStr.size() );
    }

    // Refresh the index of the font start tag
    i = text.indexOf(toFind);

    // Remove italic tag
    QString italStr = QString::fromUtf8(kItalicStartTag);
    int foundItal = text.lastIndexOf(italStr, i);

    // Assert removed: the knob might be linked from elsewhere and the button might not have been pressed.
    // assert((_italicActivated && foundItal != -1) || (!_italicActivated && foundItal == -1));

    if (foundItal != -1) {
        // We found italic, remove it
        text.remove( foundItal, italStr.size() );
        italStr = QString::fromUtf8(kItalicEndTag);
        foundItal = text.lastIndexOf(italStr);
        assert(foundItal != -1);
        text.remove( foundItal, italStr.size() );
    }

    // Refresh the index of the font start tag
    i = text.indexOf(toFind);

    // Find the end of the font declaration start tag
    QString endTag = QString::fromUtf8("\">");
    int foundEndTag = text.indexOf(endTag, i);
    foundEndTag += endTag.size();
    if (foundFontStart) {
        //Remove the whole font declaration tag
        text.remove(i, foundEndTag - i);
    }

    // Find the font end tag
    endTag = QString::fromUtf8(kFontEndTag);
    foundEndTag = text.lastIndexOf(endTag);
    assert( (foundEndTag != -1 && foundFontStart) || !foundFontStart );
    if (foundEndTag != -1) {
        // Remove the font end tag
        text.remove( foundEndTag, endTag.size() );
    }

    // We also remove any custom data added by natron so the user doesn't see it
    if (removeNatronTag) {
        return removeNatronHtmlTag(text);
    } else {
        return text;
    }
} // removeAutoAddedHtmlTags

QString
KnobString::makeFontTag(const QString& family,
                        int fontSize,
                        double r, double g, double b)
{
    QString colorName = ColorParser::getColorName(Image::clamp(r, 0., 1.) * 255.0, Image::clamp(g, 0., 1.) * 255.0, Image::clamp(b, 0., 1.) * 255.0);
    return QString::fromUtf8(kFontSizeTag "%1\" " kFontColorTag "%2\" " kFontFaceTag "%3\">")
    .arg(fontSize)
    .arg(colorName)
    .arg(family);
}

QString
KnobString::decorateTextWithFontTag(const QString& family,
                                    int fontSize,
                                    double r, double g, double b,
                                    bool isBold, bool isItalic,
                                    const QString& text)
{
    QString ret = makeFontTag(family, fontSize, r, g, b);
    if (isBold) {
        ret += QString::fromUtf8(kBoldStartTag);
    }
    if (isItalic) {
        ret += QString::fromUtf8(kItalicStartTag);
    }
    ret += text;
    if (isBold) {
        ret += QString::fromUtf8(kBoldEndTag);
    }
    if (isItalic) {
        ret += QString::fromUtf8(kItalicEndTag);
    }

    ret += QString::fromUtf8(kFontEndTag);
    return ret;
}

QString
KnobString::decorateStringWithCurrentState(const QString& str)
{
    QString ret = str;
    if (!_imp->richText) {
        return ret;
    }
    ret = decorateTextWithFontTag(QString::fromUtf8(_imp->fontFamily.c_str()), _imp->fontSize, _imp->fontColor[0], _imp->fontColor[1], _imp->fontColor[2], _imp->boldActivated, _imp->italicActivated, ret);
    return ret;
}

QString
KnobString::getValueDecorated(TimeValue time, ViewIdx view)
{
    QString ret;
    if (isAnimated(DimIdx(0), view)) {
        ret = QString::fromUtf8(getValueAtTime(time, DimIdx(0) , view).c_str());
    } else {
        ret = QString::fromUtf8(getValue(DimIdx(0), view).c_str());
    }
    return decorateStringWithCurrentState(ret);
}


void
KnobString::setAsMultiLine()
{
    _imp->multiLine = true;
}

void
KnobString::setUsesRichText(bool useRichText)
{
    _imp->richText = useRichText;
}

bool
KnobString::isMultiLine() const
{
    return _imp->multiLine;
}

bool
KnobString::usesRichText() const
{
    return _imp->richText;
}

void
KnobString::setAsCustomHTMLText(bool custom)
{
    _imp->customHtmlText = custom;
}

bool
KnobString::isCustomHTMLText() const
{
    return _imp->customHtmlText;
}


void
KnobString::setAsLabel()
{
    setAnimationEnabled(false); //< labels cannot animate
    _imp->isLabel = true;
}

bool
KnobString::isLabel() const
{
    return _imp->isLabel;
}

void
KnobString::setAsCustom()
{
    _imp->isCustom = true;
}

bool
KnobString::isCustomKnob() const
{
    return _imp->isCustom;
}

bool
KnobString::supportsInViewerContext() const
{
    return !_imp->multiLine;
}

int
KnobString::getFontSize() const
{
    return _imp->fontSize;
}

void
KnobString::setFontSize(int size)
{
    _imp->fontSize = size;
}

std::string
KnobString::getFontFamily() const
{
    return _imp->fontFamily;
}

void
KnobString::setFontFamily(const std::string& family) {
    _imp->fontFamily = family;
}

void
KnobString::getFontColor(double* r, double* g, double* b) const
{
    *r = _imp->fontColor[0];
    *g = _imp->fontColor[1];
    *b = _imp->fontColor[2];
}

void
KnobString::setFontColor(double r, double g, double b)
{
    _imp->fontColor[0] = r;
    _imp->fontColor[1] = g;
    _imp->fontColor[2] = b;
}

bool
KnobString::getItalicActivated() const
{
    return _imp->italicActivated;
}

void
KnobString::setItalicActivated(bool b) {
    _imp->italicActivated = b;
}

bool
KnobString::getBoldActivated() const
{
    return _imp->boldActivated;
}

void
KnobString::setBoldActivated(bool b) {
    _imp->boldActivated = b;
}


/******************************KnobGroup**************************************/

struct KnobGroupPrivate
{
    std::vector< KnobIWPtr > children;
    bool isTab;
    bool isToolButton;
    bool isDialog;

    KnobGroupPrivate()
    : isTab(false)
    , isToolButton(false)
    , isDialog(false)
    {

    }

};
KnobGroup::KnobGroup(const KnobHolderPtr& holder,
                     const std::string &name,
                     int dimension)
: KnobBoolBase(holder, name, dimension)
, _imp(new KnobGroupPrivate)
{
}

KnobGroup::KnobGroup(const KnobHolderPtr& holder, const KnobIPtr& mainInstance)
: KnobBoolBase(holder, mainInstance)
, _imp(toKnobGroup(mainInstance)->_imp)
{

}

KnobGroup::~KnobGroup()
{

}

void
KnobGroup::setAsTab()
{
    _imp->isTab = true;
}

bool
KnobGroup::isTab() const
{
    return _imp->isTab;
}

void
KnobGroup::setAsToolButton(bool b)
{
    _imp->isToolButton = b;
}

bool
KnobGroup::getIsToolButton() const
{
    return _imp->isToolButton;
}

void
KnobGroup::setAsDialog(bool b)
{
    _imp->isDialog = b;
}

bool
KnobGroup::getIsDialog() const
{
    return _imp->isDialog;
}

bool
KnobGroup::canAnimate() const
{
    return false;
}

const std::string KnobGroup::_typeNameStr(kKnobGroupTypeName);
const std::string &
KnobGroup::typeNameStatic()
{
    return _typeNameStr;
}

const std::string &
KnobGroup::typeName() const
{
    return typeNameStatic();
}

void
KnobGroup::addKnob(const KnobIPtr& k)
{
    if ( (getKnobDeclarationType() == KnobI::eKnobDeclarationTypeUser || k->getKnobDeclarationType() == KnobI::eKnobDeclarationTypeUser) && getKnobDeclarationType() != k->getKnobDeclarationType() ) {
        return;
    }

    for (std::size_t i = 0; i < _imp->children.size(); ++i) {
        if (_imp->children[i].lock() == k) {
            return;
        }
    }

    k->resetParent();

    _imp->children.push_back(k);
    k->setParentKnob( shared_from_this() );
}

void
KnobGroup::removeKnob(const KnobIPtr& k)
{
    for (std::vector<KnobIWPtr >::iterator it = _imp->children.begin(); it != _imp->children.end(); ++it) {
        if (it->lock() == k) {
            _imp->children.erase(it);

            return;
        }
    }
}

bool
KnobGroup::moveOneStepUp(const KnobIPtr& k)
{
    for (U32 i = 0; i < _imp->children.size(); ++i) {
        if (_imp->children[i].lock() == k) {
            if (i == 0) {
                return false;
            }
            KnobIWPtr tmp = _imp->children[i - 1];
            _imp->children[i - 1] = _imp->children[i];
            _imp->children[i] = tmp;

            return true;
        }
    }
    throw std::invalid_argument("Given knob does not belong to this group");
}

bool
KnobGroup::moveOneStepDown(const KnobIPtr& k)
{
    for (U32 i = 0; i < _imp->children.size(); ++i) {
        if (_imp->children[i].lock() == k) {
            if (i == _imp->children.size() - 1) {
                return false;
            }
            KnobIWPtr tmp = _imp->children[i + 1];
            _imp->children[i + 1] = _imp->children[i];
            _imp->children[i] = tmp;

            return true;
        }
    }
    throw std::invalid_argument("Given knob does not belong to this group");
}

void
KnobGroup::insertKnob(int index,
                      const KnobIPtr& k)
{
    if ( (getKnobDeclarationType() == KnobI::eKnobDeclarationTypeUser || k->getKnobDeclarationType() == KnobI::eKnobDeclarationTypeUser) && getKnobDeclarationType() != k->getKnobDeclarationType() ) {
        return;
    }

    for (std::size_t i = 0; i < _imp->children.size(); ++i) {
        if (_imp->children[i].lock() == k) {
            return;
        }
    }

    k->resetParent();

    if ( index >= (int)_imp->children.size() ) {
        _imp->children.push_back(k);
    } else {
        std::vector<KnobIWPtr >::iterator it = _imp->children.begin();
        std::advance(it, index);
        _imp->children.insert(it, k);
    }
    k->setParentKnob( shared_from_this() );
}

std::vector< KnobIPtr >
KnobGroup::getChildren() const
{
    std::vector< KnobIPtr > ret;

    for (std::size_t i = 0; i < _imp->children.size(); ++i) {
        KnobIPtr k = _imp->children[i].lock();
        if (k) {
            ret.push_back(k);
        }
    }

    return ret;
}

/******************************PAGE_KNOB**************************************/
struct KnobPagePrivate
{
    bool isToolBar;
    std::vector< KnobIWPtr > children;

    KnobPagePrivate()
    : isToolBar(false)
    , children()
    {

    }
};

KnobPage::KnobPage(const KnobHolderPtr& holder,
                   const std::string &name,
                   int dimension)
: KnobBoolBase(holder, name, dimension)
, _imp(new KnobPagePrivate())
{
    setIsPersistent(false);
}

KnobPage::KnobPage(const KnobHolderPtr& holder, const KnobIPtr& mainInstance)
: KnobBoolBase(holder, mainInstance)
, _imp(toKnobPage(mainInstance)->_imp)
{

}

KnobPage::~KnobPage()
{

}

void
KnobPage::setAsToolBar(bool b)
{
    _imp->isToolBar = b;
}

bool
KnobPage::getIsToolBar() const
{
    return _imp->isToolBar;
}


bool
KnobPage::canAnimate() const
{
    return false;
}

const std::string KnobPage::_typeNameStr(kKnobPageTypeName);
const std::string &
KnobPage::typeNameStatic()
{
    return _typeNameStr;
}

const std::string &
KnobPage::typeName() const
{
    return typeNameStatic();
}

std::vector< KnobIPtr >
KnobPage::getChildren() const
{
    std::vector< KnobIPtr > ret;

    for (std::size_t i = 0; i < _imp->children.size(); ++i) {
        KnobIPtr k = _imp->children[i].lock();
        if (k) {
            ret.push_back(k);
        }
    }

    return ret;
}

void
KnobPage::addKnob(const KnobIPtr &k)
{
    if ( (getKnobDeclarationType() == KnobI::eKnobDeclarationTypeUser || k->getKnobDeclarationType() == KnobI::eKnobDeclarationTypeUser) && getKnobDeclarationType() != k->getKnobDeclarationType() ) {
        return;
    }
    for (std::size_t i = 0; i < _imp->children.size(); ++i) {
        if (_imp->children[i].lock() == k) {
            return;
        }
    }


    k->resetParent();

    _imp->children.push_back(k);
    k->setParentKnob( shared_from_this() );
}

void
KnobPage::insertKnob(int index,
                     const KnobIPtr& k)
{
    if ( (getKnobDeclarationType() == KnobI::eKnobDeclarationTypeUser || k->getKnobDeclarationType() == KnobI::eKnobDeclarationTypeUser) && getKnobDeclarationType() != k->getKnobDeclarationType() ) {
        return;
    }

    for (std::size_t i = 0; i < _imp->children.size(); ++i) {
        if (_imp->children[i].lock() == k) {
            return;
        }
    }

    k->resetParent();

    if ( index >= (int)_imp->children.size() ) {
        _imp->children.push_back(k);
    } else {
        std::vector<KnobIWPtr >::iterator it = _imp->children.begin();
        std::advance(it, index);
        _imp->children.insert(it, k);
    }
    k->setParentKnob( shared_from_this() );
}

void
KnobPage::removeKnob(const KnobIPtr& k)
{
    for (std::vector<KnobIWPtr >::iterator it = _imp->children.begin(); it != _imp->children.end(); ++it) {
        if (it->lock() == k) {
            _imp->children.erase(it);

            return;
        }
    }
}

bool
KnobPage::moveOneStepUp(const KnobIPtr& k)
{
    for (U32 i = 0; i < _imp->children.size(); ++i) {
        if (_imp->children[i].lock() == k) {
            if (i == 0) {
                return false;
            }
            KnobIWPtr tmp = _imp->children[i - 1];
            _imp->children[i - 1] = _imp->children[i];
            _imp->children[i] = tmp;

            return true;
        }
    }
    throw std::invalid_argument("Given knob does not belong to this page");
}

bool
KnobPage::moveOneStepDown(const KnobIPtr& k)
{
    for (U32 i = 0; i < _imp->children.size(); ++i) {
        if (_imp->children[i].lock() == k) {
            if (i == _imp->children.size() - 1) {
                return false;
            }
            KnobIWPtr tmp = _imp->children[i + 1];
            _imp->children[i + 1] = _imp->children[i];
            _imp->children[i] = tmp;

            return true;
        }
    }
    throw std::invalid_argument("Given knob does not belong to this page");
}

/******************************KnobParametric**************************************/

bool
ParametricKnobDimView::copy(const CopyInArgs& inArgs, CopyOutArgs* outArgs)
{
    bool hasChanged = ValueKnobDimView<double>::copy(inArgs, outArgs);
    const ParametricKnobDimView* otherType = dynamic_cast<const ParametricKnobDimView*>(inArgs.other);
    assert(otherType);

    QMutexLocker k(&valueMutex);
    QMutexLocker k2(&inArgs.other->valueMutex);

    if (otherType->parametricCurve) {
        if (!parametricCurve) {
            parametricCurve.reset(new Curve(otherType->parametricCurve->getType()));
        }
        hasChanged |= parametricCurve->cloneAndCheckIfChanged(*otherType->parametricCurve, 0 /*offset*/, 0 /*range*/);
    }
    return hasChanged;
}

struct KnobParametricSharedData
{
    mutable QMutex curvesMutex;
    std::vector< CurvePtr >  defaultCurves;
    std::vector<RGBAColourD> curvesColor;


    KnobParametricSharedData(int dimension)
    : curvesMutex()
    , defaultCurves(dimension)
    , curvesColor(dimension)
    {

    }

};

// Render local curves
struct KnobParametricRenderCurves
{
    std::vector<CurvePtr> curves;
};

struct KnobParametricPrivate
{
    boost::shared_ptr<KnobParametricSharedData> common;

    boost::scoped_ptr<KnobParametricRenderCurves> renderLocalCurves;

    KnobParametricPrivate()
    : common()
    , renderLocalCurves()
    {

    }
};

KnobParametric::KnobParametric(const KnobHolderPtr& holder,
                               const std::string &name,
                               int dimension)
: KnobDoubleBase(holder, name, dimension)
, _imp(new KnobParametricPrivate())
{
    _imp->common.reset(new KnobParametricSharedData(dimension));

    setCanAutoFoldDimensions(false);
}

KnobParametric::KnobParametric(const KnobHolderPtr& holder, const KnobIPtr& mainInstance)
: KnobDoubleBase(holder, mainInstance)
, _imp(new KnobParametricPrivate())
{
    _imp->renderLocalCurves.reset(new KnobParametricRenderCurves);
    _imp->renderLocalCurves->curves.resize(getNDimensions());
    _imp->common = toKnobParametric(mainInstance)->_imp->common;
}

KnobParametric::~KnobParametric()
{
    
}

KnobDimViewBasePtr
KnobParametric::createDimViewData() const
{
    ParametricKnobDimViewPtr ret(new ParametricKnobDimView);
    ret->parametricCurve.reset(new Curve(eCurveTypeDouble));

    // Using the same API for parametric curve control points management makes it easy with the API of Knob
    // however we prevent animation of parametric curves for now (which is unsupported anyway).
    ret->animationCurve = ret->parametricCurve;
    ret->parametricCurve->setKeyFramesTimeClampedToIntegers(false);
    return ret;
}

void
KnobParametric::populate()
{
    KnobDoubleBase::populate();
    for (int i = 0; i < getNDimensions(); ++i) {
        RGBAColourD color;
        color.r = color.g = color.b = color.a = 1.;
        _imp->common->curvesColor[i] = color;
        _imp->common->defaultCurves[i].reset(new Curve(eCurveTypeDouble));
        _imp->common->defaultCurves[i]->setKeyFramesTimeClampedToIntegers(false);
    }
}

const std::string KnobParametric::_typeNameStr(kKnobParametricTypeName);

void
KnobParametric::setPeriodic(bool periodic)
{
    for (std::size_t i = 0; i < _imp->common->defaultCurves.size(); ++i) {
        ParametricKnobDimViewPtr data = toParametricKnobDimView(getDataForDimView(DimIdx(i), ViewIdx(0)));
        assert(data);
        data->parametricCurve->setPeriodic(periodic);
        _imp->common->defaultCurves[i]->setPeriodic(periodic);
    }
}


const std::string &
KnobParametric::typeNameStatic()
{
    return _typeNameStr;
}


bool
KnobParametric::canAnimate() const
{
    return false;
}

const std::string &
KnobParametric::typeName() const
{
    return typeNameStatic();
}

CurvePtr
KnobParametric::getAnimationCurve(ViewIdx idx, DimIdx dimension) const
{
    if (dimension < 0 || dimension >= (int)_imp->common->defaultCurves.size()) {
        throw std::invalid_argument("KnobParametric::getAnimationCurve dimension out of range");
    }
    ViewIdx view_i = checkIfViewExistsOrFallbackMainView(idx);
    ParametricKnobDimViewPtr data = toParametricKnobDimView(getDataForDimView(dimension, view_i));
    if (!data) {
        return CurvePtr();
    }
    return data->parametricCurve;
}

void
KnobParametric::setCurveColor(DimIdx dimension,
                              double r,
                              double g,
                              double b)
{
    ///only called in the main thread
    assert( QThread::currentThread() == qApp->thread() );
    ///Mt-safe as it never changes

    assert( dimension < (int)_imp->common->curvesColor.size() );
    _imp->common->curvesColor[dimension].r = r;
    _imp->common->curvesColor[dimension].g = g;
    _imp->common->curvesColor[dimension].b = b;

    Q_EMIT curveColorChanged(dimension);
}

void
KnobParametric::getCurveColor(DimIdx dimension,
                              double* r,
                              double* g,
                              double* b)
{
    ///Mt-safe as it never changes

    if (dimension < 0 || dimension >= (int)_imp->common->defaultCurves.size()) {
        throw std::invalid_argument("KnobParametric::getCurveColor dimension out of range");
    }

    *r = _imp->common->curvesColor[dimension].r;
    *g = _imp->common->curvesColor[dimension].g;
    *b = _imp->common->curvesColor[dimension].b;

}

void
KnobParametric::setParametricRange(double min,
                                   double max)
{
    ///only called in the main thread
    assert( QThread::currentThread() == qApp->thread() );
    ///Mt-safe as it never changes

    for (std::size_t i = 0; i < _imp->common->defaultCurves.size(); ++i) {
        ParametricKnobDimViewPtr data = toParametricKnobDimView(getDataForDimView(DimIdx(i), ViewIdx(0)));
        assert(data);
        data->parametricCurve->setXRange(min, max);
    }
}

std::pair<double, double> KnobParametric::getParametricRange() const
{
    ///Mt-safe as it never changes
    ParametricKnobDimViewPtr data = toParametricKnobDimView(getDataForDimView(DimIdx(0), ViewIdx(0)));
    assert(data);
    return data->parametricCurve->getXRange();
}

CurvePtr
KnobParametric::getDefaultParametricCurve(DimIdx dimension) const
{
    if (dimension < 0 || dimension >= (int)_imp->common->defaultCurves.size()) {
        throw std::invalid_argument("KnobParametric::getDefaultParametricCurve dimension out of range");
    }
    return _imp->common->defaultCurves[dimension];

}

void
KnobParametric::clearRenderValuesCache()
{
    if (_imp->renderLocalCurves) {
        _imp->renderLocalCurves->curves.clear();
        _imp->renderLocalCurves->curves.resize(getNDimensions());
    }
}

CurvePtr
KnobParametric::getParametricCurveInternal(DimIdx dimension, ViewIdx view, ParametricKnobDimViewPtr* outData) const
{
    ///Mt-safe as Curve is MT-safe and the pointer is never deleted
    if (dimension < 0 || dimension >= (int)_imp->common->defaultCurves.size()) {
        throw std::invalid_argument("KnobParametric::getParametricCurve dimension out of range");
    }
    ViewIdx view_i = checkIfViewExistsOrFallbackMainView(view);
    ParametricKnobDimViewPtr data = toParametricKnobDimView(getDataForDimView(dimension, view_i));
    if (!data) {
        return CurvePtr();
    }
    if (outData) {
        *outData = data;
    }

    EffectInstancePtr holder = toEffectInstance(getHolder());
    if (holder) {
        if (_imp->renderLocalCurves) {
            if (_imp->renderLocalCurves->curves[dimension]) {
                return _imp->renderLocalCurves->curves[dimension];
            }
            CurvePtr clone(new Curve());
            clone->clone(*data->parametricCurve);
            _imp->renderLocalCurves->curves[dimension] = clone;
            return clone;
        }
    }
    return data->parametricCurve;
}

CurvePtr KnobParametric::getParametricCurve(DimIdx dimension, ViewIdx view) const
{
    return getParametricCurveInternal(dimension, view, 0);
}

void
KnobParametric::signalCurveChanged(DimSpec dimension, const KnobDimViewBasePtr& data)
{
    KnobDimViewKeySet sharedKnobs;
    {
        QMutexLocker k(&data->valueMutex);
        sharedKnobs = data->sharedKnobs;
    }
    for (KnobDimViewKeySet::const_iterator it = sharedKnobs.begin(); it!=sharedKnobs.end(); ++it) {
        KnobParametricPtr sharedKnob = toKnobParametric(it->knob.lock());
        assert(sharedKnob);
        if (!sharedKnob) {
            continue;
        }

        Q_EMIT sharedKnob->curveChanged(dimension);
    }
}

ActionRetCodeEnum
KnobParametric::addControlPoint(ValueChangedReasonEnum reason,
                                DimIdx dimension,
                                double key,
                                double value,
                                KeyframeTypeEnum interpolation)
{
    ///Mt-safe as Curve is MT-safe
<<<<<<< HEAD
    if ( ( dimension >= (int)_imp->common->defaultCurves.size() ) ||
         ( key != key) || // check for NaN
=======
    if ( ( dimension >= (int)_curves.size() ) ||
         boost::math::isnan(key) || // check for NaN
>>>>>>> 033dd1ec
         boost::math::isinf(key) ||
         boost::math::isnan(value) || // check for NaN
         boost::math::isinf(value) ) {
        return eActionStatusFailed;
    }

    KeyFrame k(key, value);
    k.setInterpolation(interpolation);

    ParametricKnobDimViewPtr data;
    CurvePtr curve = getParametricCurveInternal(dimension, ViewIdx(0), &data);
    assert(curve);
    curve->setOrAddKeyframe(k);
    evaluateValueChange(DimIdx(0), getCurrentRenderTime(), ViewSetSpec::all(), reason);
    signalCurveChanged(dimension, data);
    return eActionStatusOK;
}

ActionRetCodeEnum
KnobParametric::addControlPoint(ValueChangedReasonEnum reason,
                                DimIdx dimension,
                                double key,
                                double value,
                                double leftDerivative,
                                double rightDerivative,
                                KeyframeTypeEnum interpolation)
{
    ///Mt-safe as Curve is MT-safe
<<<<<<< HEAD
    if ( ( dimension >= (int)_imp->common->defaultCurves.size() ) ||
         ( key != key) || // check for NaN
=======
    if ( ( dimension >= (int)_curves.size() ) ||
         boost::math::isnan(key) || // check for NaN
>>>>>>> 033dd1ec
         boost::math::isinf(key) ||
         boost::math::isnan(value) || // check for NaN
         boost::math::isinf(value) ) {
        return eActionStatusFailed;
    }

    KeyFrame k(key, value, leftDerivative, rightDerivative);
    k.setInterpolation(interpolation);
    ParametricKnobDimViewPtr data;
    CurvePtr curve = getParametricCurveInternal(dimension, ViewIdx(0), &data);
    assert(curve);
    curve->setOrAddKeyframe(k);
    signalCurveChanged(dimension, data);
    evaluateValueChange(DimIdx(0), getCurrentRenderTime(), ViewSetSpec::all(), reason);

    return eActionStatusOK;
}

ActionRetCodeEnum
KnobParametric::evaluateCurve(DimIdx dimension,
                         ViewIdx view,
                         double parametricPosition,
                         double *returnValue) const
{
    ///Mt-safe as Curve is MT-safe
    if ( dimension >= (int)_imp->common->defaultCurves.size() ) {
        return eActionStatusFailed;
    }
    CurvePtr curve = getParametricCurve(dimension, view);
    if (!curve) {
        return eActionStatusFailed;
    }
    *returnValue = curve->getValueAt(TimeValue(parametricPosition)).getValue();
    return eActionStatusOK;
}

ActionRetCodeEnum
KnobParametric::getNControlPoints(DimIdx dimension,
                                  ViewIdx view,
                                  int *returnValue) const
{
    ///Mt-safe as Curve is MT-safe
    if ( dimension >= (int)_imp->common->defaultCurves.size() ) {
        return eActionStatusFailed;
    }
    CurvePtr curve = getParametricCurve(dimension, view);
    if (!curve) {
        return eActionStatusFailed;
    }
    *returnValue =  curve->getKeyFramesCount();

    return eActionStatusOK;
}

ActionRetCodeEnum
KnobParametric::getNthControlPoint(DimIdx dimension,
                                   ViewIdx view,
                                   int nthCtl,
                                   double *key,
                                   double *value) const
{
    ///Mt-safe as Curve is MT-safe
    if ( dimension >= (int)_imp->common->defaultCurves.size() ) {
        return eActionStatusFailed;
    }
    CurvePtr curve = getParametricCurve(dimension, view);
    if (!curve) {
        return eActionStatusFailed;
    }

    KeyFrame kf;
    bool ret = curve->getKeyFrameWithIndex(nthCtl, &kf);
    if (!ret) {
        return eActionStatusFailed;
    }
    *key = kf.getTime();
    *value = kf.getValue();

    return eActionStatusOK;
}

ActionRetCodeEnum
KnobParametric::getNthControlPoint(DimIdx dimension,
                                   ViewIdx view,
                                   int nthCtl,
                                   double *key,
                                   double *value,
                                   double *leftDerivative,
                                   double *rightDerivative) const
{
    ///Mt-safe as Curve is MT-safe
    if ( dimension >= (int)_imp->common->defaultCurves.size() ) {
        return eActionStatusFailed;
    }
    CurvePtr curve = getParametricCurve(dimension, view);
    if (!curve) {
        return eActionStatusFailed;
    }
    KeyFrame kf;
    bool ret = curve->getKeyFrameWithIndex(nthCtl, &kf);
    if (!ret) {
        return eActionStatusFailed;
    }
    *key = kf.getTime();
    *value = kf.getValue();
    *leftDerivative = kf.getLeftDerivative();
    *rightDerivative = kf.getRightDerivative();

    return eActionStatusOK;
}

ActionRetCodeEnum
KnobParametric::setNthControlPointInterpolation(ValueChangedReasonEnum reason,
                                                DimIdx dimension,
                                                ViewSetSpec view,
                                                int nThCtl,
                                                KeyframeTypeEnum interpolation)
{

    ///Mt-safe as Curve is MT-safe
    if ( dimension >= (int)_imp->common->defaultCurves.size() ) {
        return eActionStatusFailed;
    }
    std::list<ViewIdx> views = getViewsList();
    ViewIdx view_i;
    if (!view.isAll()) {
        view_i = checkIfViewExistsOrFallbackMainView(ViewIdx(view));
    }
    for (std::list<ViewIdx>::const_iterator it = views.begin(); it!=views.end(); ++it) {
        if (!view.isAll()) {
            if (view_i != *it) {
                continue;
            }
        }
        ParametricKnobDimViewPtr data;
        CurvePtr curve = getParametricCurveInternal(dimension, *it, &data);
        if (!curve) {
            return eActionStatusFailed;
        }

        try {
            curve->setKeyFrameInterpolation(interpolation, nThCtl);
        } catch (...) {
            return eActionStatusFailed;
        }
        signalCurveChanged(dimension, data);

    }



    evaluateValueChange(dimension, getCurrentRenderTime(), view, reason);

    return eActionStatusOK;
}

ActionRetCodeEnum
KnobParametric::setNthControlPoint(ValueChangedReasonEnum reason,
                                   DimIdx dimension,
                                   ViewSetSpec view,
                                   int nthCtl,
                                   double key,
                                   double value)
{
    ///Mt-safe as Curve is MT-safe
    if ( dimension >= (int)_imp->common->defaultCurves.size() ) {
        return eActionStatusFailed;
    }
    std::list<ViewIdx> views = getViewsList();
    ViewIdx view_i;
    if (!view.isAll()) {
        view_i = checkIfViewExistsOrFallbackMainView(ViewIdx(view));
    }
    for (std::list<ViewIdx>::const_iterator it = views.begin(); it!=views.end(); ++it) {
        if (!view.isAll()) {
            if (view_i != *it) {
                continue;
            }
        }
        ParametricKnobDimViewPtr data;
        CurvePtr curve = getParametricCurveInternal(dimension, *it, &data);
        if (!curve) {
            return eActionStatusFailed;
        }
        try {
            curve->setKeyFrameValueAndTime(TimeValue(key), value, nthCtl);
        } catch (...) {
            return eActionStatusFailed;
        }
        signalCurveChanged(dimension, data);
    }


    evaluateValueChange(dimension, getCurrentRenderTime(), view, reason);

    return eActionStatusOK;
}

ActionRetCodeEnum
KnobParametric::setNthControlPoint(ValueChangedReasonEnum reason,
                                   DimIdx dimension,
                                   ViewSetSpec view,
                                   int nthCtl,
                                   double key,
                                   double value,
                                   double leftDerivative,
                                   double rightDerivative)
{
    if ( dimension >= (int)_imp->common->defaultCurves.size() ) {
        return eActionStatusFailed;
    }
    std::list<ViewIdx> views = getViewsList();
    ViewIdx view_i;
    if (!view.isAll()) {
        view_i = checkIfViewExistsOrFallbackMainView(ViewIdx(view));
    }
    for (std::list<ViewIdx>::const_iterator it = views.begin(); it!=views.end(); ++it) {
        if (!view.isAll()) {
            if (view_i != *it) {
                continue;
            }
        }
        ParametricKnobDimViewPtr data;
        CurvePtr curve = getParametricCurveInternal(dimension, *it, &data);
        if (!curve) {
            return eActionStatusFailed;
        }
        int newIdx;
        try {
            curve->setKeyFrameValueAndTime(TimeValue(key), value, nthCtl, &newIdx);
        } catch (...) {
            return eActionStatusFailed;
        }
        curve->setKeyFrameDerivatives(leftDerivative, rightDerivative, newIdx);
        signalCurveChanged(dimension, data);
    }

    evaluateValueChange(dimension, getCurrentRenderTime(), view, reason);

    return eActionStatusOK;
} // setNthControlPoint

ActionRetCodeEnum
KnobParametric::deleteControlPoint(ValueChangedReasonEnum reason,
                                   DimIdx dimension,
                                   ViewSetSpec view,
                                   int nthCtl)
{
    if ( dimension >= (int)_imp->common->defaultCurves.size() ) {
        return eActionStatusFailed;
    }
    std::list<ViewIdx> views = getViewsList();
    ViewIdx view_i;
    if (!view.isAll()) {
        view_i = checkIfViewExistsOrFallbackMainView(ViewIdx(view));
    }
    for (std::list<ViewIdx>::const_iterator it = views.begin(); it!=views.end(); ++it) {
        if (!view.isAll()) {
            if (view_i != *it) {
                continue;
            }
        }
        ParametricKnobDimViewPtr data;
        CurvePtr curve = getParametricCurveInternal(dimension, *it, &data);
        if (!curve) {
            return eActionStatusFailed;
        }
        try {
            curve->removeKeyFrameWithIndex(nthCtl);
        } catch (...) {
            return eActionStatusFailed;
        }
        signalCurveChanged(dimension, data);
    }

    evaluateValueChange(dimension, getCurrentRenderTime(), view, reason);

    return eActionStatusOK;
}

ActionRetCodeEnum
KnobParametric::deleteAllControlPoints(ValueChangedReasonEnum reason,
                                       DimIdx dimension,
                                       ViewSetSpec view)
{
    if ( dimension >= (int)_imp->common->defaultCurves.size() ) {
        return eActionStatusFailed;
    }
    std::list<ViewIdx> views = getViewsList();
    ViewIdx view_i;
    if (!view.isAll()) {
        view_i = checkIfViewExistsOrFallbackMainView(ViewIdx(view));
    }
    for (std::list<ViewIdx>::const_iterator it = views.begin(); it!=views.end(); ++it) {
        if (!view.isAll()) {
            if (view_i != *it) {
                continue;
            }
        }
        ParametricKnobDimViewPtr data;
        CurvePtr curve = getParametricCurveInternal(dimension, *it, &data);
        if (!curve) {
            return eActionStatusFailed;
        }
        curve->clearKeyFrames();
        signalCurveChanged(dimension, data);

    }

    evaluateValueChange(DimIdx(0), getCurrentRenderTime(), ViewSetSpec::all(), reason);

    return eActionStatusOK;
}


void
KnobParametric::saveParametricCurves(std::map<std::string,std::list< SERIALIZATION_NAMESPACE::CurveSerialization > >* curves) const
{
    AppInstancePtr app = getHolder()->getApp();
    assert(app);
    std::vector<std::string> projectViews = app->getProject()->getProjectViewNames();
    std::list<ViewIdx> views = getViewsList();
    for (std::list<ViewIdx>::const_iterator it = views.begin(); it!=views.end(); ++it) {
        std::string viewName;
        if (*it >= 0 && *it < (int)projectViews.size()) {
            viewName = projectViews[*it];
        }
        std::list< SERIALIZATION_NAMESPACE::CurveSerialization >& curveList = (*curves)[viewName];
        for (int i = 0; i < getNDimensions(); ++i) {
            CurvePtr curve = getParametricCurve(DimIdx(i), *it);
            assert(curve);
            SERIALIZATION_NAMESPACE::CurveSerialization c;
            if (curve) {
                curve->toSerialization(&c);
            }
            curveList.push_back(c);
        }
    }
} // saveParametricCurves

void
KnobParametric::loadParametricCurves(const std::map<std::string,std::list< SERIALIZATION_NAMESPACE::CurveSerialization > > & curves)
{
    AppInstancePtr app = getHolder()->getApp();
    assert(app);
    std::vector<std::string> projectViews = app->getProject()->getProjectViewNames();

    for (std::map<std::string,std::list< SERIALIZATION_NAMESPACE::CurveSerialization > >::const_iterator viewsIt = curves.begin(); viewsIt != curves.end(); ++viewsIt) {

        ViewIdx view_i(0);
        Project::getViewIndex(projectViews, viewsIt->first, &view_i);

        int i = 0;
        for (std::list< SERIALIZATION_NAMESPACE::CurveSerialization >::const_iterator it2 = viewsIt->second.begin(); it2 != viewsIt->second.end(); ++it2, ++i) {
            CurvePtr curve = getParametricCurve(DimIdx(i), view_i);
            if (!curve) {
                continue;
            }
            curve->fromSerialization(*it2);
        }
    }
} // loadParametricCurves

void
KnobParametric::resetExtraToDefaultValue(DimSpec dimension, ViewSetSpec view)
{

    std::list<ViewIdx> views = getViewsList();
    int nDims = getNDimensions();
    ViewIdx view_i;
    if (!view.isAll()) {
        view_i = checkIfViewExistsOrFallbackMainView(ViewIdx(view));
    }
    for (std::list<ViewIdx>::const_iterator it = views.begin(); it!=views.end(); ++it) {
        if (!view.isAll()) {
            if (view_i != *it) {
                continue;
            }
        }
        for (int i = 0; i < nDims; ++i) {
            if (!dimension.isAll() && dimension != i) {
                continue;
            }

            ParametricKnobDimViewPtr data;
            CurvePtr curve = getParametricCurveInternal(DimIdx(i), *it, &data);
            if (!curve) {
                continue;
            }

            curve->clone(*_imp->common->defaultCurves[DimIdx(i)]);
            signalCurveChanged(dimension, data);

        }

    }
}

void
KnobParametric::setDefaultCurvesFromCurves()
{
    for (std::size_t i = 0; i < _imp->common->defaultCurves.size(); ++i) {
        CurvePtr curve = getParametricCurve(DimIdx(i), ViewIdx(0));
        assert(curve);
        _imp->common->defaultCurves[i]->clone(*curve);
    }
    computeHasModifications();
}

bool
KnobParametric::hasModificationsVirtual(const KnobDimViewBasePtr& data, DimIdx dimension) const
{

    KeyFrameSet defKeys = _imp->common->defaultCurves[dimension]->getKeyFrames_mt_safe();
    ParametricKnobDimViewPtr parametricData = toParametricKnobDimView(data);
    assert(parametricData);
    assert(parametricData->parametricCurve);

    KeyFrameSet keys = parametricData->parametricCurve->getKeyFrames_mt_safe();
    if ( defKeys.size() != keys.size() ) {
        return true;
    }
    KeyFrameSet::iterator itO = defKeys.begin();
    for (KeyFrameSet::iterator it = keys.begin(); it != keys.end(); ++it, ++itO) {
        if (*it != *itO) {
            return true;
        }
    }

    return false;
}


void
KnobParametric::appendToHash(const ComputeHashArgs& args, Hash64* hash)
{

    if (args.hashType != HashableObject::eComputeHashTypeTimeViewVariant) {
        return;
    }
    for (std::size_t i = 0; i < _imp->common->defaultCurves.size(); ++i) {
        // Parametric params are a corner case:
        // The plug-in will try to call getValue at many parametric times, which are unknown.
        // The only way to identify uniquely the curve as a hash is to append all control points
        // of the curve to the hash.
        CurvePtr curve = getParametricCurve(DimIdx(i), args.view);
        if (curve) {
            Hash64::appendCurve(curve, hash);
        }

    }

}

bool
KnobParametric::cloneCurve(ViewIdx view, DimIdx dimension, const Curve& curve, double offset, const RangeD* range)
{
    if (dimension < 0 || dimension >= (int)_imp->common->defaultCurves.size()) {
        throw std::invalid_argument("KnobParametric: dimension out of range");
    }
    ParametricKnobDimViewPtr data;
    CurvePtr thisCurve = getParametricCurveInternal(dimension, view, &data);
    if (!thisCurve) {
        return false;
    }

    bool ret = thisCurve->cloneAndCheckIfChanged(curve, offset, range);
    if (ret) {
        signalCurveChanged(dimension, data);
        evaluateValueChange(dimension, getCurrentRenderTime(), ViewSetSpec(view), eValueChangedReasonUserEdited);
    }
    return ret;
}

void
KnobParametric::deleteValuesAtTime(const std::list<double>& times, ViewSetSpec view, DimSpec dimension, ValueChangedReasonEnum reason)
{
    std::list<ViewIdx> views = getViewsList();
    int nDims = getNDimensions();
    ViewIdx view_i;
    if (!view.isAll()) {
        view_i = checkIfViewExistsOrFallbackMainView(ViewIdx(view));
    }
    for (std::list<ViewIdx>::const_iterator it = views.begin(); it!=views.end(); ++it) {
        if (!view.isAll()) {
            if (view_i != *it) {
                continue;
            }
        }
        for (int i = 0; i < nDims; ++i) {
            if (!dimension.isAll() && dimension != i) {
                continue;
            }

            ParametricKnobDimViewPtr data;
            CurvePtr curve = getParametricCurveInternal(DimIdx(i), *it, &data);
            if (!curve) {
                continue;
            }

            for (std::list<double>::const_iterator it2 = times.begin(); it2!=times.end(); ++it2) {
                curve->removeKeyFrameWithTime(TimeValue(*it2));
            }
            signalCurveChanged(dimension, data);

        }
        
    }


    evaluateValueChange(dimension, getCurrentRenderTime(), view, reason);
}

bool
KnobParametric::warpValuesAtTime(const std::list<double>& times, ViewSetSpec view,  DimSpec dimension, const Curve::KeyFrameWarp& warp, std::vector<KeyFrame>* keyframes)
{
    bool ok = false;

    std::list<ViewIdx> views = getViewsList();
    int nDims = getNDimensions();
    ViewIdx view_i;
    if (!view.isAll()) {
        view_i = checkIfViewExistsOrFallbackMainView(ViewIdx(view));
    }
    for (std::list<ViewIdx>::const_iterator it = views.begin(); it!=views.end(); ++it) {
        if (!view.isAll()) {
            if (view_i != *it) {
                continue;
            }
        }
        for (int i = 0; i < nDims; ++i) {
            if (!dimension.isAll() && dimension != i) {
                continue;
            }

            ParametricKnobDimViewPtr data;
            CurvePtr curve = getParametricCurveInternal(DimIdx(i), *it, &data);
            if (!curve) {
                continue;
            }

            ok |= curve->transformKeyframesValueAndTime(times, warp, keyframes);
            signalCurveChanged(dimension, data);
        }

    }


    if (ok) {
        evaluateValueChange(dimension, getCurrentRenderTime(), view, eValueChangedReasonUserEdited);
        return true;
    }
    return false;
}

void
KnobParametric::removeAnimation(ViewSetSpec view, DimSpec dim, ValueChangedReasonEnum reason)
{
    std::list<ViewIdx> views = getViewsList();
    int nDims = getNDimensions();
    ViewIdx view_i;
    if (!view.isAll()) {
        view_i = checkIfViewExistsOrFallbackMainView(ViewIdx(view));
    }
    for (std::list<ViewIdx>::const_iterator it = views.begin(); it!=views.end(); ++it) {
        if (!view.isAll()) {
            if (view_i != *it) {
                continue;
            }
        }
        for (int i = 0; i < nDims; ++i) {
            if (!dim.isAll() && dim != i) {
                continue;
            }

            ParametricKnobDimViewPtr data;
            CurvePtr curve = getParametricCurveInternal(DimIdx(i), *it, &data);
            if (!curve) {
                continue;
            }

            curve->clearKeyFrames();
            signalCurveChanged(dim, data);
        }
        
    }


    evaluateValueChange(dim, getCurrentRenderTime(), view, reason);

}

void
KnobParametric::deleteAnimationBeforeTime(TimeValue time, ViewSetSpec view, DimSpec dimension)
{
    std::list<ViewIdx> views = getViewsList();
    int nDims = getNDimensions();
    ViewIdx view_i;
    if (!view.isAll()) {
        view_i = checkIfViewExistsOrFallbackMainView(ViewIdx(view));
    }
    for (std::list<ViewIdx>::const_iterator it = views.begin(); it!=views.end(); ++it) {
        if (!view.isAll()) {
            if (view_i != *it) {
                continue;
            }
        }
        for (int i = 0; i < nDims; ++i) {
            if (!dimension.isAll() && dimension != i) {
                continue;
            }

            ParametricKnobDimViewPtr data;
            CurvePtr curve = getParametricCurveInternal(DimIdx(i), *it, &data);
            if (!curve) {
                continue;
            }

            curve->removeKeyFramesAfterTime(time, 0);
            signalCurveChanged(dimension, data);
        }
        
    }

    evaluateValueChange(dimension, getCurrentRenderTime(), view, eValueChangedReasonUserEdited);

}

void
KnobParametric::deleteAnimationAfterTime(TimeValue time, ViewSetSpec view, DimSpec dimension)
{
    std::list<ViewIdx> views = getViewsList();
    int nDims = getNDimensions();
    ViewIdx view_i;
    if (!view.isAll()) {
        view_i = checkIfViewExistsOrFallbackMainView(ViewIdx(view));
    }
    for (std::list<ViewIdx>::const_iterator it = views.begin(); it!=views.end(); ++it) {
        if (!view.isAll()) {
            if (view_i != *it) {
                continue;
            }
        }
        for (int i = 0; i < nDims; ++i) {
            if (!dimension.isAll() && dimension != i) {
                continue;
            }

            ParametricKnobDimViewPtr data;
            CurvePtr curve = getParametricCurveInternal(DimIdx(i), *it, &data);
            if (!curve) {
                continue;
            }
            curve->removeKeyFramesAfterTime(time, 0);
            signalCurveChanged(dimension, data);
        }
        
    }


    evaluateValueChange(dimension, getCurrentRenderTime(), view, eValueChangedReasonUserEdited);
}

void
KnobParametric::setInterpolationAtTimes(ViewSetSpec view, DimSpec dimension, const std::list<double>& times, KeyframeTypeEnum interpolation, std::vector<KeyFrame>* newKeys)
{

    std::list<ViewIdx> views = getViewsList();
    int nDims = getNDimensions();
    ViewIdx view_i;
    if (!view.isAll()) {
        view_i = checkIfViewExistsOrFallbackMainView(ViewIdx(view));
    }
    for (std::list<ViewIdx>::const_iterator it = views.begin(); it!=views.end(); ++it) {
        if (!view.isAll()) {
            if (view_i != *it) {
                continue;
            }
        }
        for (int i = 0; i < nDims; ++i) {
            if (!dimension.isAll() && dimension != i) {
                continue;
            }

            ParametricKnobDimViewPtr data;
            CurvePtr curve = getParametricCurveInternal(DimIdx(i), *it, &data);
            if (!curve) {
                continue;
            }
            for (std::list<double>::const_iterator it2 = times.begin(); it2!=times.end(); ++it2) {
                KeyFrame k;
                if (curve->setKeyFrameInterpolation(interpolation, TimeValue(*it2), &k)) {
                    if (newKeys) {
                        newKeys->push_back(k);
                    }
                }
            }
            signalCurveChanged(dimension, data);
        }
    }

    evaluateValueChange(dimension, getCurrentRenderTime(), view, eValueChangedReasonUserEdited);
}

bool
KnobParametric::setLeftAndRightDerivativesAtTime(ViewSetSpec view, DimSpec dimension, TimeValue time, double left, double right)
{
    std::list<ViewIdx> views = getViewsList();
    int nDims = getNDimensions();
    ViewIdx view_i;
    if (!view.isAll()) {
        view_i = checkIfViewExistsOrFallbackMainView(ViewIdx(view));
    }
    for (std::list<ViewIdx>::const_iterator it = views.begin(); it!=views.end(); ++it) {
        if (!view.isAll()) {
            if (view_i != *it) {
                continue;
            }
        }
        for (int i = 0; i < nDims; ++i) {
            if (!dimension.isAll() && dimension != i) {
                continue;
            }

            ParametricKnobDimViewPtr data;
            CurvePtr curve = getParametricCurveInternal(DimIdx(i), *it, &data);
            if (!curve) {
                continue;
            }

            int keyIndex = curve->keyFrameIndex(time);
            if (keyIndex == -1) {
                return false;
            }

            curve->setKeyFrameInterpolation(eKeyframeTypeFree, keyIndex);
            curve->setKeyFrameDerivatives(left, right, keyIndex);

            signalCurveChanged(dimension, data);
        }

    }

    evaluateValueChange(dimension, getCurrentRenderTime(), view, eValueChangedReasonUserEdited);
    return true;
}

bool
KnobParametric::setDerivativeAtTime(ViewSetSpec view, DimSpec dimension, TimeValue time, double derivative, bool isLeft)
{

    std::list<ViewIdx> views = getViewsList();
    int nDims = getNDimensions();
    ViewIdx view_i;
    if (!view.isAll()) {
        view_i = checkIfViewExistsOrFallbackMainView(ViewIdx(view));
    }
    for (std::list<ViewIdx>::const_iterator it = views.begin(); it!=views.end(); ++it) {
        if (!view.isAll()) {
            if (view_i != *it) {
                continue;
            }
        }
        for (int i = 0; i < nDims; ++i) {
            if (!dimension.isAll() && dimension != i) {
                continue;
            }

            ParametricKnobDimViewPtr data;
            CurvePtr curve = getParametricCurveInternal(DimIdx(i), *it, &data);
            if (!curve) {
                continue;
            }

            int keyIndex = curve->keyFrameIndex(time);
            if (keyIndex == -1) {
                return false;
            }

            curve->setKeyFrameInterpolation(eKeyframeTypeBroken, keyIndex);
            if (isLeft) {
                curve->setKeyFrameLeftDerivative(derivative, keyIndex);
            } else {
                curve->setKeyFrameRightDerivative(derivative, keyIndex);
            }

            signalCurveChanged(dimension, data);

        }
    }
    evaluateValueChange(dimension, getCurrentRenderTime(), view, eValueChangedReasonUserEdited);
    return true;
}

ValueChangedReturnCodeEnum
KnobParametric::setKeyFrameInternal(TimeValue time, double value, DimIdx dimension, ViewIdx view, KeyFrame* newKey)
{
    ParametricKnobDimViewPtr data;
    CurvePtr curve = getParametricCurveInternal(dimension, view, &data);
    if (!curve) {
        return eValueChangedReturnCodeNothingChanged;
    }

    ValueChangedReturnCodeEnum ret = curve->setOrAddKeyframe(KeyFrame(time, value));
    if (newKey) {
        (void)curve->getKeyFrameWithTime(time, newKey);
    }
    signalCurveChanged(dimension, data);
    return ret;
}

bool
KnobParametric::canLinkWith(const KnobIPtr & other, DimIdx /*thisDimension*/, ViewIdx /*thisView*/,  DimIdx /*otherDim*/, ViewIdx /*otherView*/, std::string* error) const
{
    KnobParametric* otherIsParametric = dynamic_cast<KnobParametric*>(other.get());
    if (!otherIsParametric) {
        if (error) {
            *error = tr("Can only link with another parametric curve").toStdString();
        }
        return false;
    }
    return true;
}

void
KnobParametric::onLinkChanged()
{
    Q_EMIT curveChanged(DimSpec::all());
}

/******************************KnobTable**************************************/


KnobTable::KnobTable(const KnobHolderPtr& holder,
                     const std::string &name,
                     int dimension)
    : KnobStringBase(holder, name, dimension)
{
}


KnobTable::KnobTable(const KnobHolderPtr& holder,
          const KnobIPtr& mainInstance)
: KnobStringBase(holder, mainInstance)
{

}

KnobTable::~KnobTable()
{
}

void
KnobTable::getTableSingleCol(std::list<std::string>* table)
{
    std::list<std::vector<std::string> > tmp;

    getTable(&tmp);
    for (std::list<std::vector<std::string> >::iterator it = tmp.begin(); it != tmp.end(); ++it) {
        table->push_back( (*it)[0] );
    }
}

void
KnobTable::getTable(std::list<std::vector<std::string> >* table)
{
    decodeFromKnobTableFormat(getValue(), table);
}

void
KnobTable::decodeFromKnobTableFormat(const std::string& value,
                                     std::list<std::vector<std::string> >* table)
{
    QString raw = QString::fromUtf8( value.c_str() );

    if ( raw.isEmpty() ) {
        return;
    }
    const int colsCount = getColumnsCount();
    assert(colsCount > 0);


    QString startTag = QString::fromUtf8("<%1>");
    QString endTag = QString::fromUtf8("</%1>");
    int lastFoundIndex = 0;

    for (;; ) {
        int colIndex = 0;
        std::vector<std::string> row;
        bool mustStop = false;
        while (colIndex < colsCount) {
            QString colLabel = QString::fromUtf8( getColumnLabel(colIndex).c_str() );
            const QString startToFind = startTag.arg(colLabel);
            const QString endToFind = endTag.arg(colLabel);

            lastFoundIndex = raw.indexOf(startToFind, lastFoundIndex);
            if (lastFoundIndex == -1) {
                mustStop = true;
                break;
            }

            lastFoundIndex += startToFind.size();
            assert( lastFoundIndex < raw.size() );

            int endNamePos = raw.indexOf(endToFind, lastFoundIndex);
            assert( endNamePos != -1 && endNamePos < raw.size() );

            if ( (endNamePos == -1) || ( endNamePos >= raw.size() ) ) {
                KnobHolderPtr holder = getHolder();
                QString knobName;
                if (holder) {
                    EffectInstancePtr effect = toEffectInstance(holder);
                    if (effect) {
                        knobName += QString::fromUtf8(effect->getNode()->getFullyQualifiedName().c_str());
                        knobName += QString::fromUtf8(".");
                    }
                }
                knobName += QString::fromUtf8(getName().c_str());
                QString err = tr("%1 table is wrongly encoded, check your project file or report an issue to the developers").arg(knobName);
                throw std::logic_error(err.toStdString());
            }

            std::string value = raw.mid(lastFoundIndex, endNamePos - lastFoundIndex).toStdString();
            lastFoundIndex += (endNamePos - lastFoundIndex);


            // In order to use XML tags, the text inside the tags has to be unescaped.
            value = Project::unescapeXML(value);

            row.push_back(value);

            ++colIndex;
        }

        if (mustStop) {
            break;
        }

        if ( (int)row.size() == colsCount ) {
            table->push_back(row);
        } else {
            KnobHolderPtr holder = getHolder();
            QString knobName;
            if (holder) {
                EffectInstancePtr effect = toEffectInstance(holder);
                if (effect) {
                    knobName += QString::fromUtf8(effect->getNode()->getFullyQualifiedName().c_str());
                    knobName += QString::fromUtf8(".");
                }
            }
            knobName += QString::fromUtf8(getName().c_str());
            QString err = tr("%1 table is wrongly encoded, check your project file or report an issue to the developers").arg(knobName);
            throw std::logic_error(err.toStdString());

        }
    }
} // KnobTable::decodeFromKnobTableFormat

std::string
KnobTable::encodeToKnobTableFormatSingleCol(const std::list<std::string>& table)
{
    std::list<std::vector<std::string> > tmp;

    for (std::list<std::string>::const_iterator it = table.begin(); it != table.end(); ++it) {
        std::vector<std::string> vec;
        vec.push_back(*it);
        tmp.push_back(vec);
    }

    return encodeToKnobTableFormat(tmp);
}

std::string
KnobTable::encodeToKnobTableFormat(const std::list<std::vector<std::string> >& table)
{
    std::stringstream ss;


    for (std::list<std::vector<std::string> >::const_iterator it = table.begin(); it != table.end(); ++it) {
        // In order to use XML tags, the text inside the tags has to be escaped.
        for (std::size_t c = 0; c < it->size(); ++c) {
            std::string label = getColumnLabel(c);
            ss << "<" << label << ">";
            ss << Project::escapeXML( (*it)[c] );
            ss << "</" << label << ">";
        }
    }

    return ss.str();
}

void
KnobTable::setTableSingleCol(const std::list<std::string>& table)
{
    std::list<std::vector<std::string> > tmp;

    for (std::list<std::string>::const_iterator it = table.begin(); it != table.end(); ++it) {
        std::vector<std::string> vec;
        vec.push_back(*it);
        tmp.push_back(vec);
    }
    setTable(tmp);
}

void
KnobTable::setTable(const std::list<std::vector<std::string> >& table)
{
    setValue(encodeToKnobTableFormat(table));
}

void
KnobTable::appendRowSingleCol(const std::string& row)
{
    std::vector<std::string> tmp;

    tmp.push_back(row);
    appendRow(tmp);
}

void
KnobTable::appendRow(const std::vector<std::string>& row)
{
    std::list<std::vector<std::string> > table;

    getTable(&table);
    table.push_back(row);
    setTable(table);
}

void
KnobTable::insertRowSingleCol(int index,
                              const std::string& row)
{
    std::vector<std::string> tmp;

    tmp.push_back(row);
    insertRow(index, tmp);
}

void
KnobTable::insertRow(int index,
                     const std::vector<std::string>& row)
{
    std::list<std::vector<std::string> > table;

    getTable(&table);
    if ( (index < 0) || ( index >= (int)table.size() ) ) {
        table.push_back(row);
    } else {
        std::list<std::vector<std::string> >::iterator pos = table.begin();
        std::advance(pos, index);
        table.insert(pos, row);
    }

    setTable(table);
}

void
KnobTable::removeRow(int index)
{
    std::list<std::vector<std::string> > table;

    getTable(&table);
    if ( (index < 0) || ( index >= (int)table.size() ) ) {
        return;
    }
    std::list<std::vector<std::string> >::iterator pos = table.begin();
    std::advance(pos, index);
    table.erase(pos);
    setTable(table);
}

const std::string KnobLayers::_typeNameStr(kKnobLayersTypeName);
const std::string&
KnobLayers::typeNameStatic()
{
    return _typeNameStr;
}


std::string
KnobLayers::encodePlanesList(const std::list<ImagePlaneDesc>& planes)
{
    std::list<std::vector<std::string> > layerStrings;
    for (std::list<ImagePlaneDesc>::const_iterator it = planes.begin(); it!=planes.end();++it) {
        const ImagePlaneDesc& comps = *it;
        std::vector<std::string> row(3);
        row[0] = comps.getPlaneLabel();
        std::string channelsStr;
        const std::vector<std::string>& channels = comps.getChannels();
        for (std::size_t c = 0; c < channels.size(); ++c) {
            if (c > 0) {
                channelsStr += ' ';
            }
            channelsStr += channels[c];
        }
        row[1] = channelsStr;
        row[2] = comps.getChannelsLabel();
        layerStrings.push_back(row);
    }
    return encodeToKnobTableFormat(layerStrings);
}

std::list<ImagePlaneDesc>
KnobLayers::decodePlanesList() 
{
    std::list<ImagePlaneDesc> ret;

    std::list<std::vector<std::string> > table;
    getTable(&table);
    for (std::list<std::vector<std::string> >::iterator it = table.begin();
         it != table.end(); ++it) {

        const std::string& planeLabel = (*it)[0];
        std::string planeID = planeLabel;

        // The layers knob only propose the user to display the label of the plane desc,
        // but we need to recover the ID for the built-in planes to ensure compatibility
        // with the old Nuke multi-plane suite.
        if (planeID == kNatronColorPlaneLabel) {
            planeID = kNatronColorPlaneID;
        } else if (planeID == kNatronBackwardMotionVectorsPlaneLabel) {
            planeID = kNatronBackwardMotionVectorsPlaneID;
        } else if (planeID == kNatronForwardMotionVectorsPlaneLabel) {
            planeID = kNatronForwardMotionVectorsPlaneID;
        } else if (planeID == kNatronDisparityLeftPlaneLabel) {
            planeID = kNatronDisparityLeftPlaneID;
        } else if (planeID == kNatronDisparityRightPlaneLabel) {
            planeID = kNatronDisparityRightPlaneID;
        }

        bool found = false;
        for (std::list<ImagePlaneDesc>::const_iterator it2 = ret.begin(); it2 != ret.end(); ++it2) {
            if (it2->getPlaneID() == planeID) {
                found = true;
                break;
            }
        }
        if (!found) {
            std::vector<std::string> componentsName;
            QString str = QString::fromUtf8( (*it)[1].c_str() );
            QStringList channels = str.split( QLatin1Char(' ') );
            componentsName.resize( channels.size() );
            for (int i = 0; i < channels.size(); ++i) {
                componentsName[i] = channels[i].toStdString();
            }

            const std::string& componentsLabel = (*it)[2];
            ImagePlaneDesc c( planeID, planeLabel, componentsLabel, componentsName );
            ret.push_back(c);
        }
    }

    return ret;
} // decodePlanesList


NATRON_NAMESPACE_EXIT

NATRON_NAMESPACE_USING
#include "moc_KnobTypes.cpp"<|MERGE_RESOLUTION|>--- conflicted
+++ resolved
@@ -67,7 +67,6 @@
 #include "Serialization/CurveSerialization.h"
 #include "Serialization/ProjectSerialization.h"
 #include "Serialization/KnobSerialization.h"
-
 
 NATRON_NAMESPACE_ENTER
 
@@ -3427,16 +3426,11 @@
                                 KeyframeTypeEnum interpolation)
 {
     ///Mt-safe as Curve is MT-safe
-<<<<<<< HEAD
     if ( ( dimension >= (int)_imp->common->defaultCurves.size() ) ||
-         ( key != key) || // check for NaN
-=======
-    if ( ( dimension >= (int)_curves.size() ) ||
-         boost::math::isnan(key) || // check for NaN
->>>>>>> 033dd1ec
-         boost::math::isinf(key) ||
-         boost::math::isnan(value) || // check for NaN
-         boost::math::isinf(value) ) {
+         (boost::math::isnan)(key) || // check for NaN
+         (boost::math::isinf)(key) ||
+         (boost::math::isnan)(value) || // check for NaN
+         (boost::math::isinf)(value) ) {
         return eActionStatusFailed;
     }
 
@@ -3462,16 +3456,11 @@
                                 KeyframeTypeEnum interpolation)
 {
     ///Mt-safe as Curve is MT-safe
-<<<<<<< HEAD
     if ( ( dimension >= (int)_imp->common->defaultCurves.size() ) ||
-         ( key != key) || // check for NaN
-=======
-    if ( ( dimension >= (int)_curves.size() ) ||
-         boost::math::isnan(key) || // check for NaN
->>>>>>> 033dd1ec
-         boost::math::isinf(key) ||
-         boost::math::isnan(value) || // check for NaN
-         boost::math::isinf(value) ) {
+         (boost::math::isnan)(key) || // check for NaN
+         (boost::math::isinf)(key) ||
+         (boost::math::isnan)(value) || // check for NaN
+         (boost::math::isinf)(value) ) {
         return eActionStatusFailed;
     }
 
