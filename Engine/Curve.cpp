/* ***** BEGIN LICENSE BLOCK *****
 * This file is part of Natron <http://www.natron.fr/>,
 * Copyright (C) 2016 INRIA and Alexandre Gauthier-Foichat
 *
 * Natron is free software: you can redistribute it and/or modify
 * it under the terms of the GNU General Public License as published by
 * the Free Software Foundation; either version 2 of the License, or
 * (at your option) any later version.
 *
 * Natron is distributed in the hope that it will be useful,
 * but WITHOUT ANY WARRANTY; without even the implied warranty of
 * MERCHANTABILITY or FITNESS FOR A PARTICULAR PURPOSE.  See the
 * GNU General Public License for more details.
 *
 * You should have received a copy of the GNU General Public License
 * along with Natron.  If not, see <http://www.gnu.org/licenses/gpl-2.0.html>
 * ***** END LICENSE BLOCK ***** */

// ***** BEGIN PYTHON BLOCK *****
// from <https://docs.python.org/3/c-api/intro.html#include-files>:
// "Since Python may define some pre-processor definitions which affect the standard headers on some systems, you must include Python.h before any standard headers are included."
#include <Python.h>
// ***** END PYTHON BLOCK *****

#include "Curve.h"

#include <algorithm>
#include <cassert>
#include <stdexcept>

#if !defined(SBK_RUN) && !defined(Q_MOC_RUN)
GCC_DIAG_UNUSED_LOCAL_TYPEDEFS_OFF
#include <boost/math/special_functions/fpclassify.hpp>
GCC_DIAG_UNUSED_LOCAL_TYPEDEFS_ON
#endif
#include "Engine/AppManager.h"

#include "Engine/CurvePrivate.h"
#include "Engine/Interpolation.h"
#include "Engine/KnobTypes.h"
#include "Engine/KnobFile.h"
#include "Serialization/CurveSerialization.h"
#include "Engine/Smooth1D.h"

NATRON_NAMESPACE_ENTER;


NATRON_NAMESPACE_ANONYMOUS_ENTER

struct KeyFrameCloner
{
    KeyFrame operator()(const KeyFrame & kf) const
    {
        return KeyFrame(kf);
    }
};

class KeyFrameTimePredicate
{
public:
    KeyFrameTimePredicate(double t)
        : _t(t)
    {
    };

    bool operator()(const KeyFrame & f)
    {
        return f.getTime() == _t;
    }

private:
    double _t;
};

NATRON_NAMESPACE_ANONYMOUS_EXIT


/************************************KEYFRAME************************************/

KeyFrame::KeyFrame()
    : _time(0.)
    , _value(0.)
    , _leftDerivative(0.)
    , _rightDerivative(0.)
    , _interpolation(eKeyframeTypeSmooth)
{
}

KeyFrame::KeyFrame(double time,
                   double initialValue,
                   double leftDerivative,
                   double rightDerivative,
                   KeyframeTypeEnum interpolation)
    : _time(time)
    , _value(initialValue)
    , _leftDerivative(leftDerivative)
    , _rightDerivative(rightDerivative)
    , _interpolation(interpolation)
{
    assert( !boost::math::isnan(_time) && !boost::math::isinf(_time) );
    assert( !boost::math::isnan(_value) && !boost::math::isinf(_value) );
    assert( !boost::math::isnan(_leftDerivative) && !boost::math::isinf(_leftDerivative) );
    assert( !boost::math::isnan(_rightDerivative) && !boost::math::isinf(_rightDerivative) );
}

KeyFrame::KeyFrame(const KeyFrame & other)
    : _time(other._time)
    , _value(other._value)
    , _leftDerivative(other._leftDerivative)
    , _rightDerivative(other._rightDerivative)
    , _interpolation(other._interpolation)
{
    assert( !boost::math::isnan(_time) && !boost::math::isinf(_time) );
    assert( !boost::math::isnan(_value) && !boost::math::isinf(_value) );
    assert( !boost::math::isnan(_leftDerivative) && !boost::math::isinf(_leftDerivative) );
    assert( !boost::math::isnan(_rightDerivative) && !boost::math::isinf(_rightDerivative) );
}

void
KeyFrame::operator=(const KeyFrame & o)
{
    _time = o._time;
    _value = o._value;
    _leftDerivative = o._leftDerivative;
    _rightDerivative = o._rightDerivative;
    _interpolation = o._interpolation;
    assert( !boost::math::isnan(_time) && !boost::math::isinf(_time) );
    assert( !boost::math::isnan(_value) && !boost::math::isinf(_value) );
    assert( !boost::math::isnan(_leftDerivative) && !boost::math::isinf(_leftDerivative) );
    assert( !boost::math::isnan(_rightDerivative) && !boost::math::isinf(_rightDerivative) );
}

KeyFrame::~KeyFrame()
{
}

void
KeyFrame::setLeftDerivative(double leftDerivative)
{
    _leftDerivative = leftDerivative;
    assert( !boost::math::isnan(_leftDerivative) && !boost::math::isinf(_leftDerivative) );
}

void
KeyFrame::setRightDerivative(double rightDerivative)
{
    _rightDerivative = rightDerivative;
    assert( !boost::math::isnan(_rightDerivative) && !boost::math::isinf(_rightDerivative) );
}

void
KeyFrame::setValue(double value)
{
    _value = value;
    assert( !boost::math::isnan(_value) && !boost::math::isinf(_value) );
}

void
KeyFrame::setTime(double time)
{
    _time = time;
    assert( !boost::math::isnan(_time) && !boost::math::isinf(_time) );
}

void
KeyFrame::setInterpolation(KeyframeTypeEnum interp)
{
    _interpolation = interp;
}

KeyframeTypeEnum
KeyFrame::getInterpolation() const
{
    return _interpolation;
}

double
KeyFrame::getValue() const
{
    return _value;
}

double
KeyFrame::getTime() const
{
    return _time;
}

double
KeyFrame::getLeftDerivative() const
{
    return _leftDerivative;
}

double
KeyFrame::getRightDerivative() const
{
    return _rightDerivative;
}

/************************************CURVEPATH************************************/

Curve::Curve()
    : SERIALIZATION_NAMESPACE::SerializableObjectBase()
    , _imp(new CurvePrivate)
{
}

Curve::Curve(const KnobIPtr& owner,
             int dimensionInOwner)
    : SERIALIZATION_NAMESPACE::SerializableObjectBase()
    , _imp(new CurvePrivate)
{
    assert(owner);
    _imp->owner = owner;
    _imp->dimensionInOwner = dimensionInOwner;
    //std::string typeName = _imp->owner->typeName(); // crashes because the Knob constructor is not finished at this point
    bool found = false;
    // use RTTI to guess curve type
    if ( !found && toKnobDouble(owner) ) {
        _imp->type = CurvePrivate::eCurveTypeDouble;
        found = true;
    }
    if ( !found && toKnobColor(owner) ) {
        _imp->type = CurvePrivate::eCurveTypeDouble;
        found = true;
    }
    if ( !found && toKnobInt(owner) ) {
        _imp->type = CurvePrivate::eCurveTypeInt;
        found = true;
    }
    if ( !found && toKnobChoice(owner) ) {
        _imp->type = CurvePrivate::eCurveTypeIntConstantInterp;
        found = true;
    }
    if ( !found && toKnobString(owner) ) {
        _imp->type = CurvePrivate::eCurveTypeString;
        found = true;
    }
    if ( !found && toKnobFile(owner) ) {
        _imp->type = CurvePrivate::eCurveTypeString;
        found = true;
    }
    if ( !found && toKnobPath(owner) ) {
        _imp->type = CurvePrivate::eCurveTypeString;
        found = true;
    }
    if ( !found && toKnobBool(owner) ) {
        _imp->type = CurvePrivate::eCurveTypeBool;
        found = true;
    }
    
    if ( !found && toKnobParametric(owner) ) {
        _imp->isParametric = true;
        found = true;
    }
    assert(found);
}

Curve::Curve(const Curve & other)
    : _imp( new CurvePrivate(*other._imp) )
{
}

Curve::~Curve()
{
    clearKeyFrames();
}

void
Curve::setPeriodic(bool periodic)
{
    QMutexLocker k(&_imp->_lock);
    _imp->isPeriodic = periodic;
    _imp->keyFrames.clear();
}

bool
Curve::isCurvePeriodic() const
{
    return _imp->isPeriodic;
}

void
Curve::operator=(const Curve & other)
{
    *_imp = *other._imp;
}

void
Curve::clearKeyFrames()
{
    QMutexLocker l(&_imp->_lock);

    _imp->keyFrames.clear();
}

bool
Curve::areKeyFramesTimeClampedToIntegers() const
{
    QMutexLocker l(&_imp->_lock);

    return !_imp->isParametric;
}

void
Curve::clone(const Curve & other)
{
    KeyFrameSet otherKeys = other.getKeyFrames_mt_safe();
    QMutexLocker l(&_imp->_lock);

    _imp->keyFrames.clear();
    std::transform( otherKeys.begin(), otherKeys.end(), std::inserter( _imp->keyFrames, _imp->keyFrames.begin() ), KeyFrameCloner() );
    onCurveChanged();
}

bool
Curve::cloneAndCheckIfChanged(const Curve& other)
{
    KeyFrameSet otherKeys = other.getKeyFrames_mt_safe();
    QMutexLocker l(&_imp->_lock);
    bool hasChanged = false;

    if ( otherKeys.size() != _imp->keyFrames.size() ) {
        hasChanged = true;
    }
    if (!hasChanged) {
        assert( otherKeys.size() == _imp->keyFrames.size() );
        KeyFrameSet::iterator oit = otherKeys.begin();
        for (KeyFrameSet::iterator it = _imp->keyFrames.begin(); it != _imp->keyFrames.end(); ++it, ++oit) {
            if (*it != *oit) {
                hasChanged = true;
                break;
            }
        }
    }
    if (hasChanged) {
        _imp->keyFrames.clear();
        std::transform( otherKeys.begin(), otherKeys.end(), std::inserter( _imp->keyFrames, _imp->keyFrames.begin() ), KeyFrameCloner() );
        onCurveChanged();
    }

    return hasChanged;
}

void
Curve::clone(const Curve & other,
             SequenceTime offset,
             const RangeD* range)
{
    KeyFrameSet otherKeys = other.getKeyFrames_mt_safe();
    // The range=[0,0] case is obviously a bug in the spec of paramCopy() from the parameter suite:
    // it prevents copying the value of frame 0.
    bool copyRange = range != NULL /*&& (range->min != 0 || range->max != 0)*/;
    QMutexLocker l(&_imp->_lock);

    _imp->keyFrames.clear();
    for (KeyFrameSet::iterator it = otherKeys.begin(); it != otherKeys.end(); ++it) {
        double time = it->getTime();
        if ( copyRange && ( (time < range->min) || (time > range->max) ) ) {
            continue;
        }
        KeyFrame k(*it);
        if (offset != 0) {
            k.setTime(time + offset);
        }
        _imp->keyFrames.insert(k);
    }
    onCurveChanged();
}

double
Curve::getMinimumTimeCovered() const
{
    QMutexLocker l(&_imp->_lock);

    assert( !_imp->keyFrames.empty() );

    return ( *_imp->keyFrames.begin() ).getTime();
}

double
Curve::getMaximumTimeCovered() const
{
    QMutexLocker l(&_imp->_lock);

    assert( !_imp->keyFrames.empty() );

    return ( *_imp->keyFrames.rbegin() ).getTime();
}

bool
Curve::addKeyFrame(KeyFrame key)
{
    QMutexLocker l(&_imp->_lock);

    if ( (_imp->type == CurvePrivate::eCurveTypeBool) || (_imp->type == CurvePrivate::eCurveTypeString) ||
         ( _imp->type == CurvePrivate::eCurveTypeIntConstantInterp) ) {
        key.setInterpolation(eKeyframeTypeConstant);
    }


    std::pair<KeyFrameSet::iterator, bool> it = addKeyFrameNoUpdate(key);

    it.first = evaluateCurveChanged(eCurveChangedReasonKeyframeChanged, it.first);
    l.unlock();

    return it.second;
}

std::pair<KeyFrameSet::iterator, bool> Curve::addKeyFrameNoUpdate(const KeyFrame & cp)
{
    // PRIVATE - should not lock
    if (!_imp->isParametric) { //< if keyframes are clamped to integers
        std::pair<KeyFrameSet::iterator, bool> newKey = _imp->keyFrames.insert(cp);
        // keyframe at this time exists, erase and insert again
        bool addedKey = true;
        if (!newKey.second) {
            _imp->keyFrames.erase(newKey.first);
            newKey = _imp->keyFrames.insert(cp);
            assert(newKey.second);
            addedKey = false;
        }

        return std::make_pair(newKey.first, addedKey);
    } else {
        bool addedKey = true;
        double paramEps = NATRON_CURVE_X_SPACING_EPSILON;
        for (KeyFrameSet::iterator it = _imp->keyFrames.begin(); it != _imp->keyFrames.end(); ++it) {
            if (std::abs( it->getTime() - cp.getTime() ) < paramEps) {
                _imp->keyFrames.erase(it);
                addedKey = false;
                break;
            }
        }
        std::pair<KeyFrameSet::iterator, bool> newKey = _imp->keyFrames.insert(cp);
        newKey.second = addedKey;

        return newKey;
    }
}

void
Curve::removeKeyFrame(KeyFrameSet::const_iterator it)
{
    // PRIVATE - should not lock
    KeyFrame prevKey;
    bool mustRefreshPrev = false;
    KeyFrame nextKey;
    bool mustRefreshNext = false;

    KeyFrameSet::iterator next = it;
    if ( next != _imp->keyFrames.end() ) {
        ++next;
    }

    // If the curve is periodic, it has a keyframe before if it is no
    if ( it != _imp->keyFrames.begin() || (_imp->isPeriodic && _imp->keyFrames.size() > 1)) {
        if (it != _imp->keyFrames.begin()) {
            KeyFrameSet::iterator prev = it;
            if ( prev != _imp->keyFrames.begin() ) {
                --prev;
            }
            prevKey = *prev;

        } else {
            KeyFrameSet::reverse_iterator end = _imp->keyFrames.rbegin();
            ++end;
            prevKey = *end;
        }
        mustRefreshPrev = prevKey.getInterpolation() != eKeyframeTypeBroken &&
        prevKey.getInterpolation() != eKeyframeTypeFree &&
        prevKey.getInterpolation() != eKeyframeTypeNone;
    }

    if ( next != _imp->keyFrames.end() || (_imp->isPeriodic && _imp->keyFrames.size() > 1)) {
        if (next != _imp->keyFrames.end()) {
            nextKey = *next;
        } else {
            KeyFrameSet::iterator start = _imp->keyFrames.begin();
            ++start;
            nextKey = *start;
        }
        mustRefreshNext = nextKey.getInterpolation() != eKeyframeTypeBroken &&
                          nextKey.getInterpolation() != eKeyframeTypeFree &&
                          nextKey.getInterpolation() != eKeyframeTypeNone;
    }

    _imp->keyFrames.erase(it);

    if (mustRefreshPrev) {
        refreshDerivatives( eCurveChangedReasonDerivativesChanged, find( prevKey.getTime() ) );
    }
    if (mustRefreshNext) {
        refreshDerivatives( eCurveChangedReasonDerivativesChanged, find( nextKey.getTime() ) );
    }
    onCurveChanged();
}

void
Curve::removeKeyFrameWithIndex(int index)
{
    if (index == -1) {
        return;
    }
    QMutexLocker l(&_imp->_lock);

    removeKeyFrame( atIndex(index) );
}

void
Curve::removeKeyFrameWithTime(double time)
{
    QMutexLocker l(&_imp->_lock);
    KeyFrameSet::iterator it = find(time);

    if ( it == _imp->keyFrames.end() ) {
        throw std::out_of_range("Curve::removeKeyFrameWithTime: non-existent keyframe");
    }

    removeKeyFrame(it);
}

void
Curve::removeKeyFramesBeforeTime(double time,
                                 std::list<int>* keyframeRemoved)
{
    KeyFrameSet newSet;
    QMutexLocker l(&_imp->_lock);

    for (KeyFrameSet::iterator it = _imp->keyFrames.begin(); it != _imp->keyFrames.end(); ++it) {
        if (it->getTime() < time) {
            keyframeRemoved->push_back( it->getTime() );
            continue;
        }
        newSet.insert(*it);
    }
    _imp->keyFrames = newSet;
    if ( !_imp->keyFrames.empty() ) {
        refreshDerivatives( Curve::eCurveChangedReasonKeyframeChanged, _imp->keyFrames.begin() );
    }
    onCurveChanged();
}

void
Curve::removeKeyFramesAfterTime(double time,
                                std::list<int>* keyframeRemoved)
{
    KeyFrameSet newSet;
    QMutexLocker l(&_imp->_lock);

    for (KeyFrameSet::iterator it = _imp->keyFrames.begin(); it != _imp->keyFrames.end(); ++it) {
        if (it->getTime() > time) {
            keyframeRemoved->push_back( it->getTime() );
            continue;
        }
        newSet.insert(*it);
    }
    _imp->keyFrames = newSet;
    if ( !_imp->keyFrames.empty() ) {
        KeyFrameSet::iterator last = _imp->keyFrames.end();
        --last;
        refreshDerivatives(Curve::eCurveChangedReasonKeyframeChanged, last);
    }
    onCurveChanged();
}

bool
Curve::getKeyFrameWithIndex(int index,
                            KeyFrame* k) const
{
    assert(k);
    QMutexLocker l(&_imp->_lock);
    if ( (index < 0) || ( (int)_imp->keyFrames.size() <= index ) ) {
        return false;
    }
    *k = *atIndex(index);

    return true;
}

bool
Curve::getNearestKeyFrameWithTime(double time,
                                  KeyFrame* k) const
{
    assert(k);
    QMutexLocker l(&_imp->_lock);
    if ( _imp->keyFrames.empty() ) {
        return false;
    }
    if (_imp->keyFrames.size() == 1) {
        *k = *_imp->keyFrames.begin();

        return true;
    }

    KeyFrame kt(time, 0.); // virtual keyframe at t for comparison
    KeyFrameSet::const_iterator lower = _imp->keyFrames.lower_bound(kt);
    if ( lower == _imp->keyFrames.end() ) {
        // all elements are before, take the last one
        *k = *_imp->keyFrames.rbegin();

        return true;
    }
    if (lower->getTime() >= time) {
        // we are before the first element, return it
        *k = *lower;

        return true;
    }
    KeyFrameSet::const_iterator upper = _imp->keyFrames.upper_bound(kt);
    if ( upper == _imp->keyFrames.end() ) {
        // no element after this one, return the lower bound
        *k = *lower;

        return true;
    }

    // upper and lower are both valid iterators, take the closest one
    assert(time - lower->getTime() > 0);
    assert(upper->getTime() - time > 0);

    if ( (upper->getTime() - time) < ( time - lower->getTime() ) ) {
        *k = *upper;
    } else {
        *k = *lower;
    }

    return true;
}

bool
Curve::getPreviousKeyframeTime(double time,
                               KeyFrame* k) const
{
    assert(k);
    QMutexLocker l(&_imp->_lock);
    if ( _imp->keyFrames.empty() ) {
        return false;
    }
    KeyFrameSet::const_iterator upper = _imp->keyFrames.end();
    for (KeyFrameSet::const_iterator it = _imp->keyFrames.begin(); it != _imp->keyFrames.end(); ++it) {
        if (it->getTime() > time) {
            upper = it;
            break;
        } else if (it->getTime() == time) {
            if ( it == _imp->keyFrames.begin() ) {
                return false;
            } else {
                --it;
                *k = *it;

                return true;
            }
        }
    }
    if ( upper == _imp->keyFrames.end() ) {
        *k = *_imp->keyFrames.rbegin();

        return true;
    } else if ( upper == _imp->keyFrames.begin() ) {
        return false;
    } else {
        ///If we reach here the previous keyframe is exactly the previous to upper because we already checked
        ///in the for loop that the previous key wasn't equal to the given time
        --upper;
        assert(upper->getTime() < time);
        *k = *upper;

        return true;
    }
}

bool
Curve::getNextKeyframeTime(double time,
                           KeyFrame* k) const
{
    assert(k);
    QMutexLocker l(&_imp->_lock);
    if ( _imp->keyFrames.empty() ) {
        return false;
    }
    KeyFrameSet::const_iterator upper = _imp->keyFrames.end();
    for (KeyFrameSet::const_iterator it = _imp->keyFrames.begin(); it != _imp->keyFrames.end(); ++it) {
        if (it->getTime() > time) {
            upper = it;
            break;
        }
    }
    if ( upper == _imp->keyFrames.end() ) {
        return false;
    } else {
        *k = *upper;

        return true;
    }
}

int
Curve::getNKeyFramesInRange(double first,
                            double last) const
{
    int ret = 0;
    QMutexLocker k(&_imp->_lock);
    KeyFrameSet::const_iterator upper = _imp->keyFrames.end();

    for (KeyFrameSet::const_iterator it = _imp->keyFrames.begin(); it != _imp->keyFrames.end(); ++it) {
        if (it->getTime() >= first) {
            upper = it;
            break;
        }
    }
    for (; upper != _imp->keyFrames.end(); ++upper) {
        if (upper->getTime() >= last) {
            break;
        }
        ++ret;
    }

    return ret;
}

bool
Curve::getKeyFrameWithTime(double time,
                           KeyFrame* k) const
{
    assert(k);
    QMutexLocker l(&_imp->_lock);
    KeyFrameSet::const_iterator it = find(time);

    if ( it == _imp->keyFrames.end() ) {
        return false;
    }

    *k = *it;

    return true;
}

/// compute interpolation parameters from keyframes and an iterator
/// to the next keyframe (the first with time > t)
static void
interParams(const KeyFrameSet &keyFrames,
            bool isPeriodic,
            double xMin,
            double xMax,
            double *t,
            KeyFrameSet::const_iterator itup,
            double *tcur,
            double *vcur,
            double *vcurDerivRight,
            KeyframeTypeEnum *interp,
            double *tnext,
            double *vnext,
            double *vnextDerivLeft,
            KeyframeTypeEnum *interpNext)
{
    Q_UNUSED(t);
    assert(keyFrames.size() > 1);
    assert( itup == keyFrames.end() || *t < itup->getTime() );
    double period = xMax - xMin;
    if (isPeriodic) {
        // if the curve is periodic, bring back t in the curve keyframes range

        assert(xMin < xMax);
        if (*t < xMin || *t > xMax) {
            // This will bring t either in minTime <= t <= maxTime or t in the range minTime - (maxTime - minTime) < t < minTime
            *t = std::fmod(*t - xMin, period ) + xMin;
            if (*t < xMin) {
                *t += period;
            }
            assert(*t >= xMin && *t <= xMax);
        }
        itup = keyFrames.upper_bound(KeyFrame(*t, 0.));
    }
    if ( itup == keyFrames.begin() ) {
        // We are in the case where all keys have a greater time
        // If periodic, we are in between xMin and the first keyframe
        if (isPeriodic) {
            *tnext = itup->getTime() + period;
            *t += period;
            *vnext = itup->getValue();
            *vnextDerivLeft = itup->getLeftDerivative();
            *interpNext = itup->getInterpolation();
            KeyFrameSet::const_reverse_iterator last =  keyFrames.rbegin();
            *tcur = last->getTime();
            *vcur = last->getValue();
            *vcurDerivRight = last->getRightDerivative();
            *interp = last->getInterpolation();
        } else {
            *tnext = itup->getTime();
            *vnext = itup->getValue();
            *vnextDerivLeft = itup->getLeftDerivative();
            *interpNext = itup->getInterpolation();
            *tcur = *tnext - 1.;
            *vcur = *vnext;
            *vcurDerivRight = 0.;
            *interp = eKeyframeTypeNone;
        }

    } else if ( itup == keyFrames.end() ) {

        // We are in the case where no key has a greater time
        // If periodic, we are in-between the last keyframe and xMax
        if (isPeriodic) {
            KeyFrameSet::const_iterator first = keyFrames.begin();
            KeyFrameSet::const_reverse_iterator last = keyFrames.rbegin();
            *tcur = last->getTime() - period;
            *t -= period;
            *vcur = last->getValue();
            *vcurDerivRight = last->getRightDerivative();
            *interp = last->getInterpolation();
            *tnext = first->getTime();
            *vnext = first->getValue();
            *vnextDerivLeft = first->getLeftDerivative();
            *interpNext = first->getInterpolation();
        } else {

            KeyFrameSet::const_reverse_iterator itlast = keyFrames.rbegin();
            *tcur = itlast->getTime();
            *vcur = itlast->getValue();
            *vcurDerivRight = itlast->getRightDerivative();
            *interp = itlast->getInterpolation();
            *tnext = *tcur + 1.;
            *vnext = *vcur;
            *vnextDerivLeft = 0.;
            *interpNext = eKeyframeTypeNone;
        }
        
    } else {
        // between two keyframes
        // get the last keyframe with time <= t
        KeyFrameSet::const_iterator itcur = itup;
        --itcur;
        assert(itcur->getTime() <=*t);
        *tcur = itcur->getTime();
        *vcur = itcur->getValue();
        *vcurDerivRight = itcur->getRightDerivative();
        *interp = itcur->getInterpolation();
        *tnext = itup->getTime();
        *vnext = itup->getValue();
        *vnextDerivLeft = itup->getLeftDerivative();
        *interpNext = itup->getInterpolation();
    }
}

double
Curve::getValueAt(double t,
                  bool doClamp) const
{
    QMutexLocker l(&_imp->_lock);

    if ( _imp->keyFrames.empty() ) {
        throw std::runtime_error("Curve has no control points!");
    } else if (_imp->keyFrames.size() == 1) {
        return _imp->keyFrames.begin()->getValue();
    }

    double v;
#ifdef NATRON_CURVE_USE_CACHE
    std::map<double, double>::const_iterator foundCached = _imp->resultCache.find(t);
    if ( foundCached != _imp->resultCache.end() ) {
        v = foundCached->second;
    } else
#endif
    {
        // even when there is only one keyframe, there may be tangents!
        //if (_imp->keyFrames.size() == 1) {
        //    //if there's only 1 keyframe, don't bother interpolating
        //    return (*_imp->keyFrames.begin()).getValue();
        //}
        double tcur, tnext;
        double vcurDerivRight, vnextDerivLeft, vcur, vnext;
        KeyframeTypeEnum interp, interpNext;
        KeyFrame k(t, 0.);
        // find the first keyframe with time greater than t
        KeyFrameSet::const_iterator itup;
        itup = _imp->keyFrames.upper_bound(k);
        interParams(_imp->keyFrames,
                    _imp->isPeriodic,
                    _imp->xMin,
                    _imp->xMax,
                    &t,
                    itup,
                    &tcur,
                    &vcur,
                    &vcurDerivRight,
                    &interp,
                    &tnext,
                    &vnext,
                    &vnextDerivLeft,
                    &interpNext);

        v = Interpolation::interpolate(tcur, vcur,
                                       vcurDerivRight,
                                       vnextDerivLeft,
                                       tnext, vnext,
                                       t,
                                       interp,
                                       interpNext);
#ifdef NATRON_CURVE_USE_CACHE
        _imp->resultCache[t] = v;
#endif
    }

    if ( doClamp && mustClamp() ) {
        v = clampValueToCurveYRange(v);
    }

    switch (_imp->type) {
    case CurvePrivate::eCurveTypeString:
    case CurvePrivate::eCurveTypeInt:

        return std::floor(v + 0.5);
    case CurvePrivate::eCurveTypeDouble:

        return v;
    case CurvePrivate::eCurveTypeBool:

        return v >= 0.5 ? 1. : 0.;
    default:

        return v;
    }
} // getValueAt

double
Curve::getDerivativeAt(double t) const
{
    QMutexLocker l(&_imp->_lock);

    if ( _imp->keyFrames.empty() ) {
        throw std::runtime_error("Curve has no control points!");
    }
    assert(_imp->type == CurvePrivate::eCurveTypeDouble); // only real-valued curves can be derived

    // even when there is only one keyframe, there may be tangents!
    //if (_imp->keyFrames.size() == 1) {
    //    //if there's only 1 keyframe, don't bother interpolating
    //    return (*_imp->keyFrames.begin()).getValue();
    //}
    double tcur, tnext;
    double vcurDerivRight, vnextDerivLeft, vcur, vnext;
    KeyframeTypeEnum interp, interpNext;
    KeyFrame k(t, 0.);
    // find the first keyframe with time greater than t
    KeyFrameSet::const_iterator itup;
    itup = _imp->keyFrames.upper_bound(k);
    interParams(_imp->keyFrames,
                _imp->isPeriodic,
                _imp->xMin,
                _imp->xMax,
                &t,
                itup,
                &tcur,
                &vcur,
                &vcurDerivRight,
                &interp,
                &tnext,
                &vnext,
                &vnextDerivLeft,
                &interpNext);

    double d;

    if ( mustClamp() ) {
        Curve::YRange minmax = getCurveYRange();
        d = Interpolation::derive_clamp(tcur, vcur,
                                        vcurDerivRight,
                                        vnextDerivLeft,
                                        tnext, vnext,
                                        t,
                                        minmax.min, minmax.max,
                                        interp,
                                        interpNext);
    } else {
        d = Interpolation::derive(tcur, vcur,
                                  vcurDerivRight,
                                  vnextDerivLeft,
                                  tnext, vnext,
                                  t,
                                  interp,
                                  interpNext);
    }

    return d;
} // getDerivativeAt

double
Curve::getIntegrateFromTo(double t1,
                          double t2) const
{
    QMutexLocker l(&_imp->_lock);
    bool opposite = false;

    // the following assumes that t2 > t1. If it's not the case, swap them and return the opposite.
    if (t1 > t2) {
        opposite = true;
        std::swap(t1, t2);
    }

    if ( _imp->keyFrames.empty() ) {
        throw std::runtime_error("Curve has no control points!");
    }
    assert(_imp->type == CurvePrivate::eCurveTypeDouble); // only real-valued curves can be derived

    // even when there is only one keyframe, there may be tangents!
    //if (_imp->keyFrames.size() == 1) {
    //    //if there's only 1 keyframe, don't bother interpolating
    //    return (*_imp->keyFrames.begin()).getValue();
    //}
    double tcur, tnext;
    double vcurDerivRight, vnextDerivLeft, vcur, vnext;
    KeyframeTypeEnum interp, interpNext;
    KeyFrame k(t1, 0.);
    // find the first keyframe with time strictly greater than t1
    KeyFrameSet::const_iterator itup;
    itup = _imp->keyFrames.upper_bound(k);
    interParams(_imp->keyFrames,
                _imp->isPeriodic,
                _imp->xMin,
                _imp->xMax,
                &t1,
                itup,
                &tcur,
                &vcur,
                &vcurDerivRight,
                &interp,
                &tnext,
                &vnext,
                &vnextDerivLeft,
                &interpNext);

    double sum = 0.;

    // while there are still keyframes after the current time, add to the total sum and advance
    while (itup != _imp->keyFrames.end() && itup->getTime() < t2) {
        // add integral from t1 to itup->getTime() to sum
        if ( mustClamp() ) {
            Curve::YRange minmax = getCurveYRange();
            sum += Interpolation::integrate_clamp(tcur, vcur,
                                                  vcurDerivRight,
                                                  vnextDerivLeft,
                                                  tnext, vnext,
                                                  t1, itup->getTime(),
                                                  minmax.min, minmax.max,
                                                  interp,
                                                  interpNext);
        } else {
            sum += Interpolation::integrate(tcur, vcur,
                                            vcurDerivRight,
                                            vnextDerivLeft,
                                            tnext, vnext,
                                            t1, itup->getTime(),
                                            interp,
                                            interpNext);
        }
        // advance
        t1 = itup->getTime();
        ++itup;
        interParams(_imp->keyFrames,
                    _imp->isPeriodic,
                    _imp->xMin,
                    _imp->xMax,
                    &t1,
                    itup,
                    &tcur,
                    &vcur,
                    &vcurDerivRight,
                    &interp,
                    &tnext,
                    &vnext,
                    &vnextDerivLeft,
                    &interpNext);
    }

    assert( itup == _imp->keyFrames.end() || t2 <= itup->getTime() );
    // add integral from t1 to t2 to sum
    if ( mustClamp() ) {
        Curve::YRange minmax = getCurveYRange();
        sum += Interpolation::integrate_clamp(tcur, vcur,
                                              vcurDerivRight,
                                              vnextDerivLeft,
                                              tnext, vnext,
                                              t1, t2,
                                              minmax.min, minmax.max,
                                              interp,
                                              interpNext);
    } else {
        sum += Interpolation::integrate(tcur, vcur,
                                        vcurDerivRight,
                                        vnextDerivLeft,
                                        tnext, vnext,
                                        t1, t2,
                                        interp,
                                        interpNext);
    }

    return opposite ? -sum : sum;
} // getIntegrateFromTo

Curve::YRange
Curve::getCurveDisplayYRange() const
{
    QMutexLocker l(&_imp->_lock);

    if ( !mustClamp() ) {
        return YRange( -std::numeric_limits<double>::infinity(), std::numeric_limits<double>::infinity() );
    }
<<<<<<< HEAD
    KnobIPtr owner = _imp->owner.lock();
    if (owner) {
        KnobDoubleBasePtr isDouble = toKnobDoubleBase(owner);
        KnobIntBasePtr isInt = toKnobIntBase(owner);
        if (isDouble) {
            double min = isDouble->getMinimum(_imp->dimensionInOwner);
            if (min <= -DBL_MAX) {
                min = -std::numeric_limits<double>::infinity();
            }
            double max = isDouble->getMaximum(_imp->dimensionInOwner);
            if (max >= DBL_MAX) {
                max = std::numeric_limits<double>::infinity();
            }
=======
    if (!_imp->owner) {
        return YRange(_imp->yMin, _imp->yMax);
    }

    Knob<double>* isDouble = dynamic_cast<Knob<double>*>(_imp->owner);
    Knob<int>* isInt = dynamic_cast<Knob<int>*>(_imp->owner);
    if (isDouble) {
        double min = isDouble->getDisplayMinimum(_imp->dimensionInOwner);
        if (min <= -DBL_MAX) {
            min = -std::numeric_limits<double>::infinity();
        }
        double max = isDouble->getDisplayMaximum(_imp->dimensionInOwner);
        if (max >= DBL_MAX) {
            max = std::numeric_limits<double>::infinity();
        }
>>>>>>> 125231c8

        return YRange(min, max);
    } else if (isInt) {
        double min = isInt->getDisplayMinimum(_imp->dimensionInOwner);
        double max = isInt->getDisplayMaximum(_imp->dimensionInOwner);

        return YRange(min, max);
    } else {
        return YRange( -std::numeric_limits<double>::infinity(), std::numeric_limits<double>::infinity() );
    }
}

Curve::YRange Curve::getCurveYRange() const
{
    QMutexLocker l(&_imp->_lock);

    if ( !mustClamp() ) {
        return YRange( -std::numeric_limits<double>::infinity(), std::numeric_limits<double>::infinity() );
    }
    if (!_imp->owner) {
        return YRange(_imp->yMin, _imp->yMax);
    }

    Knob<double>* isDouble = dynamic_cast<Knob<double>*>(_imp->owner);
    Knob<int>* isInt = dynamic_cast<Knob<int>*>(_imp->owner);
    if (isDouble) {
        double min = isDouble->getMinimum(_imp->dimensionInOwner);
        if (min <= -DBL_MAX) {
            min = -std::numeric_limits<double>::infinity();
        }
        double max = isDouble->getMaximum(_imp->dimensionInOwner);
        if (max >= DBL_MAX) {
            max = std::numeric_limits<double>::infinity();
        }

        return YRange(min, max);
    } else if (isInt) {
        double min = isInt->getMinimum(_imp->dimensionInOwner);
        double max = isInt->getMaximum(_imp->dimensionInOwner);

        return YRange(min, max);
    } else {
        return YRange( -std::numeric_limits<double>::infinity(), std::numeric_limits<double>::infinity() );
    }

}

double
Curve::clampValueToCurveYRange(double v) const
{
    // PRIVATE - should not lock
    ////clamp to min/max if the owner of the curve is a Double or Int knob.
    YRange minmax = getCurveYRange();

    if (v > minmax.max) {
        return minmax.max;
    } else if (v < minmax.min) {
        return minmax.min;
    }

    return v;
}

bool
Curve::isAnimated() const
{
    QMutexLocker l(&_imp->_lock);

    // even when there is only one keyframe, there may be tangents!
    return _imp->keyFrames.size() > 0;
}

void
Curve::setXRange(double a,
                 double b)
{
    QMutexLocker l(&_imp->_lock);

    _imp->xMin = a;
    _imp->xMax = b;
}

std::pair<double, double> Curve::getXRange() const
{
    QMutexLocker l(&_imp->_lock);

    return std::make_pair(_imp->xMin, _imp->xMax);
}

int
Curve::getKeyFramesCount() const
{
    QMutexLocker l(&_imp->_lock);

    return (int)_imp->keyFrames.size();
}

KeyFrameSet
Curve::getKeyFrames_mt_safe() const
{
    QMutexLocker l(&_imp->_lock);

    return _imp->keyFrames;
}

KeyFrameSet::iterator
Curve::setKeyFrameValueAndTimeNoUpdate(double value,
                                       double time,
                                       KeyFrameSet::iterator k)
{
    // PRIVATE - should not lock
    KeyFrame newKey(*k);

    // nothing special has to be done, since the derivatives are with respect to t
    newKey.setTime(time);
    newKey.setValue(value);
    _imp->keyFrames.erase(k);

    return addKeyFrameNoUpdate(newKey).first;
}

KeyFrame
Curve::setKeyFrameValueAndTimeInternal(double time, double value, int index, int* newIndex)
{
    KeyFrame ret;
    {
        QMutexLocker l(&_imp->_lock);
        KeyFrameSet::iterator it = atIndex(index);
        if ( it == _imp->keyFrames.end() ) {
            QString err = QString( QString::fromUtf8("No such keyframe at index %1") ).arg(index);
            throw std::invalid_argument( err.toStdString() );
        }

        bool setTime = ( time != it->getTime() );
        bool setValue = ( value != it->getValue() );

        if (setTime || setValue) {
            it = setKeyFrameValueAndTimeNoUpdate(value, time, it);
            it = evaluateCurveChanged(eCurveChangedReasonKeyframeChanged, it);
        }
        if (newIndex) {
            *newIndex = std::distance(_imp->keyFrames.begin(), it);
        }
        ret = *it;
    }
    return ret;
}

KeyFrame
Curve::setKeyFrameValueAndTime(double time,
                               double value,
                               int index,
                               int* newIndex)
{
    return setKeyFrameValueAndTimeInternal(time, value, index, newIndex);
}

bool
Curve::moveKeyFrameValueAndTimeInternal(const double time, const double dt, const double dv, KeyFrame* newKey)
{
    bool isFirst = false;
    bool isLast = false;
    {
        QMutexLocker l(&_imp->_lock);
        KeyFrameSet::iterator it = find(time);

        if (_imp->isPeriodic) {
            if (it == _imp->keyFrames.begin()) {
                isFirst = true;
            } else if (it != _imp->keyFrames.end()) {
                KeyFrameSet::iterator next = it;
                ++next;
                if (next == _imp->keyFrames.end()) {
                    isLast = true;
                }
            }
        }

        if ( it == _imp->keyFrames.end() ) {
            return false;
        }
        if ( (dt == 0) && (dv == 0) ) {
            return true;
        }

        double newX = it->getTime() + dt;
        double newY = it->getValue() + dv;
        if (_imp->type == CurvePrivate::eCurveTypeInt) {
            newY = std::floor(newY + 0.5);
        } else if (_imp->type == CurvePrivate::eCurveTypeBool) {
            newY = newY < 0.5 ? 0 : 1;
        }

        it = setKeyFrameValueAndTimeNoUpdate(newY, newX, it);
        it = evaluateCurveChanged(eCurveChangedReasonKeyframeChanged, it);
        if (newKey) {
            *newKey = *it;
        }
    }
    return true;
}

bool
Curve::moveKeyFrameValueAndTime(const double time,
                                const double dt,
                                const double dv,
                                KeyFrame* newKey)
{
    return moveKeyFrameValueAndTimeInternal(time, dt, dv, newKey);
}

KeyFrame
Curve::setKeyFrameLeftDerivativeInternal(double value, int index, int* newIndex)
{
    KeyFrame ret;
    {
        QMutexLocker l(&_imp->_lock);
        KeyFrameSet::iterator it = atIndex(index);
        assert( it != _imp->keyFrames.end() );

        if ( value != it->getLeftDerivative() ) {
            KeyFrame newKey(*it);
            newKey.setLeftDerivative(value);
            it = addKeyFrameNoUpdate(newKey).first;
            it = evaluateCurveChanged(eCurveChangedReasonDerivativesChanged, it);
        }
        if (newIndex) {
            *newIndex = std::distance(_imp->keyFrames.begin(), it);
        }
        ret = *it;
    }
    return ret;
}

KeyFrame
Curve::setKeyFrameLeftDerivative(double value,
                                 int index,
                                 int* newIndex)
{
    return setKeyFrameLeftDerivativeInternal(value, index, newIndex);
}

KeyFrame
Curve::setKeyFrameRightDerivativeInternal(double value, int index, int* newIndex)
{
    KeyFrame ret;
    {
        QMutexLocker l(&_imp->_lock);
        KeyFrameSet::iterator it = atIndex(index);
        assert( it != _imp->keyFrames.end() );

        if ( value != it->getRightDerivative() ) {
            KeyFrame newKey(*it);
            newKey.setRightDerivative(value);
            it = addKeyFrameNoUpdate(newKey).first;
            it = evaluateCurveChanged(eCurveChangedReasonDerivativesChanged, it);
        }
        if (newIndex) {
            *newIndex = std::distance(_imp->keyFrames.begin(), it);
        }
        ret = *it;
    }
    return ret;

}

KeyFrame
Curve::setKeyFrameRightDerivative(double value,
                                  int index,
                                  int* newIndex)
{
    return setKeyFrameRightDerivativeInternal(value, index, newIndex);
}

KeyFrame
Curve::setKeyFrameDerivativesInternal(double left, double right, int index, int* newIndex)
{
    KeyFrame ret;
    {
        QMutexLocker l(&_imp->_lock);
        KeyFrameSet::iterator it = atIndex(index);
        assert( it != _imp->keyFrames.end() );

        if ( ( left != it->getLeftDerivative() ) || ( right != it->getRightDerivative() ) ) {
            KeyFrame newKey(*it);
            newKey.setLeftDerivative(left);
            newKey.setRightDerivative(right);
            it = addKeyFrameNoUpdate(newKey).first;
            it = evaluateCurveChanged(eCurveChangedReasonDerivativesChanged, it);
        }
        if (newIndex) {
            *newIndex = std::distance(_imp->keyFrames.begin(), it);
        }
        ret = *it;
    }
    return ret;
}


KeyFrame
Curve::setKeyFrameDerivatives(double left,
                              double right,
                              int index,
                              int* newIndex)
{
    return setKeyFrameDerivativesInternal(left, right, index, newIndex);
}

KeyFrame
Curve::setKeyFrameInterpolationInternal(KeyframeTypeEnum interp, int index, int* newIndex)
{
    KeyFrame ret;
    {
        QMutexLocker l(&_imp->_lock);
        KeyFrameSet::iterator it = atIndex(index);
        assert( it != _imp->keyFrames.end() );

        ///if the curve is a string_curve or bool_curve the interpolation is bound to be constant.
        if ( ( (_imp->type == CurvePrivate::eCurveTypeString) || (_imp->type == CurvePrivate::eCurveTypeBool) ||
              ( _imp->type == CurvePrivate::eCurveTypeIntConstantInterp) ) && ( interp != eKeyframeTypeConstant) ) {
            return *it;
        }


        if ( interp != it->getInterpolation() ) {
            it = setKeyframeInterpolation_internal(it, interp);
        }
        if (newIndex) {
            *newIndex = std::distance(_imp->keyFrames.begin(), it);
        }
        ret = *it;
    }
    
    return ret;

}

KeyFrame
Curve::setKeyFrameInterpolation(KeyframeTypeEnum interp,
                                int index,
                                int* newIndex)
{
    return setKeyFrameInterpolationInternal(interp, index, newIndex);
}

void
Curve::setCurveInterpolation(KeyframeTypeEnum interp)
{
    {
        QMutexLocker l(&_imp->_lock);
        ///if the curve is a string_curve or bool_curve the interpolation is bound to be constant.
        if ( ( (_imp->type == CurvePrivate::eCurveTypeString) || (_imp->type == CurvePrivate::eCurveTypeBool) ||
               ( _imp->type == CurvePrivate::eCurveTypeIntConstantInterp) ) && ( interp != eKeyframeTypeConstant) ) {
            return;
        }
        for (int i = 0; i < (int)_imp->keyFrames.size(); ++i) {
            KeyFrameSet::iterator it = _imp->keyFrames.begin();
            std::advance(it, i);
            if ( interp != it->getInterpolation() ) {
                it = setKeyframeInterpolation_internal(it, interp);
            }
        }
    }
}

KeyFrameSet::iterator
Curve::setKeyframeInterpolation_internal(KeyFrameSet::iterator it,
                                         KeyframeTypeEnum interp)
{
    ///private should not be locked
    assert( it != _imp->keyFrames.end() );
    KeyFrame newKey(*it);
    newKey.setInterpolation(interp);
    it = addKeyFrameNoUpdate(newKey).first;
    it = evaluateCurveChanged(eCurveChangedReasonKeyframeChanged, it);

    return it;
}

KeyFrameSet::iterator
Curve::refreshDerivatives(Curve::CurveChangedReasonEnum reason,
                          KeyFrameSet::iterator key)
{
    // PRIVATE - should not lock
    double tcur = key->getTime();
    double vcur = key->getValue();
    double tprev, vprev, tnext, vnext, vprevDerivRight, vnextDerivLeft;
    KeyframeTypeEnum prevType, nextType;

    double period = _imp->xMax - _imp->xMin;
    assert( key != _imp->keyFrames.end() );
    if ( key == _imp->keyFrames.begin() ) {
        if (_imp->isPeriodic && _imp->keyFrames.size() > 1) {
            KeyFrameSet::const_reverse_iterator prev = _imp->keyFrames.rbegin();
            tprev = prev->getTime() - period;
            vprev = prev->getValue();
            vprevDerivRight = prev->getRightDerivative();
            prevType = prev->getInterpolation();
        } else {
            tprev = tcur;
            vprev = vcur;
            vprevDerivRight = 0.;
            prevType = eKeyframeTypeNone;
        }
    } else {
        KeyFrameSet::const_iterator prev = key;
        if ( prev != _imp->keyFrames.begin() ) {
            --prev;
        }
        tprev = prev->getTime();
        vprev = prev->getValue();
        vprevDerivRight = prev->getRightDerivative();
        prevType = prev->getInterpolation();

        //if prev is the first keyframe, and not edited by the user then interpolate linearly
        if ( !_imp->isPeriodic && ( prev == _imp->keyFrames.begin() ) && (prevType != eKeyframeTypeFree) &&
             ( prevType != eKeyframeTypeBroken) ) {
            prevType = eKeyframeTypeLinear;
        }
    }

    KeyFrameSet::const_iterator next = key;
    if ( next != _imp->keyFrames.end() ) {
        ++next;
    }
    if ( next == _imp->keyFrames.end() ) {
        if (_imp->isPeriodic && _imp->keyFrames.size() > 1) {
            KeyFrameSet::const_iterator start = _imp->keyFrames.begin();
            tnext = start->getTime() + period;
            vnext = start->getValue();
            vnextDerivLeft = start->getLeftDerivative();
            nextType = start->getInterpolation();
        } else {
            tnext = tcur;
            vnext = vcur;
            vnextDerivLeft = 0.;
            nextType = eKeyframeTypeNone;
        }
    } else {
        tnext = next->getTime();
        vnext = next->getValue();
        vnextDerivLeft = next->getLeftDerivative();
        nextType = next->getInterpolation();

        KeyFrameSet::const_iterator nextnext = next;
        if ( nextnext != _imp->keyFrames.end() ) {
            ++nextnext;
        }
        //if next is thelast keyframe, and not edited by the user then interpolate linearly
        if ( !_imp->isPeriodic && ( nextnext == _imp->keyFrames.end() ) && (nextType != eKeyframeTypeFree) &&
             ( nextType != eKeyframeTypeBroken) ) {
            nextType = eKeyframeTypeLinear;
        }
    }

    double vcurDerivLeft, vcurDerivRight;

    assert(key != _imp->keyFrames.end() &&
           key->getInterpolation() != eKeyframeTypeNone &&
           key->getInterpolation() != eKeyframeTypeBroken &&
           key->getInterpolation() != eKeyframeTypeFree);
    if ( key == _imp->keyFrames.end() ) {
        throw std::logic_error("Curve::refreshDerivatives");
    }
    Interpolation::autoComputeDerivatives(prevType,
                                          key->getInterpolation(),
                                          nextType,
                                          tprev, vprev,
                                          tcur, vcur,
                                          tnext, vnext,
                                          vprevDerivRight,
                                          vnextDerivLeft,
                                          &vcurDerivLeft, &vcurDerivRight);
    KeyFrame newKey(*key);
    newKey.setLeftDerivative(vcurDerivLeft);
    newKey.setRightDerivative(vcurDerivRight);

    std::pair<KeyFrameSet::iterator, bool> newKeyIt = _imp->keyFrames.insert(newKey);

    // keyframe at this time exists, erase and insert again
    if (!newKeyIt.second) {
        _imp->keyFrames.erase(newKeyIt.first);
        newKeyIt = _imp->keyFrames.insert(newKey);
        assert(newKeyIt.second);
    }
    key = newKeyIt.first;

    if (reason != eCurveChangedReasonDerivativesChanged) {
        key = evaluateCurveChanged(eCurveChangedReasonDerivativesChanged, key);
    }

    return key;
} // refreshDerivatives

KeyFrameSet::iterator
Curve::evaluateCurveChanged(CurveChangedReasonEnum reason,
                            KeyFrameSet::iterator key)
{
    // PRIVATE - should not lock
    assert( key != _imp->keyFrames.end() );

    if ( (key->getInterpolation() != eKeyframeTypeBroken) && (key->getInterpolation() != eKeyframeTypeFree)
         && ( reason != eCurveChangedReasonDerivativesChanged) ) {
        key = refreshDerivatives(eCurveChangedReasonDerivativesChanged, key);
    }

    if ( key != _imp->keyFrames.begin() ) {
        KeyFrameSet::iterator prev = key;
        if ( prev != _imp->keyFrames.begin() ) {
            --prev;
        }
        if ( (prev->getInterpolation() != eKeyframeTypeBroken) &&
             ( prev->getInterpolation() != eKeyframeTypeFree) &&
             ( prev->getInterpolation() != eKeyframeTypeNone) ) {
            prev = refreshDerivatives(eCurveChangedReasonDerivativesChanged, prev);
        }
    } else if (_imp->isPeriodic && _imp->keyFrames.size() > 1) {
        KeyFrameSet::iterator prev = _imp->keyFrames.end();
        --prev;
        if (prev != key && (prev->getInterpolation() != eKeyframeTypeBroken) &&
            ( prev->getInterpolation() != eKeyframeTypeFree) &&
            ( prev->getInterpolation() != eKeyframeTypeNone) ) {
            prev = refreshDerivatives(eCurveChangedReasonDerivativesChanged, prev);
        }
    }

    KeyFrameSet::iterator next = key;
    if ( next != _imp->keyFrames.end() ) {
        ++next;
    }
    if ( next != _imp->keyFrames.end() ) {
        if ( (next->getInterpolation() != eKeyframeTypeBroken) &&
             ( next->getInterpolation() != eKeyframeTypeFree) &&
             ( next->getInterpolation() != eKeyframeTypeNone) ) {
            next = refreshDerivatives(eCurveChangedReasonDerivativesChanged, next);
        }
    } else if (_imp->isPeriodic && _imp->keyFrames.size() > 1) {
        next = _imp->keyFrames.begin();
        if (next != key && (next->getInterpolation() != eKeyframeTypeBroken) &&
            ( next->getInterpolation() != eKeyframeTypeFree) &&
            ( next->getInterpolation() != eKeyframeTypeNone) ) {
            next = refreshDerivatives(eCurveChangedReasonDerivativesChanged, next);
        }
    }
    onCurveChanged();

    return key;
}

KeyFrameSet::const_iterator
Curve::findWithTime(const KeyFrameSet& keys,
                    double time)
{
    return std::find_if( keys.begin(), keys.end(), KeyFrameTimePredicate(time) );
}

KeyFrameSet::const_iterator
Curve::find(double time) const
{
    // PRIVATE - should not lock
    return findWithTime(_imp->keyFrames, time);
}

KeyFrameSet::const_iterator
Curve::atIndex(int index) const
{
    // PRIVATE - should not lock
    if ( index >= (int)_imp->keyFrames.size() ) {
        throw std::out_of_range("Curve::removeKeyFrameWithIndex: non-existent keyframe");
    }

    KeyFrameSet::iterator it = _imp->keyFrames.begin();
    std::advance(it, index);

    return it;
}

int
Curve::keyFrameIndex(double time) const
{
    QMutexLocker l(&_imp->_lock);
    int i = 0;
    double paramEps;

    paramEps = NATRON_CURVE_X_SPACING_EPSILON;

    for (KeyFrameSet::const_iterator it = _imp->keyFrames.begin();
         it != _imp->keyFrames.end() && (it->getTime() < time + paramEps);
         ++it, ++i) {
        if (std::abs(it->getTime() - time) < paramEps) {
            return i;
        }
    }

    return -1;
}

KeyFrameSet::const_iterator
Curve::begin() const
{
    // PRIVATE - should not lock
    return _imp->keyFrames.begin();
}

KeyFrameSet::const_iterator
Curve::end() const
{
    // PRIVATE - should not lock
    return _imp->keyFrames.end();
}

bool
Curve::isYComponentMovable() const
{
    QMutexLocker l(&_imp->_lock);

    return _imp->type != CurvePrivate::eCurveTypeString;
}

bool
Curve::areKeyFramesValuesClampedToIntegers() const
{
    QMutexLocker l(&_imp->_lock);

    return _imp->type == CurvePrivate::eCurveTypeInt;
}

bool
Curve::areKeyFramesValuesClampedToBooleans() const
{
    QMutexLocker l(&_imp->_lock);

    return _imp->type == CurvePrivate::eCurveTypeBool;
}

void
Curve::setYRange(double yMin,
                 double yMax)
{
    QMutexLocker l(&_imp->_lock);

    _imp->yMin = yMin;
    _imp->yMax = yMax;
}

bool
Curve::mustClamp() const
{
    // PRIVATE - should not lock
<<<<<<< HEAD
    KnobIPtr owner = _imp->owner.lock();
    return owner && hasYRange();
=======
    return _imp->owner || _imp->yMin != -std::numeric_limits<double>::infinity() || _imp->yMax != std::numeric_limits<double>::infinity();
>>>>>>> 125231c8
}

void
Curve::onCurveChanged()
{
    // PRIVATE - should not lock
    KnobIPtr owner = _imp->owner.lock();
    if (owner) {
        owner->clearExpressionsResults(_imp->dimensionInOwner);
    }
#ifdef NATRON_CURVE_USE_CACHE
    _imp->resultCache.clear();
#endif
}

void
Curve::fromSerialization(const SERIALIZATION_NAMESPACE::SerializationObjectBase& obj)
{
    const SERIALIZATION_NAMESPACE::CurveSerialization* s = dynamic_cast<const SERIALIZATION_NAMESPACE::CurveSerialization*>(&obj);
    if (!s) {
        return;
    }
    QMutexLocker l(&_imp->_lock);
    _imp->keyFrames.clear();
    for (std::list<SERIALIZATION_NAMESPACE::KeyFrameSerialization>::const_iterator it = s->keys.begin(); it != s->keys.end(); ++it) {
        KeyFrame k;
        k.setTime(it->time);
        k.setValue(it->value);
        KeyframeTypeEnum t = eKeyframeTypeSmooth;
        if (it->interpolation == kKeyframeSerializationTypeBroken) {
            t = eKeyframeTypeBroken;
        } else if (it->interpolation == kKeyframeSerializationTypeCatmullRom) {
            t = eKeyframeTypeCatmullRom;
        } else if (it->interpolation == kKeyframeSerializationTypeConstant) {
            t = eKeyframeTypeConstant;
        } else if (it->interpolation == kKeyframeSerializationTypeCubic) {
            t = eKeyframeTypeCubic;
        } else if (it->interpolation == kKeyframeSerializationTypeFree) {
            t = eKeyframeTypeFree;
        } else if (it->interpolation == kKeyframeSerializationTypeHorizontal) {
            t = eKeyframeTypeHorizontal;
        } else if (it->interpolation == kKeyframeSerializationTypeLinear) {
            t = eKeyframeTypeLinear;
        } else if (it->interpolation == kKeyframeSerializationTypeSmooth) {
            t = eKeyframeTypeSmooth;
        }
        k.setInterpolation(t);
        if (t == eKeyframeTypeBroken || t == eKeyframeTypeFree) {
            k.setRightDerivative(it->rightDerivative);
            if (t == eKeyframeTypeBroken) {
                k.setLeftDerivative(it->leftDerivative);
            } else {
                k.setLeftDerivative(-it->rightDerivative);
            }
        }
        std::pair<KeyFrameSet::iterator, bool> ret = addKeyFrameNoUpdate(k);
        if (ret.second) {
            (void)evaluateCurveChanged(eCurveChangedReasonKeyframeChanged, ret.first);
        }
    }
    onCurveChanged();
}

void
Curve::toSerialization(SERIALIZATION_NAMESPACE::SerializationObjectBase* obj)
{
    SERIALIZATION_NAMESPACE::CurveSerialization* s = dynamic_cast<SERIALIZATION_NAMESPACE::CurveSerialization*>(obj);
    if (!s) {
        return;
    }
    KeyFrameSet keys = getKeyFrames_mt_safe();
    for (KeyFrameSet::iterator it = keys.begin(); it!=keys.end(); ++it) {
        QMutexLocker l(&_imp->_lock);
        SERIALIZATION_NAMESPACE::KeyFrameSerialization k;
        k.time = it->getTime();
        k.value = it->getValue();
        KeyframeTypeEnum t = it->getInterpolation();
        switch (t) {
            case eKeyframeTypeSmooth:
                k.interpolation = kKeyframeSerializationTypeSmooth;
                break;
            case eKeyframeTypeLinear:
                k.interpolation = kKeyframeSerializationTypeLinear;
                break;
            case eKeyframeTypeBroken:
                k.interpolation = kKeyframeSerializationTypeBroken;
                break;
            case eKeyframeTypeFree:
                k.interpolation = kKeyframeSerializationTypeFree;
                break;
            case eKeyframeTypeCatmullRom:
                k.interpolation = kKeyframeSerializationTypeCatmullRom;
                break;
            case eKeyframeTypeCubic:
                k.interpolation = kKeyframeSerializationTypeCubic;
                break;
            case eKeyframeTypeHorizontal:
                k.interpolation = kKeyframeSerializationTypeHorizontal;
                break;
            case eKeyframeTypeConstant:
                k.interpolation = kKeyframeSerializationTypeConstant;
                break;
            default:
                break;
        }
        k.leftDerivative = it->getLeftDerivative();
        k.rightDerivative = it->getRightDerivative();
        s->keys.push_back(k);
    }
}

bool
Curve::operator==(const Curve & other) const
{
    KeyFrameSet keys = getKeyFrames_mt_safe();
    KeyFrameSet otherKeys = other.getKeyFrames_mt_safe();
    if (keys.size() != otherKeys.size()) {
        return false;
    }

    KeyFrameSet::const_iterator itOther = otherKeys.begin();
    for (KeyFrameSet::const_iterator it = keys.begin(); it!=keys.end(); ++it, ++itOther) {
        if (*it != *itOther) {
            return false;
        }
    }
    return true;

}

void
Curve::setKeyframesInternal(const KeyFrameSet& keys, bool refreshDerivatives)
{
    if (!refreshDerivatives) {
        _imp->keyFrames = keys;
    } else {
        _imp->keyFrames.clear();

        // Now recompute auto tangents
        for (KeyFrameSet::iterator it = keys.begin(); it != keys.end(); ++it) {
            std::pair<KeyFrameSet::iterator, bool> ret = addKeyFrameNoUpdate(*it);
            ret.first = evaluateCurveChanged(Curve::eCurveChangedReasonKeyframeChanged, ret.first);
        }


    }
    onCurveChanged();

}

void
Curve::setKeyframes(const KeyFrameSet& keys, bool refreshDerivatives)
{
    QMutexLocker k(&_imp->_lock);
    setKeyframesInternal(keys, refreshDerivatives);
}

void
Curve::smooth(const RangeD* range)
{
    std::vector<float> smoothedCurve;

    QMutexLocker l(&_imp->_lock);

    KeyFrameSet::iterator start = _imp->keyFrames.end();

    for (KeyFrameSet::iterator it = _imp->keyFrames.begin(); it != _imp->keyFrames.end(); ++it) {
        double time = it->getTime();
        if ( range != 0 ) {
            if (time < range->min) {
                continue;
            }
            if (time > range->max) {
                break;
            }
        }
        if (start == _imp->keyFrames.end()) {
            start = it;
        }
        smoothedCurve.push_back(it->getValue());
    }

    Smooth1D::laplacian_1D(smoothedCurve);

    KeyFrameSet newSet;
    if (start != _imp->keyFrames.end()) {

        // Add keyframes before range first
        for (KeyFrameSet::iterator it = _imp->keyFrames.begin(); it != start; ++it) {
            newSet.insert(*it);
        }

        // Now insert modified keyframes
        for (std::size_t i = 0; i < smoothedCurve.size(); ++i, ++start) {
            KeyFrame k(*start);
            k.setValue(smoothedCurve[i]);
            newSet.insert(k);
        }

        // Now insert original keys after range
        for (KeyFrameSet::iterator it = start; it != _imp->keyFrames.end(); ++it) {
            newSet.insert(*it);
        }

        setKeyframesInternal(newSet, true);

    }
}

NATRON_NAMESPACE_EXIT;<|MERGE_RESOLUTION|>--- conflicted
+++ resolved
@@ -1107,27 +1107,14 @@
     if ( !mustClamp() ) {
         return YRange( -std::numeric_limits<double>::infinity(), std::numeric_limits<double>::infinity() );
     }
-<<<<<<< HEAD
+
     KnobIPtr owner = _imp->owner.lock();
-    if (owner) {
-        KnobDoubleBasePtr isDouble = toKnobDoubleBase(owner);
-        KnobIntBasePtr isInt = toKnobIntBase(owner);
-        if (isDouble) {
-            double min = isDouble->getMinimum(_imp->dimensionInOwner);
-            if (min <= -DBL_MAX) {
-                min = -std::numeric_limits<double>::infinity();
-            }
-            double max = isDouble->getMaximum(_imp->dimensionInOwner);
-            if (max >= DBL_MAX) {
-                max = std::numeric_limits<double>::infinity();
-            }
-=======
-    if (!_imp->owner) {
+    if (!owner) {
         return YRange(_imp->yMin, _imp->yMax);
     }
 
-    Knob<double>* isDouble = dynamic_cast<Knob<double>*>(_imp->owner);
-    Knob<int>* isInt = dynamic_cast<Knob<int>*>(_imp->owner);
+    KnobDoubleBasePtr isDouble = toKnobDoubleBase(owner);
+    KnobIntBasePtr isInt = toKnobIntBase(owner);
     if (isDouble) {
         double min = isDouble->getDisplayMinimum(_imp->dimensionInOwner);
         if (min <= -DBL_MAX) {
@@ -1137,7 +1124,6 @@
         if (max >= DBL_MAX) {
             max = std::numeric_limits<double>::infinity();
         }
->>>>>>> 125231c8
 
         return YRange(min, max);
     } else if (isInt) {
@@ -1157,12 +1143,13 @@
     if ( !mustClamp() ) {
         return YRange( -std::numeric_limits<double>::infinity(), std::numeric_limits<double>::infinity() );
     }
-    if (!_imp->owner) {
+    KnobIPtr owner = _imp->owner.lock();
+    if (!owner) {
         return YRange(_imp->yMin, _imp->yMax);
     }
 
-    Knob<double>* isDouble = dynamic_cast<Knob<double>*>(_imp->owner);
-    Knob<int>* isInt = dynamic_cast<Knob<int>*>(_imp->owner);
+    KnobDoubleBasePtr isDouble = toKnobDoubleBase(owner);
+    KnobIntBasePtr isInt = toKnobIntBase(owner);
     if (isDouble) {
         double min = isDouble->getMinimum(_imp->dimensionInOwner);
         if (min <= -DBL_MAX) {
@@ -1787,12 +1774,8 @@
 Curve::mustClamp() const
 {
     // PRIVATE - should not lock
-<<<<<<< HEAD
     KnobIPtr owner = _imp->owner.lock();
-    return owner && hasYRange();
-=======
-    return _imp->owner || _imp->yMin != -std::numeric_limits<double>::infinity() || _imp->yMax != std::numeric_limits<double>::infinity();
->>>>>>> 125231c8
+    return (bool)owner;
 }
 
 void
