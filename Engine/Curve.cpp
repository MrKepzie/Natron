--- conflicted
+++ resolved
@@ -392,29 +392,7 @@
     }
 }
 
-<<<<<<< HEAD
-void Curve::getCurveYRange(double &min,double &max) const {
-    if(_imp->owner) {
-        if(_imp->owner->typeName() == Double_Knob::typeNameStatic()) {
-            Double_Knob* dbKnob = dynamic_cast<Double_Knob*>(_imp->owner);
-            assert(dbKnob);
-            dbKnob->getMinMaxForCurve(this, &min, &max);
-            
-        }else if(_imp->owner->typeName() == Int_Knob::typeNameStatic()) {
-            Int_Knob* intK = dynamic_cast<Int_Knob*>(_imp->owner);
-            assert(intK);
-            int minInt = INT_MIN,maxInt = INT_MAX;
-            intK->getMinMaxForCurve(this, &minInt, &maxInt);
-            min = minInt;
-            max = maxInt;
-        } else {
-            min = INT_MIN;
-            max = INT_MAX;
-        }
-    } else {
-        min = INT_MIN;
-        max = INT_MAX;
-=======
+
 std::pair<double,double>  Curve::getCurveYRange() const
 {
     assert(_imp->owner);
@@ -429,7 +407,6 @@
         Int_Knob* intK = dynamic_cast<Int_Knob*>(_imp->owner);
         assert(intK);
         return intK->getMinMaxForCurve(this);
->>>>>>> 6ddbf110
     }
     throw std::logic_error("Curve::getCurveYRange() called for a curve which is not int or double");
 }
