--- conflicted
+++ resolved
@@ -240,14 +240,7 @@
         _imp->isOutput = true;
     }
 
-    if (_imp->context == eContextReader) {
-        // Tuttle readers don't support render scale as of 11/8/2014, but may crash (at least in debug configuration).
-        // TuttleAVReader crashes on an assert in copy_and_convert_pixels( avSrcView, this->_dstView );
-        std::string prefix("tuttle.");
-        if ( !ofxPlugin->getIdentifier().compare(0, prefix.size(), prefix) ) {
-            setSupportsRenderScaleMaybe(eSupportsNo);
-        }
-    }
+
 
     _imp->effect.reset( new OfxImageEffectInstance(ofxPlugin, *desc, mapContextToString(_imp->context), false) );
     assert(_imp->effect);
@@ -1057,7 +1050,7 @@
 OfxEffectInstance::getRegionOfDefinition(TimeValue time,
                                          const RenderScale & scale,
                                          ViewIdx view,
-                                         const TreeRenderNodeArgsPtr& render,
+                                         const TreeRenderNodeArgsPtr& /*render*/,
                                          RectD* rod)
 {
     assert(_imp->context != eContextNone);
@@ -1069,76 +1062,13 @@
 
 
     OfxRectD ofxRod;
-    OfxStatus stat;
-
-
-    assert(_imp->effect);
-
-
-    {
-        stat = _imp->effect->getRegionOfDefinitionAction(time, scale, view, ofxRod);
-    }
-
-    if (supportsRS == eSupportsMaybe) {
-        OfxRectD tmpRod;
-        if ( (stat == kOfxStatOK) || (stat == kOfxStatReplyDefault) ) {
-            if (!scaleIsOne) {
-                // we got at least one success with RS != 1
-                setSupportsRenderScaleMaybe(eSupportsYes);
-            } else {
-                //try with scale != 1
-                // maybe the effect does not support renderscale
-                // try again with scale one
-                OfxPointD halfScale;
-                halfScale.x = halfScale.y = .5;
-
-                assert(_imp->effect);
-
-                stat = _imp->effect->getRegionOfDefinitionAction(time, halfScale, view, tmpRod);
-
-
-                if ( (stat == kOfxStatOK) || (stat == kOfxStatReplyDefault) ) {
-                    setSupportsRenderScaleMaybe(eSupportsYes);
-                } else {
-                    setSupportsRenderScaleMaybe(eSupportsNo);
-                }
-            }
-        } else if (stat == kOfxStatFailed) {
-            if (scaleIsOne) {
-                //scale one failed, we can't say anything
-                return eStatusFailed;
-            } else {
-                // maybe the effect does not support renderscale
-                // try again with scale one
-                OfxPointD scaleOne;
-                scaleOne.x = scaleOne.y = 1.;
-
-
-                assert(_imp->effect);
-
-                stat = _imp->effect->getRegionOfDefinitionAction(time, scaleOne, view, tmpRod);
-
-
-
-                if ( (stat == kOfxStatOK) || (stat == kOfxStatReplyDefault) ) {
-                    // we got success with scale = 1, which means it doesn't support renderscale after all
-                    setSupportsRenderScaleMaybe(eSupportsNo);
-                } else {
-                    // if both actions failed, we can't say anything
-                    return eStatusFailed;
-                }
-            }
-        }
-
-        if ( (stat != kOfxStatOK) && (stat != kOfxStatReplyDefault) ) {
-            return eStatusFailed;
-        }
-
-    }
-
-
-    ///If the rod is 1 pixel, determine if it was because one clip was unconnected or this is really a
-    ///1 pixel large image
+    OfxStatus stat = _imp->effect->getRegionOfDefinitionAction(time, scale, view, ofxRod);
+    if (stat == kOfxStatFailed) {
+        return eStatusFailed;
+    }
+
+    // If the rod is 1 pixel, determine if it was because one clip was unconnected or this is really a
+    // 1 pixel large image
     if ( (ofxRod.x2 == 1.) && (ofxRod.y2 == 1.) && (ofxRod.x1 == 0.) && (ofxRod.y1 == 0.) ) {
         int maxInputs = getMaxInputCount();
         for (int i = 0; i < maxInputs; ++i) {
@@ -1163,7 +1093,7 @@
 OfxEffectInstance::calcDefaultRegionOfDefinition(TimeValue time,
                                                  const RenderScale & scale,
                                                  ViewIdx view,
-                                                 const TreeRenderNodeArgsPtr& render,
+                                                 const TreeRenderNodeArgsPtr& /*render*/,
                                                  RectD *rod)
 {
     assert(_imp->context != eContextNone);
@@ -1174,7 +1104,6 @@
     OfxRectD ofxRod;
 
 
-<<<<<<< HEAD
     assert(_imp->effect);
 
 
@@ -1192,29 +1121,6 @@
     ofxRod = _imp->effect->calcDefaultRegionOfDefinition(time, scale, view);
 
 
-=======
-        ///Take the preferences lock so that it cannot be modified throughout the action.
-        if (getRecursionLevel() == 0) {
-            ClipsThreadStorageSetter clipSetter(effectInstance(),
-                                                view,
-                                                mipMapLevel);
-
-
-            // from http://openfx.sourceforge.net/Documentation/1.3/ofxProgrammingReference.html#kOfxImageEffectActionGetRegionOfDefinition
-            // generator context - defaults to the project window,
-            // filter and paint contexts - defaults to the RoD of the 'Source' input clip at the given time,
-            // transition context - defaults to the union of the RoDs of the 'SourceFrom' and 'SourceTo' input clips at the given time,
-            // general context - defaults to the union of the RoDs of all the effect non optional input clips at the given time, if none exist, then it is the project window
-            // retimer context - defaults to the union of the RoD of the 'Source' input clip at the frame directly preceding the value of the 'SourceTime' double parameter and the frame directly after it
-
-            // the following ofxh function does the job
-            QReadLocker preferencesLocker(&_imp->preferencesLock);
-            ofxRod = _imp->effect->calcDefaultRegionOfDefinition(time, scale, view);
-        } else {
-            ofxRod = _imp->effect->calcDefaultRegionOfDefinition(time, scale, view);
-        }
-    }
->>>>>>> 467f952a
     rod->x1 = ofxRod.x1;
     rod->x2 = ofxRod.x2;
     rod->y1 = ofxRod.y1;
@@ -1599,7 +1505,7 @@
          it != args.outputPlanes.end(); ++it) {
         if (!multiPlanar) {
             // When not multi-planar, the components of the image will be the colorplane
-            OfxClipInstance::natronsPlaneToOfxPlane(it->second->getComponents(), &ofxPlanes);
+            OfxClipInstance::natronsPlaneToOfxPlane(it->second->getLayer(), &ofxPlanes);
         } else {
             OfxClipInstance::natronsPlaneToOfxPlane(it->first, &ofxPlanes);
         }
@@ -2316,7 +2222,7 @@
 }
 
 StatusEnum
-OfxEffectInstance::getComponentsNeededAndProduced(TimeValue time,
+OfxEffectInstance::getComponentsAction(TimeValue time,
                                                   ViewIdx view,
                                                   const TreeRenderNodeArgsPtr& renderArgs,
                                                   std::map<int, std::list<ImageComponents> >* inputLayersNeeded,
