--- conflicted
+++ resolved
@@ -78,108 +78,18 @@
 #include "Engine/ViewIdx.h"
 #include "Engine/ViewerInstance.h"
 #include "Engine/WriteNode.h"
-<<<<<<< HEAD
-=======
-#ifdef DEBUG
-#include "Engine/TLSHolder.h"
-#endif
+
+
+#include "Serialization/NodeSerialization.h"
 
 
 NATRON_NAMESPACE_ENTER;
 
-using std::cout; using std::endl; using std::string;
-
-
-namespace  {
-/**
- * @class This class is helpful to set thread-storage data on the clips of an effect
- * When destroyed, it is removed from the clips, ensuring they are removed.
- * It is to be instantiated right before calling the action that will need the per thread-storage
- * This way even if exceptions are thrown, clip thread-storage will be purged.
- *
- * All the info set on clip thread-storage are "cached" data that might be needed by a call of the OpenFX API which would
- * otherwise require a recursive action call, which is forbidden by the specification.
- * The more you pass parameters, the safer you are that the plug-in will not attempt recursive action calls but the more expensive
- * it is.
- **/
-class ClipsThreadStorageSetter
-{
-public:
-    ClipsThreadStorageSetter(OfxImageEffectInstance* effect,
-                             ViewIdx view,
-                             unsigned mipmapLevel)
-        : effect(effect)
-    {
-        const std::map<std::string, OFX::Host::ImageEffect::ClipInstance*>& clips = effect->getClips();
-
-        for (std::map<std::string, OFX::Host::ImageEffect::ClipInstance*>::const_iterator it = clips.begin(); it != clips.end(); ++it) {
-            OfxClipInstance* clip = dynamic_cast<OfxClipInstance*>(it->second);
-            assert(clip);
-            if (clip) {
-                clip->setClipTLS( view, mipmapLevel, ImagePlaneDesc::getNoneComponents() );
-            }
-        }
-    }
->>>>>>> 32658fb7
-
-#include "Serialization/NodeSerialization.h"
-
-
-NATRON_NAMESPACE_ENTER;
-
 struct OfxEffectInstanceCommon
 {
-<<<<<<< HEAD
     // The internal OpenFX image effect is shared amongst clones because cloning for render
     // is not yet standardized.
     boost::scoped_ptr<OfxImageEffectInstance> effect;
-=======
-public:
-
-    RenderThreadStorageSetter(OfxImageEffectInstance* effect,
-                              ViewIdx view,
-                              unsigned int mipmapLevel,
-                              const ImagePlaneDesc& currentPlane,
-                              const EffectInstance::InputImagesMap& inputImages)
-        : effect(effect)
-    {
-        const std::map<std::string, OFX::Host::ImageEffect::ClipInstance*>& clips = effect->getClips();
-
-        for (std::map<std::string, OFX::Host::ImageEffect::ClipInstance*>::const_iterator it = clips.begin(); it != clips.end(); ++it) {
-            OfxClipInstance* clip = dynamic_cast<OfxClipInstance*>(it->second);
-            assert(clip);
-            if (clip) {
-                if ( clip->isOutput() ) {
-                    clip->setClipTLS(view, mipmapLevel, currentPlane);
-                } else {
-                    int inputNb = clip->getInputNb();
-                    EffectInstance::InputImagesMap::const_iterator foundClip = inputImages.find(inputNb);
-
-                    if ( ( foundClip != inputImages.end() ) && !foundClip->second.empty() ) {
-                        const ImagePtr& img = foundClip->second.front();
-                        assert(img);
-                        clip->setClipTLS( view, mipmapLevel, img->getComponents() );
-                    } else {
-                        clip->setClipTLS( view, mipmapLevel, ImagePlaneDesc::getNoneComponents() );
-                    }
-                }
-            }
-        }
-    }
-
-    virtual ~RenderThreadStorageSetter()
-    {
-        const std::map<std::string, OFX::Host::ImageEffect::ClipInstance*>& clips = effect->getClips();
-
-        for (std::map<std::string, OFX::Host::ImageEffect::ClipInstance*>::const_iterator it = clips.begin(); it != clips.end(); ++it) {
-            OfxClipInstance* clip = dynamic_cast<OfxClipInstance*>(it->second);
-            assert(clip);
-            if (clip) {
-                clip->invalidateClipTLS();
-            }
-        }
-    }
->>>>>>> 32658fb7
 
     boost::shared_ptr<OfxOverlayInteract> overlayInteract; // ptr to the overlay interact if any
 
@@ -1118,53 +1028,10 @@
     }
     assert(_imp->common->context != eContextNone);
 
-<<<<<<< HEAD
 
     EffectInstanceTLSDataPtr tls = _imp->common->tlsData->getOrCreateTLSData();
     if (tls->hasActionInStack(kOfxImageEffectActionGetClipPreferences)) {
         return eActionStatusReplyDefault;
-=======
-    {
-        QWriteLocker l(&_imp->preferencesLock);
-        if (!_imp->effect) {
-            return;
-        }
-        const std::map<std::string, OFX::Host::ImageEffect::ClipInstance*>& clips = _imp->effect->getClips();
-        for (std::map<std::string, OFX::Host::ImageEffect::ClipInstance*>::const_iterator it = clips.begin()
-             ; it != clips.end(); ++it) {
-            OfxClipInstance* clip = dynamic_cast<OfxClipInstance*>(it->second);
-            assert(clip);
-            if (!clip) {
-                continue;
-            }
-            int inputNb = clip->getInputNb();
-
-            std::string ofxClipComponentStr;
-            std::string componentsType = metadata.getComponentsType(inputNb);
-            int nComps = metadata.getNComps(inputNb);
-            ImagePlaneDesc natronPlane = ImagePlaneDesc::mapNCompsToColorPlane(nComps);
-            if (componentsType == kNatronColorPlaneID) {
-                ofxClipComponentStr = ImagePlaneDesc::mapPlaneToOFXComponentsTypeString(natronPlane);
-            } else if (componentsType == kNatronDisparityComponentsLabel) {
-                ofxClipComponentStr = kFnOfxImageComponentStereoDisparity;
-            } else if (componentsType == kNatronMotionComponentsLabel) {
-                ofxClipComponentStr = kFnOfxImageComponentMotionVectors;
-            } else {
-                ofxClipComponentStr = ImagePlaneDesc::mapPlaneToOFXComponentsTypeString(natronPlane);
-            }
-
-
-            clip->setComponents(ofxClipComponentStr);
-            clip->setPixelDepth( OfxClipInstance::natronsDepthToOfxDepth( metadata.getBitDepth(inputNb) ) );
-            clip->setAspectRatio( metadata.getPixelAspectRatio(inputNb) );
-        }
-
-        effectInstance()->updatePreferences_safe( metadata.getOutputFrameRate(),
-                                                  OfxClipInstance::natronsFieldingToOfxFielding( metadata.getOutputFielding() ),
-                                                  OfxClipInstance::natronsPremultToOfxPremult( metadata.getOutputPremult() ),
-                                                  metadata.getIsContinuous(),
-                                                  metadata.getIsFrameVarying() );
->>>>>>> 32658fb7
     }
     EffectActionArgsSetter_RAII actionArgsTls(tls, kOfxImageEffectActionGetClipPreferences, TimeValue(0), ViewIdx(0), RenderScale(1.)
 #ifdef DEBUG
@@ -1558,36 +1425,10 @@
         ofxRoI.y1 = renderWindow.bottom();
         ofxRoI.y2 = renderWindow.top();
 
-<<<<<<< HEAD
         assert(_imp->common->effect);
-=======
-        assert(_imp->effect);
-
-        int identityView = view;
-        string identityPlane = kFnOfxImagePlaneColour;
-        if (getRecursionLevel() > 1) {
-            stat = _imp->effect->isIdentityAction(inputTimeOfx, field, ofxRoI, scale, identityView, identityPlane, inputclip);
-        } else {
-            ///Take the preferences lock so that it cannot be modified throughout the action.
-            QReadLocker preferencesLocker(&_imp->preferencesLock);
-            stat = _imp->effect->isIdentityAction(inputTimeOfx, field, ofxRoI, scale, identityView, identityPlane, inputclip);
-        }
-        if (identityView != view || identityPlane != kFnOfxImagePlaneColour) {
-#pragma message WARN("can Natron RB2-multiplane2 handle isIdentity accross views and planes?")
-            // Natron 2 cannot handle isIdentity accross planes
-            stat = kOfxStatOK;
-        }
-    }
-
-    assert(_imp->effect);
-    if (stat == kOfxStatOK) {
-        OFX::Host::ImageEffect::ClipInstance* clip = _imp->effect->getClip(inputclip);
-        if (!clip) {
-            // this is a plugin-side error, don't crash
-            qDebug() << "Error in OfxEffectInstance::render(): kOfxImageEffectActionIsIdentity returned an unknown clip: " << inputclip.c_str();
->>>>>>> 32658fb7
 
         EffectInstanceTLSDataPtr tls = _imp->common->tlsData->getOrCreateTLSData();
+
 
         EffectActionArgsSetter_RAII actionArgsTls(tls, kOfxImageEffectActionIsIdentity, time, view, scale
 #ifdef DEBUG
@@ -1768,10 +1609,6 @@
 
     assert( !args.outputPlanes.empty() );
 
-<<<<<<< HEAD
-=======
-    const std::pair<ImagePlaneDesc, ImagePtr>& firstPlane = args.outputPlanes.front();
->>>>>>> 32658fb7
     OfxRectI ofxRoI;
     ofxRoI.x1 = args.roi.left();
     ofxRoI.x2 = args.roi.right();
@@ -1781,23 +1618,12 @@
     OfxStatus stat;
     const std::string field = kOfxImageFieldNone; // TODO: support interlaced data
     std::list<std::string> ofxPlanes;
-<<<<<<< HEAD
 
     std::map<ImagePlaneDesc, ImagePtr> outputPlanesMap;
     for (std::list<std::pair<ImagePlaneDesc, ImagePtr > >::const_iterator it = args.outputPlanes.begin();
          it != args.outputPlanes.end(); ++it) {
         ofxPlanes.push_back(ImagePlaneDesc::mapPlaneToOFXPlaneString(it->first));
         outputPlanesMap[it->first] = it->second;
-=======
-    for (std::list<std::pair<ImagePlaneDesc, boost::shared_ptr<Image> > >::const_iterator it = args.outputPlanes.begin();
-         it != args.outputPlanes.end(); ++it) {
-        if (!multiPlanar) {
-            // When not multi-planar, the components of the image will be the colorplane
-            ofxPlanes.push_back(ImagePlaneDesc::mapPlaneToOFXPlaneString(it->second->getComponents()));
-        } else {
-            ofxPlanes.push_back(ImagePlaneDesc::mapPlaneToOFXPlaneString(it->first));
-        }
->>>>>>> 32658fb7
     }
 
     {
@@ -2211,15 +2037,10 @@
 
 void
 OfxEffectInstance::addAcceptedComponents(int inputNb,
-<<<<<<< HEAD
                                          std::bitset<4>* supported)
-=======
-                                         std::list<ImagePlaneDesc>* comps)
->>>>>>> 32658fb7
 {
     OfxClipInstance* clip = 0;
     if (inputNb >= 0) {
-<<<<<<< HEAD
         clip = getClipCorrespondingToInput(inputNb);
     } else {
         assert(inputNb == -1);
@@ -2233,32 +2054,6 @@
             ImagePlaneDesc::mapOFXComponentsTypeStringToPlanes(supportedComps[i], &plane, &pairedPlane);
             if (plane.getNumComponents() > 0) {
                 (*supported)[plane.getNumComponents() - 1] = 1;
-=======
-        OfxClipInstance* clip = getClipCorrespondingToInput(inputNb);
-        assert(clip);
-        const std::vector<std::string> & supportedComps = clip->getSupportedComponents();
-        for (U32 i = 0; i < supportedComps.size(); ++i) {
-            try {
-                ImagePlaneDesc comp, pairedComp;
-                ImagePlaneDesc::mapOFXComponentsTypeStringToPlanes(supportedComps[i], &comp, &pairedComp);
-                comps->push_back(ImagePlaneDesc::mapNCompsToColorPlane(comp.getNumComponents()));
-            } catch (const std::runtime_error &e) {
-                // ignore unsupported components
-            }
-        }
-    } else {
-        assert(inputNb == -1);
-        OfxClipInstance* clip = dynamic_cast<OfxClipInstance*>( effectInstance()->getClip(kOfxImageEffectOutputClipName) );
-        assert(clip);
-        const std::vector<std::string> & supportedComps = clip->getSupportedComponents();
-        for (U32 i = 0; i < supportedComps.size(); ++i) {
-            try {
-                ImagePlaneDesc comp, pairedComp;
-                ImagePlaneDesc::mapOFXComponentsTypeStringToPlanes(supportedComps[i], &comp, &pairedComp);
-                comps->push_back(ImagePlaneDesc::mapNCompsToColorPlane(comp.getNumComponents()));
-            } catch (const std::runtime_error &e) {
-                // ignore unsupported components
->>>>>>> 32658fb7
             }
         } catch (const std::runtime_error &e) {
             // ignore unsupported components
@@ -2282,7 +2077,6 @@
     }
 }
 
-<<<<<<< HEAD
 ActionRetCodeEnum
 OfxEffectInstance::getLayersProducedAndNeeded(TimeValue time,
                                               ViewIdx view,
@@ -2351,56 +2145,6 @@
                     getMetadataComponents(index, &plane, &pairedPlane);
                 } else {
                     plane = ImagePlaneDesc::mapOFXPlaneStringToPlane(*it2);
-=======
-void
-OfxEffectInstance::getComponentsNeededAndProduced(double time,
-                                                  ViewIdx view,
-                                                  EffectInstance::ComponentsNeededMap* comps,
-                                                  double* passThroughTime,
-                                                  int* passThroughView,
-                                                  int* passThroughInputNb)
-{
-    OfxStatus stat;
-    {
-        SET_CAN_SET_VALUE(false);
-
-
-        ClipsThreadStorageSetter clipSetter(effectInstance(),
-                                            view,
-                                            0);
-        OFX::Host::ImageEffect::ComponentsMap compMap;
-        OFX::Host::ImageEffect::ClipInstance* ptClip = 0;
-        OfxTime ptTime;
-        stat = effectInstance()->getClipComponentsAction( (OfxTime)time, view, compMap, ptClip, ptTime, *passThroughView );
-        if (stat != kOfxStatFailed) {
-            *passThroughInputNb = -1;
-            if (ptClip) {
-                OfxClipInstance* clip = dynamic_cast<OfxClipInstance*>(ptClip);
-                if (clip) {
-                    *passThroughInputNb = clip->getInputNb();
-                }
-            }
-            *passThroughTime = (SequenceTime)ptTime;
-
-            for (OFX::Host::ImageEffect::ComponentsMap::iterator it = compMap.begin(); it != compMap.end(); ++it) {
-                OfxClipInstance* clip = dynamic_cast<OfxClipInstance*>(it->first);
-                assert(clip);
-                if (clip) {
-                    int index = clip->getInputNb();
-                    std::list<ImagePlaneDesc>& compNeeded = (*comps)[index];
-                    for (std::list<std::string>::iterator it2 = it->second.begin(); it2 != it->second.end(); ++it2) {
-
-                        ImagePlaneDesc plane;
-                        if ((*it2) == kFnOfxImagePlaneColour) {
-                            plane = ImagePlaneDesc::mapNCompsToColorPlane(getMetadataNComps(index));
-                        } else {
-                            plane = ImagePlaneDesc::mapOFXPlaneStringToPlane(*it2);
-                        }
-                        if (plane.getNumComponents() > 0) {
-                            compNeeded.push_back(plane);
-                        }
-                    }
->>>>>>> 32658fb7
                 }
                 if (plane.getNumComponents() > 0) {
                     compsList->push_back(plane);
