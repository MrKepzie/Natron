--- conflicted
+++ resolved
@@ -871,11 +871,7 @@
     /**
      * The plug-in might call getImage, set a valid thread storage on the tree.
      **/
-<<<<<<< HEAD
-    Node::ParallelRenderArgsSetter frameRenderArgs(getNode().get(),
-=======
-    ParallelRenderArgsSetter frameRenderArgs(_node.get(),
->>>>>>> 0d82c5ed
+    ParallelRenderArgsSetter frameRenderArgs(getNode().get(),
                                                    time,
                                                    0 /*view*/,
                                                    true,
