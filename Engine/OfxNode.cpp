--- conflicted
+++ resolved
@@ -533,7 +533,7 @@
                             const char* /*id*/,
                             const char* format,
                             va_list args) {
-<<<<<<< HEAD
+  // FIXME: this is really GUI stuff, and should be handled by signal/slot
     assert(type);
     assert(format);
     bool isQuestion = false;
@@ -563,9 +563,6 @@
     else {
         return kOfxStatOK;
     }
-=======
-    return appPTR->getModel()->vmessage(type, id, format, args);
->>>>>>> 2b3012e8
 }
 
 void OfxNode::computePreviewImage(){
