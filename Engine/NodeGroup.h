/* ***** BEGIN LICENSE BLOCK *****
 * This file is part of Natron <http://www.natron.fr/>,
 * Copyright (C) 2016 INRIA and Alexandre Gauthier-Foichat
 *
 * Natron is free software: you can redistribute it and/or modify
 * it under the terms of the GNU General Public License as published by
 * the Free Software Foundation; either version 2 of the License, or
 * (at your option) any later version.
 *
 * Natron is distributed in the hope that it will be useful,
 * but WITHOUT ANY WARRANTY; without even the implied warranty of
 * MERCHANTABILITY or FITNESS FOR A PARTICULAR PURPOSE.  See the
 * GNU General Public License for more details.
 *
 * You should have received a copy of the GNU General Public License
 * along with Natron.  If not, see <http://www.gnu.org/licenses/gpl-2.0.html>
 * ***** END LICENSE BLOCK ***** */

#ifndef NODEGROUP_H
#define NODEGROUP_H

// ***** BEGIN PYTHON BLOCK *****
// from <https://docs.python.org/3/c-api/intro.html#include-files>:
// "Since Python may define some pre-processor definitions which affect the standard headers on some systems, you must include Python.h before any standard headers are included."
#include <Python.h>
// ***** END PYTHON BLOCK *****

#include "Global/Macros.h"

#include <list>
#include <set>

#if !defined(Q_MOC_RUN) && !defined(SBK_RUN)
#include <boost/scoped_ptr.hpp>
#include <boost/shared_ptr.hpp>
#endif

CLANG_DIAG_OFF(deprecated)
CLANG_DIAG_OFF(uninitialized)
#include <QtCore/QCoreApplication>
CLANG_DIAG_ON(deprecated)
CLANG_DIAG_ON(uninitialized)

#include "Engine/OutputEffectInstance.h"
#include "Engine/ViewIdx.h"
#include "Engine/EngineFwd.h"


#define kNatronGroupInputIsMaskParamName "isMask"
#define kNatronGroupInputIsOptionalParamName "optional"

NATRON_NAMESPACE_ENTER;


struct NodeCollectionPrivate;

class NodeCollection
{
    Q_DECLARE_TR_FUNCTIONS(NodeCollection)

public:
    NodeCollection(const AppInstancePtr& app);

    virtual ~NodeCollection();

    void setNodeGraphPointer(NodeGraphI* graph);

    void discardNodeGraphPointer();

    NodeGraphI* getNodeGraph() const;
    AppInstancePtr getApplication() const;

    /**
     * @brief Returns a copy of the nodes within the collection. MT-safe.
     **/
    NodesList getNodes() const;

    /**
     * @brief Same as getNodes() except that this function recurse in sub-groups.
     **/
    void getNodes_recursive(NodesList& nodes, bool onlyActive) const;

    /**
     * @brief Adds a node to the collection. MT-safe.
     **/
    void addNode(const NodePtr& node);

    /**
     * @brief Removes a node from the collection. MT-safe.
     **/
    void removeNode(const NodePtr& node);
    void removeNode(const Node* node);

    /**
     * @brief Get the last node added with the given id
     **/
    NodePtr getLastNode(const std::string& pluginID) const;

    /**
     * @brief Removes all nodes within the collection. MT-safe.
     **/
    void clearNodesBlocking();
    void clearNodesNonBlocking();

private:

    void clearNodesInternal(bool blocking);

public:


    /**
     * @brief Set the name of the node to be a unique node name within the collection. MT-safe.
     **/
    void initNodeName(const std::string& pluginID,
                      const std::string& pluginLabel,
                      std::string* nodeName);

    /**
     * @brief Given the baseName, set in nodeName a possible script-name for the node.
     * @param appendDigit If a node with the same script-name exists, try to add digits at the end until no match is found
     * @param errorIfExists If a node with the same script-name exists, error
     * This function throws a runtime exception with the error message in case of error.
     **/
    void checkNodeName(const NodeConstPtr& node, const std::string& baseName, bool appendDigit, bool errorIfExists, std::string* nodeName);

    /**
     * @brief Returns true if there is one or more nodes in the collection.
     **/
    bool hasNodes() const;

    /**
     * @brief Returns true if a node is currently rendering in this collection. This is recursive and will look
     * into all sub collections too
     **/
    bool hasNodeRendering() const;

    /**
     * @brief Connects the node 'input' to the node 'output' on the input number 'inputNumber'
     * of the node 'output'. If 'force' is true, then it will disconnect any previous connection
     * existing on 'inputNumber' and connect the previous input as input of the new 'input' node.
     **/
    static bool connectNodes(int inputNumber, const NodePtr& input, const NodePtr& output, bool force = false);

    /**
     * @brief Same as above where inputName is the name of the node input.
     **/
    bool connectNodes(int inputNumber, const std::string & inputName, const NodePtr& output);

    /**
     * @brief Disconnects the node 'input' and 'output' if any connection between them is existing.
     * If autoReconnect is true, after disconnecting 'input' and 'output', if the 'input' had only
     * 1 input, and it was connected, it will connect output to the input of  'input'.
     **/
    static bool disconnectNodes(const NodePtr& input, const NodePtr& output, bool autoReconnect = false);


    /**
     * @brief Attempts to connect automatically selected and created together, depending on their role (output / filter / input).
     **/
    bool autoConnectNodes(const NodePtr& selected, const NodePtr& created);

    /**
     * @brief Returns true if a node has the give name n in the group. This is not called recursively on subgroups.
     **/
    bool checkIfNodeNameExists(const std::string & n, const NodeConstPtr& caller) const;

    /**
     * @brief Returns true if a node has the give label n in the group. This is not called recursively on subgroups.
     **/
    bool checkIfNodeLabelExists(const std::string & n, const NodeConstPtr& caller) const;

    /**
     * @brief Returns a pointer to a node whose name is the same as the name given in parameter.
     * If no such node could be found, NULL is returned.
     **/
    NodePtr getNodeByName(const std::string & name) const;

    /**
     * @brief Given a fully specified name, e.g: Group1.Group2.Blur1.1, this function extracts the first node name (starting from the left)
     * and put it in the variable 'name'. In this example, name = Group1
     * The 'remainder' contains the rest of the string, without the separating '.', i.e in this example: Group2.Blur1.1
     **/
    static void getNodeNameAndRemainder_LeftToRight(const std::string& fullySpecifiedName, std::string& name, std::string& remainder);

    /**
     * @brief Same as getNodeNameAndRemainder_LeftToRight excepts that this function scans the fullySpecifiedName from right to left,
     * hence in the example above, name = Blur1.1 and remainder = Group1.Group2
     **/
    static void getNodeNameAndRemainder_RightToLeft(const std::string& fullySpecifiedName, std::string& name, std::string& remainder);

    /**
     * @brief Same as getNodeByName() but recursive on each sub groups. As a node in a subgroup can have the same name
     * of a node in another group, the node name is "specified", e.g: <g>group1</g><g>group1</g>Blur1 to uniquely identify it.
     * @see Node::getFullySpecifiedName
     **/
    NodePtr getNodeByFullySpecifiedName(const std::string& fullySpecifiedName) const;

    /**
     * @brief Refresh recursively all previews and all viewers of each node and each sub-group
     **/
    void refreshViewersAndPreviews();
    void refreshPreviews();
    void forceRefreshPreviews();

    void quitAnyProcessingForAllNodes_non_blocking();
    void quitAnyProcessingForAllNodes_blocking();

    /**
     * @brief For all active nodes, find all file-paths that uses the given projectPathName and if the location was valid,
     * change the file-path to be relative to the newProjectPath.
     **/
    void fixRelativeFilePaths(const std::string& projectPathName, const std::string& newProjectPath, bool blockEval);


    /**
     * @brief For all active nodes, if it has a file-path parameter using the oldName of a variable, it will turn it into the
     * newName.
     **/
    void fixPathName(const std::string& oldName, const std::string& newName);

    /**
     * @brief Get a list of all active nodes
     **/
    void getActiveNodes(NodesList* nodes) const;

    void getActiveNodesExpandGroups(NodesList* nodes) const;

    /**
     * @brief Get all viewers in the group and sub groups
     **/
    void getViewers(std::list<ViewerInstancePtr>* viewers) const;

    /**
     * @brief Get all Writers in the group and sub groups
     **/
    void getWriters(std::list<OutputEffectInstancePtr>* writers) const;

    /**
     * @brief Controls whether the user can ever edit this graph from the UI. 
     **/
    void setSubGraphEditable(bool editable);
    bool isSubGraphEditable() const;

    /**
     * @brief Controls whether the sub-graph is assumed to be edited by the user
     **/
    void setSubGraphEditedByUser(bool edited);
    bool isSubGraphEditedByUser() const;

public:


    /**
     * @brief Computes the union of the frame range of all readers in the group and subgroups.
     **/
    void recomputeFrameRangeForAllReaders(int* firstFrame, int* lastFrame);


    void getParallelRenderArgs(std::map<NodePtr, ParallelRenderArgsPtr >& argsMap) const;


    void forceComputeInputDependentDataOnAllTrees();

    /**
     * @brief Callback called when a node of the collection is being deactivated
     **/
    virtual void notifyNodeDeactivated(const NodePtr& /*node*/) {}

    /**
     * @brief Callback called when a node of the collection is being activated
     **/
    virtual void notifyNodeActivated(const NodePtr& /*node*/) {}

    /**
     * @brief Callback called when an input of the group changed
     **/
    virtual void notifyInputOptionalStateChanged(const NodePtr& /*node*/) {}

    /**
     * @brief Callback called when an input of the group changed
     **/
    virtual void notifyInputMaskStateChanged(const NodePtr& /*node*/) {}

    /**
     * @brief Callback called when a node of the collection is being activated
     **/
    virtual void notifyNodeLabelChanged(const NodePtr& /*node*/) {}


protected:

    virtual void onNodeRemoved(const Node* /*node*/) {}

    virtual void onGraphEditableChanged(bool /*changed*/) {}

private:
    void quitAnyProcessingInternal(bool blocking);

    void recomputeFrameRangeForAllReadersInternal(int* firstFrame,
                                                  int* lastFrame,
                                                  bool setFrameRange);
    void exportGroupInternal(int indentLevel,
                             const NodePtr& upperLevelGroupNode,
                             const QString& upperLevelGroupName,
                             QTextStream& ts);


private:
    boost::scoped_ptr<NodeCollectionPrivate> _imp;
};


struct NodeGroupPrivate;
class NodeGroup
    : public OutputEffectInstance
    , public NodeCollection
{
GCC_DIAG_SUGGEST_OVERRIDE_OFF
    Q_OBJECT
GCC_DIAG_SUGGEST_OVERRIDE_ON

protected: // derives from EffectInstance, parent of TrackerNode and WriteNode
    // constructors should be privatized in any class that derives from boost::enable_shared_from_this<>
    NodeGroup(const NodePtr &node);

public:
    static EffectInstancePtr create(const NodePtr& node) WARN_UNUSED_RETURN
    {
        return EffectInstancePtr( new NodeGroup(node) );
    }

    static PluginPtr createPlugin();

    virtual ~NodeGroup();


    virtual bool isOutput() const OVERRIDE WARN_UNUSED_RETURN
    {
        return false;
    }

    virtual bool supportsMultipleClipDepths() const OVERRIDE FINAL WARN_UNUSED_RETURN
    {
        return true;
    }

    virtual bool supportsMultipleClipFPSs() const OVERRIDE FINAL WARN_UNUSED_RETURN
    {
        return true;
    }

    virtual bool supportsMultipleClipPARs() const OVERRIDE FINAL WARN_UNUSED_RETURN
    {
        return true;
    }


    virtual int getMaxInputCount() const OVERRIDE FINAL WARN_UNUSED_RETURN;
    virtual bool isInputOptional(int inputNb) const OVERRIDE FINAL WARN_UNUSED_RETURN;
    virtual bool isInputMask(int inputNb) const OVERRIDE FINAL WARN_UNUSED_RETURN;
    virtual std::string getInputLabel(int inputNb) const OVERRIDE FINAL WARN_UNUSED_RETURN;
    virtual double getCurrentTime() const OVERRIDE WARN_UNUSED_RETURN;
    virtual ViewIdx getCurrentView() const OVERRIDE WARN_UNUSED_RETURN;
    virtual void addAcceptedComponents(int inputNb, std::list<ImageComponents>* comps) OVERRIDE FINAL;
    virtual void addSupportedBitDepth(std::list<ImageBitDepthEnum>* depths) const OVERRIDE FINAL;
    virtual void notifyNodeDeactivated(const NodePtr& node) OVERRIDE FINAL;
    virtual void notifyNodeActivated(const NodePtr& node) OVERRIDE FINAL;
    virtual void notifyInputOptionalStateChanged(const NodePtr& node) OVERRIDE FINAL;
    virtual void notifyInputMaskStateChanged(const NodePtr& node) OVERRIDE FINAL;
    virtual void notifyNodeLabelChanged(const NodePtr& node) OVERRIDE FINAL;
    virtual bool getCreateChannelSelectorKnob() const OVERRIDE WARN_UNUSED_RETURN { return false; }

    virtual bool isHostChannelSelectorSupported(bool* defaultR, bool* defaultG, bool* defaultB, bool* defaultA) const OVERRIDE WARN_UNUSED_RETURN;
    virtual void purgeCaches() OVERRIDE FINAL;
    virtual void clearLastRenderedImage() OVERRIDE ;

    NodePtr getOutputNode() const;

    NodePtr getOutputNodeInput() const;

    NodePtr getRealInputForInput(const NodePtr& input) const;

    void getInputs(std::vector<NodePtr>* inputs) const;

    void getInputsOutputs(NodesList* nodes) const;


    bool getIsDeactivatingGroup() const;
    void setIsDeactivatingGroup(bool b);

    bool getIsActivatingGroup() const;
    void setIsActivatingGroup(bool b);

    /**
     * @brief For sub-classes override to choose whether to create a node graph that will ever be visible by the user or not.
     **/
    virtual bool isSubGraphUserVisible() const
    {
        return true;
    }

<<<<<<< HEAD
    /*
     * If returning false, all nodes in the node-graph are expected to be non-persistent, i.e:
     * when reloading the node, it should create the internal nodes again in setupInitialSubGraphState()
     */
    virtual bool isSubGraphPersistent() const
    {
        return true;
    }


    /**
     * @brief Called when the Group is created or when the node is reset to default to re-initialize the node to its default state.
     **/
    virtual void setupInitialSubGraphState();

    virtual void loadSubGraph(const SERIALIZATION_NAMESPACE::NodeSerialization* projectSerialization,
                              const SERIALIZATION_NAMESPACE::NodeSerialization* pyPlugSerialization);
=======
    boost::shared_ptr<KnobButton> getExportAsPyPlugButton() const;
    boost::shared_ptr<KnobButton> getConvertToGroupButton() const;
>>>>>>> ec35c2b1

Q_SIGNALS:

    void graphEditableChanged(bool);

private:

    virtual void onNodeRemoved(const Node* node) OVERRIDE FINAL;

    // A group render function should never get called
    virtual StatusEnum render(const RenderActionArgs& /*args*/) OVERRIDE FINAL WARN_UNUSED_RETURN
    {
        return eStatusOK;
    }

    virtual void onGraphEditableChanged(bool changed) OVERRIDE FINAL
    {
        Q_EMIT graphEditableChanged(changed);
    }

    boost::scoped_ptr<NodeGroupPrivate> _imp;
};

inline NodeGroupPtr
toNodeGroup(const EffectInstancePtr& effect)
{
    return boost::dynamic_pointer_cast<NodeGroup>(effect);
}

inline NodeGroupPtr
toNodeGroup(const NodeCollectionPtr& group)
{
    return boost::dynamic_pointer_cast<NodeGroup>(group);
}

NATRON_NAMESPACE_EXIT;

#endif // NODEGROUP_H<|MERGE_RESOLUTION|>--- conflicted
+++ resolved
@@ -400,7 +400,6 @@
         return true;
     }
 
-<<<<<<< HEAD
     /*
      * If returning false, all nodes in the node-graph are expected to be non-persistent, i.e:
      * when reloading the node, it should create the internal nodes again in setupInitialSubGraphState()
@@ -418,10 +417,7 @@
 
     virtual void loadSubGraph(const SERIALIZATION_NAMESPACE::NodeSerialization* projectSerialization,
                               const SERIALIZATION_NAMESPACE::NodeSerialization* pyPlugSerialization);
-=======
-    boost::shared_ptr<KnobButton> getExportAsPyPlugButton() const;
-    boost::shared_ptr<KnobButton> getConvertToGroupButton() const;
->>>>>>> ec35c2b1
+
 
 Q_SIGNALS:
 
