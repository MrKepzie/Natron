--- conflicted
+++ resolved
@@ -398,11 +398,7 @@
             int userPagesCount;
             ar & ::boost::serialization::make_nvp("UserPagesCount", userPagesCount);
             for (int i = 0; i < userPagesCount; ++i) {
-<<<<<<< HEAD
                 boost::shared_ptr<GroupKnobSerialization> s( new GroupKnobSerialization() );
-=======
-                GroupKnobSerializationPtr s = boost::make_shared<GroupKnobSerialization>();
->>>>>>> cfea4528
                 ar & ::boost::serialization::make_nvp("item", *s);
                 _userPages.push_back(s);
             }
