--- conflicted
+++ resolved
@@ -62,7 +62,9 @@
 
 #include "Engine/EngineFwd.h"
 
-NATRON_NAMESPACE_ENTER;
+
+NATRON_NAMESPACE_ENTER
+
 
 template <typename T>
 const std::string &
@@ -73,16 +75,13 @@
     return knobNoTypeName;
 }
 
-<<<<<<< HEAD
+
 template <typename T>
 bool
 Knob<T>::canAnimate() const
 {
     return false;
 }
-=======
-NATRON_NAMESPACE_ENTER
->>>>>>> fe3f94e2
 
 
 template <typename T>
