--- conflicted
+++ resolved
@@ -111,10 +111,6 @@
     , _ofxEffectInstance()
 {
     getProps().setGetHook(kNatronOfxExtraCreatedPlanes, (OFX::Host::Property::GetHook*)this);
-<<<<<<< HEAD
-=======
-
->>>>>>> 32658fb7
 }
 
 OfxImageEffectInstance::OfxImageEffectInstance(const OfxImageEffectInstance& other)
@@ -256,11 +252,8 @@
 const std::vector<std::string>&
 OfxImageEffectInstance::getUserCreatedPlanes() const
 {
-<<<<<<< HEAD
     OfxEffectInstancePtr effect = _ofxEffectInstance.lock();
-=======
-    boost::shared_ptr<OfxEffectInstance> effect = _ofxEffectInstance.lock();
->>>>>>> 32658fb7
+
     const std::vector<std::string>& planes = effect->getUserPlanes();
     return planes;
 }
@@ -268,11 +261,8 @@
 int
 OfxImageEffectInstance::getDimension(const std::string &name) const OFX_EXCEPTION_SPEC
 {
-<<<<<<< HEAD
     OfxEffectInstancePtr effect = _ofxEffectInstance.lock();
-=======
-    boost::shared_ptr<OfxEffectInstance> effect = _ofxEffectInstance.lock();
->>>>>>> 32658fb7
+
     if (!effect) {
         return 0;
     }
@@ -1154,12 +1144,8 @@
 
         std::string ofxClipComponentStr;
         std::string componentsType = metadata.getComponentsType(inputNb);
-<<<<<<< HEAD
         int nComps = metadata.getColorPlaneNComps(inputNb);
 
-=======
-        int nComps = metadata.getNComps(inputNb);
->>>>>>> 32658fb7
         ImagePlaneDesc natronPlane = ImagePlaneDesc::mapNCompsToColorPlane(nComps);
         if (componentsType == kNatronColorPlaneID) {
             ofxClipComponentStr = ImagePlaneDesc::mapPlaneToOFXComponentsTypeString(natronPlane);
@@ -1170,10 +1156,7 @@
         } else {
             ofxClipComponentStr = ImagePlaneDesc::mapPlaneToOFXComponentsTypeString(natronPlane);
         }
-<<<<<<< HEAD
-
-=======
->>>>>>> 32658fb7
+
 
         outArgs.setStringProperty( componentParamName.c_str(), ofxClipComponentStr.c_str() ); // as it is variable dimension, there is no default value, so we have to set it explicitly
 
@@ -1257,19 +1240,12 @@
 #       endif
 
             defaultPrefs.setBitDepth( inputNb, OfxClipInstance::ofxDepthToNatronDepth( outArgs.getStringProperty(depthParamName) ) );
-<<<<<<< HEAD
 
             ImagePlaneDesc plane, pairedPlane;
             std::string ofxComponentsType = outArgs.getStringProperty(componentParamName);
             ImagePlaneDesc::mapOFXComponentsTypeStringToPlanes(ofxComponentsType, &plane, &pairedPlane);
             defaultPrefs.setColorPlaneNComps( inputNb, plane.getNumComponents() );
 
-=======
-            ImagePlaneDesc plane, pairedPlane;
-            std::string ofxComponentsType = outArgs.getStringProperty(componentParamName);
-            ImagePlaneDesc::mapOFXComponentsTypeStringToPlanes(ofxComponentsType, &plane, &pairedPlane);
-            defaultPrefs.setNComps( inputNb, plane.getNumComponents() );
->>>>>>> 32658fb7
 
             if (plane.isColorPlane()) {
                 defaultPrefs.setComponentsType( inputNb, kNatronColorPlaneID);
