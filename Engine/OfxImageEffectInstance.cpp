/* ***** BEGIN LICENSE BLOCK *****
 * This file is part of Natron <http://www.natron.fr/>,
 * Copyright (C) 2013-2017 INRIA and Alexandre Gauthier-Foichat
 *
 * Natron is free software: you can redistribute it and/or modify
 * it under the terms of the GNU General Public License as published by
 * the Free Software Foundation; either version 2 of the License, or
 * (at your option) any later version.
 *
 * Natron is distributed in the hope that it will be useful,
 * but WITHOUT ANY WARRANTY; without even the implied warranty of
 * MERCHANTABILITY or FITNESS FOR A PARTICULAR PURPOSE.  See the
 * GNU General Public License for more details.
 *
 * You should have received a copy of the GNU General Public License
 * along with Natron.  If not, see <http://www.gnu.org/licenses/gpl-2.0.html>
 * ***** END LICENSE BLOCK ***** */

// ***** BEGIN PYTHON BLOCK *****
// from <https://docs.python.org/3/c-api/intro.html#include-files>:
// "Since Python may define some pre-processor definitions which affect the standard headers on some systems, you must include Python.h before any standard headers are included."
#include <Python.h>
// ***** END PYTHON BLOCK *****

#include "OfxImageEffectInstance.h"

#include <cassert>
#include <cstdarg>
#include <memory>
#include <string>
#include <map>
#include <locale>
#include <stdexcept>
#include <cstring> // for std::memcpy, std::memset, std::strcmp

CLANG_DIAG_OFF(deprecated)
CLANG_DIAG_OFF(uninitialized)
#include <QtCore/QDateTime>
#include <QtCore/QDebug>
CLANG_DIAG_ON(deprecated)
CLANG_DIAG_ON(uninitialized)

//ofx extension
#include <nuke/fnPublicOfxExtensions.h>

//for parametric params properties
#include <ofxParametricParam.h>

#include <ofxNatron.h>
#include <ofxhUtilities.h> // for StatStr
#include <ofxhPluginCache.h>

#include "Engine/AppInstance.h"
#include "Engine/AppManager.h"
#include "Engine/Format.h"
#include "Engine/Knob.h"
#include "Engine/KnobFactory.h"
#include "Engine/KnobTypes.h"
#include "Engine/MemoryInfo.h" // printAsRAM
#include "Engine/Node.h"
#include "Engine/NodeMetadata.h"
#include "Engine/TreeRenderNodeArgs.h"
#include "Engine/ViewerInstance.h"
#include "Engine/ViewerNode.h"
#include "Engine/OfxClipInstance.h"
#include "Engine/OfxEffectInstance.h"
#include "Engine/OfxMemory.h"
#include "Engine/OfxOverlayInteract.h"
#include "Engine/OfxParamInstance.h"
#include "Engine/Project.h"
#include "Engine/TimeLine.h"
#include "Engine/ViewIdx.h"
#include "Engine/ViewerInstance.h"

NATRON_NAMESPACE_ENTER;

// see second answer of http://stackoverflow.com/questions/2342162/stdstring-formatting-like-sprintf
static
std::string
string_format(const std::string fmt,
              ...)
{
    int size = ( (int)fmt.size() ) * 2 + 50;   // Use a rubric appropriate for your code
    std::string str;
    va_list ap;

    while (1) {     // Maximum two passes on a POSIX system...
        str.resize(size);
        va_start(ap, fmt);
        int n = vsnprintf( (char *)str.data(), size, fmt.c_str(), ap );
        va_end(ap);
        if ( (n > -1) && (n < size) ) {  // Everything worked
            str.resize(n);

            return str;
        }
        if (n > -1) { // Needed size returned
            size = n + 1;   // For null char
        } else {
            size *= 2;      // Guess at a larger size (OS specific)
        }
    }

    return str;
}

OfxImageEffectInstance::OfxImageEffectInstance(OFX::Host::ImageEffect::ImageEffectPlugin* plugin,
                                               OFX::Host::ImageEffect::Descriptor & desc,
                                               const std::string & context,
                                               bool interactive)
    : OFX::Host::ImageEffect::Instance(plugin, desc, context, interactive)
    , _ofxEffectInstance()
{
}

OfxImageEffectInstance::OfxImageEffectInstance(const OfxImageEffectInstance& other)
    : OFX::Host::ImageEffect::Instance(other)
    , _ofxEffectInstance()
{
}

OfxImageEffectInstance::~OfxImageEffectInstance()
{
}

class ThreadIsActionCaller_RAII
{
    OfxImageEffectInstance* _self;

public:

    ThreadIsActionCaller_RAII(OfxImageEffectInstance* self)
        : _self(self)
    {
        appPTR->setThreadAsActionCaller(_self, true);
    }

    ~ThreadIsActionCaller_RAII()
    {
        appPTR->setThreadAsActionCaller(_self, false);
    }
};

OfxStatus
OfxImageEffectInstance::mainEntry(const char *action,
                                  const void *handle,
                                  OFX::Host::Property::Set *inArgs,
                                  OFX::Host::Property::Set *outArgs)
{
    ThreadIsActionCaller_RAII t(this);

    return OFX::Host::ImageEffect::Instance::mainEntry(action, handle, inArgs, outArgs);
}

OfxStatus
OfxImageEffectInstance::createInstanceAction()
{
    ///Overriden because the call to setDefaultClipPreferences is done in Natron

#       ifdef OFX_DEBUG_ACTIONS
    std::cout << "OFX: " << (void*)this << "->" << kOfxActionCreateInstance << "()" << std::endl;
#       endif
    // now tell the plug-in to create instance
    OfxStatus st = mainEntry(kOfxActionCreateInstance, this->getHandle(), 0, 0);
#       ifdef OFX_DEBUG_ACTIONS
    std::cout << "OFX: " << (void*)this << "->" << kOfxActionCreateInstance << "()->" << StatStr(st) << std::endl;
#       endif

    if (st == kOfxStatOK) {
        _created = true;
    }

    return st;
}

const std::string &
OfxImageEffectInstance::getDefaultOutputFielding() const
{
    static const std::string v(kOfxImageFieldNone);

    return v;
}

/// make a clip
OFX::Host::ImageEffect::ClipInstance*
OfxImageEffectInstance::newClipInstance(OFX::Host::ImageEffect::Instance* plugin,
                                        OFX::Host::ImageEffect::ClipDescriptor* descriptor,
                                        int index)
{
    Q_UNUSED(plugin);

    return new OfxClipInstance(getOfxEffectInstance(), this, index, descriptor);
}

OfxStatus
OfxImageEffectInstance::setPersistentMessage(const char* type,
                                             const char* /*id*/,
                                             const char* format,
                                             va_list args)
{
    assert(type);
    assert(format);
    std::string message = string_format(format, args);

    if (std::strcmp(type, kOfxMessageError) == 0) {
        _ofxEffectInstance.lock()->setPersistentMessage(eMessageTypeError, message);
    } else if (std::strcmp(type, kOfxMessageWarning) == 0) {
        _ofxEffectInstance.lock()->setPersistentMessage(eMessageTypeWarning, message);
    } else if (std::strcmp(type, kOfxMessageMessage) == 0) {
        _ofxEffectInstance.lock()->setPersistentMessage(eMessageTypeInfo, message);
    }

    return kOfxStatOK;
}

OfxStatus
OfxImageEffectInstance::clearPersistentMessage()
{
    OfxEffectInstancePtr effect = _ofxEffectInstance.lock();
    if (!effect) {
        return kOfxStatFailed;
    }
    effect->clearPersistentMessage(false);

    return kOfxStatOK;
}

OfxStatus
OfxImageEffectInstance::vmessage(const char* msgtype,
                                 const char* /*id*/,
                                 const char* format,
                                 va_list args)
{
    assert(msgtype);
    assert(format);
    std::string message = string_format(format, args);
    std::string type(msgtype);
    OfxEffectInstancePtr effect = _ofxEffectInstance.lock();
    if (!effect) {
        return kOfxStatFailed;
    }
    if (type == kOfxMessageLog) {
        LogEntry::LogEntryColor c;
        if (effect->getNode()->getColor(&c.r, &c.g, &c.b)) {
            c.colorSet = true;
        }
        appPTR->writeToErrorLog_mt_safe(QString::fromUtf8( effect->getNode()->getLabel().c_str() ), QDateTime::currentDateTime(),
                                        QString::fromUtf8( message.c_str() ), false, c);
    } else if ( (type == kOfxMessageFatal) || (type == kOfxMessageError) ) {
        effect->message(eMessageTypeError, message);
    } else if (type == kOfxMessageWarning) {
        effect->message(eMessageTypeWarning, message);
    } else if (type == kOfxMessageMessage) {
        effect->message(eMessageTypeInfo, message);
    } else if (type == kOfxMessageQuestion) {
        if ( effect->message(eMessageTypeQuestion, message) ) {
            return kOfxStatReplyYes;
        } else {
            return kOfxStatReplyNo;
        }
    }

    return kOfxStatReplyDefault;
}

// The size of the current project in canonical coordinates.
// The size of a project is a sub set of the kOfxImageEffectPropProjectExtent. For example a
// project may be a PAL SD project, but only be a letter-box within that. The project size is
// the size of this sub window.
void
OfxImageEffectInstance::getProjectSize(double & xSize,
                                       double & ySize) const
{
    Format f;

    _ofxEffectInstance.lock()->getApp()->getProject()->getProjectDefaultFormat(&f);
    RectI pixelF;
    pixelF.x1 = f.x1;
    pixelF.x2 = f.x2;
    pixelF.y1 = f.y1;
    pixelF.y2 = f.y2;
    RectD canonicalF;
    pixelF.toCanonical_noClipping(0, f.getPixelAspectRatio(), &canonicalF);
    xSize = canonicalF.width();
    ySize = canonicalF.height();
}

// The offset of the current project in canonical coordinates.
// The offset is related to the kOfxImageEffectPropProjectSize and is the offset from the origin
// of the project 'subwindow'. For example for a PAL SD project that is in letterbox form, the
// project offset is the offset to the bottom left hand corner of the letter box. The project
// offset is in canonical coordinates.
void
OfxImageEffectInstance::getProjectOffset(double & xOffset,
                                         double & yOffset) const
{
    Format f;

    _ofxEffectInstance.lock()->getApp()->getProject()->getProjectDefaultFormat(&f);
    RectI pixelF;
    pixelF.x1 = f.x1;
    pixelF.x2 = f.x2;
    pixelF.y1 = f.y1;
    pixelF.y2 = f.y2;
    RectD canonicalF;
    pixelF.toCanonical_noClipping(0, f.getPixelAspectRatio(), &canonicalF);
    xOffset = canonicalF.left();
    yOffset = canonicalF.bottom();
}

// The extent of the current project in canonical coordinates.
// The extent is the size of the 'output' for the current project. See ProjectCoordinateSystems
// for more infomation on the project extent. The extent is in canonical coordinates and only
// returns the top right position, as the extent is always rooted at 0,0. For example a PAL SD
// project would have an extent of 768, 576.
void
OfxImageEffectInstance::getProjectExtent(double & xSize,
                                         double & ySize) const
{
    Format f;

    _ofxEffectInstance.lock()->getApp()->getProject()->getProjectDefaultFormat(&f);
    RectI pixelF;
    pixelF.x1 = f.x1;
    pixelF.x2 = f.x2;
    pixelF.y1 = f.y1;
    pixelF.y2 = f.y2;
    RectD canonicalF;
    pixelF.toCanonical_noClipping(0, f.getPixelAspectRatio(), &canonicalF);
    xSize = canonicalF.right();
    ySize = canonicalF.top();
}

// The pixel aspect ratio of the current project
double
OfxImageEffectInstance::getProjectPixelAspectRatio() const
{
    assert( _ofxEffectInstance.lock() );
    Format f;
    _ofxEffectInstance.lock()->getApp()->getProject()->getProjectDefaultFormat(&f);

    return f.getPixelAspectRatio();
}

// The duration of the effect
// This contains the duration of the plug-in effect, in frames.
double
OfxImageEffectInstance::getEffectDuration() const
{
    assert( getOfxEffectInstance() );
    NodePtr node = getOfxEffectInstance()->getNode();
    if (!node) {
        return 0;
    }
    int firstFrame, lastFrame;
    bool lifetimeEnabled = node->isLifetimeActivated(&firstFrame, &lastFrame);
    if (lifetimeEnabled) {
        return std::max(double(lastFrame - firstFrame) + 1., 1.);
    } else {
        // return the project duration if the effect has no lifetime
        TimeValue projFirstFrame, projLastFrame;
        node->getApp()->getProject()->getFrameRange(&projFirstFrame, &projLastFrame);

        return std::max(projLastFrame - projFirstFrame + 1., 1.);
    }
}

// For an instance, this is the frame rate of the project the effect is in.
double
OfxImageEffectInstance::getFrameRate() const
{
    assert( getOfxEffectInstance() && getOfxEffectInstance()->getApp() );

    return getOfxEffectInstance()->getApp()->getProjectFrameRate();
}

/// This is called whenever a param is changed by the plugin so that
/// the recursive instanceChangedAction will be fed the correct frame
double
OfxImageEffectInstance::getFrameRecursive() const
{
    assert( getOfxEffectInstance() );

    return getOfxEffectInstance()->getCurrentTime_TLS();
}

/// This is called whenever a param is changed by the plugin so that
/// the recursive instanceChangedAction will be fed the correct
/// renderScale
void
OfxImageEffectInstance::getRenderScaleRecursive(double &x,
                                                double &y) const
{

    x = 1.;
    y = 1.;

}

OfxStatus
OfxImageEffectInstance::getViewCount(int *nViews) const
{
    *nViews = getOfxEffectInstance()->getApp()->getProject()->getProjectViewsCount();

    return kOfxStatOK;
}

// overridden from OFX::Host::ImageEffect::Instance
OfxStatus
OfxImageEffectInstance::getViewName(int viewIndex,
                                    const char** name) const
{
    const std::vector<std::string>& views = getOfxEffectInstance()->getApp()->getProject()->getProjectViewNames();

    if ( (viewIndex >= 0) && ( viewIndex < (int)views.size() ) ) {
        *name = views[viewIndex].data();

        return kOfxStatOK;
    }

    return kOfxStatErrBadIndex;
}

const OFX::Host::Property::PropSpec*
OfxImageEffectInstance::getOfxParamOverlayInteractDescProps()
{
    ///These props are properties of the PARAMETER descriptor but the describe function of the INTERACT descriptor
    ///expects those properties to exist, so we add them to the INTERACT descriptor.
    static const OFX::Host::Property::PropSpec interactDescProps[] = {
        { kOfxParamPropInteractSize,        OFX::Host::Property::eInt,  2, true, "0" },
        { kOfxParamPropInteractSizeAspect,  OFX::Host::Property::eDouble,  1, false, "1" },
        { kOfxParamPropInteractMinimumSize, OFX::Host::Property::eDouble,  2, false, "10" },
        { kOfxParamPropInteractPreferedSize, OFX::Host::Property::eInt,     2, false, "10" },
        OFX::Host::Property::propSpecEnd
    };

    return interactDescProps;
}

// make a parameter instance
OFX::Host::Param::Instance *
OfxImageEffectInstance::newParam(const std::string &paramName,
                                 OFX::Host::Param::Descriptor &descriptor)
{
    // note: the order for parameter types is the same as in ofxParam.h
    OFX::Host::Param::Instance* instance = NULL;
    KnobIPtr knob;
    bool paramShouldBePersistent = true;
    bool secretByDefault = descriptor.getSecret();
    bool enabledByDefault = descriptor.getEnabled();

    std::string paramType = descriptor.getType();
    bool isToggableButton = false;
    if (paramType == kOfxParamTypeBoolean) {
        isToggableButton = (bool)descriptor.getProperties().getIntProperty(kNatronOfxBooleanParamPropIsToggableButton);
        if (isToggableButton) {
            paramType = kOfxParamTypePushButton;
        }
    }

    if (paramType == kOfxParamTypeInteger) {
        OfxIntegerInstance *ret = new OfxIntegerInstance(getOfxEffectInstance(), descriptor);
        knob = ret->getKnob();
        instance = ret;
    } else if (paramType == kOfxParamTypeDouble) {
        OfxDoubleInstance  *ret = new OfxDoubleInstance(getOfxEffectInstance(), descriptor);
        knob = ret->getKnob();
        instance = ret;
    } else if (paramType == kOfxParamTypeBoolean) {
        OfxBooleanInstance *ret = new OfxBooleanInstance(getOfxEffectInstance(), descriptor);
        knob = ret->getKnob();
        instance = ret;
    } else if (paramType == kOfxParamTypeChoice) {
        OfxChoiceInstance *ret = new OfxChoiceInstance(getOfxEffectInstance(), descriptor);
        knob = ret->getKnob();
        instance = ret;
    } else if (paramType == kOfxParamTypeRGBA) {
        OfxRGBAInstance *ret = new OfxRGBAInstance(getOfxEffectInstance(), descriptor);
        knob = ret->getKnob();
        instance = ret;
    } else if (paramType == kOfxParamTypeRGB) {
        OfxRGBInstance *ret = new OfxRGBInstance(getOfxEffectInstance(), descriptor);
        knob = ret->getKnob();
        instance = ret;
    } else if (paramType == kOfxParamTypeDouble2D) {
        OfxDouble2DInstance *ret = new OfxDouble2DInstance(getOfxEffectInstance(), descriptor);
        knob = ret->getKnob();
        instance = ret;
    } else if (paramType == kOfxParamTypeInteger2D) {
        OfxInteger2DInstance *ret = new OfxInteger2DInstance(getOfxEffectInstance(), descriptor);
        knob = ret->getKnob();
        instance = ret;
    } else if (paramType == kOfxParamTypeDouble3D) {
        OfxDouble3DInstance *ret = new OfxDouble3DInstance(getOfxEffectInstance(), descriptor);
        knob = ret->getKnob();
        instance = ret;
    } else if (paramType == kOfxParamTypeInteger3D) {
        OfxInteger3DInstance *ret = new OfxInteger3DInstance(getOfxEffectInstance(), descriptor);
        knob = ret->getKnob();
        instance = ret;
    } else if (paramType == kOfxParamTypeString) {
        OfxStringInstance *ret = new OfxStringInstance(getOfxEffectInstance(), descriptor);
        knob = ret->getKnob();
        instance = ret;
    } else if (paramType == kOfxParamTypeCustom) {
        /*
           http://openfx.sourceforge.net/Documentation/1.3/ofxProgrammingReference.html#kOfxParamTypeCustom

           Custom parameters contain null terminated char * C strings, and may animate. They are designed to provide plugins with a way of storing data that is too complicated or impossible to store in a set of ordinary parameters.

           If a custom parameter animates, it must set its kOfxParamPropCustomInterpCallbackV1 property, which points to a OfxCustomParamInterpFuncV1 function. This function is used to interpolate keyframes in custom params.

           Custom parameters have no interface by default. However,

         * if they animate, the host's animation sheet/editor should present a keyframe/curve representation to allow positioning of keys and control of interpolation. The 'normal' (ie: paged or hierarchical) interface should not show any gui.
         * if the custom param sets its kOfxParamPropInteractV1 property, this should be used by the host in any normal (ie: paged or hierarchical) interface for the parameter.

           Custom parameters are mandatory, as they are simply ASCII C strings. However, animation of custom parameters an support for an in editor interact is optional.
         */
        //throw std::runtime_error(std::string("Parameter ") + paramName + " has unsupported OFX type " + paramType);
        secretByDefault = true;
        enabledByDefault = false;
        OfxCustomInstance *ret = new OfxCustomInstance(getOfxEffectInstance(), descriptor);
        knob = ret->getKnob();
        instance = ret;
    } else if (paramType == kOfxParamTypeGroup) {
        OfxGroupInstance *ret = new OfxGroupInstance(getOfxEffectInstance(), descriptor);
        knob = ret->getKnob();
        KnobGroupPtr isGroup = toKnobGroup(knob);
        assert(isGroup);
        if (isGroup) {
            bool haveShortcut = (bool)descriptor.getProperties().getIntProperty(kNatronOfxParamPropInViewerContextCanHaveShortcut);
            isGroup->setInViewerContextCanHaveShortcut(haveShortcut);
            bool isInToolbar = (bool)descriptor.getProperties().getIntProperty(kNatronOfxParamPropInViewerContextIsInToolbar);
            if (isInToolbar) {
                isGroup->setAsToolButton(true);
            } else {
                bool isDialog = (bool)descriptor.getProperties().getIntProperty(kNatronOfxGroupParamPropIsDialog);
                if (isDialog) {
                    isGroup->setAsDialog(true);
                }
            }
        }
        instance = ret;
        paramShouldBePersistent = false;
    } else if (paramType == kOfxParamTypePage) {
        OfxPageInstance* ret = new OfxPageInstance(getOfxEffectInstance(), descriptor);
        knob = ret->getKnob();
#ifdef DEBUG_PAGE
        qDebug() << "Page " << descriptor.getName().c_str() << " has children:";
        int nChildren = ret->getProperties().getDimension(kOfxParamPropPageChild);
        for (int i = 0; i < nChildren; ++i) {
            qDebug() << "- " << ret->getProperties().getStringProperty(kOfxParamPropPageChild, i).c_str();
        }
#endif
        KnobPagePtr isPage = toKnobPage(knob);
        assert(isPage);
        if (isPage) {
            bool isInToolbar = (bool)descriptor.getProperties().getIntProperty(kNatronOfxParamPropInViewerContextIsInToolbar);
            if (isInToolbar) {
                isPage->setAsToolBar(true);
            }
        }
        instance = ret;
        paramShouldBePersistent = false;
    } else if (paramType == kOfxParamTypePushButton) {
        OfxPushButtonInstance *ret = new OfxPushButtonInstance(getOfxEffectInstance(), descriptor);
        knob = ret->getKnob();
        if (isToggableButton) {
            KnobButtonPtr isBtn = toKnobButton(knob);
            assert(isBtn);
            if (isBtn) {
                isBtn->setCheckable(true);
                int def = descriptor.getProperties().getIntProperty(kOfxParamPropDefault);
                isBtn->setValue((bool)def);

                bool haveShortcut = (bool)descriptor.getProperties().getIntProperty(kNatronOfxParamPropInViewerContextCanHaveShortcut);
                isBtn->setInViewerContextCanHaveShortcut(haveShortcut);
            }
        }
        instance = ret;
        //paramShouldBePersistent = false;
    } else if (paramType == kOfxParamTypeParametric) {
        OfxParametricInstance* ret = new OfxParametricInstance(getOfxEffectInstance(), descriptor);
        OfxStatus stat = ret->defaultInitializeAllCurves(descriptor);

        if (stat == kOfxStatFailed) {
            throw std::runtime_error("The parameter failed to create curves from their default\n"
                                     "initialized by the plug-in.");
        }
        ret->onCurvesDefaultInitialized();

        knob = ret->getKnob();
        instance = ret;
    }

    assert(knob);
    if (!instance) {
        throw std::runtime_error( std::string("Parameter ") + paramName + " has unknown OFX type " + paramType );
    }

    /**
     * For readers/writers embedded in a ReadNode or WriteNode, the holder will be the ReadNode and WriteNode
     * but to ensure that all functions such as getKnobByName actually work, we add them to the knob vector so that
     * interacting with the Reader or the container is actually the same.
     **/
    if ( knob->getHolder() != getOfxEffectInstance() ) {
        getOfxEffectInstance()->addKnob(knob);
    }

    OfxParamToKnob* ptk = dynamic_cast<OfxParamToKnob*>(instance);
    assert(ptk);
    if (!ptk) {
        throw std::logic_error("");
    }

    //knob->setName(paramName);
    knob->setEvaluateOnChange( descriptor.getEvaluateOnChange() );

    bool persistent = descriptor.getIsPersistent();
    if (!paramShouldBePersistent) {
        persistent = false;
    }

    const std::string & iconFilePath = descriptor.getProperties().getStringProperty(kOfxPropIcon, 1);
    if ( !iconFilePath.empty() ) {
        knob->setIconLabel(iconFilePath);
    }

    bool isMarkdown = descriptor.getProperties().getIntProperty(kNatronOfxPropDescriptionIsMarkdown);
    knob->setHintIsMarkdown(isMarkdown);

    knob->setIsMetadataSlave( isClipPreferencesSlaveParam(paramName) );
    knob->setIsPersistent(persistent);
    knob->setAnimationEnabled( descriptor.getCanAnimate() );
    knob->setSecret(secretByDefault);
    knob->setEnabled(enabledByDefault);
    knob->setHintToolTip( descriptor.getHint() );
    knob->setCanUndo( descriptor.getCanUndo() );
    knob->setSpacingBetweenItems( descriptor.getProperties().getIntProperty(kOfxParamPropLayoutPadWidth) );

    if ( knob->isAnimationEnabled() ) {
        boost::shared_ptr<KnobSignalSlotHandler> handler = knob->getSignalSlotHandler();
        if (handler) {
            QObject::connect( handler.get(), SIGNAL(mustRefreshKnobGui(ViewSetSpec,DimSpec,ValueChangedReasonEnum)), ptk,
                              SLOT(onMustRefreshGuiTriggered(ViewSetSpec,DimSpec,ValueChangedReasonEnum)) );
        }
    }

    int layoutHint = descriptor.getProperties().getIntProperty(kOfxParamPropLayoutHint);
    if (layoutHint == kOfxParamPropLayoutHintNoNewLine) {
        knob->setAddNewLine(false);
    } else if (layoutHint == kOfxParamPropLayoutHintDivider) {
        knob->setAddSeparator(true);
    }

    std::string cachingInvalidation = descriptor.getProperties().getStringProperty(kOfxParamPropCacheInvalidation);
    if (cachingInvalidation == kOfxParamInvalidateValueChangeToEnd ||
        cachingInvalidation == kOfxParamInvalidateAll) {
        knob->setHashingStrategy(eKnobHashingStrategyAnimation);
    }

    knob->setInViewerContextItemSpacing( descriptor.getProperties().getIntProperty(kNatronOfxParamPropInViewerContextLayoutPadWidth) );

    int viewportLayoutHint = descriptor.getProperties().getIntProperty(kNatronOfxParamPropInViewerContextLayoutHint);
    if (viewportLayoutHint == kNatronOfxParamPropInViewerContextLayoutHintAddNewLine) {
        knob->setInViewerContextLayoutType(eViewerContextLayoutTypeAddNewLine);
    } else if (viewportLayoutHint == kNatronOfxParamPropInViewerContextLayoutHintNormalDivider) {
        knob->setInViewerContextLayoutType(eViewerContextLayoutTypeSeparator);
    }

    bool viewportSecret = (bool)descriptor.getProperties().getIntProperty(kNatronOfxParamPropInViewerContextSecret);
    if (viewportSecret) {
        knob->setInViewerContextSecret(viewportSecret);
    }

    const std::string& viewportLabel = descriptor.getProperties().getStringProperty(kNatronOfxParamPropInViewerContextLabel);
    if (!viewportLabel.empty()) {
        knob->setInViewerContextLabel(QString::fromUtf8(viewportLabel.c_str()));
    }


    knob->setOfxParamHandle( (void*)instance->getHandle() );

    ptk->connectDynamicProperties();

    return instance;
} // newParam


NATRON_NAMESPACE_ANONYMOUS_ENTER

struct PageOrdered
{
    KnobPagePtr page;
    std::list<OfxParamToKnob*> paramsOrdered;
};

typedef boost::shared_ptr<PageOrdered> PageOrderedPtr;
typedef std::list<PageOrderedPtr> PageOrderedPtrList;

NATRON_NAMESPACE_ANONYMOUS_EXIT


void
OfxImageEffectInstance::addParamsToTheirParents()
{
    //All parameters in their order of declaration by the plug-in
    const std::list<OFX::Host::Param::Instance*> & params = getParamList();
    OfxEffectInstancePtr effect = getOfxEffectInstance();

    //Extract pages and their children and add knobs to groups
    PageOrderedPtrList finalPages;

    for (std::list<OFX::Host::Param::Instance*>::const_iterator it = params.begin(); it != params.end(); ++it) {
        OfxParamToKnob* isKnownKnob = dynamic_cast<OfxParamToKnob*>(*it);
        assert(isKnownKnob);
        if (!isKnownKnob) {
            continue;
        }
        KnobIPtr associatedKnob = isKnownKnob->getKnob();
        if (!associatedKnob) {
            continue;
        }
        OfxPageInstance* isPage = dynamic_cast<OfxPageInstance*>(*it);
        if (isPage) {
            const std::map<int, OFX::Host::Param::Instance*>& children = isPage->getChildren();
            PageOrderedPtr pageData( new PageOrdered() );
            pageData->page = toKnobPage(associatedKnob);
            assert(pageData->page);
            std::map<OfxParamToKnob*, int> childrenList;
            for (std::map<int, OFX::Host::Param::Instance*>::const_iterator it2 = children.begin(); it2 != children.end(); ++it2) {
                OfxParamToKnob* isParamToKnob = dynamic_cast<OfxParamToKnob*>(it2->second);
                assert(isParamToKnob);
                if (!isParamToKnob) {
                    continue;
                }
                pageData->paramsOrdered.push_back(isParamToKnob);
            }
            finalPages.push_back(pageData);
        } else {
            OFX::Host::Param::Instance* hasParent = (*it)->getParentInstance();
            if (hasParent) {
                OfxGroupInstance* parentIsGroup = dynamic_cast<OfxGroupInstance*>(hasParent);
                if (!parentIsGroup) {
                    std::cerr << getDescriptor().getPlugin()->getIdentifier() << ": Warning: attempting to set a parent which is not a group. (" << (*it)->getName() << ")" << std::endl;
                } else {
                    parentIsGroup->addKnob(associatedKnob);

                    ///Add a separator in the group if needed
                    if ( associatedKnob->isSeparatorActivated() ) {
                        std::string separatorName = (*it)->getName() + "_separator";
                        KnobHolderPtr knobHolder = associatedKnob->getHolder();
                        KnobSeparatorPtr sep = knobHolder->getKnobByNameAndType<KnobSeparator>(separatorName);
                        if (sep) {
                            sep->resetParent();
                        } else {
                            sep = AppManager::createKnob<KnobSeparator>( knobHolder, std::string() );
                            assert(sep);
                            sep->setName(separatorName);
                            /**
                             * For readers/writers embedded in a ReadNode or WriteNode, the holder will be the ReadNode and WriteNode
                             * but to ensure that all functions such as getKnobByName actually work, we add them to the knob vector so that
                             * interacting with the Reader or the container is actually the same.
                             **/
                            if ( knobHolder != getOfxEffectInstance() ) {
                                getOfxEffectInstance()->addKnob(sep);
                            }
                        }
                        parentIsGroup->addKnob(sep);
                    }
                }
            }
        }
    }

    //Extract the "Main" page, i.e: the first page declared, if no page were created, create one
    PageOrderedPtrList::iterator mainPage = finalPages.end();
    if ( !finalPages.empty() ) {
        mainPage = finalPages.begin();
    } else {
        KnobPagePtr page = AppManager::createKnob<KnobPage>( effect, tr("Settings") );
        PageOrderedPtr pageData( new PageOrdered() );
        pageData->page = page;
        finalPages.push_back(pageData);
        mainPage = finalPages.begin();
    }
    assert( mainPage != finalPages.end() );
    if ( mainPage == finalPages.end() ) {
        throw std::logic_error("");
    }
    // In this pass we check that all parameters belong to a page.
    // For parameters that do not belong to a page, we add them "on the fly" to the page

    std::list<OfxParamToKnob*> &mainPageParamsOrdered = (*mainPage)->paramsOrdered;
    std::list<OfxParamToKnob*>::iterator lastParamInsertedInMainPage = mainPageParamsOrdered.end();

    for (std::list<OFX::Host::Param::Instance*>::const_iterator it = params.begin(); it != params.end(); ++it) {
        OfxParamToKnob* isKnownKnob = dynamic_cast<OfxParamToKnob*>(*it);
        assert(isKnownKnob);
        if (!isKnownKnob) {
            continue;
        }

        KnobIPtr knob = isKnownKnob->getKnob();
        assert(knob);
        if (!knob) {
            continue;
        }

        KnobPagePtr isPage = toKnobPage(knob);
        if (isPage) {
            continue;
        }


        bool foundPage = false;
        for (std::list<OfxParamToKnob*>::iterator itParam = mainPageParamsOrdered.begin(); itParam != mainPageParamsOrdered.end(); ++itParam) {
            if (isKnownKnob == *itParam) {
                foundPage = true;
                lastParamInsertedInMainPage = itParam;
                break;
            }
        }
        if (!foundPage) {
            // param not found in main page, try in other pages
            PageOrderedPtrList::iterator itPage = mainPage;
            ++itPage;
            for (; itPage != finalPages.end(); ++itPage) {
                for (std::list<OfxParamToKnob*>::iterator itParam = (*itPage)->paramsOrdered.begin(); itParam != (*itPage)->paramsOrdered.end(); ++itParam) {
                    if (isKnownKnob == *itParam) {
                        foundPage = true;
                        break;
                    }
                }
                if (foundPage) {
                    break;
                }
            }
        }

        if (!foundPage) {
            //The parameter does not belong to a page, put it in the main page
            if ( lastParamInsertedInMainPage != mainPageParamsOrdered.end() ) {
                ++lastParamInsertedInMainPage;
            }
            lastParamInsertedInMainPage = mainPageParamsOrdered.insert(lastParamInsertedInMainPage, isKnownKnob);
        }
    } // for (std::list<OFX::Host::Param::Instance*>::const_iterator it = params.begin(); it != params.end(); ++it)


    // For all pages, append their knobs in order
    for (PageOrderedPtrList::iterator itPage = finalPages.begin(); itPage != finalPages.end(); ++itPage) {
        KnobPagePtr pageKnob = (*itPage)->page;

        for (std::list<OfxParamToKnob*>::iterator itParam = (*itPage)->paramsOrdered.begin(); itParam != (*itPage)->paramsOrdered.end(); ++itParam) {
            OfxParamToKnob* isKnownKnob = *itParam;
            assert(isKnownKnob);
            if (!isKnownKnob) {
                continue;
            }

            KnobIPtr child = isKnownKnob->getKnob();
            assert(child);
            if ( !child->getParentKnob() ) {
                pageKnob->addKnob(child);

                if ( child->isSeparatorActivated() ) {
                    std::string separatorName = child->getName() + "_separator";
                    KnobHolderPtr knobHolder = child->getHolder();
                    KnobSeparatorPtr sep = knobHolder->getKnobByNameAndType<KnobSeparator>(separatorName);
                    if (sep) {
                        sep->resetParent();
                    } else {
                        sep = AppManager::createKnob<KnobSeparator>( knobHolder, std::string() );
                        assert(sep);
                        sep->setName(separatorName);
                        /**
                         * For readers/writers embedded in a ReadNode or WriteNode, the holder will be the ReadNode and WriteNode
                         * but to ensure that all functions such as getKnobByName actually work, we add them to the knob vector so that
                         * interacting with the Reader or the container is actually the same.
                         **/
                        if ( knobHolder != getOfxEffectInstance() ) {
                            getOfxEffectInstance()->addKnob(sep);
                        }
                    }
                    pageKnob->addKnob(sep);
                }
            } // if (!knob->getParentKnob()) {
        }
    }


    // Add the parameters to the viewport in order
    int nDims = getProps().getDimension(kNatronOfxImageEffectPropInViewerContextParamsOrder);
    for (int i = 0; i < nDims; ++i) {
        const std::string& paramName = getProps().getStringProperty(kNatronOfxImageEffectPropInViewerContextParamsOrder);
        OFX::Host::Param::Instance* param = getParam(paramName);
        if (!param) {
            continue;
        }
        OfxParamToKnob* isKnownKnob = dynamic_cast<OfxParamToKnob*>(param);
        assert(isKnownKnob);
        if (isKnownKnob) {
            KnobIPtr knob = isKnownKnob->getKnob();
            assert(knob);
            effect->addKnobToViewerUI(knob);
        }

    }
} // OfxImageEffectInstance::addParamsToTheirParents

/** @brief Used to group any parameter changes for undo/redo purposes

   \arg paramSet   the parameter set in which this is happening
   \arg name       label to attach to any undo/redo string UTF8

   If a plugin calls paramSetValue/paramSetValueAtTime on one or more parameters, either from custom GUI interaction
   or some analysis of imagery etc.. this is used to indicate the start of a set of a parameter
   changes that should be considered part of a single undo/redo block.

   See also OfxParameterSuiteV1::paramEditEnd

   \return
   - ::kOfxStatOK       - all was OK
   - ::kOfxStatErrBadHandle  - if the instance handle was invalid

 */
OfxStatus
OfxImageEffectInstance::editBegin(const std::string & name)
{
    ///Don't push undo/redo actions while creating a group
    OfxEffectInstancePtr effect = getOfxEffectInstance();

    if ( !effect->getApp()->isCreatingNode() ) {
        effect->beginMultipleEdits(name);
    }

    return kOfxStatOK;
}

/// Triggered when the plug-in calls OfxParameterSuiteV1::paramEditEnd
///
/// Client host code needs to implement this
OfxStatus
OfxImageEffectInstance::editEnd()
{
    ///Don't push undo/redo actions while creating a group
    OfxEffectInstancePtr effect = getOfxEffectInstance();

    if ( !effect->getApp()->isCreatingNode() ) {
        effect->endMultipleEdits();
    }

    return kOfxStatOK;
}

////////////////////////////////////////////////////////////////////////////////
////////////////////////////////////////////////////////////////////////////////
////////////////////////////////////////////////////////////////////////////////
////////////////////////////////////////////////////////////////////////////////
////////////////////////////////////////////////////////////////////////////////
// overridden for Progress::ProgressI

/// Start doing progress.
void
OfxImageEffectInstance::progressStart(const std::string & message,
                                      const std::string &messageid)
{
    OfxEffectInstancePtr effect = getOfxEffectInstance();

    effect->getApp()->progressStart(effect->getNode(), message, messageid);
}

/// finish yer progress
void
OfxImageEffectInstance::progressEnd()
{
    OfxEffectInstancePtr effect = getOfxEffectInstance();

    effect->getApp()->progressEnd( effect->getNode() );
}

/** @brief Indicate how much of the processing task has been completed and reports on any abort status.

   \arg \e effectInstance - the instance of the plugin this progress bar is
   associated with. It cannot be NULL.
   \arg \e progress - a number between 0.0 and 1.0 indicating what proportion of the current task has been processed.
   \returns false if you should abandon processing, true to continue
 */
bool
OfxImageEffectInstance::progressUpdate(double t)
{
    OfxEffectInstancePtr effect = getOfxEffectInstance();

    return effect->getApp()->progressUpdate(effect->getNode(), t);
}

////////////////////////////////////////////////////////////////////////////////
////////////////////////////////////////////////////////////////////////////////
////////////////////////////////////////////////////////////////////////////////
////////////////////////////////////////////////////////////////////////////////
////////////////////////////////////////////////////////////////////////////////
// overridden for TimeLine::TimeLineI

/// get the current time on the timeline. This is not necessarily the same
/// time as being passed to an action (eg render)
double
OfxImageEffectInstance::timeLineGetTime()
{
    OfxEffectInstancePtr effect = getOfxEffectInstance();

    return effect->getApp()->getTimeLine()->currentFrame();
}

/// set the timeline to a specific time
void
OfxImageEffectInstance::timeLineGotoTime(double t)
{
    OfxEffectInstancePtr effect = getOfxEffectInstance();

    effect->getApp()->getTimeLine()->seekFrame( (int)t, false, EffectInstancePtr(), eTimelineChangeReasonOtherSeek );
}

/// get the first and last times available on the effect's timeline
void
OfxImageEffectInstance::timeLineGetBounds(double &t1,
                                          double &t2)
{
    TimeValue first, last;
    _ofxEffectInstance.lock()->getApp()->getProject()->getFrameRange(&first, &last);
    t1 = first;
    t2 = last;
}

// override this to make processing abort, return 1 to abort processing
int
OfxImageEffectInstance::abort()
{
    TreeRenderNodeArgsPtr currentRender = getOfxEffectInstance()->getCurrentRender_TLS();
    if (!currentRender) {
        return 0;
    }
    return (int)currentRender->isRenderAborted();
}

OFX::Host::Memory::Instance*
OfxImageEffectInstance::newMemoryInstance(size_t nBytes)
{
    OfxEffectInstancePtr effect = getOfxEffectInstance();
    OfxMemory* ret = new OfxMemory(effect);
    bool allocated = ret->alloc(nBytes);

    if ( ( (nBytes != 0) && !ret->getPtr() ) || !allocated ) {
        Dialogs::errorDialog( tr("Out of memory").toStdString(),
                              tr("%1 failed to allocate memory (%2).")
                              .arg( QString::fromUtf8( getOfxEffectInstance()->getNode()->getLabel_mt_safe().c_str() ) )
                              .arg( printAsRAM(nBytes) ).toStdString() );
    }

    return ret;
}

bool
OfxImageEffectInstance::areAllNonOptionalClipsConnected() const
{
    for (std::map<std::string, OFX::Host::ImageEffect::ClipInstance*>::const_iterator it = _clips.begin(); it != _clips.end(); ++it) {
        if ( !it->second->isOutput() && !it->second->isOptional() && !it->second->getConnected() ) {
            return false;
        }
    }

    return true;
}

void
OfxImageEffectInstance::setupClipPreferencesArgsFromMetadata(NodeMetadata& metadata,
                                                             OFX::Host::Property::Set &outArgs,
                                                             std::map<OfxClipInstance*, int>& clipsMapping)
{
    static const OFX::Host::Property::PropSpec clipPrefsStuffs [] =
    {
        { kOfxImageEffectPropFrameRate,          OFX::Host::Property::eDouble,  1, false,  "1" },
        { kOfxImageEffectPropPreMultiplication,  OFX::Host::Property::eString,  1, false,  "" },
        { kOfxImageClipPropFieldOrder,           OFX::Host::Property::eString,  1, false,  "" },
        { kOfxImageClipPropContinuousSamples,    OFX::Host::Property::eInt,     1, false,  "0" },
        { kOfxImageEffectFrameVarying,           OFX::Host::Property::eInt,     1, false,  "0" },
        { kOfxImageClipPropFormat,             OFX::Host::Property::eInt,     4, false,  "0" },
        OFX::Host::Property::propSpecEnd
    };

    outArgs.addProperties(clipPrefsStuffs);

    /// set the default for those

    /// is there multiple bit depth support? Depends on host, plugin and context
    bool multiBitDepth = canCurrentlyHandleMultipleClipDepths();

    //Set the output frame rate according to what input clips have. Several inputs with different frame rates should be
    //forbidden by the host.
    double outputFrameRate = metadata.getOutputFrameRate();
    outArgs.setDoubleProperty(kOfxImageEffectPropFrameRate, outputFrameRate);
    outArgs.setStringProperty( kOfxImageEffectPropPreMultiplication, OfxClipInstance::natronsPremultToOfxPremult( metadata.getOutputPremult() ) );
    outArgs.setStringProperty( kOfxImageClipPropFieldOrder, OfxClipInstance::natronsFieldingToOfxFielding( metadata.getOutputFielding() ) );
    outArgs.setIntProperty( kOfxImageClipPropContinuousSamples, metadata.getIsContinuous() );
    outArgs.setIntProperty( kOfxImageEffectFrameVarying, metadata.getIsFrameVarying() );

    const RectI& outputFormat = metadata.getOutputFormat();
    outArgs.setIntPropertyN( kOfxImageClipPropFormat, (const int*)&outputFormat.x1, 4);

    /// now add the clip gubbins to the out args
    for (std::map<std::string, OFX::Host::ImageEffect::ClipInstance*>::iterator it = _clips.begin();
         it != _clips.end();
         ++it) {
        OfxClipInstance *clip = dynamic_cast<OfxClipInstance*>(it->second);
        assert(clip);
        if (!clip) {
            continue;
        }

        int inputNb = clip->getInputNb();

        clipsMapping[clip] = inputNb;

        std::string componentParamName = "OfxImageClipPropComponents_" + it->first;
        std::string depthParamName     = "OfxImageClipPropDepth_" + it->first;
        std::string parParamName       = "OfxImageClipPropPAR_" + it->first;
        OFX::Host::Property::PropSpec specComp = {componentParamName.c_str(),  OFX::Host::Property::eString, 0, false,          ""}; // note the support for multi-planar clips
        outArgs.createProperty(specComp);

        std::string ofxClipComponentStr;
        std::string componentsType = metadata.getComponentsType(inputNb);
<<<<<<< HEAD
        int nComps = metadata.getColorPlaneNComps(inputNb);
=======
        int nComps = metadata.getNComps(inputNb);
>>>>>>> 8128e21d
        ImagePlaneDesc natronPlane = ImagePlaneDesc::mapNCompsToColorPlane(nComps);
        if (componentsType == kNatronColorPlaneID) {
            ofxClipComponentStr = ImagePlaneDesc::mapPlaneToOFXComponentsTypeString(natronPlane);
        } else if (componentsType == kNatronDisparityComponentsLabel) {
            ofxClipComponentStr = kFnOfxImageComponentStereoDisparity;
        } else if (componentsType == kNatronMotionComponentsLabel) {
            ofxClipComponentStr = kFnOfxImageComponentMotionVectors;
        } else {
            ofxClipComponentStr = ImagePlaneDesc::mapPlaneToOFXComponentsTypeString(natronPlane);
        }
<<<<<<< HEAD

        outArgs.setStringProperty( componentParamName.c_str(), ofxClipComponentStr.c_str() ); // as it is variable dimension, there is no default value, so we have to set it explicitly
=======
>>>>>>> 8128e21d

        outArgs.setStringProperty( componentParamName.c_str(), ofxClipComponentStr.c_str() ); // as it is variable dimension, there is no default value, so we have to set it explicitly

        const std::string& bitDepthStr = OfxClipInstance::natronsDepthToOfxDepth( metadata.getBitDepth(inputNb) );
        OFX::Host::Property::PropSpec specDep = {depthParamName.c_str(),       OFX::Host::Property::eString, 1, !multiBitDepth, bitDepthStr.c_str()};
        outArgs.createProperty(specDep);

        OFX::Host::Property::PropSpec specPAR = {parParamName.c_str(),         OFX::Host::Property::eDouble, 1, false,          "1"};
        outArgs.createProperty(specPAR);
        outArgs.setDoubleProperty( parParamName, metadata.getPixelAspectRatio(inputNb) );
    }
} // OfxImageEffectInstance::setupClipPreferencesArgsFromMetadata

ActionRetCodeEnum
OfxImageEffectInstance::getClipPreferences_safe(NodeMetadata& defaultPrefs)
{
    /// create the out args with the stuff that does not depend on individual clips
    OFX::Host::Property::Set outArgs;
    OfxEffectInstancePtr effect = _ofxEffectInstance.lock();
    std::map<OfxClipInstance*, int> clipInputs;

    setupClipPreferencesArgsFromMetadata(defaultPrefs, outArgs, clipInputs);


#       ifdef OFX_DEBUG_ACTIONS
    std::cout << "OFX: " << (void*)this << "->" << kOfxImageEffectActionGetClipPreferences << "()" << std::endl;
#       endif
    OfxStatus st = mainEntry(kOfxImageEffectActionGetClipPreferences,
                             this->getHandle(),
                             0,
                             &outArgs);
#       ifdef OFX_DEBUG_ACTIONS
    std::cout << "OFX: " << (void*)this << "->" << kOfxImageEffectActionGetClipPreferences << "()->" << OFX::StatStr(st);
#       endif

#       ifdef OFX_DEBUG_ACTIONS
    std::cout << ": ";
#       endif

    if (st == kOfxStatReplyDefault) {
#       ifdef OFX_DEBUG_ACTIONS
        std::cout << "default" << std::endl;
#       endif

        return eActionStatusReplyDefault;
    }

    /// Only copy the meta-data if they actually changed
    if (st != kOfxStatOK) {
#       ifdef OFX_DEBUG_ACTIONS
        std::cout << "error" << std::endl;
#       endif

        /// ouch
        return eActionStatusFailed;
    } else {
        /// OK, go pump the components/depths back into the clips themselves
        for (std::map<std::string, OFX::Host::ImageEffect::ClipInstance*>::iterator it = _clips.begin();
             it != _clips.end();
             ++it) {
            OfxClipInstance *clip = dynamic_cast<OfxClipInstance*>(it->second);
            assert(clip);
            if (!clip) {
                continue;
            }

            std::string componentParamName = "OfxImageClipPropComponents_" + it->first;
            std::string depthParamName = "OfxImageClipPropDepth_" + it->first;
            std::string parParamName = "OfxImageClipPropPAR_" + it->first;
            std::map<OfxClipInstance*, int>::iterator foundClip = clipInputs.find(clip);
            assert( foundClip != clipInputs.end() );
            if ( foundClip == clipInputs.end() ) {
                continue;
            }
            int inputNb = foundClip->second;

#       ifdef OFX_DEBUG_ACTIONS
            std::cout << it->first << "->" << outArgs.getStringProperty(depthParamName) << "," << outArgs.getStringProperty(componentParamName) << "," << outArgs.getDoubleProperty(parParamName) << " ";
#       endif

            defaultPrefs.setBitDepth( inputNb, OfxClipInstance::ofxDepthToNatronDepth( outArgs.getStringProperty(depthParamName) ) );
<<<<<<< HEAD

            ImagePlaneDesc plane, pairedPlane;
            std::string ofxComponentsType = outArgs.getStringProperty(componentParamName);
            ImagePlaneDesc::mapOFXComponentsTypeStringToPlanes(ofxComponentsType, &plane, &pairedPlane);
            defaultPrefs.setColorPlaneNComps( inputNb, plane.getNumComponents() );
=======
            ImagePlaneDesc plane, pairedPlane;
            std::string ofxComponentsType = outArgs.getStringProperty(componentParamName);
            ImagePlaneDesc::mapOFXComponentsTypeStringToPlanes(ofxComponentsType, &plane, &pairedPlane);
            defaultPrefs.setNComps( inputNb, plane.getNumComponents() );
>>>>>>> 8128e21d

            if (plane.isColorPlane()) {
                defaultPrefs.setComponentsType( inputNb, kNatronColorPlaneID);
            } else if (plane.getChannelsLabel() == kNatronMotionComponentsLabel) {
                defaultPrefs.setComponentsType( inputNb, kNatronMotionComponentsLabel);
            } else if (plane.getChannelsLabel() == kNatronDisparityComponentsLabel) {
                defaultPrefs.setComponentsType( inputNb, kNatronDisparityComponentsLabel);
            } else {
                defaultPrefs.setComponentsType( inputNb, ofxComponentsType);
            }

            defaultPrefs.setPixelAspectRatio( inputNb, outArgs.getDoubleProperty(parParamName) );
        }


        defaultPrefs.setOutputFrameRate( outArgs.getDoubleProperty(kOfxImageEffectPropFrameRate) );
        defaultPrefs.setOutputFielding( OfxClipInstance::ofxFieldingToNatronFielding( outArgs.getStringProperty(kOfxImageClipPropFieldOrder) ) );
        defaultPrefs.setOutputPremult( OfxClipInstance::ofxPremultToNatronPremult( outArgs.getStringProperty(kOfxImageEffectPropPreMultiplication) ) );
        defaultPrefs.setIsContinuous(outArgs.getIntProperty(kOfxImageClipPropContinuousSamples) != 0);
        defaultPrefs.setIsFrameVarying(outArgs.getIntProperty(kOfxImageEffectFrameVarying) != 0);
        int formatV[4];
        outArgs.getIntPropertyN(kOfxImageClipPropFormat, formatV, 4);
        RectI format;
        format.x1 = formatV[0];
        format.y1 = formatV[1];
        format.x2 = formatV[2];
        format.y2 = formatV[3];
        defaultPrefs.setOutputFormat(format);

#       ifdef OFX_DEBUG_ACTIONS
        std::cout << outArgs.getDoubleProperty(kOfxImageEffectPropFrameRate) << ","
                  << outArgs.getStringProperty(kOfxImageClipPropFieldOrder) << ","
                  << outArgs.getStringProperty(kOfxImageEffectPropPreMultiplication) << ","
                  << outArgs.getIntProperty(kOfxImageClipPropContinuousSamples) << ","
                  << outArgs.getIntProperty(kOfxImageEffectFrameVarying) << std::endl;
#       endif

        return eActionStatusOK;
    } //if (st == kOfxStatOK)
} // OfxImageEffectInstance::getClipPreferences_safe

bool
OfxImageEffectInstance::updatePreferences_safe(double frameRate,
                                               const std::string& fielding,
                                               const std::string& premult,
                                               bool continuous,
                                               bool frameVarying)
{
    bool changed = false;

    if (_outputFrameRate != frameRate) {
        _outputFrameRate = frameRate;
        changed = true;
    }
    if (_outputFielding != fielding) {
        _outputFielding = fielding;
        changed = true;
    }
    if (_outputPreMultiplication != premult) {
        _outputPreMultiplication = premult;
        changed = true;
    }
    if (_continuousSamples != continuous) {
        _continuousSamples = continuous;
        changed = true;
    }
    if (_frameVarying != frameVarying) {
        _frameVarying = frameVarying;
        changed = true;
    }

    return changed;
}

const
std::map<std::string, OFX::Host::ImageEffect::ClipInstance*>&
OfxImageEffectInstance::getClips() const
{
    return _clips;
}


#ifdef kOfxImageEffectPropInAnalysis // removed in OFX 1.4
bool
OfxImageEffectInstance::isInAnalysis() const
{
    return _properties.getIntProperty(kOfxImageEffectPropInAnalysis) == 1;
}

#endif

OfxImageEffectDescriptor::OfxImageEffectDescriptor(OFX::Host::Plugin *plug)
    : OFX::Host::ImageEffect::Descriptor(plug)
{
}

OfxImageEffectDescriptor::OfxImageEffectDescriptor(const std::string &bundlePath,
                                                   OFX::Host::Plugin *plug)
    : OFX::Host::ImageEffect::Descriptor(bundlePath, plug)
{
}

OfxImageEffectDescriptor::OfxImageEffectDescriptor(const OFX::Host::ImageEffect::Descriptor &rootContext,
                                                   OFX::Host::Plugin *plugin)
    : OFX::Host::ImageEffect::Descriptor(rootContext, plugin)
{
}

OFX::Host::Param::Descriptor *
OfxImageEffectDescriptor::paramDefine(const char *paramType,
                                      const char *name)
{
    static const OFX::Host::Property::PropSpec hostOverlaysProps[] = {
        { kOfxParamPropHasHostOverlayHandle,  OFX::Host::Property::eInt,    1,    true,    "0" },
        { kOfxParamPropUseHostOverlayHandle,  OFX::Host::Property::eInt,    1,    false,    "0" },
        OFX::Host::Property::propSpecEnd
    };
    OFX::Host::Param::Descriptor *ret = OFX::Host::Param::SetDescriptor::paramDefine(paramType, name);
    OFX::Host::Property::Set& props = ret->getProperties();

    props.addProperties(hostOverlaysProps);

    if (std::strcmp(paramType, kOfxParamTypeDouble2D) == 0) {
        const std::string& type = ret->getDoubleType();
        // only kOfxParamDoubleTypeXYAbsolute and kOfxParamDoubleTypeNormalisedXYAbsolute are be supported
        if (  //type == kOfxParamDoubleTypePlain ||
                                                   ( type == kOfxParamDoubleTypeNormalisedXYAbsolute) ||
                                                   //type == kOfxParamDoubleTypeNormalisedXY ||
                                                   //type == kOfxParamDoubleTypeXY ||
                                                   ( type == kOfxParamDoubleTypeXYAbsolute) ) {
            props.setIntProperty(kOfxParamPropHasHostOverlayHandle, 1);
        }
    }

    return ret;
}

void
OfxImageEffectInstance::paramChangedByPlugin(OFX::Host::Param::Instance */*param*/)
{
    /*
       Do nothing: this is handled by Natron internally already in OfxEffectInstance::knobChanged.
       The reason for that is that the plug-in instanceChanged action may be called from a render thread if
       e.g a plug-in decides to violate the spec and set a parameter value in the render action.
       To prevent that, Natron already checks the current thread and calls the instanceChanged action in the appropriate thread.
     */
}

bool
OfxImageEffectInstance::ofxCursorToNatronCursor(const std::string &ofxCursor,
                                                CursorEnum* cursor)
{
    bool ret = true;

    if (ofxCursor == kNatronOfxDefaultCursor) {
        *cursor = eCursorDefault;
    } else if (ofxCursor == kNatronOfxBlankCursor) {
        *cursor =  eCursorBlank;
    } else if (ofxCursor == kNatronOfxArrowCursor) {
        *cursor =  eCursorArrow;
    } else if (ofxCursor == kNatronOfxUpArrowCursor) {
        *cursor =  eCursorUpArrow;
    } else if (ofxCursor == kNatronOfxCrossCursor) {
        *cursor =  eCursorCross;
    } else if (ofxCursor == kNatronOfxIBeamCursor) {
        *cursor =  eCursorIBeam;
    } else if (ofxCursor == kNatronOfxWaitCursor) {
        *cursor =  eCursorWait;
    } else if (ofxCursor == kNatronOfxBusyCursor) {
        *cursor =  eCursorBusy;
    } else if (ofxCursor == kNatronOfxForbiddenCursor) {
        *cursor =  eCursorForbidden;
    } else if (ofxCursor == kNatronOfxPointingHandCursor) {
        *cursor =  eCursorPointingHand;
    } else if (ofxCursor == kNatronOfxWhatsThisCursor) {
        *cursor =  eCursorWhatsThis;
    } else if (ofxCursor == kNatronOfxSizeVerCursor) {
        *cursor =  eCursorSizeVer;
    } else if (ofxCursor == kNatronOfxSizeHorCursor) {
        *cursor =  eCursorSizeHor;
    } else if (ofxCursor == kNatronOfxSizeBDiagCursor) {
        *cursor =  eCursorBDiag;
    } else if (ofxCursor == kNatronOfxSizeFDiagCursor) {
        *cursor =  eCursorFDiag;
    } else if (ofxCursor == kNatronOfxSizeAllCursor) {
        *cursor =  eCursorSizeAll;
    } else if (ofxCursor == kNatronOfxSplitVCursor) {
        *cursor =  eCursorSplitV;
    } else if (ofxCursor == kNatronOfxSplitHCursor) {
        *cursor =  eCursorSplitH;
    } else if (ofxCursor == kNatronOfxOpenHandCursor) {
        *cursor =  eCursorOpenHand;
    } else if (ofxCursor == kNatronOfxClosedHandCursor) {
        *cursor =  eCursorClosedHand;
    } else {
        ret = false;
    }

    return ret;
} // OfxImageEffectInstance::ofxCursorToNatronCursor

NATRON_NAMESPACE_EXIT;<|MERGE_RESOLUTION|>--- conflicted
+++ resolved
@@ -1130,11 +1130,8 @@
 
         std::string ofxClipComponentStr;
         std::string componentsType = metadata.getComponentsType(inputNb);
-<<<<<<< HEAD
         int nComps = metadata.getColorPlaneNComps(inputNb);
-=======
-        int nComps = metadata.getNComps(inputNb);
->>>>>>> 8128e21d
+
         ImagePlaneDesc natronPlane = ImagePlaneDesc::mapNCompsToColorPlane(nComps);
         if (componentsType == kNatronColorPlaneID) {
             ofxClipComponentStr = ImagePlaneDesc::mapPlaneToOFXComponentsTypeString(natronPlane);
@@ -1145,11 +1142,7 @@
         } else {
             ofxClipComponentStr = ImagePlaneDesc::mapPlaneToOFXComponentsTypeString(natronPlane);
         }
-<<<<<<< HEAD
-
-        outArgs.setStringProperty( componentParamName.c_str(), ofxClipComponentStr.c_str() ); // as it is variable dimension, there is no default value, so we have to set it explicitly
-=======
->>>>>>> 8128e21d
+
 
         outArgs.setStringProperty( componentParamName.c_str(), ofxClipComponentStr.c_str() ); // as it is variable dimension, there is no default value, so we have to set it explicitly
 
@@ -1231,18 +1224,12 @@
 #       endif
 
             defaultPrefs.setBitDepth( inputNb, OfxClipInstance::ofxDepthToNatronDepth( outArgs.getStringProperty(depthParamName) ) );
-<<<<<<< HEAD
 
             ImagePlaneDesc plane, pairedPlane;
             std::string ofxComponentsType = outArgs.getStringProperty(componentParamName);
             ImagePlaneDesc::mapOFXComponentsTypeStringToPlanes(ofxComponentsType, &plane, &pairedPlane);
             defaultPrefs.setColorPlaneNComps( inputNb, plane.getNumComponents() );
-=======
-            ImagePlaneDesc plane, pairedPlane;
-            std::string ofxComponentsType = outArgs.getStringProperty(componentParamName);
-            ImagePlaneDesc::mapOFXComponentsTypeStringToPlanes(ofxComponentsType, &plane, &pairedPlane);
-            defaultPrefs.setNComps( inputNb, plane.getNumComponents() );
->>>>>>> 8128e21d
+
 
             if (plane.isColorPlane()) {
                 defaultPrefs.setComponentsType( inputNb, kNatronColorPlaneID);
