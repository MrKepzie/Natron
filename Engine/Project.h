/* ***** BEGIN LICENSE BLOCK *****
 * This file is part of Natron <http://www.natron.fr/>,
 * Copyright (C) 2013-2018 INRIA and Alexandre Gauthier-Foichat
 *
 * Natron is free software: you can redistribute it and/or modify
 * it under the terms of the GNU General Public License as published by
 * the Free Software Foundation; either version 2 of the License, or
 * (at your option) any later version.
 *
 * Natron is distributed in the hope that it will be useful,
 * but WITHOUT ANY WARRANTY; without even the implied warranty of
 * MERCHANTABILITY or FITNESS FOR A PARTICULAR PURPOSE.  See the
 * GNU General Public License for more details.
 *
 * You should have received a copy of the GNU General Public License
 * along with Natron.  If not, see <http://www.gnu.org/licenses/gpl-2.0.html>
 * ***** END LICENSE BLOCK ***** */

#ifndef NATRON_ENGINE_PROJECT_H
#define NATRON_ENGINE_PROJECT_H

// ***** BEGIN PYTHON BLOCK *****
// from <https://docs.python.org/3/c-api/intro.html#include-files>:
// "Since Python may define some pre-processor definitions which affect the standard headers on some systems, you must include Python.h before any standard headers are included."
#include <Python.h>
// ***** END PYTHON BLOCK *****

#include "Global/Macros.h"

#include <map>
#include <vector>
#if !defined(Q_MOC_RUN) && !defined(SBK_RUN)
#include <boost/noncopyable.hpp>
#include <boost/enable_shared_from_this.hpp>
#include <boost/weak_ptr.hpp>
#include <boost/shared_ptr.hpp>
#include <boost/scoped_ptr.hpp>
#endif

CLANG_DIAG_OFF(deprecated)
CLANG_DIAG_OFF(uninitialized)
#include <QtCore/QDateTime>
#include <QtCore/QObject>
CLANG_DIAG_ON(deprecated)
CLANG_DIAG_ON(uninitialized)

#include "Global/GlobalDefines.h"

#include "Engine/AfterQuitProcessingI.h"
#include "Engine/Knob.h"
#include "Engine/ChoiceOption.h"
#include "Engine/Format.h"
#include "Engine/TimeLine.h"
#include "Engine/NodeGroup.h"
#include "Engine/ViewIdx.h"
#include "Serialization/SerializationBase.h"

#include "Engine/EngineFwd.h"

NATRON_NAMESPACE_ENTER

struct ProjectPrivate;

class Project
    :  public KnobHolder
    , public NodeCollection
    , public AfterQuitProcessingI
    , public boost::noncopyable
    , public SERIALIZATION_NAMESPACE::SerializableObjectBase
{
GCC_DIAG_SUGGEST_OVERRIDE_OFF
    Q_OBJECT
GCC_DIAG_SUGGEST_OVERRIDE_ON

private: // derives from KnobHolder
    // constructors should be privatized in any class that derives from boost::enable_shared_from_this<>
    Project(const AppInstancePtr& appInstance);

public:
<<<<<<< HEAD
    static ProjectPtr create(const AppInstancePtr& appInstance) WARN_UNUSED_RETURN
    {
        return ProjectPtr( new Project(appInstance) );
    }

    ProjectPtr shared_from_this() {
        return boost::dynamic_pointer_cast<Project>(KnobHolder::shared_from_this());
    }

    virtual NodeCollectionPtr getThisShared() OVERRIDE FINAL
    {
        return shared_from_this();
    }

=======
    static ProjectPtr create(const AppInstancePtr& appInstance);
>>>>>>> cfea4528

    virtual ~Project();

    //these are per project thread-local data
    struct ProjectTLSData
    {
        std::vector<std::string> viewNames;
    };

    typedef boost::shared_ptr<ProjectTLSData> ProjectDataTLSPtr;

    /**
     * @brief Loads the project with the given path and name corresponding to a file on disk.
     **/
    bool loadProject(const QString & path, const QString & name, bool isUntitledAutosave = false, bool attemptToLoadAutosave = true);


    /**
     * @brief Saves the project with the given path and name corresponding to a file on disk.
     * @param autoSave If true then it will save the project in a temporary file instead (see autoSave()).
     * @returns The actual filepath of the file saved
     **/
    bool saveProject(const QString & path, const QString & name, QString* newFilePath);


    bool saveProject_imp(const QString & path, const QString & name, bool autoSave, bool updateProjectProperties, QString* newFilePath = 0);

    /**
     * @brief Same as saveProject except that it will save the project in a temporary file
     * so it doesn't overwrite the project.
     **/
    void autoSave();


    /**
     * @brief Same as autoSave() but the auto-save is run in a separate thread instead.
     **/
    void triggerAutoSave();

    /**
     * @brief Returns the path to where the auto save files are stored on disk.
     **/
    static QString autoSavesDir() WARN_UNUSED_RETURN;


    bool findAutoSaveForProject(const QString& projectPath, const QString& projectName, QString* autoSaveFileName);

    /**
     * @brief Returns true if the project is currently loading.
     **/
    bool isLoadingProject() const;

    bool isLoadingProjectInternal() const;

    bool getProjectLoadedVersionInfo(SERIALIZATION_NAMESPACE::ProjectBeingLoadedInfo* info) const;

    QString getProjectFilename() const WARN_UNUSED_RETURN;

    QString getLastAutoSaveFilePath() const;

    bool hasEverAutoSaved() const;

    QString getProjectPath() const WARN_UNUSED_RETURN;

    bool hasProjectBeenSavedByUser() const WARN_UNUSED_RETURN;

    bool isSaveUpToDate() const WARN_UNUSED_RETURN;

    void getProjectDefaultFormat(Format *f) const;

    bool getProjectFormatAtIndex(int index, Format* f) const;

    void getProjectFormatEntries(std::vector<ChoiceOption>* formatStrings, int* currentValue) const;

    bool getFormatNameFromRect(const RectI& rect, double par, std::string* name) const;

    void getAdditionalFormats(std::list<Format> *formats) const;

    void setupProjectForStereo();

    void createProjectViews(const std::vector<std::string>& views);

    const std::vector<std::string>& getProjectViewNames() const;

    std::string getViewName(ViewIdx view) const;

    static bool getViewIndex(const std::vector<std::string>& viewNames, const std::string& viewName, ViewIdx* view);
    bool getViewIndex(const std::string& viewName, ViewIdx* view) const;

    int getProjectViewsCount() const;

    bool isGPURenderingEnabledInProject() const;

    std::vector<std::string> getProjectDefaultLayerNames() const;
    std::list<ImagePlaneDesc> getProjectDefaultLayers() const;

    void addProjectDefaultLayer(const ImagePlaneDesc& comps);

    void setOrAddProjectFormat(const Format & frmt, bool skipAdd = false);

    bool isAutoSetProjectFormatEnabled() const;

    void setAutoSetProjectFormatEnabled(bool enabled);

    bool isAutoPreviewEnabled() const;

    void toggleAutoPreview();

    TimeLinePtr getTimeLine() const WARN_UNUSED_RETURN;

    int currentFrame() const WARN_UNUSED_RETURN;


    /**
     * @brief Returns true if the project is considered as irrelevant and shouldn't be autosaved anyway.
     * Such a graph is for example a simple Viewer.
     **/
    bool isGraphWorthLess() const;

    bool tryLock() const;

    void unlock() const;


    /**
     * @brief Called exclusively by the Node class when it needs to retrieve the shared ptr
     * from the "this" pointer.
     **/
    ViewerColorSpaceEnum getDefaultColorSpaceForBitDepth(ImageBitDepthEnum bitdepth) const;


    /**
     * @brief Remove all the autosave files from the disk.
     **/
    static void clearAutoSavesDir();
    void removeLastAutosave();

    QString getLockAbsoluteFilePath() const;
    void createLockFile();
    void removeLockFile();
    bool getLockFileInfos(const QString& projectPath, const QString& projectName, QString* authorName, QString* lastSaveDate, QString* host, qint64* appPID) const;

    virtual bool isProject() const OVERRIDE
    {
        return true;
    }

    /**
     * @brief Returns the user environment variables for the project
     **/
    void getEnvironmentVariables(std::map<std::string, std::string>& env) const;

    /**
     * @brief Expands the environment variables in the given string that are found in env
     **/
    static void expandVariable(const std::map<std::string, std::string>& env, std::string& str);
    static bool expandVariable(const std::string& varName, const std::string& varValue, std::string& str);

    /**
     * @brief Try to find in str a variable from env. The longest match is replaced by the variable name.
     **/
    static void findReplaceVariable(const std::map<std::string, std::string>& env, std::string& str);

    /**
     * @brief Make the given string relative to the given variable.
     * If the path indicated by varValue doesn't exist then str will be unchanged.
     **/
    static void makeRelativeToVariable(const std::string& varName, const std::string& varValue, std::string& str);
    static bool isRelative(const std::string& str);


    /**
     * @brief If str is relative it will canonicalize the path, i.e expand all variables and '.' and '..' that may
     * be. When returning from this function str will be an absolute path.
     * It internally uses expandVariable
     **/
    void canonicalizePath(std::string& str);

    /**
     * @brief Tries to find any variable that str could start with and simplify the given path with the longest
     * variable matching. It internally uses findReplaceVariable
     **/
    void simplifyPath(std::string& str);

    /**
     * @brief Same as simplifyPath but will only try with the [Project] variable
     **/
    void makeRelativeToProject(std::string& str);

    bool fixFilePath(const std::string& projectPathName, const std::string& newProjectPath,
                     std::string& filePath);


    void onOCIOConfigPathChanged(const std::string& path, bool blockevaluation);


    static std::string escapeXML(const std::string &input);
    static std::string unescapeXML(const std::string &input);

    double getProjectFrameRate() const;

    KnobPathPtr getEnvVarKnob() const;
    std::string getOnProjectLoadCB() const;
    std::string getOnProjectSaveCB() const;
    std::string getOnProjectCloseCB() const;
    std::string getOnNodeCreatedCB() const;
    std::string getOnNodeDeleteCB() const;

    bool isProjectClosing() const;

    bool isFrameRangeLocked() const;

    void getFrameRange(TimeValue* first, TimeValue* last) const;

    void unionFrameRangeWith(TimeValue first, TimeValue last);

    void recomputeFrameRangeFromReaders();

    void createViewer();

    void resetProject();


    /**
     * @brief Calls quitAnyProcessing for all nodes in the group and in each subgroup
     * This is called only when calling AppManager::abortAnyProcessing()
     * @returns True if a node is in the project and a watcher was installed, false otherwise
     **/
    bool quitAnyProcessingForAllNodes(AfterQuitProcessingI* receiver, const WatcherCallerArgsPtr& args);

    bool isOpenGLRenderActivated() const;

    void refreshOpenGLRenderingFlagOnNodes();

    virtual bool invalidateHashCacheInternal(std::set<HashableObject*>* invalidatedObjects) OVERRIDE ;

private:

    virtual void afterQuitProcessingCallback(const WatcherCallerArgsPtr& args) OVERRIDE FINAL;

public:

<<<<<<< HEAD
=======
    struct TreeOutput
    {
        NodePtr node;
        std::list<std::pair<int, NodeWPtr> > outputs;
    };

    struct TreeInput
    {
        NodePtr node;
        std::vector<NodePtr> inputs;
    };

    struct NodesTree
    {
        TreeOutput output;
        std::list<TreeInput> inputs;
        NodesList inbetweenNodes;
    };

    static void extractTreesFromNodes(const NodesList& nodes, std::list<Project::NodesTree>& trees);

>>>>>>> cfea4528
    void closeProject_blocking(bool aboutToQuit);

    /**
     * @brief Add a format to the default formats of the Project. This will not be seriliazed in the user project.
     **/
    bool addDefaultFormat(const std::string& formatSpec);

    void setTimeLine(const TimeLinePtr& timeline);


    /**
     * @brief Resets the project state clearing all nodes and the project name.
     **/
    void reset(bool aboutToQuit, bool blocking);


    virtual void toSerialization(SERIALIZATION_NAMESPACE::SerializationObjectBase* serializationBase) OVERRIDE FINAL;

    virtual void fromSerialization(const SERIALIZATION_NAMESPACE::SerializationObjectBase& serializationBase) OVERRIDE FINAL;



public Q_SLOTS:

    void onQuitAnyProcessingWatcherTaskFinished(int taskID, const WatcherCallerArgsPtr& args);

    void onAutoSaveTimerTriggered();

    void onAutoSaveFutureFinished();

    void onProjectFormatPopulated();

Q_SIGNALS:

    void mustCreateFormat();

    void formatChanged(Format);

    void frameRangeChanged(int, int);

    void autoPreviewChanged(bool);

    void projectNameChanged(QString name, bool modified);

    void knobsInitialized();

    void projectViewsChanged();

private:


    /*Returns the index of the format*/
    int tryAddProjectFormat(const Format & f, bool addAsAdditionalFormat, bool* existed);

    void setProjectDefaultFormat(const Format & f);


    bool loadProjectInternal(const QString & path, const QString & name, bool isAutoSave, bool isUntitledAutosave);

    QString saveProjectInternal(const QString & path, const QString & name, bool autosave, bool updateProjectProperties);



    void doResetEnd(bool aboutToQuit);

    /**
     * @brief Must be implemented to initialize any knob using the
     * KnobFactory.
     **/
    virtual void initializeKnobs() OVERRIDE FINAL;

    /**
     * @brief Called whenever a param changes. It calls the virtual
     * portion paramChangedByUser(...) and brackets the call by a begin/end if it was
     * not done already.
     **/
    virtual bool onKnobValueChanged(const KnobIPtr& k,
                                    ValueChangedReasonEnum reason,
                                    TimeValue time,
                                    ViewSetSpec view)  OVERRIDE FINAL;

    bool load(const SERIALIZATION_NAMESPACE::ProjectSerialization & obj, const QString& name, const QString& path);


    boost::scoped_ptr<ProjectPrivate> _imp;
};


inline ProjectPtr
toProject(const KnobHolderPtr& holder)
{
    return boost::dynamic_pointer_cast<Project>(holder);
}


NATRON_NAMESPACE_EXIT

#endif // NATRON_ENGINE_PROJECT_H<|MERGE_RESOLUTION|>--- conflicted
+++ resolved
@@ -77,7 +77,6 @@
     Project(const AppInstancePtr& appInstance);
 
 public:
-<<<<<<< HEAD
     static ProjectPtr create(const AppInstancePtr& appInstance) WARN_UNUSED_RETURN
     {
         return ProjectPtr( new Project(appInstance) );
@@ -92,9 +91,6 @@
         return shared_from_this();
     }
 
-=======
-    static ProjectPtr create(const AppInstancePtr& appInstance);
->>>>>>> cfea4528
 
     virtual ~Project();
 
@@ -323,7 +319,7 @@
      * This is called only when calling AppManager::abortAnyProcessing()
      * @returns True if a node is in the project and a watcher was installed, false otherwise
      **/
-    bool quitAnyProcessingForAllNodes(AfterQuitProcessingI* receiver, const WatcherCallerArgsPtr& args);
+    bool quitAnyProcessingForAllNodes(AfterQuitProcessingI* receiver, const GenericWatcherCallerArgsPtr& args);
 
     bool isOpenGLRenderActivated() const;
 
@@ -333,34 +329,10 @@
 
 private:
 
-    virtual void afterQuitProcessingCallback(const WatcherCallerArgsPtr& args) OVERRIDE FINAL;
+    virtual void afterQuitProcessingCallback(const GenericWatcherCallerArgsPtr& args) OVERRIDE FINAL;
 
 public:
 
-<<<<<<< HEAD
-=======
-    struct TreeOutput
-    {
-        NodePtr node;
-        std::list<std::pair<int, NodeWPtr> > outputs;
-    };
-
-    struct TreeInput
-    {
-        NodePtr node;
-        std::vector<NodePtr> inputs;
-    };
-
-    struct NodesTree
-    {
-        TreeOutput output;
-        std::list<TreeInput> inputs;
-        NodesList inbetweenNodes;
-    };
-
-    static void extractTreesFromNodes(const NodesList& nodes, std::list<Project::NodesTree>& trees);
-
->>>>>>> cfea4528
     void closeProject_blocking(bool aboutToQuit);
 
     /**
@@ -385,7 +357,7 @@
 
 public Q_SLOTS:
 
-    void onQuitAnyProcessingWatcherTaskFinished(int taskID, const WatcherCallerArgsPtr& args);
+    void onQuitAnyProcessingWatcherTaskFinished(int taskID, const GenericWatcherCallerArgsPtr& args);
 
     void onAutoSaveTimerTriggered();
 
