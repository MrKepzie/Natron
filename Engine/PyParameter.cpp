--- conflicted
+++ resolved
@@ -48,21 +48,18 @@
 #include "Engine/KnobItemsTable.h"
 #include "Engine/Node.h"
 #include "Engine/AppInstance.h"
-<<<<<<< HEAD
-
-=======
-#include "Engine/KnobSerialization.h"
->>>>>>> c5051698
+
 #include "Engine/Curve.h"
 #include "Engine/Project.h"
 #include "Engine/ViewIdx.h"
+#include "Engine/LoadKnobsCompat.h"
 
 #include "Engine/PyAppInstance.h"
 #include "Engine/PyNode.h"
 #include "Engine/PyItemsTable.h"
 
 #include "Serialization/SerializationCompat.h"
-
+#include "Serialization/ProjectSerialization.h"
 
 
 NATRON_NAMESPACE_ENTER;
@@ -2999,7 +2996,6 @@
         PythonSetInvalidViewName(view);
         return;
     }
-<<<<<<< HEAD
     try {
         std::string choiceID = label.toStdString();
         bool isCreatingNode = knob->getHolder()->getApp()->isCreatingNode();
@@ -3007,7 +3003,20 @@
             // Before Natron 2.2.3, all dynamic choice parameters for multiplane had a string parameter.
             // The string parameter had the same name as the choice parameter plus "Choice" appended.
             // If we found such a parameter, retrieve the string from it.
-            SERIALIZATION_NAMESPACE::Compat::checkForPreNatron226String(&choiceID);
+            EffectInstancePtr isEffect = toEffectInstance(knob->getHolder());
+            if (isEffect) {
+                PluginPtr plugin = isEffect->getNode()->getPyPlugPlugin();
+                SERIALIZATION_NAMESPACE::ProjectBeingLoadedInfo projectInfos;
+                bool gotProjectInfos = isEffect->getApp()->getProject()->getProjectLoadedVersionInfo(&projectInfos);
+                int natronMajor = -1,natronMinor = -1,natronRev =-1;
+                if (gotProjectInfos) {
+                    natronMajor = projectInfos.vMajor;
+                    natronMinor = projectInfos.vMinor;
+                    natronRev = projectInfos.vRev;
+                }
+
+                filterKnobChoiceOptionCompat(plugin->getPluginID(), plugin->getMajorVersion(), plugin->getMinorVersion(), natronMajor, natronMinor, natronRev, knob->getName(), &choiceID);
+            }
         }
         // use eValueChangedReasonPluginEdited for compat with Shuffle setChannelsFromRed()
         ValueChangedReturnCodeEnum s = knob->setValueFromID(choiceID, thisViewSpec, isCreatingNode ? eValueChangedReasonPluginEdited : eValueChangedReasonUserEdited);
@@ -3027,16 +3036,6 @@
         if (!creatingNode) {
             PyErr_SetString(PyExc_ValueError, e.what());
         }
-=======
-    std::string choiceID = label.toStdString();
-    if (knob->getHolder()->getApp()->isCreatingPythonGroup()) {
-        // Before Natron 2.2.3, all dynamic choice parameters for multiplane had a string parameter.
-        // The string parameter had the same name as the choice parameter plus "Choice" appended.
-        // If we found such a parameter, retrieve the string from it.
-        filterKnobChoiceOptionCompat(std::string(), -1, -1, -1, -1, -1, knob->getName(), &choiceID);
-    }
-    KnobHelper::ValueChangedReturnCodeEnum s = knob->setValueFromID(choiceID, 0);
->>>>>>> c5051698
 
     }
 }
@@ -3061,12 +3060,6 @@
     set(label,view);
 }
 
-void
-ChoiceParam::setValue(const QString& label)
-{
-    set(label);
-}
-
 int
 ChoiceParam::getValueAtTime(double time, const QString& view) const
 {
@@ -3099,7 +3092,6 @@
         PythonSetNullError();
         return;
     }
-<<<<<<< HEAD
     try {
         knob->setDefaultValueFromIDWithoutApplying( value.toStdString() );
     } catch (const std::exception& e) {
@@ -3119,9 +3111,6 @@
         }
     }
 
-=======
-    knob->setDefaultValueFromIDWithoutApplying( value.toStdString() );
->>>>>>> c5051698
 }
 
 int
@@ -3206,7 +3195,6 @@
         optionIDs.size() != optionHelps.size()) {
         return;
     }
-<<<<<<< HEAD
     std::vector<ChoiceOption> entries(optionIDs.size());
     int i = 0;
     std::list<QString>::const_iterator itID = optionIDs.begin();
@@ -3220,11 +3208,6 @@
 
     }
     knob->populateChoices(entries);
-=======
-
-    ChoiceOption opt(option.toStdString(), "", help.toStdString());
-    knob->appendChoice(opt);
->>>>>>> c5051698
 }
 
 bool
@@ -3237,7 +3220,6 @@
     }
     std::vector<ChoiceOption> entries =  knob->getEntries();
 
-<<<<<<< HEAD
 
     if ( (index < 0) || ( index >= (int)entries.size() ) ) {
         PyErr_SetString(PyExc_IndexError, tr("Option index out of range").toStdString().c_str());
@@ -3247,13 +3229,6 @@
     *optionLabel = QString::fromUtf8(entries[index].label.c_str());
     *optionHelp = QString::fromUtf8(entries[index].tooltip.c_str());
     return true;
-=======
-    std::vector<ChoiceOption> entries;
-    for (std::list<std::pair<QString, QString> >::const_iterator it = options.begin(); it != options.end(); ++it) {
-        entries.push_back( ChoiceOption(it->first.toStdString(), "", it->second.toStdString()));
-    }
-    knob->populateChoices(entries);
->>>>>>> c5051698
 }
 
 void
@@ -3264,27 +3239,16 @@
         PythonSetNullError();
         return;
     }
-<<<<<<< HEAD
     ViewIdx thisViewSpec;
     if (!getViewIdxFromViewName(view, &thisViewSpec)) {
         PythonSetInvalidViewName(view);
         return;
-=======
-    std::vector<ChoiceOption> entries = knob->getEntries_mt_safe();
-
-    if ( (index < 0) || ( index >= (int)entries.size() ) ) {
-        return QString();
->>>>>>> c5051698
     }
     ChoiceOption opt = knob->getActiveEntry(thisViewSpec);
     *optionID = QString::fromUtf8(opt.id.c_str());
     *optionLabel = QString::fromUtf8(opt.label.c_str());
     *optionHelp = QString::fromUtf8(opt.tooltip.c_str());
 
-<<<<<<< HEAD
-=======
-    return QString::fromUtf8( entries[index].id.c_str() );
->>>>>>> c5051698
 }
 
 int
@@ -3308,18 +3272,11 @@
         PythonSetNullError();
         return;
     }
-<<<<<<< HEAD
     std::vector<ChoiceOption> options =  knob->getEntries();
     for (std::size_t i = 0; i < options.size(); ++i) {
         optionIDs->push_back(QString::fromUtf8(options[i].id.c_str()));
         optionLabels->push_back(QString::fromUtf8(options[i].label.c_str()));
         optionHelps->push_back(QString::fromUtf8(options[i].tooltip.c_str()));
-=======
-    std::vector<ChoiceOption> entries = knob->getEntries_mt_safe();
-
-    for (std::size_t i = 0; i < entries.size(); ++i) {
-        ret.push_back( QString::fromUtf8( entries[i].id.c_str() ) );
->>>>>>> c5051698
     }
 
 }
