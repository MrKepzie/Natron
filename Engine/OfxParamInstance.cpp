/* ***** BEGIN LICENSE BLOCK *****
 * This file is part of Natron <http://www.natron.fr/>,
 * Copyright (C) 2016 INRIA and Alexandre Gauthier-Foichat
 *
 * Natron is free software: you can redistribute it and/or modify
 * it under the terms of the GNU General Public License as published by
 * the Free Software Foundation; either version 2 of the License, or
 * (at your option) any later version.
 *
 * Natron is distributed in the hope that it will be useful,
 * but WITHOUT ANY WARRANTY; without even the implied warranty of
 * MERCHANTABILITY or FITNESS FOR A PARTICULAR PURPOSE.  See the
 * GNU General Public License for more details.
 *
 * You should have received a copy of the GNU General Public License
 * along with Natron.  If not, see <http://www.gnu.org/licenses/gpl-2.0.html>
 * ***** END LICENSE BLOCK ***** */

// ***** BEGIN PYTHON BLOCK *****
// from <https://docs.python.org/3/c-api/intro.html#include-files>:
// "Since Python may define some pre-processor definitions which affect the standard headers on some systems, you must include Python.h before any standard headers are included."
#include <Python.h>
// ***** END PYTHON BLOCK *****

#include "OfxParamInstance.h"

#include <iostream>
#include <cassert>
#include <cfloat>
#include <stdexcept>

#include <boost/scoped_array.hpp>
GCC_DIAG_UNUSED_LOCAL_TYPEDEFS_OFF
#include <boost/math/special_functions/fpclassify.hpp>
GCC_DIAG_UNUSED_LOCAL_TYPEDEFS_ON

//ofx extension
#include <nuke/fnPublicOfxExtensions.h>
#include <ofxParametricParam.h>
#include "ofxNatron.h"

#include <QtCore/QDebug>

#include "Global/GlobalDefines.h"
#include "Engine/AppManager.h"
#include "Engine/Knob.h"
#include "Engine/KnobFactory.h"
#include "Engine/KnobFile.h"
#include "Engine/KnobTypes.h"
#include "Engine/OfxEffectInstance.h"
#include "Engine/OfxClipInstance.h"
#include "Engine/OfxImageEffectInstance.h"
#include "Engine/ViewerInstance.h"
#include "Engine/Curve.h"
#include "Engine/OfxOverlayInteract.h"
#include "Engine/Format.h"
#include "Engine/Project.h"
#include "Engine/AppInstance.h"
#include "Engine/ReadNode.h"
#include "Engine/Node.h"
#include "Engine/TLSHolder.h"
#include "Engine/ViewIdx.h"
#include "Engine/WriteNode.h"

NATRON_NAMESPACE_ENTER;


struct OfxKeyFrames_compare
{
    bool operator() (double lhs,
                     double rhs) const
    {
        if (std::abs(rhs - lhs) < NATRON_CURVE_X_SPACING_EPSILON) {
            return false;
        }

        return lhs < rhs;
    }
};

typedef std::set<double, OfxKeyFrames_compare> OfxKeyFramesSet;

static void
getOfxKeyFrames(const KnobIPtr& knob,
                OfxKeyFramesSet &keyframes,
                int startDim = -1,
                int endDim = -1)
{
    if ( !knob || !knob->canAnimate() ) {
        return;
    }
    if (startDim == -1) {
        startDim = 0;
    }
    if (endDim == -1) {
        endDim = knob->getNDimensions();
    }
    assert(startDim < endDim && startDim >= 0);
<<<<<<< HEAD

    std::list<ViewIdx> views = knob->getViewsList();
    for (int i = startDim; i < endDim; ++i) {
        for (std::list<ViewIdx>::const_iterator it = views.begin(); it != views.end(); ++it) {
            CurvePtr curve = knob->getCurve(*it, DimIdx(i));
            if (curve) {
                KeyFrameSet dimKeys = curve->getKeyFrames_mt_safe();
                for (KeyFrameSet::iterator it2 = dimKeys.begin(); it2 != dimKeys.end(); ++it2) {
                    keyframes.insert( it2->getTime() );
=======
    if ( knob->canAnimate() ) {
        for (int i = startDim; i < endDim; ++i) {


            // Some plug-ins (any of our GeneratorPlugin derivatives) use getNumKeys to figure out
            // if the knob is animated.
            // If the knob has an expression, it may be using e.g a random based function and does not necessarily
            // have a fixed number of keyframes. In that case we return 2 fake keyframes so the plug-in thinks
            // there's an animation.
            // If we don't do this, a simple constant node with a random() as expression of the color knob will
            // make the node return true in the isIdentity action of the GeneratorPlugin (in openfx-supportext)
            // hence the color will not vary over time.
            std::string expr = knob->getExpression(0);
            if (!expr.empty()) {
                keyframes.insert(0);
                keyframes.insert(1);
            } else {
                CurvePtr curve = knob->getCurve(ViewIdx(0), i);
                if (curve) {
                    KeyFrameSet dimKeys = curve->getKeyFrames_mt_safe();
                    for (KeyFrameSet::iterator it = dimKeys.begin(); it != dimKeys.end(); ++it) {
                        keyframes.insert( it->getTime() );
                    }
>>>>>>> 69ff5adf
                }
            }
        }


    }

}

///anonymous namespace to handle keyframes communication support for Ofx plugins
/// in a generalized manner
namespace OfxKeyFrame {
static
OfxStatus
getNumKeys(const KnobIPtr& knob,
           unsigned int &nKeys,
           int startDim = -1,
           int endDim = -1)
{
    if (!knob) {
        return kOfxStatErrBadHandle;
    }
    OfxKeyFramesSet keyframes;

    getOfxKeyFrames(knob, keyframes, startDim, endDim);
    nKeys = (unsigned int)keyframes.size();

    return kOfxStatOK;
}

static
OfxStatus
getKeyTime(const KnobIPtr& knob,
           int nth,
           OfxTime & time,
           int startDim = -1,
           int endDim = -1)
{
    if (!knob) {
        return kOfxStatErrBadHandle;
    }
    if (nth < 0) {
        return kOfxStatErrBadIndex;
    }
    OfxKeyFramesSet keyframes;
    getOfxKeyFrames(knob, keyframes, startDim, endDim);
    if ( nth >= (int)keyframes.size() ) {
        return kOfxStatErrBadIndex;
    }
    OfxKeyFramesSet::iterator it = keyframes.begin();
    std::advance(it, nth);
    time = *it;

    return kOfxStatOK;
}

static
OfxStatus
getKeyIndex(const KnobIPtr& knob,
            OfxTime time,
            int direction,
            int & index,
            int startDim = -1,
            int endDim = -1)
{
    if (!knob) {
        return kOfxStatErrBadHandle;
    }
    OfxKeyFramesSet keyframes;

    getOfxKeyFrames(knob, keyframes, startDim, endDim);
    int i = 0;
    if (direction == 0) {
        //search for key at indicated time
        for (OfxKeyFramesSet::iterator it = keyframes.begin(); it != keyframes.end(); ++it, ++i) {
            if (std::abs(*it - time) < NATRON_CURVE_X_SPACING_EPSILON) {
                index = i;

                return kOfxStatOK;
            }
        }
    } else if (direction < 0) {
        //search for key before indicated time
        OfxKeyFramesSet::iterator next = keyframes.begin();
        if ( !keyframes.empty() ) {
            ++next;
        }
        for (OfxKeyFramesSet::iterator it = keyframes.begin(); it != keyframes.end(); ++it, ++i) {
            if (*it < time) {
                if ( next != keyframes.end() ) {
                    if (*next > time) {
                        index = i;

                        return kOfxStatOK;
                    }
                } else {
                    index = i;
                    assert(i == (int)keyframes.size() - 1);

                    return kOfxStatOK;
                }
            } else {
                return kOfxStatFailed;
            }
            if ( !keyframes.empty() ) {
                ++next;
            }
        }
    } else if (direction > 0) {
        ///Find the first keyframe that is considered to be after the given time
        for (OfxKeyFramesSet::iterator it = keyframes.begin(); it != keyframes.end(); ++it, ++i) {
            if (*it > time) {
                index = i;

                return kOfxStatOK;
            }
        }
    }

    return kOfxStatFailed;
} // getKeyIndex

static
OfxStatus
deleteKey(const KnobIPtr& knob,
          OfxTime time,
          int startDim = -1,
          int endDim = -1)
{
    if (!knob) {
        return kOfxStatErrBadHandle;
    }
    if (startDim == -1) {
        startDim = 0;
    }
    if (endDim == -1) {
        endDim = knob->getNDimensions();
    }
    assert(startDim < endDim && startDim >= 0);
    knob->beginChanges();
    for (int i = startDim; i < endDim; ++i) {
        knob->deleteValueAtTime(time, ViewSetSpec::all(), DimIdx(i));
    }
    knob->endChanges();

    return kOfxStatOK;
}

static
OfxStatus
deleteAllKeys(const KnobIPtr& knob,
              int startDim = -1,
              int endDim = -1)
{
    if (!knob) {
        return kOfxStatErrBadHandle;
    }
    if (startDim == -1) {
        startDim = 0;
    }
    if (endDim == -1) {
        endDim = knob->getNDimensions();
    }
    assert(startDim < endDim && startDim >= 0);

    knob->removeAnimation(ViewSetSpec::all(), DimSpec::all());

    return kOfxStatOK;
}

// copy one parameter to another, with a range (NULL means to copy all animation)
static
OfxStatus
copyFrom(const KnobIPtr & from,
         const KnobIPtr &to,
         OfxTime offset,
         const OfxRangeD* range,
         int startDim = -1,
         int endDim = -1)
{
    if (!from) {
        return kOfxStatErrBadHandle;
    }
    if (!to) {
        return kOfxStatErrBadHandle;
    }
    ///copy only if type is the same
    if ( from->typeName() == to->typeName() ) {
        to->beginChanges();
        for (int i = startDim; i < endDim; ++i) {
            to->copyKnob(from, ViewSetSpec::all(), DimIdx(i), ViewSetSpec::all(), DimIdx(i), range, offset);
        }
        to->endChanges();
    }

    return kOfxStatOK;
}
} // namespace OfxKeyFrame

PropertyModified_RAII::PropertyModified_RAII(OfxParamToKnob* h)
    : _h(h)
{
    h->setDynamicPropertyModified(true);
}

PropertyModified_RAII::~PropertyModified_RAII()
{
    _h->setDynamicPropertyModified(false);
}

EffectInstancePtr
OfxParamToKnob::getKnobHolder() const
{
    EffectInstancePtr effect = _effect.lock();

    if (!effect) {
        return EffectInstancePtr();
    }

    NodePtr node = effect->getNode();
    assert(node);
    std::string pluginID = node->getPluginID();
    /*
       For readers and writers
     */
    bool wasProjectCreatedWithLowerCaseIDs = node->getApp()->wasProjectCreatedWithLowerCaseIDs();
    if ( ReadNode::isBundledReader(pluginID, wasProjectCreatedWithLowerCaseIDs) ||
         WriteNode::isBundledWriter(pluginID, wasProjectCreatedWithLowerCaseIDs) ) {
        NodePtr iocontainer = node->getIOContainer();
        assert(iocontainer);

        return iocontainer->getEffectInstance();
    }

    return effect;
}

void
OfxParamToKnob::connectDynamicProperties()
{
    KnobIPtr knob = getKnob();

    if (!knob) {
        return;
    }
    KnobSignalSlotHandler* handler = knob->getSignalSlotHandler().get();
    if (!handler) {
        return;
    }
    QObject::connect( handler, SIGNAL(labelChanged()), this, SLOT(onLabelChanged()) );
    QObject::connect( handler, SIGNAL(evaluateOnChangeChanged(bool)), this, SLOT(onEvaluateOnChangeChanged(bool)) );
    QObject::connect( handler, SIGNAL(secretChanged()), this, SLOT(onSecretChanged()) );
    QObject::connect( handler, SIGNAL(enabledChanged()), this, SLOT(onEnabledChanged()) );
    QObject::connect( handler, SIGNAL(displayMinMaxChanged(double,double,int)), this, SLOT(onDisplayMinMaxChanged(double,double,int)) );
    QObject::connect( handler, SIGNAL(minMaxChanged(double,double,int)), this, SLOT(onMinMaxChanged(double,double,int)) );
    QObject::connect( handler, SIGNAL(helpChanged()), this, SLOT(onHintTooltipChanged()) );
    QObject::connect( handler, SIGNAL(inViewerContextLabelChanged()), this, SLOT(onInViewportLabelChanged()) );
    QObject::connect( handler, SIGNAL(viewerContextSecretChanged()), this, SLOT(onInViewportSecretChanged()) );
}

void
OfxParamToKnob::onKnobAnimationLevelChanged(ViewSetSpec /*view*/,
                                            DimSpec /*dimension*/)
{
    OFX::Host::Param::Instance* param = getOfxParam();
    assert(param);
    KnobIPtr knob = getKnob();
    assert(knob);

    AnimationLevelEnum level =  eAnimationLevelNone;
    int nDims = knob->getNDimensions();
    std::list<ViewIdx> views = knob->getViewsList();
    for (int i = 0; i < nDims; ++i) {
        for (std::list<ViewIdx>::const_iterator it = views.begin(); it != views.end(); ++it) {
            AnimationLevelEnum thisLevel = getKnob()->getAnimationLevel(DimIdx(i), *it);
            if (thisLevel == eAnimationLevelOnKeyframe) {
                level = eAnimationLevelOnKeyframe;
                break;
            } else if (thisLevel == eAnimationLevelInterpolatedValue && level == eAnimationLevelNone) {
                level = eAnimationLevelInterpolatedValue;
            }
        }
    }


    param->getProperties().setIntProperty(kOfxParamPropIsAnimating, level != eAnimationLevelNone);
    param->getProperties().setIntProperty(kOfxParamPropIsAutoKeying, level == eAnimationLevelInterpolatedValue);
}

void
OfxParamToKnob::onChoiceMenuReset()
{
    onChoiceMenuPopulated();
}

static void
setStringPropertyN(const std::vector<std::string>& entries,
                   OFX::Host::Param::Instance* param,
                   const std::string& property)
{
    try {
        OFX::Host::Property::String *prop = param->getProperties().fetchStringProperty(property);
        if (prop) {
            prop->reset();
            for (std::size_t i = 0; i < entries.size(); ++i) {
                prop->setValue(entries[i], i);
            }
        }
    } catch (...) {
    }
}

void
OfxParamToKnob::onChoiceMenuPopulated()
{
    DYNAMIC_PROPERTY_CHECK();

    OFX::Host::Param::Instance* param = getOfxParam();
    assert(param);
    KnobIPtr knob = getKnob();
    if (!knob) {
        return;
    }
    KnobChoicePtr isChoice = toKnobChoice(knob);
    if (!isChoice) {
        return;
    }
    std::vector<std::string> entries = isChoice->getEntries();
    std::vector<std::string> entriesHelp = isChoice->getEntriesHelp();
    setStringPropertyN(entries, param, kOfxParamPropChoiceOption);
    setStringPropertyN(entriesHelp, param, kOfxParamPropChoiceLabelOption);
}

void
OfxParamToKnob::onChoiceMenuEntryAppended(const QString& entry,
                                          const QString& help)
{
    DYNAMIC_PROPERTY_CHECK();

    OFX::Host::Param::Instance* param = getOfxParam();
    assert(param);
    int nProps = param->getProperties().getDimension(kOfxParamPropChoiceOption);
    int nLabelProps = param->getProperties().getDimension(kOfxParamPropChoiceLabelOption);
    assert(nProps == nLabelProps);
    param->getProperties().setStringProperty(kOfxParamPropChoiceOption, entry.toStdString(), nProps);
    param->getProperties().setStringProperty(kOfxParamPropChoiceLabelOption, help.toStdString(), nLabelProps);
}

void
OfxParamToKnob::onEvaluateOnChangeChanged(bool evaluate)
{
    DYNAMIC_PROPERTY_CHECK();

    OFX::Host::Param::Instance* param = getOfxParam();
    assert(param);
    param->getProperties().setIntProperty(kOfxParamPropEvaluateOnChange, (int)evaluate);
}

void
OfxParamToKnob::onSecretChanged()
{
    DYNAMIC_PROPERTY_CHECK();

    OFX::Host::Param::Instance* param = getOfxParam();
    assert(param);
    KnobIPtr knob = getKnob();
    if (!knob) {
        return;
    }
    param->getProperties().setIntProperty( kOfxParamPropSecret, (int)knob->getIsSecret() );
}

void
OfxParamToKnob::onHintTooltipChanged()
{
    DYNAMIC_PROPERTY_CHECK();

    OFX::Host::Param::Instance* param = getOfxParam();
    assert(param);
    KnobIPtr knob = getKnob();
    if (!knob) {
        return;
    }
    param->getProperties().setStringProperty( kOfxParamPropHint, knob->getHintToolTip() );
}

void
OfxParamToKnob::onEnabledChanged()
{
    DYNAMIC_PROPERTY_CHECK();

    OFX::Host::Param::Instance* param = getOfxParam();
    assert(param);
    KnobIPtr knob = getKnob();
    if (!knob) {
        return;
    }
    param->getProperties().setIntProperty( kOfxParamPropEnabled, (int)knob->isEnabled() );
}

void
OfxParamToKnob::onLabelChanged()
{
    DYNAMIC_PROPERTY_CHECK();

    OFX::Host::Param::Instance* param = getOfxParam();
    assert(param);
    KnobIPtr knob = getKnob();
    if (!knob) {
        return;
    }
    param->getProperties().setStringProperty( kOfxPropLabel, knob->getLabel() );
}

void
OfxParamToKnob::onInViewportSecretChanged()
{
    DYNAMIC_PROPERTY_CHECK();

    OFX::Host::Param::Instance* param = getOfxParam();
    assert(param);
    KnobIPtr knob = getKnob();
    if (!knob) {
        return;
    }
    param->getProperties().setIntProperty( kNatronOfxParamPropInViewerContextSecret, (int)knob->getInViewerContextSecret() );
}

void
OfxParamToKnob::onInViewportLabelChanged()
{
    DYNAMIC_PROPERTY_CHECK();

    OFX::Host::Param::Instance* param = getOfxParam();
    assert(param);
    KnobIPtr knob = getKnob();
    if (!knob) {
        return;
    }
    param->getProperties().setStringProperty( kNatronOfxParamPropInViewerContextLabel, knob->getInViewerContextLabel() );
}

void
OfxParamToKnob::onDisplayMinMaxChanged(double min,
                                       double max,
                                       int index)
{
    DYNAMIC_PROPERTY_CHECK();

    OFX::Host::Param::Instance* param = getOfxParam();
    assert(param);
    if ( hasDoubleMinMaxProps() ) {
        param->getProperties().setDoubleProperty(kOfxParamPropDisplayMin, min, index);
        param->getProperties().setDoubleProperty(kOfxParamPropDisplayMax, max, index);
    } else {
        param->getProperties().setIntProperty(kOfxParamPropDisplayMin, (int)min, index);
        param->getProperties().setIntProperty(kOfxParamPropDisplayMax, (int)max, index);
    }
}

void
OfxParamToKnob::onMinMaxChanged(double min,
                                double max,
                                int index)
{
    DYNAMIC_PROPERTY_CHECK();

    OFX::Host::Param::Instance* param = getOfxParam();
    assert(param);
    if ( hasDoubleMinMaxProps() ) {
        param->getProperties().setDoubleProperty(kOfxParamPropMin, min, index);
        param->getProperties().setDoubleProperty(kOfxParamPropMax, max, index);
    } else {
        param->getProperties().setIntProperty(kOfxParamPropMin, (int)min, index);
        param->getProperties().setIntProperty(kOfxParamPropMax, (int)max, index);
    }
}

////////////////////////// OfxPushButtonInstance /////////////////////////////////////////////////

OfxPushButtonInstance::OfxPushButtonInstance(const OfxEffectInstancePtr& node,
                                             OFX::Host::Param::Descriptor & descriptor)
    : OfxParamToKnob(node)
    , OFX::Host::Param::PushbuttonInstance( descriptor, node->effectInstance() )
{
    _knob = checkIfKnobExistsWithNameOrCreate<KnobButton>(descriptor.getName(), this, 1);
}

// callback which should set enabled state as appropriate
void
OfxPushButtonInstance::setEnabled()
{
    DYNAMIC_PROPERTY_CHECK();
    _knob.lock()->setEnabled( getEnabled() );
}

void
OfxPushButtonInstance::setHint()
{
    DYNAMIC_PROPERTY_CHECK();
    _knob.lock()->setHintToolTip(getHint());
}


// callback which should set secret state as appropriate
void
OfxPushButtonInstance::setSecret()
{
    DYNAMIC_PROPERTY_CHECK();
    _knob.lock()->setSecret( getSecret() );
}

void
OfxPushButtonInstance::setInViewportSecret()
{
    DYNAMIC_PROPERTY_CHECK();
    _knob.lock()->setInViewerContextSecret( getProperties().getIntProperty(kNatronOfxParamPropInViewerContextSecret) );
}

void
OfxPushButtonInstance::setInViewportLabel()
{
    DYNAMIC_PROPERTY_CHECK();
    _knob.lock()->setInViewerContextLabel(QString::fromUtf8(getProperties().getStringProperty(kNatronOfxParamPropInViewerContextLabel).c_str()));

}

void
OfxPushButtonInstance::setLabel()
{
    DYNAMIC_PROPERTY_CHECK();
    _knob.lock()->setLabel( getParamLabel(this) );
}

void
OfxPushButtonInstance::setEvaluateOnChange()
{
    DYNAMIC_PROPERTY_CHECK();
    _knob.lock()->setEvaluateOnChange( getEvaluateOnChange() );
}

KnobIPtr
OfxPushButtonInstance::getKnob() const
{
    return _knob.lock();
}

////////////////////////// OfxIntegerInstance /////////////////////////////////////////////////


OfxIntegerInstance::OfxIntegerInstance(const OfxEffectInstancePtr& node,
                                       OFX::Host::Param::Descriptor & descriptor)
    : OfxParamToKnob(node)
    , OFX::Host::Param::IntegerInstance( descriptor, node->effectInstance() )
{
    const OFX::Host::Property::Set &properties = getProperties();
    KnobIntPtr k = checkIfKnobExistsWithNameOrCreate<KnobInt>(descriptor.getName(), this, 1);

    _knob = k;
    setRange();
    setDisplayRange();

    int def = properties.getIntProperty(kOfxParamPropDefault);

    k->setIncrement(1); // kOfxParamPropIncrement only exists for Double
    k->blockValueChanges();
    k->setDefaultValue(def);
    k->unblockValueChanges();
    std::string dimensionName = properties.getStringProperty(kOfxParamPropDimensionLabel, 0);
    k->setDimensionName(DimIdx(0), dimensionName);
}

OfxStatus
OfxIntegerInstance::get(int & v)
{
    KnobIntPtr knob = _knob.lock();
    if (!knob) {
        return kOfxStatErrBadHandle;
    }

    v = knob->getValue();

    return kOfxStatOK;
}

OfxStatus
OfxIntegerInstance::get(OfxTime time,
                        int & v)
{
    KnobIntPtr knob = _knob.lock();
    if (!knob) {
        return kOfxStatErrBadHandle;
    }

    v = knob->getValueAtTime(time);

    return kOfxStatOK;
}

OfxStatus
OfxIntegerInstance::set(int v)
{
    KnobIntPtr knob = _knob.lock();
    if (!knob) {
        return kOfxStatErrBadHandle;
    }

    knob->setValue(v, ViewSetSpec::current(), DimIdx(0), eValueChangedReasonPluginEdited, 0);

    return kOfxStatOK;
}

OfxStatus
OfxIntegerInstance::set(OfxTime time,
                        int v)
{
    KnobIntPtr knob = _knob.lock();
    if (!knob) {
        return kOfxStatErrBadHandle;
    }

    knob->setValueAtTime(time, v, ViewSetSpec::current(), DimIdx(0), eValueChangedReasonPluginEdited, 0);

    return kOfxStatOK;
}

// callback which should set enabled state as appropriate
void
OfxIntegerInstance::setEnabled()
{
    DYNAMIC_PROPERTY_CHECK();
    _knob.lock()->setEnabled( getEnabled() );
}

// callback which should set secret state as appropriate
void
OfxIntegerInstance::setSecret()
{
    DYNAMIC_PROPERTY_CHECK();
    _knob.lock()->setSecret( getSecret() );
}


void
OfxIntegerInstance::setInViewportSecret()
{
    DYNAMIC_PROPERTY_CHECK();
    _knob.lock()->setInViewerContextSecret( getProperties().getIntProperty(kNatronOfxParamPropInViewerContextSecret) );
}

void
OfxIntegerInstance::setInViewportLabel()
{
    DYNAMIC_PROPERTY_CHECK();
    _knob.lock()->setInViewerContextLabel(QString::fromUtf8(getProperties().getStringProperty(kNatronOfxParamPropInViewerContextLabel).c_str()));

}

void
OfxIntegerInstance::setHint()
{
    DYNAMIC_PROPERTY_CHECK();
    _knob.lock()->setHintToolTip(getHint());
}

void
OfxIntegerInstance::setDefault()
{
    DYNAMIC_PROPERTY_CHECK();
    _knob.lock()->setDefaultValueWithoutApplying(_properties.getIntProperty(kOfxParamPropDefault, 0));
}

void
OfxIntegerInstance::setLabel()
{
    DYNAMIC_PROPERTY_CHECK();
    _knob.lock()->setLabel( getParamLabel(this) );
}

void
OfxIntegerInstance::setEvaluateOnChange()
{
    DYNAMIC_PROPERTY_CHECK();
    _knob.lock()->setEvaluateOnChange( getEvaluateOnChange() );
}

KnobIPtr
OfxIntegerInstance::getKnob() const
{
    return _knob.lock();
}

OfxStatus
OfxIntegerInstance::getNumKeys(unsigned int &nKeys) const
{
    return OfxKeyFrame::getNumKeys(_knob.lock(), nKeys);
}

OfxStatus
OfxIntegerInstance::getKeyTime(int nth,
                               OfxTime & time) const
{
    return OfxKeyFrame::getKeyTime(_knob.lock(), nth, time);
}

OfxStatus
OfxIntegerInstance::getKeyIndex(OfxTime time,
                                int direction,
                                int & index) const
{
    return OfxKeyFrame::getKeyIndex(_knob.lock(), time, direction, index);
}

OfxStatus
OfxIntegerInstance::deleteKey(OfxTime time)
{
    return OfxKeyFrame::deleteKey(_knob.lock(), time);
}

OfxStatus
OfxIntegerInstance::deleteAllKeys()
{
    return OfxKeyFrame::deleteAllKeys( _knob.lock() );
}

OfxStatus
OfxIntegerInstance::copyFrom(const OFX::Host::Param::Instance &instance,
                             OfxTime offset,
                             const OfxRangeD* range)
{
    const OfxParamToKnob & other = dynamic_cast<const OfxParamToKnob &>(instance);

    return OfxKeyFrame::copyFrom(other.getKnob(), getKnob(), offset, range);
}

void
OfxIntegerInstance::setDisplayRange()
{
    DYNAMIC_PROPERTY_CHECK();
    int displayMin = getProperties().getIntProperty(kOfxParamPropDisplayMin);
    int displayMax = getProperties().getIntProperty(kOfxParamPropDisplayMax);

    _knob.lock()->setDisplayRange(displayMin, displayMax);
}

void
OfxIntegerInstance::setRange()
{
    DYNAMIC_PROPERTY_CHECK();
    int mini = getProperties().getIntProperty(kOfxParamPropMin);
    int maxi = getProperties().getIntProperty(kOfxParamPropMax);

    _knob.lock()->setRange(mini, maxi);
}

////////////////////////// OfxDoubleInstance /////////////////////////////////////////////////


OfxDoubleInstance::OfxDoubleInstance(const OfxEffectInstancePtr& node,
                                     OFX::Host::Param::Descriptor & descriptor)
    : OfxParamToKnob(node)
    , OFX::Host::Param::DoubleInstance( descriptor, node->effectInstance() )

{
    const OFX::Host::Property::Set &properties = getProperties();
    const std::string & coordSystem = getDefaultCoordinateSystem();
    KnobDoublePtr dblKnob = checkIfKnobExistsWithNameOrCreate<KnobDouble>(descriptor.getName(), this, 1);

    _knob = dblKnob;
    setRange();
    setDisplayRange();

    const std::string & doubleType = getDoubleType();
    if ( (doubleType == kOfxParamDoubleTypeNormalisedX) ||
         ( doubleType == kOfxParamDoubleTypeNormalisedXAbsolute) ) {
        dblKnob->setValueIsNormalized(DimIdx(0), eValueIsNormalizedX);
    } else if ( (doubleType == kOfxParamDoubleTypeNormalisedY) ||
                ( doubleType == kOfxParamDoubleTypeNormalisedYAbsolute) ) {
        dblKnob->setValueIsNormalized(DimIdx(0), eValueIsNormalizedY);
    }

    double incr = properties.getDoubleProperty(kOfxParamPropIncrement);
    double def = properties.getDoubleProperty(kOfxParamPropDefault);
    int decimals = properties.getIntProperty(kOfxParamPropDigits);


    if (incr > 0) {
        dblKnob->setIncrement(incr);
    }
    if (decimals > 0) {
        dblKnob->setDecimals(decimals);
    }

    // The defaults should be stored as is, not premultiplied by the project size.
    // The fact that the default value is normalized should be stored in Knob or KnobDouble.

    // see http://openfx.sourceforge.net/Documentation/1.3/ofxProgrammingReference.html#kOfxParamPropDefaultCoordinateSystem
    // and http://openfx.sourceforge.net/Documentation/1.3/ofxProgrammingReference.html#APIChanges_1_2_SpatialParameters
    if ( (doubleType == kOfxParamDoubleTypeNormalisedX) ||
         ( doubleType == kOfxParamDoubleTypeNormalisedXAbsolute) ) {
        dblKnob->setValueIsNormalized(DimIdx(0), eValueIsNormalizedX);
    } else if ( (doubleType == kOfxParamDoubleTypeNormalisedY) ||
                ( doubleType == kOfxParamDoubleTypeNormalisedYAbsolute) ) {
        dblKnob->setValueIsNormalized(DimIdx(0), eValueIsNormalizedY);
    }
    dblKnob->setDefaultValuesAreNormalized(coordSystem == kOfxParamCoordinatesNormalised ||
                                           doubleType == kOfxParamDoubleTypeNormalisedX ||
                                           doubleType == kOfxParamDoubleTypeNormalisedXAbsolute ||
                                           doubleType ==  kOfxParamDoubleTypeNormalisedY ||
                                           doubleType ==  kOfxParamDoubleTypeNormalisedYAbsolute ||
                                           doubleType ==  kOfxParamDoubleTypeNormalisedXY ||
                                           doubleType ==  kOfxParamDoubleTypeNormalisedXYAbsolute);
    dblKnob->blockValueChanges();
    dblKnob->setDefaultValue(def);
    dblKnob->unblockValueChanges();
    std::string dimensionName = properties.getStringProperty(kOfxParamPropDimensionLabel, 0);
    dblKnob->setDimensionName(DimIdx(0), dimensionName);
}

OfxStatus
OfxDoubleInstance::get(double & v)
{
    KnobDoublePtr knob = _knob.lock();

    v = knob->getValue();

    return kOfxStatOK;
}

OfxStatus
OfxDoubleInstance::get(OfxTime time,
                       double & v)
{
    KnobDoublePtr knob = _knob.lock();

    v = knob->getValueAtTime(time);

    return kOfxStatOK;
}

OfxStatus
OfxDoubleInstance::set(double v)
{
    KnobDoublePtr knob = _knob.lock();

    knob->setValue(v, ViewSetSpec::current(), DimIdx(0), eValueChangedReasonPluginEdited, 0);

    return kOfxStatOK;
}

OfxStatus
OfxDoubleInstance::set(OfxTime time,
                       double v)
{
    KnobDoublePtr knob = _knob.lock();

    knob->setValueAtTime(time, v, ViewSetSpec::current(), DimIdx(0), eValueChangedReasonPluginEdited, 0);

    return kOfxStatOK;
}

OfxStatus
OfxDoubleInstance::derive(OfxTime time,
                          double & v)
{
    KnobDoublePtr knob = _knob.lock();

    v = knob->getDerivativeAtTime( time, ViewGetSpec::current(), DimIdx(0) );

    return kOfxStatOK;
}

OfxStatus
OfxDoubleInstance::integrate(OfxTime time1,
                             OfxTime time2,
                             double & v)
{
    KnobDoublePtr knob = _knob.lock();

    v = knob->getIntegrateFromTimeToTime( time1, time2, ViewGetSpec::current(), DimIdx(0) );

    return kOfxStatOK;
}

// callback which should set enabled state as appropriate
void
OfxDoubleInstance::setEnabled()
{
    DYNAMIC_PROPERTY_CHECK();
    _knob.lock()->setEnabled( getEnabled() );
}

void
OfxDoubleInstance::setHint()
{
    DYNAMIC_PROPERTY_CHECK();
    _knob.lock()->setHintToolTip(getHint());
}

void
OfxDoubleInstance::setDefault()
{
    DYNAMIC_PROPERTY_CHECK();
    _knob.lock()->setDefaultValueWithoutApplying(_properties.getDoubleProperty(kOfxParamPropDefault, 0));
}

// callback which should set secret state as appropriate
void
OfxDoubleInstance::setSecret()
{
    DYNAMIC_PROPERTY_CHECK();
    _knob.lock()->setSecret( getSecret() );
}


void
OfxDoubleInstance::setInViewportSecret()
{
    DYNAMIC_PROPERTY_CHECK();
    _knob.lock()->setInViewerContextSecret( getProperties().getIntProperty(kNatronOfxParamPropInViewerContextSecret) );
}

void
OfxDoubleInstance::setInViewportLabel()
{
    DYNAMIC_PROPERTY_CHECK();
    _knob.lock()->setInViewerContextLabel(QString::fromUtf8(getProperties().getStringProperty(kNatronOfxParamPropInViewerContextLabel).c_str()));

}

void
OfxDoubleInstance::setLabel()
{
    DYNAMIC_PROPERTY_CHECK();
    _knob.lock()->setLabel( getParamLabel(this) );
}

void
OfxDoubleInstance::setEvaluateOnChange()
{
    DYNAMIC_PROPERTY_CHECK();
    _knob.lock()->setEvaluateOnChange( getEvaluateOnChange() );
}

void
OfxDoubleInstance::setDisplayRange()
{
    DYNAMIC_PROPERTY_CHECK();
    double displayMin = getProperties().getDoubleProperty(kOfxParamPropDisplayMin);
    double displayMax = getProperties().getDoubleProperty(kOfxParamPropDisplayMax);

    _knob.lock()->setDisplayRange(displayMin, displayMax);
}

void
OfxDoubleInstance::setRange()
{
    DYNAMIC_PROPERTY_CHECK();
    double mini = getProperties().getDoubleProperty(kOfxParamPropMin);
    double maxi = getProperties().getDoubleProperty(kOfxParamPropMax);

    _knob.lock()->setRange(mini, maxi);
}

KnobIPtr
OfxDoubleInstance::getKnob() const
{
    return _knob.lock();
}

bool
OfxDoubleInstance::isAnimated() const
{
    KnobDoublePtr knob = _knob.lock();

    return knob->isAnimated( DimIdx(0), ViewGetSpec::current() );
}

OfxStatus
OfxDoubleInstance::getNumKeys(unsigned int &nKeys) const
{
    return OfxKeyFrame::getNumKeys(_knob.lock(), nKeys);
}

OfxStatus
OfxDoubleInstance::getKeyTime(int nth,
                              OfxTime & time) const
{
    return OfxKeyFrame::getKeyTime(_knob.lock(), nth, time);
}

OfxStatus
OfxDoubleInstance::getKeyIndex(OfxTime time,
                               int direction,
                               int & index) const
{
    return OfxKeyFrame::getKeyIndex(_knob.lock(), time, direction, index);
}

OfxStatus
OfxDoubleInstance::deleteKey(OfxTime time)
{
    return OfxKeyFrame::deleteKey(_knob.lock(), time);
}

OfxStatus
OfxDoubleInstance::deleteAllKeys()
{
    return OfxKeyFrame::deleteAllKeys( _knob.lock() );
}

OfxStatus
OfxDoubleInstance::copyFrom(const OFX::Host::Param::Instance &instance,
                            OfxTime offset,
                            const OfxRangeD* range)
{
    const OfxParamToKnob & other = dynamic_cast<const OfxParamToKnob &>(instance);

    return OfxKeyFrame::copyFrom(other.getKnob(), getKnob(), offset, range);
}

////////////////////////// OfxBooleanInstance /////////////////////////////////////////////////

OfxBooleanInstance::OfxBooleanInstance(const OfxEffectInstancePtr& node,
                                       OFX::Host::Param::Descriptor & descriptor)
    : OfxParamToKnob(node)
    , OFX::Host::Param::BooleanInstance( descriptor, node->effectInstance() )
{
    const OFX::Host::Property::Set &properties = getProperties();
    KnobBoolPtr b = checkIfKnobExistsWithNameOrCreate<KnobBool>(descriptor.getName(), this, 1);

    _knob = b;
    int def = properties.getIntProperty(kOfxParamPropDefault);
    b->blockValueChanges();
    b->setDefaultValue( (bool)def);
    b->unblockValueChanges();
}

OfxStatus
OfxBooleanInstance::get(bool & b)
{
    KnobBoolPtr knob = _knob.lock();

    b = knob->getValue();

    return kOfxStatOK;
}

OfxStatus
OfxBooleanInstance::get(OfxTime time,
                        bool & b)
{
    assert( KnobBool::canAnimateStatic() );
    KnobBoolPtr knob = _knob.lock();
    b = knob->getValueAtTime(time);

    return kOfxStatOK;
}

OfxStatus
OfxBooleanInstance::set(bool b)
{
    KnobBoolPtr knob = _knob.lock();

    knob->setValue(b, ViewSetSpec::current(), DimIdx(0), eValueChangedReasonPluginEdited, 0);

    return kOfxStatOK;
}

OfxStatus
OfxBooleanInstance::set(OfxTime time,
                        bool b)
{
    assert( KnobBool::canAnimateStatic() );
    KnobBoolPtr knob = _knob.lock();
    knob->setValueAtTime(time, b, ViewSetSpec::current(), DimIdx(0), eValueChangedReasonPluginEdited, 0);

    return kOfxStatOK;
}

// callback which should set enabled state as appropriate
void
OfxBooleanInstance::setEnabled()
{
    DYNAMIC_PROPERTY_CHECK();
    _knob.lock()->setEnabled( getEnabled() );
}

// callback which should set secret state as appropriate
void
OfxBooleanInstance::setSecret()
{
    DYNAMIC_PROPERTY_CHECK();
    _knob.lock()->setSecret( getSecret() );
}


void
OfxBooleanInstance::setInViewportSecret()
{
    DYNAMIC_PROPERTY_CHECK();
    _knob.lock()->setInViewerContextSecret( getProperties().getIntProperty(kNatronOfxParamPropInViewerContextSecret) );
}

void
OfxBooleanInstance::setInViewportLabel()
{
    DYNAMIC_PROPERTY_CHECK();
    _knob.lock()->setInViewerContextLabel(QString::fromUtf8(getProperties().getStringProperty(kNatronOfxParamPropInViewerContextLabel).c_str()));

}

void
OfxBooleanInstance::setHint()
{
    DYNAMIC_PROPERTY_CHECK();
    _knob.lock()->setHintToolTip(getHint());
}

void
OfxBooleanInstance::setDefault()
{
    DYNAMIC_PROPERTY_CHECK();
    _knob.lock()->setDefaultValueWithoutApplying(_properties.getIntProperty(kOfxParamPropDefault, 0));
}

void
OfxBooleanInstance::setLabel()
{
    DYNAMIC_PROPERTY_CHECK();
    _knob.lock()->setLabel( getParamLabel(this) );
}

void
OfxBooleanInstance::setEvaluateOnChange()
{
    DYNAMIC_PROPERTY_CHECK();
    _knob.lock()->setEvaluateOnChange( getEvaluateOnChange() );
}

KnobIPtr
OfxBooleanInstance::getKnob() const
{
    return _knob.lock();
}

OfxStatus
OfxBooleanInstance::getNumKeys(unsigned int &nKeys) const
{
    return OfxKeyFrame::getNumKeys(_knob.lock(), nKeys);
}

OfxStatus
OfxBooleanInstance::getKeyTime(int nth,
                               OfxTime & time) const
{
    return OfxKeyFrame::getKeyTime(_knob.lock(), nth, time);
}

OfxStatus
OfxBooleanInstance::getKeyIndex(OfxTime time,
                                int direction,
                                int & index) const
{
    return OfxKeyFrame::getKeyIndex(_knob.lock(), time, direction, index);
}

OfxStatus
OfxBooleanInstance::deleteKey(OfxTime time)
{
    return OfxKeyFrame::deleteKey(_knob.lock(), time);
}

OfxStatus
OfxBooleanInstance::deleteAllKeys()
{
    return OfxKeyFrame::deleteAllKeys( _knob.lock() );
}

OfxStatus
OfxBooleanInstance::copyFrom(const OFX::Host::Param::Instance &instance,
                             OfxTime offset,
                             const OfxRangeD* range)
{
    const OfxParamToKnob & other = dynamic_cast<const OfxParamToKnob &>(instance);

    return OfxKeyFrame::copyFrom(other.getKnob(), getKnob(), offset, range);
}

////////////////////////// OfxChoiceInstance /////////////////////////////////////////////////

OfxChoiceInstance::OfxChoiceInstance(const OfxEffectInstancePtr& node,
                                     OFX::Host::Param::Descriptor & descriptor)
    : OfxParamToKnob(node)
    , OFX::Host::Param::ChoiceInstance( descriptor, node->effectInstance() )
{
    const OFX::Host::Property::Set &properties = getProperties();
    KnobChoicePtr choice = checkIfKnobExistsWithNameOrCreate<KnobChoice>(descriptor.getName(), this, 1);

    _knob = choice;


    int dim = getProperties().getDimension(kOfxParamPropChoiceOption);
    int labelOptionDim = getProperties().getDimension(kOfxParamPropChoiceLabelOption);
    std::vector<std::string> entires;
    std::vector<std::string> helpStrings;
    bool hashelp = false;
    for (int i = 0; i < dim; ++i) {
        std::string str = getProperties().getStringProperty(kOfxParamPropChoiceOption, i);
        std::string help;
        if (i < labelOptionDim) {
            help = getProperties().getStringProperty(kOfxParamPropChoiceLabelOption, i);
        }
        if ( !help.empty() ) {
            hashelp = true;
        }
        entires.push_back(str);
        helpStrings.push_back(help);
    }
    if (!hashelp) {
        helpStrings.clear();
    }
    choice->populateChoices(entires, helpStrings);

    int def = properties.getIntProperty(kOfxParamPropDefault);
    choice->blockValueChanges();
    choice->setDefaultValue(def);
    choice->unblockValueChanges();
    bool cascading = properties.getIntProperty(kNatronOfxParamPropChoiceCascading) != 0;
    choice->setCascading(cascading);

    bool canAddOptions = (int)properties.getIntProperty(kNatronOfxParamPropChoiceHostCanAddOptions);
    if (canAddOptions) {
        choice->setHostCanAddOptions(true);
    }
    QObject::connect( choice.get(), SIGNAL(populated()), this, SLOT(onChoiceMenuPopulated()) );
    QObject::connect( choice.get(), SIGNAL(entryAppended(QString,QString)), this, SLOT(onChoiceMenuEntryAppended(QString,QString)) );
    QObject::connect( choice.get(), SIGNAL(entriesReset()), this, SLOT(onChoiceMenuReset()) );
}

OfxStatus
OfxChoiceInstance::get(int & v)
{
    KnobChoicePtr knob = _knob.lock();

    v = knob->getValue();

    return kOfxStatOK;
}

OfxStatus
OfxChoiceInstance::get(OfxTime time,
                       int & v)
{
    assert( KnobChoice::canAnimateStatic() );
    KnobChoicePtr knob = _knob.lock();
    v = knob->getValueAtTime(time);

    return kOfxStatOK;
}

OfxStatus
OfxChoiceInstance::set(int v)
{
    KnobChoicePtr knob = _knob.lock();

    if (!knob) {
        return kOfxStatFailed;
    }
    std::vector<std::string> entries = knob->getEntries();
    if ( (0 <= v) && ( v < (int)entries.size() ) ) {
        knob->setValue(v, ViewSetSpec::current(), DimIdx(0), eValueChangedReasonPluginEdited, 0);

        return kOfxStatOK;
    } else {
        return kOfxStatErrBadIndex;
    }
}

OfxStatus
OfxChoiceInstance::set(OfxTime time,
                       int v)
{
    KnobChoicePtr knob = _knob.lock();

    if (!knob) {
        return kOfxStatFailed;
    }
    std::vector<std::string> entries = knob->getEntries();
    if ( (0 <= v) && ( v < (int)entries.size() ) ) {
        knob->setValueAtTime(time, v, ViewSetSpec::current(), DimIdx(0), eValueChangedReasonPluginEdited, 0);

        return kOfxStatOK;
    } else {
        return kOfxStatErrBadIndex;
    }
}

void
OfxChoiceInstance::setHint()
{
    DYNAMIC_PROPERTY_CHECK();
    _knob.lock()->setHintToolTip(getHint());
}


void
OfxChoiceInstance::setDefault()
{
    DYNAMIC_PROPERTY_CHECK();
    _knob.lock()->setDefaultValueWithoutApplying(_properties.getIntProperty(kOfxParamPropDefault, 0));
}

// callback which should set enabled state as appropriate
void
OfxChoiceInstance::setEnabled()
{
    DYNAMIC_PROPERTY_CHECK();
    _knob.lock()->setEnabled( getEnabled() );
}

// callback which should set secret state as appropriate
void
OfxChoiceInstance::setSecret()
{
    DYNAMIC_PROPERTY_CHECK();
    _knob.lock()->setSecret( getSecret() );
}


void
OfxChoiceInstance::setInViewportSecret()
{
    DYNAMIC_PROPERTY_CHECK();
    _knob.lock()->setInViewerContextSecret( getProperties().getIntProperty(kNatronOfxParamPropInViewerContextSecret) );
}

void
OfxChoiceInstance::setInViewportLabel()
{
    DYNAMIC_PROPERTY_CHECK();
    _knob.lock()->setInViewerContextLabel(QString::fromUtf8(getProperties().getStringProperty(kNatronOfxParamPropInViewerContextLabel).c_str()));

}

void
OfxChoiceInstance::setLabel()
{
    DYNAMIC_PROPERTY_CHECK();
    _knob.lock()->setLabel( getParamLabel(this) );
}

void
OfxChoiceInstance::setEvaluateOnChange()
{
    DYNAMIC_PROPERTY_CHECK();
    _knob.lock()->setEvaluateOnChange( getEvaluateOnChange() );
}

void
OfxChoiceInstance::setOption(int num)
{
    DYNAMIC_PROPERTY_CHECK();

    /*
       This function can serve 3 type of behaviours depending on num:
       - 0: meaning resetOptions
       - num == nDim - 1: meaning appendOption
       - num == nDim: meaning setOptions
     */
    int dim = getProperties().getDimension(kOfxParamPropChoiceOption);
    KnobChoicePtr knob = _knob.lock();
    if (dim == 0) {
        knob->resetChoices();

        return;
    }

    assert(num == dim - 1 || num == dim);

    if ( num == (dim - 1) ) {
        std::string entry = getProperties().getStringProperty(kOfxParamPropChoiceOption, num);
        std::string help;
        int labelOptionDim = getProperties().getDimension(kOfxParamPropChoiceLabelOption);
        if (num < labelOptionDim) {
            help = getProperties().getStringProperty(kOfxParamPropChoiceLabelOption, num);
        }
        knob->appendChoice(entry, help);
    } else if (num == dim) {
        int labelOptionDim = getProperties().getDimension(kOfxParamPropChoiceLabelOption);
        assert(labelOptionDim == 0 || labelOptionDim == dim);
        std::vector<std::string> entries(dim), helps(labelOptionDim);
        for (std::size_t i = 0; i < entries.size(); ++i) {
            entries[i] = getProperties().getStringProperty(kOfxParamPropChoiceOption, i);
            if ( (int)i < labelOptionDim ) {
                helps[i] = getProperties().getStringProperty(kOfxParamPropChoiceLabelOption, i);
            }
        }
        knob->populateChoices(entries, helps);
    }
}

KnobIPtr
OfxChoiceInstance::getKnob() const
{
    return _knob.lock();
}

OfxStatus
OfxChoiceInstance::getNumKeys(unsigned int &nKeys) const
{
    return OfxKeyFrame::getNumKeys(_knob.lock(), nKeys);
}

OfxStatus
OfxChoiceInstance::getKeyTime(int nth,
                              OfxTime & time) const
{
    return OfxKeyFrame::getKeyTime(_knob.lock(), nth, time);
}

OfxStatus
OfxChoiceInstance::getKeyIndex(OfxTime time,
                               int direction,
                               int & index) const
{
    return OfxKeyFrame::getKeyIndex(_knob.lock(), time, direction, index);
}

OfxStatus
OfxChoiceInstance::deleteKey(OfxTime time)
{
    return OfxKeyFrame::deleteKey(_knob.lock(), time);
}

OfxStatus
OfxChoiceInstance::deleteAllKeys()
{
    return OfxKeyFrame::deleteAllKeys( _knob.lock() );
}

OfxStatus
OfxChoiceInstance::copyFrom(const OFX::Host::Param::Instance &instance,
                            OfxTime offset,
                            const OfxRangeD* range)
{
    const OfxParamToKnob & other = dynamic_cast<const OfxParamToKnob &>(instance);

    return OfxKeyFrame::copyFrom(other.getKnob(), getKnob(), offset, range);
}

////////////////////////// OfxRGBAInstance /////////////////////////////////////////////////

OfxRGBAInstance::OfxRGBAInstance(const OfxEffectInstancePtr& node,
                                 OFX::Host::Param::Descriptor & descriptor)
    : OfxParamToKnob(node)
    , OFX::Host::Param::RGBAInstance( descriptor, node->effectInstance() )
{
    const OFX::Host::Property::Set &properties = getProperties();
    KnobColorPtr knob = checkIfKnobExistsWithNameOrCreate<KnobColor>(descriptor.getName(), this, 4);

    _knob = knob;



    setRange();
    setDisplayRange();

    const int dims = 4;
    std::vector<double> def(dims);

    properties.getDoublePropertyN(kOfxParamPropDefault, &def[0], dims);
    knob->setDefaultValues(def, DimIdx(0));


    // kOfxParamPropIncrement and kOfxParamPropDigits only have one dimension,
    // @see Descriptor::addNumericParamProps() in ofxhParam.cpp
    // @see gDoubleParamProps in ofxsPropertyValidation.cpp
    for (int i = 0; i < dims; ++i) {
        std::string dimensionName = properties.getStringProperty(kOfxParamPropDimensionLabel, i);

        knob->setDimensionName(DimIdx(i), dimensionName);
    }

}

OfxStatus
OfxRGBAInstance::get(double & r,
                     double & g,
                     double & b,
                     double & a)
{
    KnobColorPtr color = _knob.lock();

    r = color->getValue(DimIdx(0));
    g = color->getValue(DimIdx(1));
    b = color->getValue(DimIdx(2));
    a = color->getValue(DimIdx(3));

    return kOfxStatOK;
}

OfxStatus
OfxRGBAInstance::get(OfxTime time,
                     double &r,
                     double & g,
                     double & b,
                     double & a)
{
    KnobColorPtr color = _knob.lock();

    r = color->getValueAtTime( time, DimIdx(0), ViewGetSpec::current() );
    g = color->getValueAtTime( time, DimIdx(1), ViewGetSpec::current() );
    b = color->getValueAtTime( time, DimIdx(2), ViewGetSpec::current() );
    a = color->getValueAtTime( time, DimIdx(3), ViewGetSpec::current() );

    return kOfxStatOK;
}

OfxStatus
OfxRGBAInstance::set(double r,
                     double g,
                     double b,
                     double a)
{
    KnobColorPtr knob = _knob.lock();

    std::vector<double> vals(4);
    vals[0] = r;
    vals[1] = g;
    vals[2] = b;
    vals[3] = a;
    knob->setValueAcrossDimensions(vals, DimIdx(0), ViewSetSpec::current(), eValueChangedReasonPluginEdited);

    return kOfxStatOK;
}

OfxStatus
OfxRGBAInstance::set(OfxTime time,
                     double r,
                     double g,
                     double b,
                     double a)
{
    KnobColorPtr knob = _knob.lock();

    std::vector<double> vals(4);
    vals[0] = r;
    vals[1] = g;
    vals[2] = b;
    vals[3] = a;
    knob->setValueAtTimeAcrossDimensions(time, vals, DimIdx(0), ViewSetSpec::current(), eValueChangedReasonPluginEdited);

    return kOfxStatOK;
}

OfxStatus
OfxRGBAInstance::derive(OfxTime time,
                        double &r,
                        double & g,
                        double & b,
                        double & a)
{
    KnobColorPtr color = _knob.lock();

    r = color->getDerivativeAtTime(time, ViewGetSpec::current(), DimIdx(0));
    g = color->getDerivativeAtTime(time, ViewGetSpec::current(), DimIdx(1));
    b = color->getDerivativeAtTime(time, ViewGetSpec::current(), DimIdx(2));
    a = color->getDerivativeAtTime(time, ViewGetSpec::current(), DimIdx(3));

    return kOfxStatOK;
}

OfxStatus
OfxRGBAInstance::integrate(OfxTime time1,
                           OfxTime time2,
                           double &r,
                           double & g,
                           double & b,
                           double & a)
{
    KnobColorPtr color = _knob.lock();

    r = color->getIntegrateFromTimeToTime(time1, time2, ViewGetSpec::current(), DimIdx(0));
    g = color->getIntegrateFromTimeToTime(time1, time2, ViewGetSpec::current(), DimIdx(1));
    b = color->getIntegrateFromTimeToTime(time1, time2, ViewGetSpec::current(), DimIdx(2));
    a = color->getIntegrateFromTimeToTime(time1, time2, ViewGetSpec::current(), DimIdx(3));

    return kOfxStatOK;
}

// callback which should set enabled state as appropriate
void
OfxRGBAInstance::setEnabled()
{
    DYNAMIC_PROPERTY_CHECK();
    _knob.lock()->setEnabled( getEnabled() );
}

// callback which should set secret state as appropriate
void
OfxRGBAInstance::setSecret()
{
    DYNAMIC_PROPERTY_CHECK();
    _knob.lock()->setSecret( getSecret() );
}


void
OfxRGBAInstance::setInViewportSecret()
{
    DYNAMIC_PROPERTY_CHECK();
    _knob.lock()->setInViewerContextSecret( getProperties().getIntProperty(kNatronOfxParamPropInViewerContextSecret) );
}

void
OfxRGBAInstance::setInViewportLabel()
{
    DYNAMIC_PROPERTY_CHECK();
    _knob.lock()->setInViewerContextLabel(QString::fromUtf8(getProperties().getStringProperty(kNatronOfxParamPropInViewerContextLabel).c_str()));

}

void
OfxRGBAInstance::setLabel()
{
    DYNAMIC_PROPERTY_CHECK();
    _knob.lock()->setLabel( getParamLabel(this) );
}

void
OfxRGBAInstance::setHint()
{
    DYNAMIC_PROPERTY_CHECK();
    _knob.lock()->setHintToolTip(getHint());
}

void
OfxRGBAInstance::setDefault()
{
    DYNAMIC_PROPERTY_CHECK();
    KnobColorPtr knob = _knob.lock();
    std::vector<double> color(4);
    _properties.getDoublePropertyN(kOfxParamPropDefault, &color[0], 4);

    knob->setDefaultValuesWithoutApplying(color, DimIdx(0));

}

void
OfxRGBAInstance::setEvaluateOnChange()
{
    DYNAMIC_PROPERTY_CHECK();
    _knob.lock()->setEvaluateOnChange( getEvaluateOnChange() );
}

void
OfxRGBAInstance::setDisplayRange()
{
    DYNAMIC_PROPERTY_CHECK();
    std::vector<double> displayMins(4);
    std::vector<double> displayMaxs(4);
    _properties.getDoublePropertyN(kOfxParamPropDisplayMin, &displayMins[0], displayMins.size());
    _properties.getDoublePropertyN(kOfxParamPropDisplayMax, &displayMaxs[0], displayMaxs.size());
    _knob.lock()->setDisplayRangeAcrossDimensions(displayMins, displayMaxs);
}

void
OfxRGBAInstance::setRange()
{
    DYNAMIC_PROPERTY_CHECK();
    std::vector<double> mins(4);
    std::vector<double> maxs(4);
    _properties.getDoublePropertyN(kOfxParamPropMin, &mins[0], mins.size());
    _properties.getDoublePropertyN(kOfxParamPropMax, &maxs[0], maxs.size());
    _knob.lock()->setRangeAcrossDimensions(mins, maxs);
}

KnobIPtr
OfxRGBAInstance::getKnob() const
{
    return _knob.lock();
}

bool
OfxRGBAInstance::isAnimated(int dimension) const
{
    KnobColorPtr color = _knob.lock();

    return color->isAnimated( DimIdx(dimension), ViewGetSpec::current() );
}

bool
OfxRGBAInstance::isAnimated() const
{
    KnobColorPtr color = _knob.lock();

    return color->isAnimated( DimIdx(0), ViewGetSpec::current() ) || color->isAnimated( DimIdx(1), ViewGetSpec::current() ) || color->isAnimated( DimIdx(2), ViewGetSpec::current() ) || color->isAnimated( DimIdx(3), ViewGetSpec::current() );
}

OfxStatus
OfxRGBAInstance::getNumKeys(unsigned int &nKeys) const
{
    return OfxKeyFrame::getNumKeys(_knob.lock(), nKeys);
}

OfxStatus
OfxRGBAInstance::getKeyTime(int nth,
                            OfxTime & time) const
{
    return OfxKeyFrame::getKeyTime(_knob.lock(), nth, time);
}

OfxStatus
OfxRGBAInstance::getKeyIndex(OfxTime time,
                             int direction,
                             int & index) const
{
    return OfxKeyFrame::getKeyIndex(_knob.lock(), time, direction, index);
}

OfxStatus
OfxRGBAInstance::deleteKey(OfxTime time)
{
    return OfxKeyFrame::deleteKey(_knob.lock(), time);
}

OfxStatus
OfxRGBAInstance::deleteAllKeys()
{
    return OfxKeyFrame::deleteAllKeys( _knob.lock() );
}

OfxStatus
OfxRGBAInstance::copyFrom(const OFX::Host::Param::Instance &instance,
                          OfxTime offset,
                          const OfxRangeD* range)
{
    const OfxParamToKnob & other = dynamic_cast<const OfxParamToKnob &>(instance);

    return OfxKeyFrame::copyFrom(other.getKnob(), getKnob(), offset, range);
}

////////////////////////// OfxRGBInstance /////////////////////////////////////////////////

OfxRGBInstance::OfxRGBInstance(const OfxEffectInstancePtr& node,
                               OFX::Host::Param::Descriptor & descriptor)
    : OfxParamToKnob(node)
    , OFX::Host::Param::RGBInstance( descriptor, node->effectInstance() )
{
    const OFX::Host::Property::Set &properties = getProperties();
    KnobColorPtr color  = checkIfKnobExistsWithNameOrCreate<KnobColor>(descriptor.getName(), this, 3);

    _knob = color;

    const int dims = 3;

    std::vector<double> defValues(dims);
    properties.getDoublePropertyN(kOfxParamPropDefault, &defValues[0], dims);

    color->setDefaultValues(defValues, DimIdx(0));

    setRange();
    setDisplayRange();


    // kOfxParamPropIncrement and kOfxParamPropDigits only have one dimension,
    // @see Descriptor::addNumericParamProps() in ofxhParam.cpp
    // @see gDoubleParamProps in ofxsPropertyValidation.cpp
    for (int i = 0; i < dims; ++i) {
        std::string dimensionName = properties.getStringProperty(kOfxParamPropDimensionLabel, i);
        color->setDimensionName(DimIdx(i), dimensionName);
    }

}

OfxStatus
OfxRGBInstance::get(double & r,
                    double & g,
                    double & b)
{
    KnobColorPtr color = _knob.lock();

    r = color->getValue(DimIdx(0));
    g = color->getValue(DimIdx(1));
    b = color->getValue(DimIdx(2));

    return kOfxStatOK;
}

OfxStatus
OfxRGBInstance::get(OfxTime time,
                    double & r,
                    double & g,
                    double & b)
{
    KnobColorPtr color = _knob.lock();

    r = color->getValueAtTime(time, DimIdx(0));
    g = color->getValueAtTime(time, DimIdx(1));
    b = color->getValueAtTime(time, DimIdx(2));

    return kOfxStatOK;
}

OfxStatus
OfxRGBInstance::set(double r,
                    double g,
                    double b)
{
    KnobColorPtr knob = _knob.lock();

    std::vector<double> vals(4);
    vals[0] = r;
    vals[1] = g;
    vals[2] = b;
    knob->setValueAcrossDimensions(vals, DimIdx(0), ViewSetSpec::current(), eValueChangedReasonPluginEdited);

    return kOfxStatOK;
}

OfxStatus
OfxRGBInstance::set(OfxTime time,
                    double r,
                    double g,
                    double b)
{
    KnobColorPtr knob = _knob.lock();

    std::vector<double> vals(4);
    vals[0] = r;
    vals[1] = g;
    vals[2] = b;
    knob->setValueAtTimeAcrossDimensions(time, vals, DimIdx(0), ViewSetSpec::current(), eValueChangedReasonPluginEdited);
    return kOfxStatOK;
}

OfxStatus
OfxRGBInstance::derive(OfxTime time,
                       double & r,
                       double & g,
                       double & b)
{
    KnobColorPtr color = _knob.lock();

    r = color->getDerivativeAtTime(time, ViewGetSpec::current(), DimIdx(0));
    g = color->getDerivativeAtTime(time, ViewGetSpec::current(), DimIdx(1));
    b = color->getDerivativeAtTime(time, ViewGetSpec::current(), DimIdx(2));

    return kOfxStatOK;
}

OfxStatus
OfxRGBInstance::integrate(OfxTime time1,
                          OfxTime time2,
                          double &r,
                          double & g,
                          double & b)
{
    KnobColorPtr color = _knob.lock();

    r = color->getIntegrateFromTimeToTime(time1, time2, ViewGetSpec::current(), DimIdx(0));
    g = color->getIntegrateFromTimeToTime(time1, time2, ViewGetSpec::current(), DimIdx(1));
    b = color->getIntegrateFromTimeToTime(time1, time2, ViewGetSpec::current(), DimIdx(2));

    return kOfxStatOK;
}

void
OfxRGBInstance::setHint()
{
    DYNAMIC_PROPERTY_CHECK();
    _knob.lock()->setHintToolTip(getHint());
}

void
OfxRGBInstance::setDefault()
{
    DYNAMIC_PROPERTY_CHECK();
    KnobColorPtr knob = _knob.lock();
    std::vector<double> color(3);
    _properties.getDoublePropertyN(kOfxParamPropDefault, &color[0], 3);

    knob->setDefaultValuesWithoutApplying(color);
}

// callback which should set enabled state as appropriate
void
OfxRGBInstance::setEnabled()
{
    DYNAMIC_PROPERTY_CHECK();
    _knob.lock()->setEnabled( getEnabled() );
}

// callback which should set secret state as appropriate
void
OfxRGBInstance::setSecret()
{
    DYNAMIC_PROPERTY_CHECK();
    _knob.lock()->setSecret( getSecret() );
}


void
OfxRGBInstance::setInViewportSecret()
{
    DYNAMIC_PROPERTY_CHECK();
    _knob.lock()->setInViewerContextSecret( getProperties().getIntProperty(kNatronOfxParamPropInViewerContextSecret) );
}

void
OfxRGBInstance::setInViewportLabel()
{
    DYNAMIC_PROPERTY_CHECK();
    _knob.lock()->setInViewerContextLabel(QString::fromUtf8(getProperties().getStringProperty(kNatronOfxParamPropInViewerContextLabel).c_str()));

}

void
OfxRGBInstance::setLabel()
{
    DYNAMIC_PROPERTY_CHECK();
    _knob.lock()->setLabel( getParamLabel(this) );
}

void
OfxRGBInstance::setEvaluateOnChange()
{
    DYNAMIC_PROPERTY_CHECK();
    _knob.lock()->setEvaluateOnChange( getEvaluateOnChange() );
}

void
OfxRGBInstance::setDisplayRange()
{
    DYNAMIC_PROPERTY_CHECK();
    std::vector<double> displayMins(3);
    std::vector<double> displayMaxs(3);
    _properties.getDoublePropertyN(kOfxParamPropDisplayMin, &displayMins[0], displayMins.size());
    _properties.getDoublePropertyN(kOfxParamPropDisplayMax, &displayMaxs[0], displayMaxs.size());
    _knob.lock()->setDisplayRangeAcrossDimensions(displayMins, displayMaxs);
}

void
OfxRGBInstance::setRange()
{
    DYNAMIC_PROPERTY_CHECK();
    std::vector<double> mins(3);
    std::vector<double> maxs(3);
    _properties.getDoublePropertyN(kOfxParamPropMin, &mins[0], mins.size());
    _properties.getDoublePropertyN(kOfxParamPropMax, &maxs[0], maxs.size());
    _knob.lock()->setRangeAcrossDimensions(mins, maxs);
}

KnobIPtr
OfxRGBInstance::getKnob() const
{
    return _knob.lock();
}

bool
OfxRGBInstance::isAnimated(int dimension) const
{
    KnobColorPtr color = _knob.lock();

    return color->isAnimated( DimIdx(dimension), ViewGetSpec::current() );
}

bool
OfxRGBInstance::isAnimated() const
{
    KnobColorPtr color = _knob.lock();

    return color->isAnimated( DimIdx(0), ViewGetSpec::current() ) || color->isAnimated( DimIdx(1), ViewGetSpec::current() ) || color->isAnimated( DimIdx(2), ViewGetSpec::current() );
}

OfxStatus
OfxRGBInstance::getNumKeys(unsigned int &nKeys) const
{
    return OfxKeyFrame::getNumKeys(_knob.lock(), nKeys);
}

OfxStatus
OfxRGBInstance::getKeyTime(int nth,
                           OfxTime & time) const
{
    return OfxKeyFrame::getKeyTime(_knob.lock(), nth, time);
}

OfxStatus
OfxRGBInstance::getKeyIndex(OfxTime time,
                            int direction,
                            int & index) const
{
    return OfxKeyFrame::getKeyIndex(_knob.lock(), time, direction, index);
}

OfxStatus
OfxRGBInstance::deleteKey(OfxTime time)
{
    return OfxKeyFrame::deleteKey(_knob.lock(), time);
}

OfxStatus
OfxRGBInstance::deleteAllKeys()
{
    return OfxKeyFrame::deleteAllKeys( _knob.lock() );
}

OfxStatus
OfxRGBInstance::copyFrom(const OFX::Host::Param::Instance &instance,
                         OfxTime offset,
                         const OfxRangeD* range)
{
    const OfxParamToKnob & other = dynamic_cast<const OfxParamToKnob &>(instance);

    return OfxKeyFrame::copyFrom(other.getKnob(), getKnob(), offset, range);
}

////////////////////////// OfxDouble2DInstance /////////////////////////////////////////////////

OfxDouble2DInstance::OfxDouble2DInstance(const OfxEffectInstancePtr& node,
                                         OFX::Host::Param::Descriptor & descriptor)
    : OfxParamToKnob(node)
    , OFX::Host::Param::Double2DInstance( descriptor, node->effectInstance() )
{
    const OFX::Host::Property::Set &properties = getProperties();
    const std::string & coordSystem = getDefaultCoordinateSystem();
    const int ofxDims = 2;
    int knobDims = 2;

    _startIndex = 0;

    int isRectangleType = properties.getIntProperty(kNatronOfxParamPropTypeRectangle);
    std::string paramName = descriptor.getName();
    if (isRectangleType == 1) {
        std::size_t found = paramName.find("_position");
        assert(found != std::string::npos);
        paramName = paramName.substr(0, found);
        knobDims = 4;
    } else if (isRectangleType == 2) {
        std::size_t found = paramName.find("_size");
        assert(found != std::string::npos);
        paramName = paramName.substr(0, found);
        knobDims = 4;
        _startIndex = 2;
    }

    KnobDoublePtr dblKnob = node->getKnobByNameAndType<KnobDouble>(paramName);
    if (!dblKnob) {
        dblKnob = checkIfKnobExistsWithNameOrCreate<KnobDouble>(paramName, this, knobDims);
    }
    _knob = dblKnob;
    setRange();
    setDisplayRange();

    const std::string & doubleType = getDoubleType();
    if ( (doubleType == kOfxParamDoubleTypeNormalisedXY) ||
         ( doubleType == kOfxParamDoubleTypeNormalisedXYAbsolute) ) {
        dblKnob->setValueIsNormalized(DimIdx(0), eValueIsNormalizedX);
        dblKnob->setValueIsNormalized(DimIdx(1), eValueIsNormalizedY);
    }
    // disable slider if the type is an absolute position
    if ( (doubleType == kOfxParamDoubleTypeXYAbsolute) ||
         ( doubleType == kOfxParamDoubleTypeNormalisedXYAbsolute) ||
         ( isRectangleType > 0) ) {
        dblKnob->disableSlider();
    }

    if (isRectangleType > 0) {
        dblKnob->setAsRectangle();
    }
    std::vector<double> increment(ofxDims);
    std::vector<int> decimals(ofxDims);
    std::vector<double> def(ofxDims);

    // kOfxParamPropIncrement and kOfxParamPropDigits only have one dimension,
    // @see Descriptor::addNumericParamProps() in ofxhParam.cpp
    // @see gDoubleParamProps in ofxsPropertyValidation.cpp
    double incr = properties.getDoubleProperty(kOfxParamPropIncrement);
    int dig = properties.getIntProperty(kOfxParamPropDigits);
    for (int i = 0; i < ofxDims; ++i) {
        increment[i] = incr;
        decimals[i] = dig;
        def[i] = properties.getDoubleProperty(kOfxParamPropDefault, i);

        std::string dimensionName = properties.getStringProperty(kOfxParamPropDimensionLabel, i);
        dblKnob->setDimensionName(DimIdx(i + _startIndex), dimensionName);

        dblKnob->setIncrement(incr, DimIdx(_startIndex + i));
        dblKnob->setDecimals(decimals[i], DimIdx(_startIndex + i));
    }

    // Only create native overlays if there is no interact or kOfxParamPropUseHostOverlayHandle is set
    // see https://github.com/MrKepzie/Natron/issues/932
    // only create automatic overlay for kOfxParamDoubleTypeXYAbsolute and kOfxParamDoubleTypeNormalisedXYAbsolute
    if ( ( !node->effectInstance()->getOverlayInteractMainEntry() && !isRectangleType &&
           ( ( getDoubleType() == kOfxParamDoubleTypeXYAbsolute) ||
             ( getDoubleType() == kOfxParamDoubleTypeNormalisedXYAbsolute) ) ) ||
         ( properties.getIntProperty(kOfxParamPropUseHostOverlayHandle) == 1) ) {
        dblKnob->setHasHostOverlayHandle(true);
    }

    dblKnob->setSpatial(doubleType == kOfxParamDoubleTypeNormalisedXY ||
                        doubleType == kOfxParamDoubleTypeNormalisedXYAbsolute ||
                        doubleType == kOfxParamDoubleTypeXY ||
                        doubleType == kOfxParamDoubleTypeXYAbsolute);
    if ( (doubleType == kOfxParamDoubleTypeNormalisedXY) ||
         ( doubleType == kOfxParamDoubleTypeNormalisedXYAbsolute) ) {
        dblKnob->setValueIsNormalized(DimIdx(0 + _startIndex), eValueIsNormalizedX);
        dblKnob->setValueIsNormalized(DimIdx(1 + _startIndex), eValueIsNormalizedY);
    }
    dblKnob->setDefaultValuesAreNormalized(coordSystem == kOfxParamCoordinatesNormalised ||
                                           doubleType == kOfxParamDoubleTypeNormalisedXY ||
                                           doubleType == kOfxParamDoubleTypeNormalisedXYAbsolute);
    dblKnob->blockValueChanges();
    dblKnob->setDefaultValues(def, DimIdx(_startIndex));
    dblKnob->unblockValueChanges();
}

OfxStatus
OfxDouble2DInstance::get(double & x1,
                         double & x2)
{
    KnobDoublePtr dblKnob = _knob.lock();

    x1 = dblKnob->getValue(DimIdx(_startIndex));
    x2 = dblKnob->getValue(DimIdx(_startIndex + 1));

    return kOfxStatOK;
}

OfxStatus
OfxDouble2DInstance::get(OfxTime time,
                         double & x1,
                         double & x2)
{
    KnobDoublePtr dblKnob = _knob.lock();

    x1 = dblKnob->getValueAtTime(time, DimIdx(_startIndex));
    x2 = dblKnob->getValueAtTime(time, DimIdx(_startIndex + 1));

    return kOfxStatOK;
}

OfxStatus
OfxDouble2DInstance::set(double x1,
                         double x2)
{
    KnobDoublePtr knob = _knob.lock();
    std::vector<double> vals(2);
    vals[0] = x1;
    vals[1] = x2;
    knob->setValueAcrossDimensions(vals, DimIdx(_startIndex), ViewSetSpec::current(), eValueChangedReasonPluginEdited);

    return kOfxStatOK;
}

OfxStatus
OfxDouble2DInstance::set(OfxTime time,
                         double x1,
                         double x2)
{
    KnobDoublePtr knob = _knob.lock();
    std::vector<double> vals(2);
    vals[0] = x1;
    vals[1] = x2;
    knob->setValueAtTimeAcrossDimensions(time, vals, DimIdx(_startIndex), ViewSetSpec::current(), eValueChangedReasonPluginEdited);

    return kOfxStatOK;
}

OfxStatus
OfxDouble2DInstance::derive(OfxTime time,
                            double &x1,
                            double & x2)
{
    KnobDoublePtr knob = _knob.lock();

    x1 = knob->getDerivativeAtTime(time, ViewGetSpec::current(), DimIdx(_startIndex));
    x2 = knob->getDerivativeAtTime(time, ViewGetSpec::current(), DimIdx(1 + _startIndex));

    return kOfxStatOK;
}

OfxStatus
OfxDouble2DInstance::integrate(OfxTime time1,
                               OfxTime time2,
                               double &x1,
                               double & x2)
{
    KnobDoublePtr knob = _knob.lock();

    x1 = knob->getIntegrateFromTimeToTime(time1, time2, ViewGetSpec::current(), DimIdx(_startIndex));
    x2 = knob->getIntegrateFromTimeToTime(time1, time2, ViewGetSpec::current(), DimIdx(1 + _startIndex));

    return kOfxStatOK;
}

void
OfxDouble2DInstance::setHint()
{
    DYNAMIC_PROPERTY_CHECK();
    _knob.lock()->setHintToolTip(getHint());
}

void
OfxDouble2DInstance::setDefault()
{
    DYNAMIC_PROPERTY_CHECK();
    KnobDoublePtr knob = _knob.lock();
    std::vector<double> color(2);
    _properties.getDoublePropertyN(kOfxParamPropDefault, &color[0], 2);

    knob->setDefaultValuesWithoutApplying(color);

}

// callback which should set enabled state as appropriate
void
OfxDouble2DInstance::setEnabled()
{
    DYNAMIC_PROPERTY_CHECK();
    _knob.lock()->setEnabled( getEnabled() );
}

// callback which should set secret state as appropriate
void
OfxDouble2DInstance::setSecret()
{
    DYNAMIC_PROPERTY_CHECK();
    _knob.lock()->setSecret( getSecret() );
}


void
OfxDouble2DInstance::setInViewportSecret()
{
    DYNAMIC_PROPERTY_CHECK();
    _knob.lock()->setInViewerContextSecret( getProperties().getIntProperty(kNatronOfxParamPropInViewerContextSecret) );
}

void
OfxDouble2DInstance::setInViewportLabel()
{
    DYNAMIC_PROPERTY_CHECK();
    _knob.lock()->setInViewerContextLabel(QString::fromUtf8(getProperties().getStringProperty(kNatronOfxParamPropInViewerContextLabel).c_str()));

}

void
OfxDouble2DInstance::setLabel()
{
    DYNAMIC_PROPERTY_CHECK();
    _knob.lock()->setLabel( getParamLabel(this) );
}

void
OfxDouble2DInstance::setEvaluateOnChange()
{
    DYNAMIC_PROPERTY_CHECK();
    _knob.lock()->setEvaluateOnChange( getEvaluateOnChange() );
}

void
OfxDouble2DInstance::setDisplayRange()
{
    DYNAMIC_PROPERTY_CHECK();
    std::vector<double> displayMins(2);
    std::vector<double> displayMaxs(2);
    KnobDoublePtr knob = _knob.lock();

    _properties.getDoublePropertyN(kOfxParamPropDisplayMin, &displayMins[0], displayMins.size());
    _properties.getDoublePropertyN(kOfxParamPropDisplayMax, &displayMaxs[0], displayMaxs.size());
    for (int i = 0; i < 2; ++i) {
        knob->setDisplayRange(displayMins[i], displayMaxs[i], DimIdx(i + _startIndex));
    }
}

void
OfxDouble2DInstance::setRange()
{
    DYNAMIC_PROPERTY_CHECK();
    std::vector<double> displayMins(2);
    std::vector<double> displayMaxs(2);
    KnobDoublePtr knob = _knob.lock();

    std::vector<double> mins(2);
    std::vector<double> maxs(2);
    _properties.getDoublePropertyN(kOfxParamPropMin, &mins[0], mins.size());
    _properties.getDoublePropertyN(kOfxParamPropMax, &maxs[0], maxs.size());
    for (int i = 0; i < 2; ++i) {
        knob->setRange(displayMins[i], displayMaxs[i], DimIdx(i + _startIndex));
    }
}

KnobIPtr
OfxDouble2DInstance::getKnob() const
{
    return _knob.lock();
}

bool
OfxDouble2DInstance::isAnimated() const
{
    KnobDoublePtr dblKnob = _knob.lock();

    return dblKnob->isAnimated( DimIdx(0 + _startIndex), ViewGetSpec::current() ) || dblKnob->isAnimated( DimIdx(1 + _startIndex), ViewGetSpec::current() );
}

OfxStatus
OfxDouble2DInstance::getNumKeys(unsigned int &nKeys) const
{
    return OfxKeyFrame::getNumKeys(_knob.lock(), nKeys, _startIndex, _startIndex + 2);
}

OfxStatus
OfxDouble2DInstance::getKeyTime(int nth,
                                OfxTime & time) const
{
    return OfxKeyFrame::getKeyTime(_knob.lock(), nth, time, _startIndex, _startIndex + 2);
}

OfxStatus
OfxDouble2DInstance::getKeyIndex(OfxTime time,
                                 int direction,
                                 int & index) const
{
    return OfxKeyFrame::getKeyIndex(_knob.lock(), time, direction, index, _startIndex, _startIndex + 2);
}

OfxStatus
OfxDouble2DInstance::deleteKey(OfxTime time)
{
    return OfxKeyFrame::deleteKey(_knob.lock(), time, _startIndex, _startIndex + 2);
}

OfxStatus
OfxDouble2DInstance::deleteAllKeys()
{
    return OfxKeyFrame::deleteAllKeys(_knob.lock(), _startIndex, _startIndex + 2);
}

OfxStatus
OfxDouble2DInstance::copyFrom(const OFX::Host::Param::Instance &instance,
                              OfxTime offset,
                              const OfxRangeD* range)
{
    const OfxParamToKnob & other = dynamic_cast<const OfxParamToKnob &>(instance);

    return OfxKeyFrame::copyFrom(other.getKnob(), getKnob(), offset, range, _startIndex, _startIndex + 2);
}

////////////////////////// OfxInteger2DInstance /////////////////////////////////////////////////

OfxInteger2DInstance::OfxInteger2DInstance(const OfxEffectInstancePtr& node,
                                           OFX::Host::Param::Descriptor & descriptor)
    : OfxParamToKnob(node)
    , OFX::Host::Param::Integer2DInstance( descriptor, node->effectInstance() )

{
    const OFX::Host::Property::Set &properties = getProperties();
    const int ofxDims = 2;
    int knobDims = 2;

    _startIndex = 0;
    int isRectangleType = properties.getIntProperty(kNatronOfxParamPropTypeRectangle);
    std::string paramName = descriptor.getName();
    if (isRectangleType == 1) {
        std::size_t found = paramName.find("_position");
        assert(found != std::string::npos);
        paramName = paramName.substr(0, found);
        knobDims = 4;
    } else if (isRectangleType == 2) {
        std::size_t found = paramName.find("_size");
        assert(found != std::string::npos);
        paramName = paramName.substr(0, found);
        knobDims = 4;
        _startIndex = 2;
    }


    KnobIntPtr iKnob = node->getKnobByNameAndType<KnobInt>(paramName);
    if (!iKnob) {
        iKnob = checkIfKnobExistsWithNameOrCreate<KnobInt>(paramName, this, knobDims);
    }
    _knob = iKnob;
    setRange();
    setDisplayRange();

    if (isRectangleType) {
        iKnob->setAsRectangle();
    }

    std::vector<int> increment(ofxDims);
    std::vector<int> def(ofxDims);


    properties.getIntPropertyN(kOfxParamPropDefault, &def[0], ofxDims);
    for (int i = 0; i < ofxDims; ++i) {
        increment[i] = 1; // kOfxParamPropIncrement only exists for Double
        std::string dimensionName = properties.getStringProperty(kOfxParamPropDimensionLabel, i);
        iKnob->setDimensionName(DimIdx(i + _startIndex), dimensionName);
        iKnob->setIncrement(increment[i], DimIdx(_startIndex + i));

    }

    iKnob->setDefaultValues(def, DimIdx(_startIndex));
}

OfxStatus
OfxInteger2DInstance::get(int & x1,
                          int & x2)
{
    KnobIntPtr iKnob = _knob.lock();

    x1 = iKnob->getValue(DimIdx(_startIndex));
    x2 = iKnob->getValue(DimIdx(_startIndex + 1));

    return kOfxStatOK;
}

OfxStatus
OfxInteger2DInstance::get(OfxTime time,
                          int & x1,
                          int & x2)
{
    KnobIntPtr iKnob = _knob.lock();

    x1 = iKnob->getValueAtTime(time, DimIdx(_startIndex));
    x2 = iKnob->getValueAtTime(time, DimIdx(_startIndex + 1));

    return kOfxStatOK;
}

OfxStatus
OfxInteger2DInstance::set(int x1,
                          int x2)
{
    KnobIntPtr knob = _knob.lock();

    std::vector<int> vals(2);
    vals[0] = x1;
    vals[1] = x2;
    knob->setValueAcrossDimensions(vals, DimIdx(_startIndex), ViewSetSpec::current(), eValueChangedReasonPluginEdited);

    return kOfxStatOK;
}

OfxStatus
OfxInteger2DInstance::set(OfxTime time,
                          int x1,
                          int x2)
{
    KnobIntPtr knob = _knob.lock();
    std::vector<int> vals(2);
    vals[0] = x1;
    vals[1] = x2;
    knob->setValueAtTimeAcrossDimensions(time, vals, DimIdx(_startIndex), ViewSetSpec::current(), eValueChangedReasonPluginEdited);

    return kOfxStatOK;
}

// callback which should set enabled state as appropriate
void
OfxInteger2DInstance::setEnabled()
{
    DYNAMIC_PROPERTY_CHECK();
    _knob.lock()->setEnabled( getEnabled() );
}

// callback which should set secret state as appropriate
void
OfxInteger2DInstance::setSecret()
{
    DYNAMIC_PROPERTY_CHECK();
    _knob.lock()->setSecret( getSecret() );
}


void
OfxInteger2DInstance::setInViewportSecret()
{
    DYNAMIC_PROPERTY_CHECK();
    _knob.lock()->setInViewerContextSecret( getProperties().getIntProperty(kNatronOfxParamPropInViewerContextSecret) );
}

void
OfxInteger2DInstance::setInViewportLabel()
{
    DYNAMIC_PROPERTY_CHECK();
    _knob.lock()->setInViewerContextLabel(QString::fromUtf8(getProperties().getStringProperty(kNatronOfxParamPropInViewerContextLabel).c_str()));

}

void
OfxInteger2DInstance::setLabel()
{
    DYNAMIC_PROPERTY_CHECK();
    _knob.lock()->setLabel( getParamLabel(this) );
}

void
OfxInteger2DInstance::setDisplayRange()
{
    DYNAMIC_PROPERTY_CHECK();
    std::vector<int> displayMins(2);
    std::vector<int> displayMaxs(2);
    KnobIntPtr knob = _knob.lock();

    getProperties().getIntPropertyN(kOfxParamPropDisplayMin, &displayMins[0], displayMins.size());
    getProperties().getIntPropertyN(kOfxParamPropDisplayMax, &displayMaxs[0], displayMaxs.size());
    for (int i = 0; i < 2; ++i) {
        knob->setDisplayRange(displayMins[i], displayMaxs[i], DimIdx(i + _startIndex));
    }
}

void
OfxInteger2DInstance::setRange()
{
    DYNAMIC_PROPERTY_CHECK();

    std::vector<int> displayMins(2);
    std::vector<int> displayMaxs(2);
    KnobIntPtr knob = _knob.lock();
    std::vector<int> mins(2);
    std::vector<int> maxs(2);
    _properties.getIntPropertyN(kOfxParamPropMin, &mins[0], mins.size());
    _properties.getIntPropertyN(kOfxParamPropMax, &maxs[0], maxs.size());
    for (int i = 0; i < 2; ++i) {
        knob->setRange(displayMins[i], displayMaxs[i], DimIdx(i + _startIndex));
    }
}

void
OfxInteger2DInstance::setHint()
{
    DYNAMIC_PROPERTY_CHECK();
    _knob.lock()->setHintToolTip(getHint());
}

void
OfxInteger2DInstance::setDefault()
{
    DYNAMIC_PROPERTY_CHECK();
    KnobIntPtr knob = _knob.lock();
    std::vector<int> values(2);
    _properties.getIntPropertyN(kOfxParamPropDefault, &values[0], 2);

    knob->setDefaultValuesWithoutApplying(values);
}

void
OfxInteger2DInstance::setEvaluateOnChange()
{
    DYNAMIC_PROPERTY_CHECK();
    _knob.lock()->setEvaluateOnChange( getEvaluateOnChange() );
}

KnobIPtr
OfxInteger2DInstance::getKnob() const
{
    return _knob.lock();
}

OfxStatus
OfxInteger2DInstance::getNumKeys(unsigned int &nKeys) const
{
    return OfxKeyFrame::getNumKeys(_knob.lock(), nKeys, _startIndex, 2 + _startIndex);
}

OfxStatus
OfxInteger2DInstance::getKeyTime(int nth,
                                 OfxTime & time) const
{
    return OfxKeyFrame::getKeyTime(_knob.lock(), nth, time, _startIndex, 2 + _startIndex);
}

OfxStatus
OfxInteger2DInstance::getKeyIndex(OfxTime time,
                                  int direction,
                                  int & index) const
{
    return OfxKeyFrame::getKeyIndex(_knob.lock(), time, direction, index, _startIndex, 2 + _startIndex);
}

OfxStatus
OfxInteger2DInstance::deleteKey(OfxTime time)
{
    return OfxKeyFrame::deleteKey(_knob.lock(), time, _startIndex, 2 + _startIndex);
}

OfxStatus
OfxInteger2DInstance::deleteAllKeys()
{
    return OfxKeyFrame::deleteAllKeys(_knob.lock(), _startIndex, 2 + _startIndex);
}

OfxStatus
OfxInteger2DInstance::copyFrom(const OFX::Host::Param::Instance &instance,
                               OfxTime offset,
                               const OfxRangeD* range)
{
    const OfxParamToKnob & other = dynamic_cast<const OfxParamToKnob &>(instance);

    return OfxKeyFrame::copyFrom(other.getKnob(), getKnob(), offset, range, _startIndex, 2 + _startIndex);
}

////////////////////////// OfxDouble3DInstance /////////////////////////////////////////////////

OfxDouble3DInstance::OfxDouble3DInstance(const OfxEffectInstancePtr& node,
                                         OFX::Host::Param::Descriptor & descriptor)
    : OfxParamToKnob(node)
    , OFX::Host::Param::Double3DInstance( descriptor, node->effectInstance() )
{
    const int ofxDims = 3;
    const OFX::Host::Property::Set &properties = getProperties();
    int knobDims = 3;
    int isMatrixType = properties.getIntProperty(kNatronOfxParamPropDoubleTypeMatrix3x3);
    std::string paramName = descriptor.getName();

    _startIndex = 0;
    if (isMatrixType == 1) {
        std::size_t found = paramName.find("_row1");
        assert(found != std::string::npos);
        paramName = paramName.substr(0, found);
        knobDims = 9;
    } else if (isMatrixType == 2) {
        std::size_t found = paramName.find("_row2");
        assert(found != std::string::npos);
        paramName = paramName.substr(0, found);
        knobDims = 9;
        _startIndex = 3;
    } else if (isMatrixType == 3) {
        std::size_t found = paramName.find("_row3");
        assert(found != std::string::npos);
        paramName = paramName.substr(0, found);
        knobDims = 9;
        _startIndex = 6;
    }


    KnobDoublePtr knob = node->getKnobByNameAndType<KnobDouble>(paramName);
    if (!knob) {
        knob = checkIfKnobExistsWithNameOrCreate<KnobDouble>(paramName, this, knobDims);
    }
    _knob = knob;
    setRange();
    setDisplayRange();

    std::vector<int> decimals(ofxDims);
    std::vector<double> def(ofxDims);

    // kOfxParamPropIncrement and kOfxParamPropDigits only have one dimension,
    // @see Descriptor::addNumericParamProps() in ofxhParam.cpp
    // @see gDoubleParamProps in ofxsPropertyValidation.cpp
    double incr = properties.getDoubleProperty(kOfxParamPropIncrement);
    int dig = properties.getIntProperty(kOfxParamPropDigits);
    for (int i = 0; i < ofxDims; ++i) {
        decimals[i] = dig;
        def[i] = properties.getDoubleProperty(kOfxParamPropDefault, i);
        std::string dimensionName = properties.getStringProperty(kOfxParamPropDimensionLabel, i);
        knob->setDimensionName(DimIdx(_startIndex + i), dimensionName);
        knob->setIncrement(incr, DimIdx(_startIndex + i));
        knob->setDecimals(decimals[i], DimIdx(_startIndex + i));
    }

    knob->blockValueChanges();
    knob->setDefaultValues(def, DimIdx(_startIndex));
    knob->unblockValueChanges();
}

OfxStatus
OfxDouble3DInstance::get(double & x1,
                         double & x2,
                         double & x3)
{
    KnobDoublePtr knob = _knob.lock();

    x1 = knob->getValue(DimIdx(0 + _startIndex));
    x2 = knob->getValue(DimIdx(1 + _startIndex));
    x3 = knob->getValue(DimIdx(2 + _startIndex));

    return kOfxStatOK;
}

OfxStatus
OfxDouble3DInstance::get(OfxTime time,
                         double & x1,
                         double & x2,
                         double & x3)
{
    KnobDoublePtr knob = _knob.lock();

    x1 = knob->getValueAtTime(time, DimIdx(0 + _startIndex));
    x2 = knob->getValueAtTime(time, DimIdx(1 + _startIndex));
    x3 = knob->getValueAtTime(time, DimIdx(2 + _startIndex));

    return kOfxStatOK;
}

OfxStatus
OfxDouble3DInstance::set(double x1,
                         double x2,
                         double x3)
{
    KnobDoublePtr knob = _knob.lock();

    std::vector<double> vals(3);
    vals[0] = x1;
    vals[1] = x2;
    vals[2] = x3;
    knob->setValueAcrossDimensions(vals, DimIdx(_startIndex), ViewSetSpec::current(), eValueChangedReasonPluginEdited);

    return kOfxStatOK;
}

OfxStatus
OfxDouble3DInstance::set(OfxTime time,
                         double x1,
                         double x2,
                         double x3)
{
    KnobDoublePtr knob = _knob.lock();
    std::vector<double> vals(3);
    vals[0] = x1;
    vals[1] = x2;
    vals[2] = x3;
    knob->setValueAtTimeAcrossDimensions(time, vals, DimIdx(_startIndex), ViewSetSpec::current(), eValueChangedReasonPluginEdited);


    return kOfxStatOK;
}

OfxStatus
OfxDouble3DInstance::derive(OfxTime time,
                            double & x1,
                            double & x2,
                            double & x3)
{
    KnobDoublePtr knob = _knob.lock();

    x1 = knob->getDerivativeAtTime(time, ViewGetSpec::current(), DimIdx(0 + _startIndex));
    x2 = knob->getDerivativeAtTime(time, ViewGetSpec::current(), DimIdx(1 + _startIndex));
    x3 = knob->getDerivativeAtTime(time, ViewGetSpec::current(), DimIdx(2 + _startIndex));

    return kOfxStatOK;
}

OfxStatus
OfxDouble3DInstance::integrate(OfxTime time1,
                               OfxTime time2,
                               double &x1,
                               double & x2,
                               double & x3)
{
    KnobDoublePtr knob = _knob.lock();

    x1 = knob->getIntegrateFromTimeToTime(time1, time2, ViewGetSpec::current(), DimIdx(0 + _startIndex));
    x2 = knob->getIntegrateFromTimeToTime(time1, time2, ViewGetSpec::current(), DimIdx(1 + _startIndex));
    x3 = knob->getIntegrateFromTimeToTime(time1, time2, ViewGetSpec::current(), DimIdx(2 + _startIndex));

    return kOfxStatOK;
}

void
OfxDouble3DInstance::setHint()
{
    DYNAMIC_PROPERTY_CHECK();
    _knob.lock()->setHintToolTip(getHint());
}

void
OfxDouble3DInstance::setDefault()
{
    DYNAMIC_PROPERTY_CHECK();
    KnobDoublePtr knob = _knob.lock();

    std::vector<double> values(3);
    for (int i = 0; i < 3; ++i) {
        values[i] = _properties.getDoubleProperty(kOfxParamPropDefault, i);
    }
    knob->setDefaultValuesWithoutApplying(values);
}

// callback which should set enabled state as appropriate
void
OfxDouble3DInstance::setEnabled()
{
    DYNAMIC_PROPERTY_CHECK();
    _knob.lock()->setEnabled( getEnabled() );
}

// callback which should set secret state as appropriate
void
OfxDouble3DInstance::setSecret()
{
    DYNAMIC_PROPERTY_CHECK();
    _knob.lock()->setSecret( getSecret() );
}


void
OfxDouble3DInstance::setInViewportSecret()
{
    DYNAMIC_PROPERTY_CHECK();
    _knob.lock()->setInViewerContextSecret( getProperties().getIntProperty(kNatronOfxParamPropInViewerContextSecret) );
}

void
OfxDouble3DInstance::setInViewportLabel()
{
    DYNAMIC_PROPERTY_CHECK();
    _knob.lock()->setInViewerContextLabel(QString::fromUtf8(getProperties().getStringProperty(kNatronOfxParamPropInViewerContextLabel).c_str()));

}

void
OfxDouble3DInstance::setLabel()
{
    DYNAMIC_PROPERTY_CHECK();
    _knob.lock()->setLabel( getParamLabel(this) );
}

void
OfxDouble3DInstance::setDisplayRange()
{
    DYNAMIC_PROPERTY_CHECK();
    std::vector<double> displayMins(3);
    std::vector<double> displayMaxs(3);
    KnobDoublePtr knob = _knob.lock();

    _properties.getDoublePropertyN(kOfxParamPropDisplayMin, &displayMins[0], displayMins.size());
    _properties.getDoublePropertyN(kOfxParamPropDisplayMax, &displayMaxs[0], displayMaxs.size());
    for (int i = 0; i < 3; ++i) {
        knob->setDisplayRange(displayMins[i], displayMaxs[i], DimIdx(i + _startIndex));
    }
}

void
OfxDouble3DInstance::setRange()
{
    DYNAMIC_PROPERTY_CHECK();

    KnobDoublePtr knob = _knob.lock();

    std::vector<double> mins(3);
    std::vector<double> maxs(3);
    _properties.getDoublePropertyN(kOfxParamPropMin, &mins[0], mins.size());
    _properties.getDoublePropertyN(kOfxParamPropMax, &maxs[0], maxs.size());
    for (int i = 0; i < 3; ++i) {
        knob->setRange(mins[i], maxs[i], DimIdx(i + _startIndex));
    }
}

void
OfxDouble3DInstance::setEvaluateOnChange()
{
    DYNAMIC_PROPERTY_CHECK();
    _knob.lock()->setEvaluateOnChange( getEvaluateOnChange() );
}

KnobIPtr
OfxDouble3DInstance::getKnob() const
{
    return _knob.lock();
}

bool
OfxDouble3DInstance::isAnimated(int dimension) const
{
    KnobDoublePtr knob = _knob.lock();

    return knob->isAnimated( DimIdx(dimension), ViewGetSpec::current() );
}

bool
OfxDouble3DInstance::isAnimated() const
{
    KnobDoublePtr knob = _knob.lock();

    return knob->isAnimated( DimIdx(0 + _startIndex), ViewGetSpec::current() ) || knob->isAnimated( DimIdx(1 + _startIndex), ViewGetSpec::current() ) || knob->isAnimated( DimIdx(2 + _startIndex), ViewGetSpec::current() );
}

OfxStatus
OfxDouble3DInstance::getNumKeys(unsigned int &nKeys) const
{
    return OfxKeyFrame::getNumKeys(_knob.lock(), nKeys, _startIndex, 3 + _startIndex);
}

OfxStatus
OfxDouble3DInstance::getKeyTime(int nth,
                                OfxTime & time) const
{
    return OfxKeyFrame::getKeyTime(_knob.lock(), nth, time, _startIndex, 3 + _startIndex);
}

OfxStatus
OfxDouble3DInstance::getKeyIndex(OfxTime time,
                                 int direction,
                                 int & index) const
{
    return OfxKeyFrame::getKeyIndex(_knob.lock(), time, direction, index, _startIndex, 3 + _startIndex);
}

OfxStatus
OfxDouble3DInstance::deleteKey(OfxTime time)
{
    return OfxKeyFrame::deleteKey(_knob.lock(), time, _startIndex, 3 + _startIndex);
}

OfxStatus
OfxDouble3DInstance::deleteAllKeys()
{
    return OfxKeyFrame::deleteAllKeys(_knob.lock(), _startIndex, 3 + _startIndex);
}

OfxStatus
OfxDouble3DInstance::copyFrom(const OFX::Host::Param::Instance &instance,
                              OfxTime offset,
                              const OfxRangeD* range)
{
    const OfxParamToKnob & other = dynamic_cast<const OfxParamToKnob &>(instance);

    return OfxKeyFrame::copyFrom(other.getKnob(), getKnob(), offset, range, _startIndex, 3 + _startIndex);
}

////////////////////////// OfxInteger3DInstance /////////////////////////////////////////////////

OfxInteger3DInstance::OfxInteger3DInstance(const OfxEffectInstancePtr&node,
                                           OFX::Host::Param::Descriptor & descriptor)
    : OfxParamToKnob(node)
    , OFX::Host::Param::Integer3DInstance( descriptor, node->effectInstance() )
{
    const int dims = 3;
    const OFX::Host::Property::Set &properties = getProperties();
    KnobIntPtr knob = checkIfKnobExistsWithNameOrCreate<KnobInt>(descriptor.getName(), this, dims);

    _knob = knob;
    setRange();
    setDisplayRange();

    std::vector<int> increment(dims);
    std::vector<int> def(dims);

    for (int i = 0; i < dims; ++i) {
        int incr = properties.getIntProperty(kOfxParamPropIncrement, i);
        increment[i] = incr != 0 ?  incr : 1;
        def[i] = properties.getIntProperty(kOfxParamPropDefault, i);

        std::string dimensionName = properties.getStringProperty(kOfxParamPropDimensionLabel, i);
        knob->setDimensionName(DimIdx(i), dimensionName);
    }

    knob->setIncrement(increment);

    knob->setDefaultValues(def, DimIdx(0));
}

OfxStatus
OfxInteger3DInstance::get(int & x1,
                          int & x2,
                          int & x3)
{
    KnobIntPtr knob = _knob.lock();

    x1 = knob->getValue(DimIdx(0));
    x2 = knob->getValue(DimIdx(1));
    x3 = knob->getValue(DimIdx(2));

    return kOfxStatOK;
}

OfxStatus
OfxInteger3DInstance::get(OfxTime time,
                          int & x1,
                          int & x2,
                          int & x3)
{
    KnobIntPtr knob = _knob.lock();

    x1 = knob->getValueAtTime(time, DimIdx(0));
    x2 = knob->getValueAtTime(time, DimIdx(1));
    x3 = knob->getValueAtTime(time, DimIdx(2));

    return kOfxStatOK;
}

OfxStatus
OfxInteger3DInstance::set(int x1,
                          int x2,
                          int x3)
{
    KnobIntPtr knob = _knob.lock();
    std::vector<int> vals(3);
    vals[0] = x1;
    vals[1] = x2;
    vals[2] = x3;
    knob->setValueAcrossDimensions(vals, DimIdx(0), ViewSetSpec::current(), eValueChangedReasonPluginEdited);

    return kOfxStatOK;
}

OfxStatus
OfxInteger3DInstance::set(OfxTime time,
                          int x1,
                          int x2,
                          int x3)
{
    KnobIntPtr knob = _knob.lock();
    std::vector<int> vals(3);
    vals[0] = x1;
    vals[1] = x2;
    vals[2] = x3;
    knob->setValueAtTimeAcrossDimensions(time, vals, DimIdx(0), ViewSetSpec::current(), eValueChangedReasonPluginEdited);

    return kOfxStatOK;
}

void
OfxInteger3DInstance::setHint()
{
    DYNAMIC_PROPERTY_CHECK();
    _knob.lock()->setHintToolTip(getHint());
}

void
OfxInteger3DInstance::setDefault()
{
    DYNAMIC_PROPERTY_CHECK();
    KnobIntPtr knob = _knob.lock();

    std::vector<int> values(3);
    for (int i = 0; i < 3; ++i) {
        values[i] = _properties.getIntProperty(kOfxParamPropDefault, i);
    }
    knob->setDefaultValuesWithoutApplying(values);
}

// callback which should set enabled state as appropriate
void
OfxInteger3DInstance::setEnabled()
{
    DYNAMIC_PROPERTY_CHECK();
    _knob.lock()->setEnabled( getEnabled() );
}

// callback which should set secret state as appropriate
void
OfxInteger3DInstance::setSecret()
{
    DYNAMIC_PROPERTY_CHECK();
    _knob.lock()->setSecret( getSecret() );
}


void
OfxInteger3DInstance::setInViewportSecret()
{
    DYNAMIC_PROPERTY_CHECK();
    _knob.lock()->setInViewerContextSecret( getProperties().getIntProperty(kNatronOfxParamPropInViewerContextSecret) );
}

void
OfxInteger3DInstance::setInViewportLabel()
{
    DYNAMIC_PROPERTY_CHECK();
    _knob.lock()->setInViewerContextLabel(QString::fromUtf8(getProperties().getStringProperty(kNatronOfxParamPropInViewerContextLabel).c_str()));

}

void
OfxInteger3DInstance::setLabel()
{
    DYNAMIC_PROPERTY_CHECK();
    _knob.lock()->setLabel( getParamLabel(this) );
}

void
OfxInteger3DInstance::setDisplayRange()
{
    DYNAMIC_PROPERTY_CHECK();
    std::vector<int> displayMins(3);
    std::vector<int> displayMaxs(3);

    getProperties().getIntPropertyN(kOfxParamPropDisplayMin, &displayMins[0], displayMins.size());
    getProperties().getIntPropertyN(kOfxParamPropDisplayMax, &displayMaxs[0], displayMaxs.size());
    _knob.lock()->setDisplayRangeAcrossDimensions(displayMins, displayMaxs);
}

void
OfxInteger3DInstance::setRange()
{
    DYNAMIC_PROPERTY_CHECK();

    std::vector<int> mins(3);
    std::vector<int> maxs(3);
    _properties.getIntPropertyN(kOfxParamPropMin, &mins[0], mins.size());
    _properties.getIntPropertyN(kOfxParamPropMax, &maxs[0], maxs.size());
    _knob.lock()->setRangeAcrossDimensions(mins, maxs);
}

void
OfxInteger3DInstance::setEvaluateOnChange()
{
    DYNAMIC_PROPERTY_CHECK();
    _knob.lock()->setEvaluateOnChange( getEvaluateOnChange() );
}

KnobIPtr
OfxInteger3DInstance::getKnob() const
{
    return _knob.lock();
}

OfxStatus
OfxInteger3DInstance::getNumKeys(unsigned int &nKeys) const
{
    return OfxKeyFrame::getNumKeys(_knob.lock(), nKeys);
}

OfxStatus
OfxInteger3DInstance::getKeyTime(int nth,
                                 OfxTime & time) const
{
    return OfxKeyFrame::getKeyTime(_knob.lock(), nth, time);
}

OfxStatus
OfxInteger3DInstance::getKeyIndex(OfxTime time,
                                  int direction,
                                  int & index) const
{
    return OfxKeyFrame::getKeyIndex(_knob.lock(), time, direction, index);
}

OfxStatus
OfxInteger3DInstance::deleteKey(OfxTime time)
{
    return OfxKeyFrame::deleteKey(_knob.lock(), time);
}

OfxStatus
OfxInteger3DInstance::deleteAllKeys()
{
    return OfxKeyFrame::deleteAllKeys( _knob.lock() );
}

OfxStatus
OfxInteger3DInstance::copyFrom(const OFX::Host::Param::Instance &instance,
                               OfxTime offset,
                               const OfxRangeD* range)
{
    const OfxParamToKnob & other = dynamic_cast<const OfxParamToKnob &>(instance);

    return OfxKeyFrame::copyFrom(other.getKnob(), getKnob(), offset, range);
}

////////////////////////// OfxGroupInstance /////////////////////////////////////////////////

OfxGroupInstance::OfxGroupInstance(const OfxEffectInstancePtr& node,
                                   OFX::Host::Param::Descriptor & descriptor)
    : OfxParamToKnob(node)
    , OFX::Host::Param::GroupInstance( descriptor, node->effectInstance() )
    , _groupKnob()
{
    const OFX::Host::Property::Set &properties = getProperties();
    int isTab = properties.getIntProperty(kFnOfxParamPropGroupIsTab);
    KnobGroupPtr group = checkIfKnobExistsWithNameOrCreate<KnobGroup>(descriptor.getName(), this, 1);

    _groupKnob = group;
    int opened = properties.getIntProperty(kOfxParamPropGroupOpen);
    if (isTab) {
        group->setAsTab();
    }

    group->blockValueChanges();
    group->setDefaultValue(opened);
    group->unblockValueChanges();
}

void
OfxGroupInstance::addKnob(KnobIPtr k)
{
    _groupKnob.lock()->addKnob(k);
}

KnobIPtr
OfxGroupInstance::getKnob() const
{
    return _groupKnob.lock();
}

void
OfxGroupInstance::setHint()
{
    DYNAMIC_PROPERTY_CHECK();
    _groupKnob.lock()->setHintToolTip(getHint());
}

void
OfxGroupInstance::setEnabled()
{
    DYNAMIC_PROPERTY_CHECK();
    _groupKnob.lock()->setEnabled( getEnabled() );
}

// callback which should set secret state as appropriate
void
OfxGroupInstance::setSecret()
{
    DYNAMIC_PROPERTY_CHECK();
    _groupKnob.lock()->setSecret( getSecret() );
}


void
OfxGroupInstance::setInViewportSecret()
{
    DYNAMIC_PROPERTY_CHECK();
    _groupKnob.lock()->setInViewerContextSecret( getProperties().getIntProperty(kNatronOfxParamPropInViewerContextSecret) );
}

void
OfxGroupInstance::setInViewportLabel()
{
    DYNAMIC_PROPERTY_CHECK();
    _groupKnob.lock()->setInViewerContextLabel(QString::fromUtf8(getProperties().getStringProperty(kNatronOfxParamPropInViewerContextLabel).c_str()));

}

void
OfxGroupInstance::setLabel()
{
    DYNAMIC_PROPERTY_CHECK();
    _groupKnob.lock()->setLabel( getParamLabel(this) );
}

void
OfxGroupInstance::setOpen()
{
    DYNAMIC_PROPERTY_CHECK();
    int opened = getProperties().getIntProperty(kOfxParamPropGroupOpen);
    _groupKnob.lock()->setValue((bool)opened, ViewSetSpec::all(), DimIdx(0), eValueChangedReasonPluginEdited, 0);
}

////////////////////////// OfxPageInstance /////////////////////////////////////////////////


OfxPageInstance::OfxPageInstance(const OfxEffectInstancePtr& node,
                                 OFX::Host::Param::Descriptor & descriptor)
    : OfxParamToKnob(node)
    , OFX::Host::Param::PageInstance( descriptor, node->effectInstance() )
    , _pageKnob()
{
    EffectInstancePtr holder = getKnobHolder();

    assert(holder);

    _pageKnob = checkIfKnobExistsWithNameOrCreate<KnobPage>(descriptor.getName(), this, 1);
}

// callback which should set enabled state as appropriate
void
OfxPageInstance::setEnabled()
{
    DYNAMIC_PROPERTY_CHECK();
    _pageKnob.lock()->setEnabled( getEnabled() );
}

// callback which should set secret state as appropriate
void
OfxPageInstance::setSecret()
{
    DYNAMIC_PROPERTY_CHECK();
    _pageKnob.lock()->setEnabled( getSecret() );
}


void
OfxPageInstance::setInViewportSecret()
{
    DYNAMIC_PROPERTY_CHECK();
    _pageKnob.lock()->setInViewerContextSecret( getProperties().getIntProperty(kNatronOfxParamPropInViewerContextSecret) );
}

void
OfxPageInstance::setInViewportLabel()
{
    DYNAMIC_PROPERTY_CHECK();
    _pageKnob.lock()->setInViewerContextLabel(QString::fromUtf8(getProperties().getStringProperty(kNatronOfxParamPropInViewerContextLabel).c_str()));

}

void
OfxPageInstance::setHint()
{
    DYNAMIC_PROPERTY_CHECK();
    _pageKnob.lock()->setHintToolTip(getHint());
}

void
OfxPageInstance::setLabel()
{
    DYNAMIC_PROPERTY_CHECK();
    _pageKnob.lock()->setLabel( getParamLabel(this) );
}

KnobIPtr
OfxPageInstance::getKnob() const
{
    return _pageKnob.lock();
}

////////////////////////// OfxStringInstance /////////////////////////////////////////////////

struct OfxStringInstancePrivate
{
    KnobFileWPtr fileKnob;
    KnobStringWPtr stringKnob;
    KnobPathWPtr pathKnob;
    boost::shared_ptr<TLSHolder<OfxParamToKnob::OfxParamTLSData> > tlsData;

    OfxStringInstancePrivate()
        : fileKnob()
        , stringKnob()
        , pathKnob()
        , tlsData( new TLSHolder<OfxParamToKnob::OfxParamTLSData>() )
    {
    }
};

OfxStringInstance::OfxStringInstance(const OfxEffectInstancePtr& node,
                                     OFX::Host::Param::Descriptor & descriptor)
    : OfxParamToKnob(node)
    , OFX::Host::Param::StringInstance( descriptor, node->effectInstance() )
    , _imp( new OfxStringInstancePrivate() )
{
    const OFX::Host::Property::Set &properties = getProperties();
    std::string mode = properties.getStringProperty(kOfxParamPropStringMode);
    bool richText = mode == kOfxParamStringIsRichTextFormat;
    KnobFilePtr fileKnob;
    KnobPathPtr pathKnob;
    KnobStringPtr stringKnob;

    if (mode == kOfxParamStringIsFilePath) {
        int fileIsImage = ( ( node->isReader() ||
                              node->isWriter() ) &&
                            (getScriptName() == kOfxImageEffectFileParamName ||
                             getScriptName() == kOfxImageEffectProxyParamName) );
        int fileIsOutput = !properties.getIntProperty(kOfxParamPropStringFilePathExists);

        fileKnob = checkIfKnobExistsWithNameOrCreate<KnobFile>(descriptor.getName(), this, 1);
        _imp->fileKnob = fileKnob;

        if (!fileIsOutput) {
            fileKnob->setDialogType(fileIsImage ? KnobFile::eKnobFileDialogTypeOpenFileSequences
                                : KnobFile::eKnobFileDialogTypeOpenFile);

        } else {
            fileKnob->setDialogType(fileIsImage ? KnobFile::eKnobFileDialogTypeSaveFileSequences
                                : KnobFile::eKnobFileDialogTypeSaveFile);
        }
        if (!fileIsImage) {
            fileKnob->setAnimationEnabled(false);
        } else {
            std::vector<std::string> filters;
            appPTR->getSupportedReaderFileFormats(&filters);
            fileKnob->setDialogFilters(filters);
        }
    } else if (mode == kOfxParamStringIsDirectoryPath) {
        pathKnob = checkIfKnobExistsWithNameOrCreate<KnobPath>(descriptor.getName(), this, 1);
        _imp->pathKnob = pathKnob;
        pathKnob->setMultiPath(false);
    } else if ( (mode == kOfxParamStringIsSingleLine) || (mode == kOfxParamStringIsLabel) || (mode == kOfxParamStringIsMultiLine) || richText ) {
        stringKnob = checkIfKnobExistsWithNameOrCreate<KnobString>(descriptor.getName(), this, 1);
        _imp->stringKnob = stringKnob;
        if (mode == kOfxParamStringIsLabel) {
<<<<<<< HEAD
            _imp->stringKnob.lock()->setEnabled(false);
            _imp->stringKnob.lock()->setAsLabel();
=======
            stringKnob->setAllDimensionsEnabled(false);
            stringKnob->setAsLabel();
>>>>>>> 69ff5adf
        }
        if ( (mode == kOfxParamStringIsMultiLine) || richText ) {
            ///only QTextArea support rich text anyway
            stringKnob->setUsesRichText(richText);
            stringKnob->setAsMultiLine();
        }
    }
    std::string defaultVal = properties.getStringProperty(kOfxParamPropDefault);
    if ( !defaultVal.empty() ) {
        if (fileKnob) {
            projectEnvVar_setProxy(defaultVal);
            KnobFilePtr k = _imp->fileKnob.lock();
            k->blockValueChanges();
            k->setDefaultValue(defaultVal, DimIdx(0));
            k->unblockValueChanges();
        } else if (stringKnob) {
            KnobStringPtr k = _imp->stringKnob.lock();
            k->blockValueChanges();
            k->setDefaultValue(defaultVal, DimIdx(0));
            k->unblockValueChanges();
        } else if (pathKnob) {
            projectEnvVar_setProxy(defaultVal);
            KnobPathPtr k = _imp->pathKnob.lock();
            k->blockValueChanges();
            k->setDefaultValue(defaultVal, DimIdx(0));
            k->unblockValueChanges();
        }
    }
}

OfxStringInstance::~OfxStringInstance()
{
}

void
OfxStringInstance::projectEnvVar_getProxy(std::string& str) const
{
    KnobIPtr knob = getKnob();
    if (!knob) {
        return;
    }
    KnobHolderPtr holder = knob->getHolder();
    if (!holder) {
        return;
    }
    AppInstancePtr app = holder->getApp();
    if (!app) {
        return;
    }
    ProjectPtr proj = app->getProject();
    if (!proj) {
        return;
    }
    proj->canonicalizePath(str);
}

void
OfxStringInstance::projectEnvVar_setProxy(std::string& str) const
{
    getKnob()->getHolder()->getApp()->getProject()->simplifyPath(str);
}

OfxStatus
OfxStringInstance::get(std::string &str)
{
    KnobFilePtr fileKnob = _imp->fileKnob.lock();
    KnobStringPtr strknob = _imp->stringKnob.lock();
    KnobPathPtr pathKnob = _imp->pathKnob.lock();

    if (fileKnob) {
        str = fileKnob->getFileName( fileKnob->getCurrentTime(), fileKnob->getCurrentView() );
        projectEnvVar_getProxy(str);
    } else if (strknob) {
        str = strknob->getValue();
    } else if (pathKnob) {
        str = pathKnob->getValue();
        projectEnvVar_getProxy(str);
    }

    return kOfxStatOK;
}

OfxStatus
OfxStringInstance::get(OfxTime time,
                       std::string & str)
{
    KnobFilePtr fileKnob = _imp->fileKnob.lock();
    KnobStringPtr strknob = _imp->stringKnob.lock();
    KnobPathPtr pathKnob = _imp->pathKnob.lock();

    if (fileKnob) {
        str = fileKnob->getFileName( std::floor(time + 0.5), fileKnob->getCurrentView() );
        projectEnvVar_getProxy(str);
    } else if (strknob) {
        str = strknob->getValueAtTime( std::floor(time + 0.5) );
    } else if (pathKnob) {
        str = pathKnob->getValueAtTime( std::floor(time + 0.5) );
        projectEnvVar_getProxy(str);
    }


    return kOfxStatOK;
}

OfxStatus
OfxStringInstance::set(const char* str)
{
    KnobFilePtr fileKnob = _imp->fileKnob.lock();
    KnobStringPtr strknob = _imp->stringKnob.lock();
    KnobPathPtr pathKnob = _imp->pathKnob.lock();

    if (fileKnob) {
        std::string s(str);
        projectEnvVar_setProxy(s);
        fileKnob->setValue(s, ViewSetSpec::current(), DimIdx(0), eValueChangedReasonPluginEdited, 0);
    }
    if (strknob) {
        strknob->setValue(str, ViewSetSpec::current(), DimIdx(0), eValueChangedReasonPluginEdited, 0);
    }
    if (pathKnob) {
        std::string s(str);
        projectEnvVar_setProxy(s);
        pathKnob->setValue(s, ViewSetSpec::current(), DimIdx(0), eValueChangedReasonPluginEdited, 0);
    }

    return kOfxStatOK;
}

OfxStatus
OfxStringInstance::set(OfxTime time,
                       const char* str)
{
    assert( KnobString::canAnimateStatic() );

    KnobFilePtr fileKnob = _imp->fileKnob.lock();
    KnobStringPtr strknob = _imp->stringKnob.lock();
    KnobPathPtr pathKnob = _imp->pathKnob.lock();


    if (fileKnob) {
        std::string s(str);
        projectEnvVar_setProxy(s);
        fileKnob->setValueAtTime(time, s, ViewSetSpec::current(), DimIdx(0), eValueChangedReasonPluginEdited, 0);
    }
    if (strknob) {
        strknob->setValueAtTime(time, str, ViewSetSpec::current(), DimIdx(0), eValueChangedReasonPluginEdited, 0);
    }
    if (pathKnob) {
        std::string s(str);
        projectEnvVar_setProxy(s);
        pathKnob->setValueAtTime(time, s, ViewSetSpec::current(), DimIdx(0), eValueChangedReasonPluginEdited, 0);
    }

    return kOfxStatOK;
}

OfxStatus
OfxStringInstance::getV(va_list arg)
{
    const char **value = va_arg(arg, const char **);
    OfxStatus stat;
    std::string& tls = _imp->tlsData->getOrCreateTLSData()->str;

    stat = get(tls);

    *value = tls.c_str();

    return stat;
}

OfxStatus
OfxStringInstance::getV(OfxTime time,
                        va_list arg)
{
    const char **value = va_arg(arg, const char **);
    OfxStatus stat;
    std::string& tls = _imp->tlsData->getOrCreateTLSData()->str;

    stat = get( time, tls);
    *value = tls.c_str();

    return stat;
}

KnobIPtr
OfxStringInstance::getKnob() const
{
    KnobFilePtr fileKnob = _imp->fileKnob.lock();
    if (fileKnob) {
        return fileKnob;
    }
    KnobStringPtr stringKnob = _imp->stringKnob.lock();
    if (stringKnob) {
        return stringKnob;
    }
    KnobPathPtr pathKnob = _imp->pathKnob.lock();
    if (pathKnob) {
        return pathKnob;
    }

    return KnobIPtr();
}

// callback which should set enabled state as appropriate
void
OfxStringInstance::setEnabled()
{
    DYNAMIC_PROPERTY_CHECK();
<<<<<<< HEAD
    if ( _imp->fileKnob.lock() ) {
        _imp->fileKnob.lock()->setEnabled( getEnabled() );
    }
    if ( _imp->stringKnob.lock() ) {
        _imp->stringKnob.lock()->setEnabled( getEnabled() );
    }
    if ( _imp->pathKnob.lock() ) {
        _imp->pathKnob.lock()->setEnabled( getEnabled() );
=======
    KnobFilePtr fileKnob = _imp->fileKnob.lock();
    if (fileKnob) {
        fileKnob->setAllDimensionsEnabled( getEnabled() );
        return;
    }
    KnobStringPtr stringKnob = _imp->stringKnob.lock();
    if (stringKnob) {
        stringKnob->setAllDimensionsEnabled( getEnabled() );
        return;
    }
    KnobPathPtr pathKnob = _imp->pathKnob.lock();
    if (pathKnob) {
        pathKnob->setAllDimensionsEnabled( getEnabled() );
        return;
>>>>>>> 69ff5adf
    }
}

void
OfxStringInstance::setHint()
{
    DYNAMIC_PROPERTY_CHECK();
    KnobFilePtr fileKnob = _imp->fileKnob.lock();
    if (fileKnob) {
        fileKnob->setHintToolTip(getHint());
        return;
    }
    KnobStringPtr stringKnob = _imp->stringKnob.lock();
    if (stringKnob) {
        stringKnob->setHintToolTip(getHint());
        return;
    }
    KnobPathPtr pathKnob = _imp->pathKnob.lock();
    if (pathKnob) {
        pathKnob->setHintToolTip(getHint());
        return;
    }
}

void
OfxStringInstance::setDefault()
{
    DYNAMIC_PROPERTY_CHECK();
    const std::string& v = _properties.getStringProperty(kOfxParamPropDefault, 0);
<<<<<<< HEAD
    if ( _imp->fileKnob.lock() ) {
        _imp->fileKnob.lock()->setDefaultValueWithoutApplying(v);
    }
    if ( _imp->stringKnob.lock() ) {
        _imp->stringKnob.lock()->setDefaultValueWithoutApplying(v);
    }
    if ( _imp->pathKnob.lock() ) {
        _imp->pathKnob.lock()->setDefaultValueWithoutApplying(v);
=======
    KnobFilePtr fileKnob = _imp->fileKnob.lock();
    if (fileKnob) {
        fileKnob->setDefaultValueWithoutApplying(v, 0);
        return;
    }
    KnobStringPtr stringKnob = _imp->stringKnob.lock();
    if (stringKnob) {
        stringKnob->setDefaultValueWithoutApplying(v, 0);
        return;
    }
    KnobPathPtr pathKnob = _imp->pathKnob.lock();
    if (pathKnob) {
        pathKnob->setDefaultValueWithoutApplying(v, 0);
        return;
>>>>>>> 69ff5adf
    }
}

void
OfxStringInstance::setLabel()
{
    DYNAMIC_PROPERTY_CHECK();
    KnobFilePtr fileKnob = _imp->fileKnob.lock();
    KnobStringPtr stringKnob = _imp->stringKnob.lock();
    KnobPathPtr pathKnob = _imp->pathKnob.lock();
    if (fileKnob) {
        fileKnob->setLabel( getParamLabel(this) );
    }
    if (stringKnob) {
        stringKnob->setLabel( getParamLabel(this) );
    }
    if (pathKnob) {
        pathKnob->setLabel( getParamLabel(this) );
    }
}

// callback which should set secret state as appropriate
void
OfxStringInstance::setSecret()
{
    DYNAMIC_PROPERTY_CHECK();
    KnobFilePtr fileKnob = _imp->fileKnob.lock();
    KnobStringPtr stringKnob = _imp->stringKnob.lock();
    KnobPathPtr pathKnob = _imp->pathKnob.lock();
    if (fileKnob) {
        fileKnob->setSecret( getSecret() );
    }
    if (stringKnob) {
        stringKnob->setSecret( getSecret() );
    }
    if (pathKnob) {
        pathKnob->setSecret( getSecret() );
    }
}


void
OfxStringInstance::setInViewportSecret()
{
    DYNAMIC_PROPERTY_CHECK();

    KnobFilePtr fileKnob = _imp->fileKnob.lock();
    KnobStringPtr stringKnob = _imp->stringKnob.lock();
    KnobPathPtr pathKnob = _imp->pathKnob.lock();
    if (fileKnob) {
        fileKnob->setInViewerContextSecret( getProperties().getIntProperty(kNatronOfxParamPropInViewerContextSecret) );
    }
    if (stringKnob) {
        stringKnob->setInViewerContextSecret( getProperties().getIntProperty(kNatronOfxParamPropInViewerContextSecret) );
    }
    if (pathKnob) {
        pathKnob->setInViewerContextSecret( getProperties().getIntProperty(kNatronOfxParamPropInViewerContextSecret) );
    }
}

void
OfxStringInstance::setInViewportLabel()
{
    DYNAMIC_PROPERTY_CHECK();
    KnobFilePtr fileKnob = _imp->fileKnob.lock();
    KnobStringPtr stringKnob = _imp->stringKnob.lock();
    KnobPathPtr pathKnob = _imp->pathKnob.lock();
    if (fileKnob) {
        fileKnob->setInViewerContextLabel(QString::fromUtf8(getProperties().getStringProperty(kNatronOfxParamPropInViewerContextLabel).c_str()));
    }
    if (stringKnob) {
        stringKnob->setInViewerContextLabel(QString::fromUtf8(getProperties().getStringProperty(kNatronOfxParamPropInViewerContextLabel).c_str()));
    }
    if (pathKnob) {
        pathKnob->setInViewerContextLabel(QString::fromUtf8(getProperties().getStringProperty(kNatronOfxParamPropInViewerContextLabel).c_str()));
    }

}

void
OfxStringInstance::setEvaluateOnChange()
{
    DYNAMIC_PROPERTY_CHECK();
    KnobFilePtr fileKnob = _imp->fileKnob.lock();
    KnobStringPtr stringKnob = _imp->stringKnob.lock();
    KnobPathPtr pathKnob = _imp->pathKnob.lock();
    if (fileKnob) {
        fileKnob->setEvaluateOnChange( getEvaluateOnChange() );
    }
    if (stringKnob) {
        stringKnob->setEvaluateOnChange( getEvaluateOnChange() );
    }
    if (pathKnob) {
        pathKnob->setEvaluateOnChange( getEvaluateOnChange() );
    }
}

OfxStatus
OfxStringInstance::getNumKeys(unsigned int &nKeys) const
{
    KnobIPtr knob;

    KnobFilePtr fileKnob = _imp->fileKnob.lock();
    KnobStringPtr stringKnob = _imp->stringKnob.lock();
    KnobPathPtr pathKnob = _imp->pathKnob.lock();
    if (stringKnob) {
        knob = boost::dynamic_pointer_cast<KnobI>(stringKnob);
    } else if (fileKnob) {
        knob = boost::dynamic_pointer_cast<KnobI>(fileKnob);
    } else if (pathKnob) {
        knob = boost::dynamic_pointer_cast<KnobI>(pathKnob);
    } else {
        return nKeys = 0;
    }

    return OfxKeyFrame::getNumKeys(knob, nKeys);
}

OfxStatus
OfxStringInstance::getKeyTime(int nth,
                              OfxTime & time) const
{
    KnobIPtr knob;

    KnobFilePtr fileKnob = _imp->fileKnob.lock();
    KnobStringPtr stringKnob = _imp->stringKnob.lock();
    KnobPathPtr pathKnob = _imp->pathKnob.lock();
    if (stringKnob) {
        knob = boost::dynamic_pointer_cast<KnobI>(stringKnob);
    } else if (fileKnob) {
        knob = boost::dynamic_pointer_cast<KnobI>(fileKnob);
    } else if (pathKnob) {
        knob = boost::dynamic_pointer_cast<KnobI>(pathKnob);
    } else {
        return kOfxStatErrBadIndex;
    }

    return OfxKeyFrame::getKeyTime(knob, nth, time);
}

OfxStatus
OfxStringInstance::getKeyIndex(OfxTime time,
                               int direction,
                               int & index) const
{
    KnobIPtr knob;

    KnobFilePtr fileKnob = _imp->fileKnob.lock();
    KnobStringPtr stringKnob = _imp->stringKnob.lock();
    KnobPathPtr pathKnob = _imp->pathKnob.lock();
    if (stringKnob) {
        knob = boost::dynamic_pointer_cast<KnobI>(stringKnob);
    } else if (fileKnob) {
        knob = boost::dynamic_pointer_cast<KnobI>(fileKnob);
    } else if (pathKnob) {
        knob = boost::dynamic_pointer_cast<KnobI>(pathKnob);
    } else {
        return kOfxStatFailed;
    }

    return OfxKeyFrame::getKeyIndex(knob, time, direction, index);
}

OfxStatus
OfxStringInstance::deleteKey(OfxTime time)
{
    KnobIPtr knob;

    KnobFilePtr fileKnob = _imp->fileKnob.lock();
    KnobStringPtr stringKnob = _imp->stringKnob.lock();
    KnobPathPtr pathKnob = _imp->pathKnob.lock();
    if (stringKnob) {
        knob = boost::dynamic_pointer_cast<KnobI>(stringKnob);
    } else if (fileKnob) {
        knob = boost::dynamic_pointer_cast<KnobI>(fileKnob);
    } else if (pathKnob) {
        knob = boost::dynamic_pointer_cast<KnobI>(pathKnob);
    } else {
        return kOfxStatErrBadIndex;
    }

    return OfxKeyFrame::deleteKey(knob, time);
}

OfxStatus
OfxStringInstance::deleteAllKeys()
{
    KnobIPtr knob;

    KnobFilePtr fileKnob = _imp->fileKnob.lock();
    KnobStringPtr stringKnob = _imp->stringKnob.lock();
    KnobPathPtr pathKnob = _imp->pathKnob.lock();
    if (stringKnob) {
        knob = boost::dynamic_pointer_cast<KnobI>(stringKnob);
    } else if (fileKnob) {
        knob = boost::dynamic_pointer_cast<KnobI>(fileKnob);
    } else if (pathKnob) {
        knob = boost::dynamic_pointer_cast<KnobI>(pathKnob);
    } else {
        return kOfxStatOK;
    }

    return OfxKeyFrame::deleteAllKeys(knob);
}

OfxStatus
OfxStringInstance::copyFrom(const OFX::Host::Param::Instance &instance,
                            OfxTime offset,
                            const OfxRangeD* range)
{
    const OfxParamToKnob & other = dynamic_cast<const OfxParamToKnob &>(instance);

    return OfxKeyFrame::copyFrom(other.getKnob(), getKnob(), offset, range);
}

////////////////////////// OfxCustomInstance /////////////////////////////////////////////////


/*
   http://openfx.sourceforge.net/Documentation/1.3/ofxProgrammingReference.html#kOfxParamTypeCustom

   Custom parameters contain null terminated char * C strings, and may animate. They are designed to provide plugins with a way of storing data that is too complicated or impossible to store in a set of ordinary parameters.

   If a custom parameter animates, it must set its kOfxParamPropCustomInterpCallbackV1 property, which points to a OfxCustomParamInterpFuncV1 function. This function is used to interpolate keyframes in custom params.

   Custom parameters have no interface by default. However,

 * if they animate, the host's animation sheet/editor should present a keyframe/curve representation to allow positioning of keys and control of interpolation. The 'normal' (ie: paged or hierarchical) interface should not show any gui.
 * if the custom param sets its kOfxParamPropInteractV1 property, this should be used by the host in any normal (ie: paged or hierarchical) interface for the parameter.

   Custom parameters are mandatory, as they are simply ASCII C strings. However, animation of custom parameters an support for an in editor interact is optional.
 */

struct OfxCustomInstancePrivate
{
    KnobStringWPtr knob;
    OfxCustomInstance::customParamInterpolationV1Entry_t customParamInterpolationV1Entry;
    boost::shared_ptr<TLSHolder<OfxParamToKnob::OfxParamTLSData> > tlsData;

    OfxCustomInstancePrivate()
        : knob()
        , customParamInterpolationV1Entry(0)
        , tlsData( new TLSHolder<OfxParamToKnob::OfxParamTLSData>() )
    {
    }
};

OfxCustomInstance::OfxCustomInstance(const OfxEffectInstancePtr& node,
                                     OFX::Host::Param::Descriptor & descriptor)
    : OfxParamToKnob(node)
    , OFX::Host::Param::CustomInstance( descriptor, node->effectInstance() )
    , _imp( new OfxCustomInstancePrivate() )
{
    const OFX::Host::Property::Set &properties = getProperties();
    KnobStringPtr knob = checkIfKnobExistsWithNameOrCreate<KnobString>(descriptor.getName(), this, 1);

    _imp->knob = knob;

    knob->setAsCustom();
    knob->blockValueChanges();
    knob->setDefaultValue(properties.getStringProperty(kOfxParamPropDefault));
    knob->unblockValueChanges();
    _imp->customParamInterpolationV1Entry = (customParamInterpolationV1Entry_t)properties.getPointerProperty(kOfxParamPropCustomInterpCallbackV1);
    if (_imp->customParamInterpolationV1Entry) {
        knob->setCustomInterpolation( _imp->customParamInterpolationV1Entry, (void*)getHandle() );
    }
}

OfxCustomInstance::~OfxCustomInstance()
{
}

OfxStatus
OfxCustomInstance::get(std::string &str)
{
    KnobStringPtr knob = _imp->knob.lock();

    if (!knob) {
        return kOfxStatErrBadHandle;
    }
    str = knob->getValue();

    return kOfxStatOK;
}

OfxStatus
OfxCustomInstance::get(OfxTime time,
                       std::string & str)
{
    assert( KnobString::canAnimateStatic() );
    // it should call _customParamInterpolationV1Entry
    KnobStringPtr knob = _imp->knob.lock();
    if (!knob) {
        return kOfxStatErrBadHandle;
    }
    str = knob->getValueAtTime(time);

    return kOfxStatOK;
}

OfxStatus
OfxCustomInstance::set(const char* str)
{
    KnobStringPtr knob = _imp->knob.lock();
<<<<<<< HEAD

    knob->setValue(str, ViewSetSpec::current(), DimIdx(0), eValueChangedReasonPluginEdited, 0);
=======
    if (!knob) {
        return kOfxStatErrBadHandle;
    }
    knob->setValueFromPlugin(str, ViewSpec::current(), 0);
>>>>>>> 69ff5adf

    return kOfxStatOK;
}

OfxStatus
OfxCustomInstance::set(OfxTime time,
                       const char* str)
{
    assert( KnobString::canAnimateStatic() );
    KnobStringPtr knob = _imp->knob.lock();
<<<<<<< HEAD
    knob->setValueAtTime(time, str, ViewSetSpec::current(), DimIdx(0), eValueChangedReasonPluginEdited, 0);
=======
    if (!knob) {
        return kOfxStatErrBadHandle;
    }
    knob->setValueAtTimeFromPlugin(time, str, ViewSpec::current(), 0);
>>>>>>> 69ff5adf

    return kOfxStatOK;
}

OfxStatus
OfxCustomInstance::getV(va_list arg)
{
    const char **value = va_arg(arg, const char **);
    std::string& s = _imp->tlsData->getOrCreateTLSData()->str;
    OfxStatus stat = get(s);

    *value = s.c_str();

    return stat;
}

OfxStatus
OfxCustomInstance::getV(OfxTime time,
                        va_list arg)
{
    const char **value = va_arg(arg, const char **);
    std::string& s = _imp->tlsData->getOrCreateTLSData()->str;
    OfxStatus stat = get( time, s);

    *value = s.c_str();

    return stat;
}

KnobIPtr
OfxCustomInstance::getKnob() const
{
    return _imp->knob.lock();
}

// callback which should set enabled state as appropriate
void
OfxCustomInstance::setEnabled()
{
    //DYNAMIC_PROPERTY_CHECK();
    //_imp->knob.lock()->setEnabled( getEnabled() );
}

void
OfxCustomInstance::setHint()
{
    DYNAMIC_PROPERTY_CHECK();
    _imp->knob.lock()->setHintToolTip(getHint());
}


void
OfxCustomInstance::setDefault()
{
    DYNAMIC_PROPERTY_CHECK();
    _imp->knob.lock()->setDefaultValueWithoutApplying(_properties.getStringProperty(kOfxParamPropDefault, 0));
}

// callback which should set secret state as appropriate
void
OfxCustomInstance::setSecret()
{
    //Always make custom parameters secret as it is done on others OFX hosts. They can contain very long
    //string which may take time to the UI to draw.
    //DYNAMIC_PROPERTY_CHECK();
    //_imp->knob.lock()->setSecret( getSecret() );
}


void
OfxCustomInstance::setInViewportSecret()
{
    DYNAMIC_PROPERTY_CHECK();
    _imp->knob.lock()->setInViewerContextSecret( getProperties().getIntProperty(kNatronOfxParamPropInViewerContextSecret) );
}

void
OfxCustomInstance::setInViewportLabel()
{
    DYNAMIC_PROPERTY_CHECK();
    _imp->knob.lock()->setInViewerContextLabel(QString::fromUtf8(getProperties().getStringProperty(kNatronOfxParamPropInViewerContextLabel).c_str()));

}

void
OfxCustomInstance::setLabel()
{
    DYNAMIC_PROPERTY_CHECK();
    _imp->knob.lock()->setLabel( getParamLabel(this) );
}

void
OfxCustomInstance::setEvaluateOnChange()
{
    DYNAMIC_PROPERTY_CHECK();
    _imp->knob.lock()->setEvaluateOnChange( getEvaluateOnChange() );
}

OfxStatus
OfxCustomInstance::getNumKeys(unsigned int &nKeys) const
{
    return OfxKeyFrame::getNumKeys(_imp->knob.lock(), nKeys);
}

OfxStatus
OfxCustomInstance::getKeyTime(int nth,
                              OfxTime & time) const
{
    return OfxKeyFrame::getKeyTime(_imp->knob.lock(), nth, time);
}

OfxStatus
OfxCustomInstance::getKeyIndex(OfxTime time,
                               int direction,
                               int & index) const
{
    return OfxKeyFrame::getKeyIndex(_imp->knob.lock(), time, direction, index);
}

OfxStatus
OfxCustomInstance::deleteKey(OfxTime time)
{
    return OfxKeyFrame::deleteKey(_imp->knob.lock(), time);
}

OfxStatus
OfxCustomInstance::deleteAllKeys()
{
    return OfxKeyFrame::deleteAllKeys( _imp->knob.lock() );
}

OfxStatus
OfxCustomInstance::copyFrom(const OFX::Host::Param::Instance &instance,
                            OfxTime offset,
                            const OfxRangeD* range)
{
    const OfxParamToKnob & other = dynamic_cast<const OfxParamToKnob &>(instance);

    return OfxKeyFrame::copyFrom(other.getKnob(), getKnob(), offset, range);
}

////////////////////////// OfxParametricInstance /////////////////////////////////////////////////

OfxParametricInstance::OfxParametricInstance(const OfxEffectInstancePtr& node,
                                             OFX::Host::Param::Descriptor & descriptor)
    : OfxParamToKnob(node)
    , OFX::Host::ParametricParam::ParametricInstance( descriptor, node->effectInstance() )
{
    const OFX::Host::Property::Set &properties = getProperties();
    int parametricDimension = properties.getIntProperty(kOfxParamPropParametricDimension);
    KnobParametricPtr knob = checkIfKnobExistsWithNameOrCreate<KnobParametric>(descriptor.getName(), this, parametricDimension);


    _knob = knob;
    setRange();
    setDisplayRange();


    bool isPeriodic = (bool)properties.getIntProperty(kNatronOfxParamPropParametricIsPeriodic);
    knob->setPeriodic(isPeriodic);

    setLabel(); //set label on all curves

    std::vector<double> color(3 * parametricDimension);
    properties.getDoublePropertyN(kOfxParamPropParametricUIColour, &color[0], 3 * parametricDimension);

    
    for (int i = 0; i < parametricDimension; ++i) {
        knob->setCurveColor(DimIdx(i), color[i * 3], color[i * 3 + 1], color[i * 3 + 2]);
    }

    double range[2] = {0., 1.};
    getProperties().getDoublePropertyN(kOfxParamPropParametricRange, range, 2);
    if(range[1] > range[0]) {
        knob->setParametricRange(range[0], range[1]);
    }
    for (int i = 0; i < parametricDimension; ++i) {
        const std::string & curveName = getProperties().getStringProperty(kOfxParamPropDimensionLabel, i);
        _knob.lock()->setDimensionName(DimIdx(i), curveName);
    }
}

OfxPluginEntryPoint*
OfxParametricInstance::getCustomOverlayInteractEntryPoint(const OFX::Host::Param::Instance* param) const
{
    Q_UNUSED(param);
    return (OfxPluginEntryPoint*)getProperties().getPointerProperty(kOfxParamPropParametricInteractBackground);
}

void
OfxParametricInstance::onCurvesDefaultInitialized()
{
    _knob.lock()->setDefaultCurvesFromCurves();
}

OfxParametricInstance::~OfxParametricInstance()
{
}

KnobIPtr
OfxParametricInstance::getKnob() const
{
    return _knob.lock();
}

// callback which should set enabled state as appropriate
void
OfxParametricInstance::setEnabled()
{
    DYNAMIC_PROPERTY_CHECK();
    _knob.lock()->setEnabled( getEnabled() );
}

// callback which should set secret state as appropriate
void
OfxParametricInstance::setSecret()
{
    DYNAMIC_PROPERTY_CHECK();
    _knob.lock()->setSecret( getSecret() );
}


void
OfxParametricInstance::setInViewportSecret()
{
    DYNAMIC_PROPERTY_CHECK();
    _knob.lock()->setInViewerContextSecret( getProperties().getIntProperty(kNatronOfxParamPropInViewerContextSecret) );
}

void
OfxParametricInstance::setInViewportLabel()
{
    DYNAMIC_PROPERTY_CHECK();
    _knob.lock()->setInViewerContextLabel(QString::fromUtf8(getProperties().getStringProperty(kNatronOfxParamPropInViewerContextLabel).c_str()));

}

void
OfxParametricInstance::setHint()
{
    DYNAMIC_PROPERTY_CHECK();
    _knob.lock()->setHintToolTip(getHint());
}


void
OfxParametricInstance::setEvaluateOnChange()
{
    DYNAMIC_PROPERTY_CHECK();
    _knob.lock()->setEvaluateOnChange( getEvaluateOnChange() );
}

/// callback which should update label
void
OfxParametricInstance::setLabel()
{
    DYNAMIC_PROPERTY_CHECK();
    KnobParametricPtr k = _knob.lock();
    if (!k) {
        return;
    }
    k->setLabel( getParamLabel(this) );
    for (int i = 0; i < k->getNDimensions(); ++i) {
        const std::string & curveName = getProperties().getStringProperty(kOfxParamPropDimensionLabel, i);
        k->setDimensionName(DimIdx(i), curveName);
    }
}

void
OfxParametricInstance::setDisplayRange()
{
    DYNAMIC_PROPERTY_CHECK();
    // the display range is the Y display range in the parametric param
    // (as opposed to kOfxParamPropParametricRange, which is read-only on the instance and has no hook)

    KnobParametricPtr knob = _knob.lock();
    if (!knob) {
        return;
    }
    int dims = knob->getNDimensions();
    std::vector<double> displayMins(dims);
    std::vector<double> displayMaxs(dims);
    _properties.getDoublePropertyN(kOfxParamPropDisplayMin, &displayMins[0], displayMins.size());
    _properties.getDoublePropertyN(kOfxParamPropDisplayMax, &displayMaxs[0], displayMaxs.size());
    _knob.lock()->setDisplayRangeAcrossDimensions(displayMins, displayMaxs);
}

void
OfxParametricInstance::setRange()
{
    DYNAMIC_PROPERTY_CHECK();
    // the range is the Y range in the parametric param
    // (as opposed to kOfxParamPropParametricRange, which is read-only on the instance and has no hook)

    KnobParametricPtr knob = _knob.lock();
    if (!knob) {
        return;
    }
    int dims = knob->getNDimensions();
    std::vector<double> mins(dims);
    std::vector<double> maxs(dims);
    _properties.getDoublePropertyN(kOfxParamPropMin, &mins[0], mins.size());
    _properties.getDoublePropertyN(kOfxParamPropMax, &maxs[0], maxs.size());
    _knob.lock()->setRangeAcrossDimensions(mins, maxs);
}


OfxStatus
OfxParametricInstance::getValue(int curveIndex,
                                OfxTime /*time*/,
                                double parametricPosition,
                                double *returnValue)
{
    StatusEnum stat = _knob.lock()->getValue(DimIdx(curveIndex), parametricPosition, returnValue);

    if (stat == eStatusOK) {
        return kOfxStatOK;
    } else {
        return kOfxStatFailed;
    }
}

OfxStatus
OfxParametricInstance::getNControlPoints(int curveIndex,
                                         double /*time*/,
                                         int *returnValue)
{
    StatusEnum stat = _knob.lock()->getNControlPoints(DimIdx(curveIndex), returnValue);

    if (stat == eStatusOK) {
        return kOfxStatOK;
    } else {
        return kOfxStatFailed;
    }
}

OfxStatus
OfxParametricInstance::getNthControlPoint(int curveIndex,
                                          double /*time*/,
                                          int nthCtl,
                                          double *key,
                                          double *value)
{
    StatusEnum stat = _knob.lock()->getNthControlPoint(DimIdx(curveIndex), nthCtl, key, value);

    if (stat == eStatusOK) {
        return kOfxStatOK;
    } else {
        return kOfxStatFailed;
    }
}

// overridden from OFX::Host::ParametricParam::ParametricInstance::setNthControlPoint
OfxStatus
OfxParametricInstance::setNthControlPoint(int curveIndex,
                                          double /*time*/,
                                          int nthCtl,
                                          double key,
                                          double value,
                                          bool /*addAnimationKey*/)
{
    StatusEnum stat = _knob.lock()->setNthControlPoint(eValueChangedReasonPluginEdited, DimIdx(curveIndex), nthCtl, key, value);

    if (stat == eStatusOK) {
        return kOfxStatOK;
    } else {
        return kOfxStatFailed;
    }
}

// overridden from OFX::Host::ParametricParam::ParametricInstance::addControlPoint
OfxStatus
OfxParametricInstance::addControlPoint(int curveIndex,
                                       double time,
                                       double key,
                                       double value,
                                       bool /* addAnimationKey*/)
{
    if ( (time != time) || // check for NaN
         boost::math::isinf(time) ||
         ( key != key) || // check for NaN
         boost::math::isinf(key) ||
         ( value != value) || // check for NaN
         boost::math::isinf(value) ) {
        return kOfxStatFailed;
    }

    StatusEnum stat;
    EffectInstancePtr effect = toEffectInstance( _knob.lock()->getHolder() );
    KeyframeTypeEnum interpolation = eKeyframeTypeSmooth; // a reasonable default
    // The initial curve for some plugins may be better with a specific interpolation. Unfortunately, the kOfxParametricSuiteV1 doesn't offer different interpolation methods
#ifdef DEBUG
#pragma message WARN("This is a hack, we should extend the parametric suite to add derivatives infos")
#endif
    if (effect) {
        NodePtr node = effect->getNode();
        if ( (node->getPluginID() == PLUGINID_OFX_COLORCORRECT) || (node->getPluginID() == PLUGINID_OFX_TIMEDISSOLVE) ) {
            interpolation = eKeyframeTypeHorizontal;
        } else if ( (node->getPluginID() == PLUGINID_OFX_COLORLOOKUP) || (node->getPluginID() == PLUGINID_OFX_RETIME) ) {
            interpolation = eKeyframeTypeCubic;
        }
    }
    stat = _knob.lock()->addControlPoint(eValueChangedReasonPluginEdited, DimIdx(curveIndex), key, value, interpolation);

    if (stat == eStatusOK) {
        return kOfxStatOK;
    } else {
        return kOfxStatFailed;
    }
}

OfxStatus
OfxParametricInstance::deleteControlPoint(int curveIndex,
                                          int nthCtl)
{
    StatusEnum stat = _knob.lock()->deleteControlPoint(eValueChangedReasonPluginEdited, DimIdx(curveIndex), nthCtl);

    if (stat == eStatusOK) {
        return kOfxStatOK;
    } else {
        return kOfxStatFailed;
    }
}

OfxStatus
OfxParametricInstance::deleteAllControlPoints(int curveIndex)
{
    StatusEnum stat = _knob.lock()->deleteAllControlPoints(eValueChangedReasonPluginEdited, DimIdx(curveIndex));

    if (stat == eStatusOK) {
        return kOfxStatOK;
    } else {
        return kOfxStatFailed;
    }
}

OfxStatus
OfxParametricInstance::copyFrom(const OFX::Host::Param::Instance &instance,
                                OfxTime offset,
                                const OfxRangeD* range)
{
    const OfxParamToKnob & other = dynamic_cast<const OfxParamToKnob &>(instance);

    return OfxKeyFrame::copyFrom(other.getKnob(), getKnob(), offset, range);
}

NATRON_NAMESPACE_EXIT;

NATRON_NAMESPACE_USING;
#include "moc_OfxParamInstance.cpp"<|MERGE_RESOLUTION|>--- conflicted
+++ resolved
@@ -96,48 +96,36 @@
         endDim = knob->getNDimensions();
     }
     assert(startDim < endDim && startDim >= 0);
-<<<<<<< HEAD
-
-    std::list<ViewIdx> views = knob->getViewsList();
-    for (int i = startDim; i < endDim; ++i) {
-        for (std::list<ViewIdx>::const_iterator it = views.begin(); it != views.end(); ++it) {
-            CurvePtr curve = knob->getCurve(*it, DimIdx(i));
-            if (curve) {
-                KeyFrameSet dimKeys = curve->getKeyFrames_mt_safe();
-                for (KeyFrameSet::iterator it2 = dimKeys.begin(); it2 != dimKeys.end(); ++it2) {
-                    keyframes.insert( it2->getTime() );
-=======
     if ( knob->canAnimate() ) {
+        std::list<ViewIdx> views = knob->getViewsList();
         for (int i = startDim; i < endDim; ++i) {
-
-
-            // Some plug-ins (any of our GeneratorPlugin derivatives) use getNumKeys to figure out
-            // if the knob is animated.
-            // If the knob has an expression, it may be using e.g a random based function and does not necessarily
-            // have a fixed number of keyframes. In that case we return 2 fake keyframes so the plug-in thinks
-            // there's an animation.
-            // If we don't do this, a simple constant node with a random() as expression of the color knob will
-            // make the node return true in the isIdentity action of the GeneratorPlugin (in openfx-supportext)
-            // hence the color will not vary over time.
-            std::string expr = knob->getExpression(0);
-            if (!expr.empty()) {
-                keyframes.insert(0);
-                keyframes.insert(1);
-            } else {
-                CurvePtr curve = knob->getCurve(ViewIdx(0), i);
-                if (curve) {
-                    KeyFrameSet dimKeys = curve->getKeyFrames_mt_safe();
-                    for (KeyFrameSet::iterator it = dimKeys.begin(); it != dimKeys.end(); ++it) {
-                        keyframes.insert( it->getTime() );
+            for (std::list<ViewIdx>::const_iterator it = views.begin(); it != views.end(); ++it) {
+
+                // Some plug-ins (any of our GeneratorPlugin derivatives) use getNumKeys to figure out
+                // if the knob is animated.
+                // If the knob has an expression, it may be using e.g a random based function and does not necessarily
+                // have a fixed number of keyframes. In that case we return 2 fake keyframes so the plug-in thinks
+                // there's an animation.
+                // If we don't do this, a simple constant node with a random() as expression of the color knob will
+                // make the node return true in the isIdentity action of the GeneratorPlugin (in openfx-supportext)
+                // hence the color will not vary over time.
+                std::string expr = knob->getExpression(DimIdx(i), *it);
+                if (!expr.empty()) {
+                    keyframes.insert(0);
+                    keyframes.insert(1);
+                } else {
+                    CurvePtr curve = knob->getCurve(*it, DimIdx(i));
+                    if (curve) {
+                        KeyFrameSet dimKeys = curve->getKeyFrames_mt_safe();
+                        for (KeyFrameSet::iterator it2 = dimKeys.begin(); it2 != dimKeys.end(); ++it2) {
+                            keyframes.insert( it2->getTime() );
+                        }
                     }
->>>>>>> 69ff5adf
                 }
             }
         }
-
-
-    }
-
+    }
+    
 }
 
 ///anonymous namespace to handle keyframes communication support for Ofx plugins
@@ -3509,14 +3497,10 @@
         stringKnob = checkIfKnobExistsWithNameOrCreate<KnobString>(descriptor.getName(), this, 1);
         _imp->stringKnob = stringKnob;
         if (mode == kOfxParamStringIsLabel) {
-<<<<<<< HEAD
-            _imp->stringKnob.lock()->setEnabled(false);
-            _imp->stringKnob.lock()->setAsLabel();
-=======
-            stringKnob->setAllDimensionsEnabled(false);
+
+            stringKnob->setEnabled(false);
             stringKnob->setAsLabel();
->>>>>>> 69ff5adf
-        }
+         }
         if ( (mode == kOfxParamStringIsMultiLine) || richText ) {
             ///only QTextArea support rich text anyway
             stringKnob->setUsesRichText(richText);
@@ -3724,31 +3708,20 @@
 OfxStringInstance::setEnabled()
 {
     DYNAMIC_PROPERTY_CHECK();
-<<<<<<< HEAD
-    if ( _imp->fileKnob.lock() ) {
-        _imp->fileKnob.lock()->setEnabled( getEnabled() );
-    }
-    if ( _imp->stringKnob.lock() ) {
-        _imp->stringKnob.lock()->setEnabled( getEnabled() );
-    }
-    if ( _imp->pathKnob.lock() ) {
-        _imp->pathKnob.lock()->setEnabled( getEnabled() );
-=======
     KnobFilePtr fileKnob = _imp->fileKnob.lock();
     if (fileKnob) {
-        fileKnob->setAllDimensionsEnabled( getEnabled() );
+        fileKnob->setEnabled( getEnabled() );
         return;
     }
     KnobStringPtr stringKnob = _imp->stringKnob.lock();
     if (stringKnob) {
-        stringKnob->setAllDimensionsEnabled( getEnabled() );
+        stringKnob->setEnabled( getEnabled() );
         return;
     }
     KnobPathPtr pathKnob = _imp->pathKnob.lock();
     if (pathKnob) {
-        pathKnob->setAllDimensionsEnabled( getEnabled() );
+        pathKnob->setEnabled( getEnabled() );
         return;
->>>>>>> 69ff5adf
     }
 }
 
@@ -3778,31 +3751,21 @@
 {
     DYNAMIC_PROPERTY_CHECK();
     const std::string& v = _properties.getStringProperty(kOfxParamPropDefault, 0);
-<<<<<<< HEAD
-    if ( _imp->fileKnob.lock() ) {
-        _imp->fileKnob.lock()->setDefaultValueWithoutApplying(v);
-    }
-    if ( _imp->stringKnob.lock() ) {
-        _imp->stringKnob.lock()->setDefaultValueWithoutApplying(v);
-    }
-    if ( _imp->pathKnob.lock() ) {
-        _imp->pathKnob.lock()->setDefaultValueWithoutApplying(v);
-=======
+
     KnobFilePtr fileKnob = _imp->fileKnob.lock();
     if (fileKnob) {
-        fileKnob->setDefaultValueWithoutApplying(v, 0);
+        fileKnob->setDefaultValueWithoutApplying(v);
         return;
     }
     KnobStringPtr stringKnob = _imp->stringKnob.lock();
     if (stringKnob) {
-        stringKnob->setDefaultValueWithoutApplying(v, 0);
+        stringKnob->setDefaultValueWithoutApplying(v);
         return;
     }
     KnobPathPtr pathKnob = _imp->pathKnob.lock();
     if (pathKnob) {
-        pathKnob->setDefaultValueWithoutApplying(v, 0);
+        pathKnob->setDefaultValueWithoutApplying(v);
         return;
->>>>>>> 69ff5adf
     }
 }
 
@@ -4107,15 +4070,10 @@
 OfxCustomInstance::set(const char* str)
 {
     KnobStringPtr knob = _imp->knob.lock();
-<<<<<<< HEAD
-
-    knob->setValue(str, ViewSetSpec::current(), DimIdx(0), eValueChangedReasonPluginEdited, 0);
-=======
     if (!knob) {
         return kOfxStatErrBadHandle;
     }
-    knob->setValueFromPlugin(str, ViewSpec::current(), 0);
->>>>>>> 69ff5adf
+    knob->setValue(str, ViewSetSpec::current(), DimIdx(0), eValueChangedReasonPluginEdited, 0);
 
     return kOfxStatOK;
 }
@@ -4126,14 +4084,10 @@
 {
     assert( KnobString::canAnimateStatic() );
     KnobStringPtr knob = _imp->knob.lock();
-<<<<<<< HEAD
-    knob->setValueAtTime(time, str, ViewSetSpec::current(), DimIdx(0), eValueChangedReasonPluginEdited, 0);
-=======
     if (!knob) {
         return kOfxStatErrBadHandle;
     }
-    knob->setValueAtTimeFromPlugin(time, str, ViewSpec::current(), 0);
->>>>>>> 69ff5adf
+    knob->setValueAtTime(time, str, ViewSetSpec::current(), DimIdx(0), eValueChangedReasonPluginEdited, 0);
 
     return kOfxStatOK;
 }
@@ -4174,6 +4128,7 @@
 OfxCustomInstance::setEnabled()
 {
     //DYNAMIC_PROPERTY_CHECK();
+    // Custom params are always disabled
     //_imp->knob.lock()->setEnabled( getEnabled() );
 }
 
