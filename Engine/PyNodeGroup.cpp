/* ***** BEGIN LICENSE BLOCK *****
 * This file is part of Natron <http://www.natron.fr/>,
 * Copyright (C) 2013-2017 INRIA and Alexandre Gauthier-Foichat
 *
 * Natron is free software: you can redistribute it and/or modify
 * it under the terms of the GNU General Public License as published by
 * the Free Software Foundation; either version 2 of the License, or
 * (at your option) any later version.
 *
 * Natron is distributed in the hope that it will be useful,
 * but WITHOUT ANY WARRANTY; without even the implied warranty of
 * MERCHANTABILITY or FITNESS FOR A PARTICULAR PURPOSE.  See the
 * GNU General Public License for more details.
 *
 * You should have received a copy of the GNU General Public License
 * along with Natron.  If not, see <http://www.gnu.org/licenses/gpl-2.0.html>
 * ***** END LICENSE BLOCK ***** */

// ***** BEGIN PYTHON BLOCK *****
// from <https://docs.python.org/3/c-api/intro.html#include-files>:
// "Since Python may define some pre-processor definitions which affect the standard headers on some systems, you must include Python.h before any standard headers are included."
#include <Python.h>
// ***** END PYTHON BLOCK *****

#include "PyNodeGroup.h"

#include <cassert>
#include <stdexcept>

#include "Engine/Node.h"
#include "Engine/NodeGroup.h"
#include "Engine/PyNode.h"
<<<<<<< HEAD
#include "Engine/PyAppInstance.h"

=======
#include "Engine/ReadNode.h"
>>>>>>> 32658fb7
NATRON_NAMESPACE_ENTER;
NATRON_PYTHON_NAMESPACE_ENTER;

Group::Group()
    : _collection()
{
}

void
Group::init(const NodeCollectionPtr& collection)
{
    _collection = collection;
}

Group::~Group()
{
}

Effect*
Group::getNode(const QString& fullySpecifiedName) const
{
    if ( !_collection.lock() ) {
        PythonSetNullError();
        return 0;
    }
    NodePtr node = _collection.lock()->getNodeByFullySpecifiedName( fullySpecifiedName.toStdString() );
    if ( node && node->isActivated() ) {
        return App::createEffectFromNodeWrapper(node);
    } else {
        return NULL;
    }
}

std::list<Effect*>
Group::getChildren() const
{
    std::list<Effect*> ret;

    if ( !_collection.lock() ) {
        PythonSetNullError();
        return ret;
    }

    NodesList nodes = _collection.lock()->getNodes();

    for (NodesList::iterator it = nodes.begin(); it != nodes.end(); ++it) {
<<<<<<< HEAD
        if ( (*it)->isActivated() ) {
            Effect* effect = App::createEffectFromNodeWrapper(*it);
            assert(effect);
            ret.push_back(effect);
=======
        if ( (*it)->isActivated() && (*it)->getParentMultiInstanceName().empty() ) {


#if NATRON_VERSION_ENCODED < NATRON_VERSION_ENCODE(3,0,0)
            // In Natron 2, the meta Read node is NOT a Group, hence the internal decoder node is not a child of the Read node.
            // As a result of it, if the user deleted the meta Read node, the internal decoder is node destroyed
            if ((*it)->getIOContainer()) {
                continue;
            }
#endif

            ret.push_back( new Effect(*it) );
>>>>>>> 32658fb7
        }
    }

    return ret;
}

NATRON_PYTHON_NAMESPACE_EXIT;
NATRON_NAMESPACE_EXIT;<|MERGE_RESOLUTION|>--- conflicted
+++ resolved
@@ -30,12 +30,8 @@
 #include "Engine/Node.h"
 #include "Engine/NodeGroup.h"
 #include "Engine/PyNode.h"
-<<<<<<< HEAD
 #include "Engine/PyAppInstance.h"
 
-=======
-#include "Engine/ReadNode.h"
->>>>>>> 32658fb7
 NATRON_NAMESPACE_ENTER;
 NATRON_PYTHON_NAMESPACE_ENTER;
 
@@ -82,25 +78,11 @@
     NodesList nodes = _collection.lock()->getNodes();
 
     for (NodesList::iterator it = nodes.begin(); it != nodes.end(); ++it) {
-<<<<<<< HEAD
         if ( (*it)->isActivated() ) {
             Effect* effect = App::createEffectFromNodeWrapper(*it);
             assert(effect);
             ret.push_back(effect);
-=======
-        if ( (*it)->isActivated() && (*it)->getParentMultiInstanceName().empty() ) {
 
-
-#if NATRON_VERSION_ENCODED < NATRON_VERSION_ENCODE(3,0,0)
-            // In Natron 2, the meta Read node is NOT a Group, hence the internal decoder node is not a child of the Read node.
-            // As a result of it, if the user deleted the meta Read node, the internal decoder is node destroyed
-            if ((*it)->getIOContainer()) {
-                continue;
-            }
-#endif
-
-            ret.push_back( new Effect(*it) );
->>>>>>> 32658fb7
         }
     }
 
