--- conflicted
+++ resolved
@@ -445,7 +445,6 @@
 
 
 
-<<<<<<< HEAD
     if (_isOutput) {
         return effect->hasOutputConnected();
     } else {
@@ -454,9 +453,6 @@
 
         if ( !effect->getNode()->isMaskEnabled(inputNb) ) {
             return false;
-=======
-            return input.get() != 0;
->>>>>>> fa4a8c99
         }
         ImageComponents comps;
         NodePtr maskInput;
@@ -469,7 +465,7 @@
             input = effect->getInput(inputNb);
         }
 
-        return input != NULL;
+        return input.get() != 0;
     }
 
 }
