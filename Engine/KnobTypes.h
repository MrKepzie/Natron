--- conflicted
+++ resolved
@@ -1383,12 +1383,7 @@
 #pragma message WARN("KnobParametric does not support multi-view yet")
 
 private: // derives from KnobI
-<<<<<<< HEAD
-=======
-
-
-
->>>>>>> f1620fb0
+
 
     KnobParametric(const KnobHolderPtr& holder,
                    const std::string &label,
@@ -1420,12 +1415,9 @@
         return false;
     }
 
-<<<<<<< HEAD
     void setCurveColor(DimIdx dimension, double r, double g, double b);
-=======
+
     void setPeriodic(bool periodic);
-    void setCurveColor(int dimension, double r, double g, double b);
->>>>>>> f1620fb0
 
     void getCurveColor(DimIdx dimension, double* r, double* g, double* b);
 
