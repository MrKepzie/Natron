/* ***** BEGIN LICENSE BLOCK *****
 * This file is part of Natron <http://www.natron.fr/>,
 * Copyright (C) 2016 INRIA and Alexandre Gauthier-Foichat
 *
 * Natron is free software: you can redistribute it and/or modify
 * it under the terms of the GNU General Public License as published by
 * the Free Software Foundation; either version 2 of the License, or
 * (at your option) any later version.
 *
 * Natron is distributed in the hope that it will be useful,
 * but WITHOUT ANY WARRANTY; without even the implied warranty of
 * MERCHANTABILITY or FITNESS FOR A PARTICULAR PURPOSE.  See the
 * GNU General Public License for more details.
 *
 * You should have received a copy of the GNU General Public License
 * along with Natron.  If not, see <http://www.gnu.org/licenses/gpl-2.0.html>
 * ***** END LICENSE BLOCK ***** */

#ifndef NATRON_ENGINE_KNOBTYPES_H
#define NATRON_ENGINE_KNOBTYPES_H

// ***** BEGIN PYTHON BLOCK *****
// from <https://docs.python.org/3/c-api/intro.html#include-files>:
// "Since Python may define some pre-processor definitions which affect the standard headers on some systems, you must include Python.h before any standard headers are included."
#include <Python.h>
// ***** END PYTHON BLOCK *****

#include "Global/Macros.h"

#include <vector>
#include <string>
#include <map>

CLANG_DIAG_OFF(deprecated)
#include <QtCore/QCoreApplication>
#include <QtCore/QObject>
CLANG_DIAG_ON(deprecated)
#include <QtCore/QVector>
#include <QtCore/QMutex>
#include <QtCore/QString>

#include "Global/GlobalDefines.h"
#include "Engine/Knob.h"
#include "Engine/ViewIdx.h"
#include "Engine/EngineFwd.h"

#define kFontSizeTag "<font size=\""
#define kFontColorTag "color=\""
#define kFontFaceTag "face=\""
#define kFontEndTag "</font>"
#define kBoldStartTag "<b>"
#define kBoldEndTag "</b>"
#define kItalicStartTag "<i>"
#define kItalicEndTag "</i>"

NATRON_NAMESPACE_ENTER;

inline KnobBoolBasePtr
toKnobBoolBase(const KnobIPtr& knob)
{
    return boost::dynamic_pointer_cast<KnobBoolBase>(knob);
}

inline KnobDoubleBasePtr
toKnobDoubleBase(const KnobIPtr& knob)
{
    return boost::dynamic_pointer_cast<KnobDoubleBase>(knob);
}

inline KnobIntBasePtr
toKnobIntBase(const KnobIPtr& knob)
{
    return boost::dynamic_pointer_cast<KnobIntBase>(knob);
}

inline KnobStringBasePtr
toKnobStringBase(const KnobIPtr& knob)
{
    return boost::dynamic_pointer_cast<KnobStringBase>(knob);
}

/******************************KnobInt**************************************/

class KnobInt
    : public QObject, public KnobIntBase
{
GCC_DIAG_SUGGEST_OVERRIDE_OFF
    Q_OBJECT
GCC_DIAG_SUGGEST_OVERRIDE_ON

private: // derives from KnobI
    // TODO: enable_shared_from_this
    // constructors should be privatized in any class that derives from boost::enable_shared_from_this<>

    KnobInt(const KnobHolderPtr& holder,
            const std::string &label,
            int dimension,
            bool declaredByPlugin);

public:
    static KnobHelperPtr create(const KnobHolderPtr& holder,
                             const std::string &label,
                             int dimension,
                             bool declaredByPlugin = true)
    {
        return KnobHelperPtr(new KnobInt(holder, label, dimension, declaredByPlugin));
    }

    static KnobIntPtr create(const KnobHolderPtr& holder,
                                const QString &label,
                                int dimension,
                                bool declaredByPlugin = true)
    {
        return KnobIntPtr(new KnobInt(holder, label.toStdString(), dimension, declaredByPlugin));
    }

    virtual bool isAnimatedByDefault() const OVERRIDE FINAL
    {
        return true;
    }

    void disableSlider();


    bool isSliderDisabled() const;

    static const std::string & typeNameStatic();

    void setAsRectangle()
    {
        if (getNDimensions() == 4) {
            _isRectangle = true;
            disableSlider();
        }
    }

    bool isRectangle() const
    {
        return _isRectangle;
    }

    void setValueCenteredInSpinBox(bool enabled) { _isValueCenteredInSpinbox = enabled; }

    bool isValueCenteredInSpinBox() const { return _isValueCenteredInSpinbox; }

    // For 2D int parameters, the UI will have a keybind recorder
    // and the first dimension stores the symbol and the 2nd the modifiers
    void setAsShortcutKnob(bool isShortcutKnob) {
        _isShortcutKnob = isShortcutKnob;
    }

    bool isShortcutKnob() const
    {
        return _isShortcutKnob;
    }
public:

    virtual bool supportsInViewerContext() const OVERRIDE FINAL WARN_UNUSED_RETURN
    {
        return true;
    }

    void setIncrement(int incr, DimIdx index = DimIdx(0));

    void setIncrement(const std::vector<int> &incr);

    const std::vector<int> &getIncrements() const;


Q_SIGNALS:


    void incrementChanged(double incr, DimIdx index);

private:


    virtual bool canAnimate() const OVERRIDE FINAL;
    virtual const std::string & typeName() const OVERRIDE FINAL;

private:

    std::vector<int> _increments;
    bool _disableSlider;
    bool _isRectangle;
    bool _isValueCenteredInSpinbox;
    bool _isShortcutKnob;
    static const std::string _typeNameStr;
};

inline KnobIntPtr
toKnobInt(const KnobIPtr& knob)
{
    return boost::dynamic_pointer_cast<KnobInt>(knob);
}

/******************************KnobBool**************************************/

class KnobBool
    :  public KnobBoolBase
{
private: // derives from KnobI
    // TODO: enable_shared_from_this
    // constructors should be privatized in any class that derives from boost::enable_shared_from_this<>

    KnobBool(const KnobHolderPtr& holder,
             const std::string &label,
             int dimension,
             bool declaredByPlugin);

public:
    static KnobHelperPtr create(const KnobHolderPtr& holder,
                                const std::string &label,
                                int dimension,
                                bool declaredByPlugin = true)
    {
        return KnobHelperPtr(new KnobBool(holder, label, dimension, declaredByPlugin));
    }
    
    static KnobBoolPtr create(const KnobHolderPtr& holder,
                                const QString &label,
                                int dimension,
                                bool declaredByPlugin = true)
    {
        return KnobBoolPtr(new KnobBool(holder, label.toStdString(), dimension, declaredByPlugin));
    }

    virtual bool isAnimatedByDefault() const OVERRIDE FINAL
    {
        return false;
    }

    /// Can this type be animated?
    /// BooleanParam animation may not be quite perfect yet,
    /// @see Curve::getValueAt() for the animation code.
    static bool canAnimateStatic()
    {
        return true;
    }

    static const std::string & typeNameStatic();
    virtual bool supportsInViewerContext() const OVERRIDE FINAL WARN_UNUSED_RETURN
    {
        return true;
    }


private:

    virtual bool canAnimate() const OVERRIDE FINAL;
    virtual const std::string & typeName() const OVERRIDE FINAL;

private:
    static const std::string _typeNameStr;
};

inline KnobBoolPtr
toKnobBool(const KnobIPtr& knob)
{
    return boost::dynamic_pointer_cast<KnobBool>(knob);
}

/******************************KnobDouble**************************************/

class KnobDouble
    :  public QObject, public KnobDoubleBase
{
GCC_DIAG_SUGGEST_OVERRIDE_OFF
    Q_OBJECT
GCC_DIAG_SUGGEST_OVERRIDE_ON

private: // derives from KnobI
    // TODO: enable_shared_from_this
    // constructors should be privatized in any class that derives from boost::enable_shared_from_this<>

    KnobDouble(const KnobHolderPtr& holder,
               const std::string &label,
               int dimension,
               bool declaredByPlugin );

public:
    static KnobHelperPtr create(const KnobHolderPtr& holder,
                                const std::string &label,
                                int dimension,
                                bool declaredByPlugin = true)
    {
        return KnobHelperPtr(new KnobDouble(holder, label, dimension, declaredByPlugin));
    }

    static KnobDoublePtr create(const KnobHolderPtr& holder,
                                const QString &label,
                                int dimension,
                                bool declaredByPlugin = true)
    {
        return KnobDoublePtr(new KnobDouble(holder, label.toStdString(), dimension, declaredByPlugin));
    }

    virtual ~KnobDouble();

    virtual bool isAnimatedByDefault() const OVERRIDE FINAL
    {
        return true;
    }

    virtual bool supportsInViewerContext() const OVERRIDE FINAL WARN_UNUSED_RETURN
    {
        return true;
    }

    void disableSlider();

    bool isSliderDisabled() const;

    const std::vector<double> &getIncrements() const;
    const std::vector<int> &getDecimals() const;

    void setIncrement(double incr, DimIdx index = DimIdx(0));

    void setDecimals(int decis, DimIdx index = DimIdx(0));

    void setIncrement(const std::vector<double> &incr);

    void setDecimals(const std::vector<int> &decis);

    static const std::string & typeNameStatic();

    ValueIsNormalizedEnum getValueIsNormalized(DimIdx dimension) const
    {
        assert(dimension >= 0 && dimension < (int)_valueIsNormalized.size());
        return _valueIsNormalized[dimension];
    }

    void setValueIsNormalized(DimIdx dimension,
                              ValueIsNormalizedEnum state);
    void setSpatial(bool spatial);

    bool getIsSpatial() const
    {
        return _spatial;
    }

    /**
     * @brief Normalize the default values, set the _defaultValuesAreNormalized to true and
     * calls setDefaultValue with the good parameters.
     * Later when restoring the default values, this flag will be used to know whether we need
     * to denormalize the default stored values to the set the "live" values.
     * Hence this SHOULD NOT bet set for old deprecated < OpenFX 1.2 normalized parameters otherwise
     * they would be denormalized before being passed to the plug-in.
     *
     * If *all* the following conditions hold:
     * - this is a double value
     * - this is a non normalised spatial double parameter, i.e. kOfxParamPropDoubleType is set to one of
     *   - kOfxParamDoubleTypeX
     *   - kOfxParamDoubleTypeXAbsolute
     *   - kOfxParamDoubleTypeY
     *   - kOfxParamDoubleTypeYAbsolute
     *   - kOfxParamDoubleTypeXY
     *   - kOfxParamDoubleTypeXYAbsolute
     * - kOfxParamPropDefaultCoordinateSystem is set to kOfxParamCoordinatesNormalised
     * Knob<T>::resetToDefaultValue should denormalize
     * the default value, using the input size.
     * Input size be defined as the first available of:
     * - the RoD of the "Source" clip
     * - the RoD of the first non-mask non-optional input clip (in case there is no "Source" clip) (note that if these clips are not connected, you get the current project window, which is the default value for GetRegionOfDefinition)

     * see http://openfx.sourceforge.net/Documentation/1.3/ofxProgrammingReference.html#kOfxParamPropDefaultCoordinateSystem
     * and http://openfx.sourceforge.net/Documentation/1.3/ofxProgrammingReference.html#APIChanges_1_2_SpatialParameters
     **/
    void setDefaultValuesAreNormalized(bool normalized);

    /**
     * @brief Returns whether the default values are stored normalized or not.
     **/
    bool getDefaultValuesAreNormalized() const
    {
        return _defaultValuesAreNormalized;
    }

    /**
     * @brief Denormalize the given value according to the RoD of the attached effect's input's RoD.
     * WARNING: Can only be called once setValueIsNormalized has been called!
     **/
    double denormalize(DimIdx dimension, double time, double value) const;

    /**
     * @brief Normalize the given value according to the RoD of the attached effect's input's RoD.
     * WARNING: Can only be called once setValueIsNormalized has been called!
     **/
    double normalize(DimIdx dimension, double time, double value) const;

    void setHasHostOverlayHandle(bool handle);

    bool getHasHostOverlayHandle() const;

    virtual bool useHostOverlayHandle() const OVERRIDE { return getHasHostOverlayHandle(); }

    void setAsRectangle()
    {
        if (getNDimensions() == 4) {
            _isRectangle = true;
        }
    }

    bool isRectangle() const
    {
        return _isRectangle;
    }

Q_SIGNALS:

    void incrementChanged(double incr, DimIdx index);

    void decimalsChanged(int deci, DimIdx index);

private:

    virtual bool hasModificationsVirtual(const KnobDimViewBasePtr& data, DimIdx dimension) const OVERRIDE FINAL;

    virtual bool canAnimate() const OVERRIDE FINAL;
    virtual const std::string & typeName() const OVERRIDE FINAL;

private:

    bool _spatial;
    bool _isRectangle;
    std::vector<double>  _increments;
    std::vector<int> _decimals;
    bool _disableSlider;

    /// to support ofx deprecated normalizd params:
    /// the first and second dimensions of the double param( hence a pair ) have a normalized state.
    /// BY default they have eValueIsNormalizedNone
    /// if the double type is one of
    /// - kOfxParamDoubleTypeNormalisedX - normalised size wrt to the project's X dimension (1D only),
    /// - kOfxParamDoubleTypeNormalisedXAbsolute - normalised absolute position on the X axis (1D only)
    /// - kOfxParamDoubleTypeNormalisedY - normalised size wrt to the project's Y dimension(1D only),
    /// - kOfxParamDoubleTypeNormalisedYAbsolute - normalised absolute position on the Y axis (1D only)
    /// - kOfxParamDoubleTypeNormalisedXY - normalised to the project's X and Y size (2D only),
    /// - kOfxParamDoubleTypeNormalisedXYAbsolute - normalised to the projects X and Y size, and is an absolute position on the image plane,
    std::vector<ValueIsNormalizedEnum> _valueIsNormalized;

    ///For double params respecting the kOfxParamCoordinatesNormalised
    ///This tells us that only the default value is stored normalized.
    ///This SHOULD NOT bet set for old deprecated < OpenFX 1.2 normalized parameters.
    bool _defaultValuesAreNormalized;
    bool _hasHostOverlayHandle;
    static const std::string _typeNameStr;
};

inline KnobDoublePtr
toKnobDouble(const KnobIPtr& knob)
{
    return boost::dynamic_pointer_cast<KnobDouble>(knob);
}

/******************************KnobButton**************************************/

class KnobButton
    : public KnobBoolBase
{
private: // derives from KnobI
    // TODO: enable_shared_from_this
    // constructors should be privatized in any class that derives from boost::enable_shared_from_this<>

    KnobButton(const KnobHolderPtr& holder,
               const std::string &label,
               int dimension,
               bool declaredByPlugin);

public:
    static KnobHelperPtr create(const KnobHolderPtr& holder,
                                const std::string &label,
                                int dimension,
                                bool declaredByPlugin = true)
    {
        return KnobHelperPtr(new KnobButton(holder, label, dimension, declaredByPlugin));
    }

    static KnobButtonPtr create(const KnobHolderPtr& holder,
                                const QString &label,
                                int dimension,
                                bool declaredByPlugin = true)
    {
        return KnobButtonPtr(new KnobButton(holder, label.toStdString(), dimension, declaredByPlugin));
    }

    virtual bool canSplitViews() const OVERRIDE FINAL
    {
        return false;
    }

    static const std::string & typeNameStatic();

    void setAsRenderButton()
    {
        _renderButton = true;
    }

    bool isRenderButton() const
    {
        return _renderButton;
    }

    // Trigger the knobChanged handler for this knob
    // Returns true if the knobChanged handler was caught and an action was done
    bool trigger();

    virtual bool supportsInViewerContext() const OVERRIDE FINAL WARN_UNUSED_RETURN
    {
        return true;
    }

    void setCheckable(bool b)
    {
        _checkable = b;
    }

    bool getIsCheckable() const
    {
        return _checkable;
    }

    void setAsToolButtonAction(bool b)
    {
        _isToolButtonAction = b;
    }

    bool getIsToolButtonAction() const
    {
        return _isToolButtonAction;
    }

    virtual bool isAnimatedByDefault() const OVERRIDE FINAL
    {
        return false;
    }

private:


    virtual bool canAnimate() const OVERRIDE FINAL;
    virtual const std::string & typeName() const OVERRIDE FINAL;

private:
    static const std::string _typeNameStr;
    bool _renderButton;
    bool _checkable;
    bool _isToolButtonAction;
};

inline KnobButtonPtr
toKnobButton(const KnobIPtr& knob)
{
    return boost::dynamic_pointer_cast<KnobButton>(knob);
}

/******************************KnobChoice**************************************/
class KnobChoiceMergeEntriesData
{
public:

    KnobChoiceMergeEntriesData()
    {
    }

    virtual void clear() = 0;

    virtual ~KnobChoiceMergeEntriesData()
    {
    }
};


class ChoiceKnobDimView : public ValueKnobDimView<int>
{
public:

    // For a choice parameter we need to know the strings
    std::vector<std::string> menuOptions, menuOptionTooltips;

    // For choice parameters the value is held by a string because if the option disappears from the menu
    // we still need to remember the user choice
    std::string activeEntry;

    //  Each item in the list will add a separator after the index specified by the integer.
    std::vector<int> separators;

    // Optional shortcuts visible for menu entries. All items in the menu don't need a shortcut
    // so they are mapped against their index. The string corresponds to a shortcut ID that was registered
    // on the node during the getPluginShortcuts function on the same node.
    std::map<int, std::string> shortcuts;

    // Optional icons for menu entries. All items in the menu don't need an icon
    // so they are mapped against their index.
    std::map<int, std::string> menuIcons;

    // A pointer to a callback called when the "new" item is invoked for a knob.
    // If not set the menu will not have the "new" item in the menu.
    typedef void (*KnobChoiceNewItemCallback)(const KnobChoicePtr& knob);
    KnobChoiceNewItemCallback addNewChoiceCallback;

    // When not empty, the size of the combobox will be fixed so that the content of this string can be displayed entirely.
    // This is so that the combobox can have a fixed custom width.
    std::string textToFitHorizontally;

    // When true the menu is considered cascading
    bool isCascading;

    // For choice menus that may change the entry that was selected by the user may disappear.
    // In this case, if this flag is true a warning will be displayed next to the menu.
    bool showMissingEntryWarning;

    // When the entry corresponding to the index is selected, the combobox frame will get the associated color.
    std::map<int, RGBAColourD> menuColors;

    ChoiceKnobDimView();

    virtual ~ChoiceKnobDimView()
    {
        
    }

    virtual bool setValueAndCheckIfChanged(const int& value) OVERRIDE;

    virtual bool copy(const CopyInArgs& inArgs, CopyOutArgs* outArgs) OVERRIDE;
};

typedef boost::shared_ptr<ChoiceKnobDimView> ChoiceKnobDimViewPtr;

inline ChoiceKnobDimViewPtr
toChoiceKnobDimView(const KnobDimViewBasePtr& data)
{
    return boost::dynamic_pointer_cast<ChoiceKnobDimView>(data);
}


class KnobChoice
    : public QObject, public KnobIntBase
{
GCC_DIAG_SUGGEST_OVERRIDE_OFF
    Q_OBJECT
GCC_DIAG_SUGGEST_OVERRIDE_ON

public:

    // Used in populateChoices() to add new entries in the menu. If not passed the entries will be completly replaced.
    // It should return wether a equals b. The userData are the one passed to populateChoice and can be used to store temporary
    // potentially costly operations.
    // The clear() function will be called right before attempting to compare the first member of the entries to merge to b.
    // Then throughout the cycling of the internal entries, b will remain at the same value and temporary data can be used.
    typedef bool (*MergeMenuEqualityFunctor)(const std::string& a, const std::string& b, KnobChoiceMergeEntriesData* userData);

private: // derives from KnobI
    // TODO: enable_shared_from_this
    // constructors should be privatized in any class that derives from boost::enable_shared_from_this<>

    KnobChoice(const KnobHolderPtr& holder,
               const std::string &label,
               int dimension,
               bool declaredByPlugin);

public:

    static KnobHelperPtr create(const KnobHolderPtr& holder,
                                const std::string &label,
                                int dimension,
                                bool declaredByPlugin = true)
    {
        return KnobHelperPtr(new KnobChoice(holder, label, dimension, declaredByPlugin));
    }

    static KnobChoicePtr create(const KnobHolderPtr& holder,
                                const QString &label,
                                int dimension,
                                bool declaredByPlugin = true)
    {
        return KnobChoicePtr(new KnobChoice(holder, label.toStdString(), dimension, declaredByPlugin));
    }

    virtual ~KnobChoice();

    virtual bool isAnimatedByDefault() const OVERRIDE FINAL
    {
        return false;
    }

    virtual bool supportsInViewerContext() const OVERRIDE FINAL WARN_UNUSED_RETURN
    {
        return true;
    }

    /**
     * @brief Fills-up the menu with the given entries and optionnally their tooltip.
     * @param entriesHelp Can either be empty, meaning no-tooltip or must be of the size of the entries.
     * @param mergingFunctor If not set, the internal menu will be completely reset and replaced with the given entries.
     * Otherwise the internal menu entries will be merged with the given entries according to this equality functor.
     * @param mergingData Can be passed when mergingFunctor is not null to speed up the comparisons.
     *
     * @returns true if something changed, false otherwise.
     **/
    bool populateChoices(const std::vector<std::string> &entries,
                         const std::vector<std::string> &entriesHelp = std::vector<std::string>(),
                         MergeMenuEqualityFunctor mergingFunctor = 0,
                         KnobChoiceMergeEntriesData* mergingData = 0);

    /**
     * @brief Set optional shortcuts visible for menu entries. All items in the menu don't need a shortcut
     * so they are mapped against their index. The string corresponds to a shortcut ID that was registered
     * on the node during the getPluginShortcuts function on the same node.
     **/
    void setShortcuts(const std::map<int, std::string>& shortcuts);
    std::map<int, std::string> getShortcuts() const;

    /**
     * @brief Set optional icons for menu entries. All items in the menu don't need an icon
     * so they are mapped against their index.
     **/
    void setIcons(const std::map<int, std::string>& icons);
    std::map<int, std::string> getIcons() const;


    /**
     * @brief Set a list of separators. Each item in the list will add a separator after the index
     * specified by the integer.
     **/
    void setSeparators(const std::vector<int>& separators);
    std::vector<int> getSeparators() const;

    /**
     * @brief Clears the menu, the current index will no longer correspond to a valid entry
     **/
    void resetChoices(ViewSetSpec view = ViewSetSpec::all());

    /**
     * @brief Append an option to the menu 
     * @param help Optionnally specify the tooltip that should be displayed when the user hovers the entry in the menu
     **/
    void appendChoice( const std::string& entry, const std::string& help = std::string(), ViewSetSpec view = ViewSetSpec::all() );

    /**
     * @brief Returns true if the entry for the given view is valid, that is: it still belongs to the menu entries.
     **/
    bool isActiveEntryPresentInEntries(ViewIdx view) const;

    /**
     * @brief Get all menu entries
     **/
    std::vector<std::string> getEntries(ViewGetSpec view = ViewGetSpec::current()) const;

    /**
     * @brief Get one menu entry. Throws an invalid_argument exception if index is invalid
     **/
    std::string getEntry(int v, ViewGetSpec view = ViewGetSpec::current()) const;

    /**
     * @brief Get all menu entry tooltips
     **/
    std::vector<std::string> getEntriesHelp(ViewGetSpec view = ViewGetSpec::current()) const;

    /**
     * @brief Get the active entry text
     **/
    std::string getActiveEntryText(ViewGetSpec view = ViewGetSpec::current());

    /**
     * @brief Set the active entry text. If the view does not exist in the knob an invalid
     * argument exception is thrown
     **/
    void setActiveEntryText(const std::string& entry, ViewSetSpec view = ViewSetSpec::all());

    int getNumEntries(ViewGetSpec view = ViewGetSpec::current()) const;

    /// Can this type be animated?
    /// ChoiceParam animation may not be quite perfect yet,
    /// @see Curve::getValueAt() for the animation code.
    static bool canAnimateStatic()
    {
        return true;
    }

    static const std::string & typeNameStatic();
    std::string getHintToolTipFull() const;

<<<<<<< HEAD
=======
    static int choiceMatch(const std::string& choice, const std::vector<std::string>& entries);
    
    void choiceRestoration(KnobChoice* knob, const ChoiceExtraData* data);

>>>>>>> b98224e5
    /**
     * @brief When set the menu will have a "New" entry which the user can select to create a new entry on its own.
     **/
    void setNewOptionCallback(ChoiceKnobDimView::KnobChoiceNewItemCallback callback);

    ChoiceKnobDimView::KnobChoiceNewItemCallback getNewOptionCallback() const;

    void setCascading(bool cascading);

    bool isCascading() const;

    /// set the KnobChoice value from the label
    ValueChangedReturnCodeEnum setValueFromLabel(const std::string & value, ViewSetSpec view = ViewSetSpec::current());

    /// set the KnobChoice default value from the label
    void setDefaultValueFromLabel(const std::string & value);
    void setDefaultValueFromLabelWithoutApplying(const std::string & value);

    void setMissingEntryWarningEnabled(bool enabled);
    bool isMissingEntryWarningEnabled() const;

    void setColorForIndex(int index, const RGBAColourD& color);
    bool getColorForIndex(int index, RGBAColourD* color) const;

    void setTextToFitHorizontally(const std::string& text);
    std::string getTextToFitHorizontally() const;

    virtual bool canLinkWith(const KnobIPtr & other, DimIdx thisDimension, ViewIdx thisView, DimIdx otherDim, ViewIdx otherView, std::string* error) const OVERRIDE WARN_UNUSED_RETURN;

    virtual void onLinkChanged() OVERRIDE FINAL;

Q_SIGNALS:

    void populated();
    void entriesReset();
    void entryAppended(QString, QString);

private:
    

    virtual bool hasModificationsVirtual(const KnobDimViewBasePtr& data, DimIdx dimension) const OVERRIDE FINAL;


    void findAndSetOldChoice(MergeMenuEqualityFunctor mergingFunctor = 0,
                             KnobChoiceMergeEntriesData* mergingData = 0);

    virtual bool canAnimate() const OVERRIDE FINAL;
    virtual const std::string & typeName() const OVERRIDE FINAL;

    virtual KnobDimViewBasePtr createDimViewData() const OVERRIDE;


private:

    static const std::string _typeNameStr;


};

inline KnobChoicePtr
toKnobChoice(const KnobIPtr& knob)
{
    return boost::dynamic_pointer_cast<KnobChoice>(knob);
}

/******************************KnobSeparator**************************************/

class KnobSeparator
    : public KnobBoolBase
{
private: // derives from KnobI
    // TODO: enable_shared_from_this
    // constructors should be privatized in any class that derives from boost::enable_shared_from_this<>

    KnobSeparator(const KnobHolderPtr& holder,
                  const std::string &label,
                  int dimension,
                  bool declaredByPlugin);

public:
    static KnobHelperPtr create(const KnobHolderPtr& holder,
                                const std::string &label,
                                int dimension,
                                bool declaredByPlugin = true)
    {
        return KnobHelperPtr(new KnobSeparator(holder, label, dimension, declaredByPlugin));
    }

    static KnobSeparatorPtr create(const KnobHolderPtr& holder,
                                const QString &label,
                                int dimension,
                                bool declaredByPlugin = true)
    {
        return KnobSeparatorPtr(new KnobSeparator(holder, label.toStdString(), dimension, declaredByPlugin));
    }

    virtual bool canSplitViews() const OVERRIDE FINAL
    {
        return false;
    }

    static const std::string & typeNameStatic();
    virtual bool supportsInViewerContext() const OVERRIDE FINAL WARN_UNUSED_RETURN
    {
        return true;
    }

    virtual bool isAnimatedByDefault() const OVERRIDE FINAL
    {
        return false;
    }

private:


    virtual bool canAnimate() const OVERRIDE FINAL;
    virtual const std::string & typeName() const OVERRIDE FINAL;

private:
    static const std::string _typeNameStr;
};

inline KnobSeparatorPtr
toKnobSeparator(const KnobIPtr& knob)
{
    return boost::dynamic_pointer_cast<KnobSeparator>(knob);
}

/******************************RGBA_KNOB**************************************/

/**
 * @brief A color knob with of variable dimension. Each color is a double ranging in [0. , 1.]
 * In dimension 1 the knob will have a single channel being a gray-scale
 * In dimension 3 the knob will have 3 channel R,G,B
 * In dimension 4 the knob will have R,G,B and A channels.
 **/
class KnobColor
    :  public QObject, public KnobDoubleBase
{
GCC_DIAG_SUGGEST_OVERRIDE_OFF
    Q_OBJECT
GCC_DIAG_SUGGEST_OVERRIDE_ON

private: // derives from KnobI
    // TODO: enable_shared_from_this
    // constructors should be privatized in any class that derives from boost::enable_shared_from_this<>

    KnobColor(const KnobHolderPtr& holder,
              const std::string &label,
              int dimension,
              bool declaredByPlugin);

public:
    static KnobHelperPtr create(const KnobHolderPtr& holder,
                                const std::string &label,
                                int dimension,
                                bool declaredByPlugin = true)
    {
        return KnobHelperPtr(new KnobColor(holder, label, dimension, declaredByPlugin));
    }

    static KnobColorPtr create(const KnobHolderPtr& holder,
                                const QString &label,
                                int dimension,
                                bool declaredByPlugin = true)
    {
        return KnobColorPtr(new KnobColor(holder, label.toStdString(), dimension, declaredByPlugin));
    }

    static const std::string & typeNameStatic();

    void setPickingEnabled(ViewSetSpec view, bool enabled)
    {
        Q_EMIT pickingEnabled(view, enabled);
    }

    /**
     * @brief When simplified, the GUI of the knob should not have any spinbox and sliders but just a label to click and openup a color dialog
     **/
    void setSimplified(bool simp);
    bool isSimplified() const;

    virtual bool supportsInViewerContext() const OVERRIDE FINAL WARN_UNUSED_RETURN
    {
        return true;
    }

    virtual bool isAnimatedByDefault() const OVERRIDE FINAL
    {
        return true;
    }


Q_SIGNALS:

    void pickingEnabled(ViewSetSpec,bool);

    void minMaxChanged(double mini, double maxi, int index = 0);

    void displayMinMaxChanged(double mini, double maxi, int index = 0);

private:


    virtual bool canAnimate() const OVERRIDE FINAL;
    virtual const std::string & typeName() const OVERRIDE FINAL;

private:
    bool _simplifiedMode;
    static const std::string _typeNameStr;
};

inline KnobColorPtr
toKnobColor(const KnobIPtr& knob)
{
    return boost::dynamic_pointer_cast<KnobColor>(knob);
}

/******************************KnobString**************************************/


class KnobString
    : public AnimatingKnobStringHelper
{
private: // derives from KnobI
    // TODO: enable_shared_from_this
    // constructors should be privatized in any class that derives from boost::enable_shared_from_this<>

    KnobString(const KnobHolderPtr& holder,
               const std::string &label,
               int dimension,
               bool declaredByPlugin);

public:
    static KnobHelperPtr create(const KnobHolderPtr& holder,
                                const std::string &label,
                                int dimension,
                                bool declaredByPlugin = true)
    {
        return KnobHelperPtr(new KnobString(holder, label, dimension, declaredByPlugin));
    }

    static KnobStringPtr create(const KnobHolderPtr& holder,
                                const QString &label,
                                int dimension,
                                bool declaredByPlugin = true)
    {
        return KnobStringPtr(new KnobString(holder, label.toStdString(), dimension, declaredByPlugin));
    }

    virtual ~KnobString();

    virtual bool isAnimatedByDefault() const OVERRIDE FINAL
    {
        return false;
    }

    /// Can this type be animated?
    /// String animation consists in setting constant strings at
    /// each keyframe, which are valid until the next keyframe.
    /// It can be useful for titling/subtitling.
    static bool canAnimateStatic()
    {
        return true;
    }

    static const std::string & typeNameStatic();

    void setAsMultiLine()
    {
        _multiLine = true;
    }

    void setUsesRichText(bool useRichText)
    {
        _richText = useRichText;
    }

    bool isMultiLine() const
    {
        return _multiLine;
    }

    bool usesRichText() const
    {
        return _richText;
    }

    void setAsCustomHTMLText(bool custom)
    {
        _customHtmlText = custom;
    }

    bool isCustomHTMLText() const
    {
        return _customHtmlText;
    }

    void setAsLabel();

    bool isLabel() const
    {
        return _isLabel;
    }

    void setAsCustom()
    {
        _isCustom = true;
    }

    bool isCustomKnob() const
    {
        return _isCustom;
    }

    virtual bool supportsInViewerContext() const OVERRIDE FINAL WARN_UNUSED_RETURN
    {
        return !_multiLine;
    }

    int getFontSize() const
    {
        return _fontSize;
    }

    void setFontSize(int size)
    {
        _fontSize = size;
    }

    std::string getFontFamily() const
    {
        return _fontFamily;
    }

    void setFontFamily(const std::string& family) {
        _fontFamily = family;
    }

    void getFontColor(double* r, double* g, double* b) const
    {
        *r = _fontColor[0];
        *g = _fontColor[1];
        *b = _fontColor[2];
    }

    void setFontColor(double r, double g, double b)
    {
        _fontColor[0] = r;
        _fontColor[1] = g;
        _fontColor[2] = b;
    }

    bool getItalicActivated() const
    {
        return _italicActivated;
    }

    void setItalicActivated(bool b) {
        _italicActivated = b;
    }

    bool getBoldActivated() const
    {
        return _boldActivated;
    }

    void setBoldActivated(bool b) {
        _boldActivated = b;
    }

    /**
     * @brief Relevant for multi-lines with rich text enables. It tells if
     * the string has content without the html tags
     **/
    bool hasContentWithoutHtmlTags();

    static int getDefaultFontPointSize();

    static bool parseFont(const QString & s, int *fontSize, QString* fontFamily, bool* isBold, bool* isItalic, double* r, double *g, double* b);

    /**
     * @brief Make a html friendly font tag from font properties
     **/
    static QString makeFontTag(const QString& family, int fontSize, double r, double g, double b);

    /**
     * @brief Surround the given text by the given font tag
     **/
    static QString decorateTextWithFontTag(const QString& family, int fontSize, double r, double g, double b, bool isBold, bool isItalic, const QString& text);

    /**
     * @brief Remove any custom Natron html tag content from the given text and returned a stripped version of it.
     **/
    static QString removeNatronHtmlTag(QString text);

    /**
     * @brief Get the content in between custom Natron html tags if any
     **/
    static QString getNatronHtmlTagContent(QString text);

    /**
     * @brief The goal here is to remove all the tags added automatically by Natron (like font color,size family etc...)
     * so the user does not see them in the user interface. Those tags are  present in the internal value held by the knob.
     **/
    static QString removeAutoAddedHtmlTags(QString text, bool removeNatronTag = true);

    QString decorateStringWithCurrentState(const QString& str);

    /**
     * @brief Same as getValue() but decorates the string with the current font state. Only useful if rich text has been enabled
     **/
    QString getValueDecorated(double time, ViewGetSpec view);

private:

    virtual bool canAnimate() const OVERRIDE FINAL;
    virtual const std::string & typeName() const OVERRIDE FINAL;

private:
    static const std::string _typeNameStr;
    bool _multiLine;
    bool _richText;
    bool _customHtmlText;
    bool _isLabel;
    bool _isCustom;
    int _fontSize;
    bool _boldActivated;
    bool _italicActivated;
    std::string _fontFamily;
    double _fontColor[3];
};

inline KnobStringPtr
toKnobString(const KnobIPtr& knob)
{
    return boost::dynamic_pointer_cast<KnobString>(knob);
}

/******************************KnobGroup**************************************/
class KnobGroup
    :  public QObject, public KnobBoolBase
{
GCC_DIAG_SUGGEST_OVERRIDE_OFF
    Q_OBJECT
GCC_DIAG_SUGGEST_OVERRIDE_ON

    std::vector< KnobIWPtr > _children;
    bool _isTab;
    bool _isToolButton;
    bool _isDialog;

private: // derives from KnobI
    // TODO: enable_shared_from_this
    // constructors should be privatized in any class that derives from boost::enable_shared_from_this<>

    KnobGroup(const KnobHolderPtr& holder,
              const std::string &label,
              int dimension,
              bool declaredByPlugin);

public:
    static KnobHelperPtr create(const KnobHolderPtr& holder,
                                const std::string &label,
                                int dimension,
                                bool declaredByPlugin = true)
    {
        return KnobHelperPtr(new KnobGroup(holder, label, dimension, declaredByPlugin));
    }

    static KnobGroupPtr create(const KnobHolderPtr& holder,
                                const QString &label,
                                int dimension,
                                bool declaredByPlugin = true)
    {
        return KnobGroupPtr(new KnobGroup(holder, label.toStdString(), dimension, declaredByPlugin));
    }

    virtual bool isAnimatedByDefault() const OVERRIDE FINAL
    {
        return false;
    }

    virtual bool canSplitViews() const OVERRIDE FINAL
    {
        return false;
    }

    void addKnob(const KnobIPtr& k);
    void removeKnob(const KnobIPtr& k);

    bool moveOneStepUp(const KnobIPtr& k);
    bool moveOneStepDown(const KnobIPtr& k);

    void insertKnob(int index, const KnobIPtr& k);

    std::vector< KnobIPtr > getChildren() const;

    void setAsTab();

    bool isTab() const;

    void setAsToolButton(bool b);
    bool getIsToolButton() const;

    void setAsDialog(bool b);
    bool getIsDialog() const;

    static const std::string & typeNameStatic();

private:

    virtual bool canAnimate() const OVERRIDE FINAL;
    virtual const std::string & typeName() const OVERRIDE FINAL;

private:

    static const std::string _typeNameStr;
};

inline KnobGroupPtr
toKnobGroup(const KnobIPtr& knob)
{
    return boost::dynamic_pointer_cast<KnobGroup>(knob);
}

/******************************PAGE_KNOB**************************************/

class KnobPage
    :  public QObject, public KnobBoolBase
{
GCC_DIAG_SUGGEST_OVERRIDE_OFF
    Q_OBJECT
GCC_DIAG_SUGGEST_OVERRIDE_ON

private: // derives from KnobI
    // TODO: enable_shared_from_this
    // constructors should be privatized in any class that derives from boost::enable_shared_from_this<>

    KnobPage(const KnobHolderPtr& holder,
             const std::string &label,
             int dimension,
             bool declaredByPlugin);

public:
    static KnobHelperPtr create(const KnobHolderPtr& holder,
                                const std::string &label,
                                int dimension,
                                bool declaredByPlugin = true)
    {
        return KnobHelperPtr(new KnobPage(holder, label, dimension, declaredByPlugin));
    }

    static KnobPagePtr create(const KnobHolderPtr& holder,
                                const QString &label,
                                int dimension,
                                bool declaredByPlugin = true)
    {
        return KnobPagePtr(new KnobPage(holder, label.toStdString(), dimension, declaredByPlugin));
    }

    virtual bool isAnimatedByDefault() const OVERRIDE FINAL
    {
        return false;
    }

    virtual bool canSplitViews() const OVERRIDE FINAL
    {
        return false;
    }

    void addKnob(const KnobIPtr& k);

    void setAsToolBar(bool b)
    {
        _isToolBar = b;
    }

    bool getIsToolBar() const
    {
        return _isToolBar;
    }

    bool moveOneStepUp(const KnobIPtr& k);
    bool moveOneStepDown(const KnobIPtr& k);

    void removeKnob(const KnobIPtr& k);

    void insertKnob(int index, const KnobIPtr& k);

    std::vector< KnobIPtr >  getChildren() const;
    static const std::string & typeNameStatic();

private:
    virtual bool canAnimate() const OVERRIDE FINAL;
    virtual const std::string & typeName() const OVERRIDE FINAL;

private:

    bool _isToolBar;
    std::vector< KnobIWPtr > _children;
    static const std::string _typeNameStr;
};

inline KnobPagePtr
toKnobPage(const KnobIPtr& knob)
{
    return boost::dynamic_pointer_cast<KnobPage>(knob);
}

/******************************KnobParametric**************************************/


class ParametricKnobDimView : public ValueKnobDimView<double>
{
public:

    CurvePtr parametricCurve;

    ParametricKnobDimView()
    : parametricCurve()
    {

    }

    virtual ~ParametricKnobDimView()
    {
        
    }

    virtual bool copy(const CopyInArgs& inArgs, CopyOutArgs* outArgs) OVERRIDE;
};

typedef boost::shared_ptr<ParametricKnobDimView> ParametricKnobDimViewPtr;

inline ParametricKnobDimViewPtr
toParametricKnobDimView(const KnobDimViewBasePtr& data)
{
    return boost::dynamic_pointer_cast<ParametricKnobDimView>(data);
}

class KnobParametric
    :  public QObject, public KnobDoubleBase
{
GCC_DIAG_SUGGEST_OVERRIDE_OFF
    Q_OBJECT
GCC_DIAG_SUGGEST_OVERRIDE_ON

    mutable QMutex _curvesMutex;
    std::vector< CurvePtr >  _defaultCurves;
    std::vector<RGBAColourD> _curvesColor;

private: // derives from KnobI
    KnobParametric(const KnobHolderPtr& holder,
                   const std::string &label,
                   int dimension,
                   bool declaredByPlugin );


    virtual void populate() OVERRIDE FINAL;

public:
    static KnobHelperPtr create(const KnobHolderPtr& holder,
                                const std::string &label,
                                int nDims,
                                bool declaredByPlugin = true)
    {
        return KnobHelperPtr(new KnobParametric(holder, label, nDims, declaredByPlugin));
    }

    static KnobParametricPtr create(const KnobHolderPtr& holder,
                                const QString &label,
                                int nDims,
                                bool declaredByPlugin = true)
    {
        return KnobParametricPtr(new KnobParametric(holder, label.toStdString(), nDims, declaredByPlugin));
    }

    virtual bool isAnimatedByDefault() const OVERRIDE FINAL
    {
        return false;
    }

    virtual bool canSplitViews() const OVERRIDE FINAL
    {
        return false;
    }

    // Don't allow other knobs to slave to this one
    virtual bool canLinkWith(const KnobIPtr & /*other*/, DimIdx /*thisDimension*/, ViewIdx /*thisView*/,  DimIdx /*otherDim*/, ViewIdx /*otherView*/, std::string* /*error*/) const OVERRIDE FINAL;

    virtual void onLinkChanged() OVERRIDE FINAL;

    void setCurveColor(DimIdx dimension, double r, double g, double b);

    void setPeriodic(bool periodic);

    void getCurveColor(DimIdx dimension, double* r, double* g, double* b);

    void setParametricRange(double min, double max);

    void setDefaultCurvesFromCurves();

    std::pair<double, double> getParametricRange() const WARN_UNUSED_RETURN;
    CurvePtr getParametricCurve(DimIdx dimension, ViewGetSpec view) const;
    CurvePtr getDefaultParametricCurve(DimIdx dimension) const;
    StatusEnum addControlPoint(ValueChangedReasonEnum reason, DimIdx dimension, double key, double value, KeyframeTypeEnum interpolation = eKeyframeTypeSmooth) WARN_UNUSED_RETURN;
    StatusEnum addControlPoint(ValueChangedReasonEnum reason, DimIdx dimension, double key, double value, double leftDerivative, double rightDerivative, KeyframeTypeEnum interpolation = eKeyframeTypeSmooth) WARN_UNUSED_RETURN;
    StatusEnum evaluateCurve(DimIdx dimension, ViewGetSpec view, double parametricPosition, double *returnValue) const WARN_UNUSED_RETURN;
    StatusEnum getNControlPoints(DimIdx dimension, ViewGetSpec view, int *returnValue) const WARN_UNUSED_RETURN;
    StatusEnum getNthControlPoint(DimIdx dimension,
                                  ViewGetSpec view,
                                  int nthCtl,
                                  double *key,
                                  double *value) const WARN_UNUSED_RETURN;
    StatusEnum getNthControlPoint(DimIdx dimension,
                                  ViewGetSpec view,
                                  int nthCtl,
                                  double *key,
                                  double *value,
                                  double *leftDerivative,
                                  double *rightDerivative) const WARN_UNUSED_RETURN;

    StatusEnum setNthControlPointInterpolation(ValueChangedReasonEnum reason,
                                               DimIdx dimension,
                                               ViewSetSpec view,
                                               int nThCtl,
                                               KeyframeTypeEnum interpolation) WARN_UNUSED_RETURN;

    StatusEnum setNthControlPoint(ValueChangedReasonEnum reason,
                                  DimIdx dimension,
                                  ViewSetSpec view,
                                  int nthCtl,
                                  double key,
                                  double value) WARN_UNUSED_RETURN;

    StatusEnum setNthControlPoint(ValueChangedReasonEnum reason,
                                  DimIdx dimension,
                                  ViewSetSpec view,
                                  int nthCtl,
                                  double key,
                                  double value,
                                  double leftDerivative,
                                  double rightDerivative) WARN_UNUSED_RETURN;


    StatusEnum deleteControlPoint(ValueChangedReasonEnum reason, DimIdx dimension, ViewSetSpec view, int nthCtl) WARN_UNUSED_RETURN;
    StatusEnum deleteAllControlPoints(ValueChangedReasonEnum reason, DimIdx dimension, ViewSetSpec view) WARN_UNUSED_RETURN;
    static const std::string & typeNameStatic() WARN_UNUSED_RETURN;

    void saveParametricCurves(std::map<std::string,std::list< SERIALIZATION_NAMESPACE::CurveSerialization > >* curves) const;

    void loadParametricCurves(const std::map<std::string,std::list< SERIALIZATION_NAMESPACE::CurveSerialization > >& curves);

    virtual void appendToHash(double time, ViewIdx view, Hash64* hash) OVERRIDE FINAL;


    //////////// Overriden from AnimatingObjectI
    virtual CurvePtr getAnimationCurve(ViewGetSpec idx, DimIdx dimension) const OVERRIDE FINAL;
    virtual bool cloneCurve(ViewIdx view, DimIdx dimension, const Curve& curve, double offset, const RangeD* range, const StringAnimationManager* stringAnimation) OVERRIDE;
    virtual void deleteValuesAtTime(const std::list<double>& times, ViewSetSpec view, DimSpec dimension, ValueChangedReasonEnum reason) OVERRIDE;
    virtual bool warpValuesAtTime(const std::list<double>& times, ViewSetSpec view,  DimSpec dimension, const Curve::KeyFrameWarp& warp, std::vector<KeyFrame>* keyframes = 0) OVERRIDE ;
    virtual void removeAnimation(ViewSetSpec view, DimSpec dimension, ValueChangedReasonEnum reason) OVERRIDE ;
    virtual void deleteAnimationBeforeTime(double time, ViewSetSpec view, DimSpec dimension) OVERRIDE ;
    virtual void deleteAnimationAfterTime(double time, ViewSetSpec view, DimSpec dimension) OVERRIDE ;
    virtual void setInterpolationAtTimes(ViewSetSpec view, DimSpec dimension, const std::list<double>& times, KeyframeTypeEnum interpolation, std::vector<KeyFrame>* newKeys = 0) OVERRIDE ;
    virtual bool setLeftAndRightDerivativesAtTime(ViewSetSpec view, DimSpec dimension, double time, double left, double right)  OVERRIDE WARN_UNUSED_RETURN;
    virtual bool setDerivativeAtTime(ViewSetSpec view, DimSpec dimension, double time, double derivative, bool isLeft) OVERRIDE WARN_UNUSED_RETURN;

    virtual ValueChangedReturnCodeEnum setDoubleValueAtTime(double time, double value, ViewSetSpec view = ViewSetSpec::current(), DimSpec dimension = DimSpec(0), ValueChangedReasonEnum reason = eValueChangedReasonUserEdited, KeyFrame* newKey = 0) OVERRIDE ;
    virtual void setMultipleDoubleValueAtTime(const std::list<DoubleTimeValuePair>& keys, ViewSetSpec view = ViewSetSpec::current(), DimSpec dimension = DimSpec(0), ValueChangedReasonEnum reason = eValueChangedReasonUserEdited, std::vector<KeyFrame>* newKey = 0) OVERRIDE ;
    virtual void setDoubleValueAtTimeAcrossDimensions(double time, const std::vector<double>& values, DimIdx dimensionStartIndex = DimIdx(0), ViewSetSpec view = ViewSetSpec::current(), ValueChangedReasonEnum reason = eValueChangedReasonUserEdited, std::vector<ValueChangedReturnCodeEnum>* retCodes = 0) OVERRIDE ;
    virtual void setMultipleDoubleValueAtTimeAcrossDimensions(const PerCurveDoubleValuesList& keysPerDimension, ValueChangedReasonEnum reason = eValueChangedReasonUserEdited) OVERRIDE ;
    //////////// End from AnimatingObjectI

Q_SIGNALS:


    ///emitted when the state of a curve changed at the indicated dimension
    void curveChanged(DimSpec);

    void curveColorChanged(DimSpec);

private:

    CurvePtr getParametricCurveInternal(DimIdx dimension, ViewGetSpec view, ParametricKnobDimViewPtr* data) const;

    void signalCurveChanged(DimSpec dimension, const KnobDimViewBasePtr& data);

    virtual KnobDimViewBasePtr createDimViewData() const OVERRIDE;

    ValueChangedReturnCodeEnum setKeyFrameInternal(double time,
                                                   double value,
                                                   DimIdx dimension,
                                                   ViewIdx view,
                                                   KeyFrame* newKey);

    virtual void resetExtraToDefaultValue(DimSpec dimension, ViewSetSpec view) OVERRIDE FINAL;
    virtual bool hasModificationsVirtual(const KnobDimViewBasePtr& data, DimIdx dimension) const OVERRIDE FINAL;
    virtual bool canAnimate() const OVERRIDE FINAL;
    virtual const std::string & typeName() const OVERRIDE FINAL;

    static const std::string _typeNameStr;
};

inline KnobParametricPtr
toKnobParametric(const KnobIPtr& knob)
{
    return boost::dynamic_pointer_cast<KnobParametric>(knob);
}

/**
 * @brief A Table containing strings. The number of columns is static.
 **/
class KnobTable
    : public QObject, public KnobStringBase
{
GCC_DIAG_SUGGEST_OVERRIDE_OFF
    Q_OBJECT
GCC_DIAG_SUGGEST_OVERRIDE_ON

protected: // derives from KnobI, parent of KnobLayer, KnobPath
    // TODO: enable_shared_from_this
    // constructors should be privatized in any class that derives from boost::enable_shared_from_this<>

    KnobTable(const KnobHolderPtr& holder,
              const std::string &description,
              int dimension,
              bool declaredByPlugin);

    KnobTable(const KnobHolderPtr& holder,
              const QString &description,
              int dimension,
              bool declaredByPlugin);

public:
    virtual ~KnobTable();

    virtual bool isAnimatedByDefault() const OVERRIDE FINAL
    {
        return false;
    }

    virtual bool canSplitViews() const OVERRIDE FINAL
    {
        return false;
    }

    void getTable(std::list<std::vector<std::string> >* table);
    void getTableSingleCol(std::list<std::string>* table);

    void decodeFromKnobTableFormat(const std::string& value, std::list<std::vector<std::string> >* table);
    std::string encodeToKnobTableFormat(const std::list<std::vector<std::string> >& table);
    std::string encodeToKnobTableFormatSingleCol(const std::list<std::string>& table);

    void setTable(const std::list<std::vector<std::string> >& table);
    void setTableSingleCol(const std::list<std::string>& table);
    void appendRow(const std::vector<std::string>& row);
    void appendRowSingleCol(const std::string& row);
    void insertRow(int index, const std::vector<std::string>& row);
    void insertRowSingleCol(int index, const std::string& row);
    void removeRow(int index);

    virtual int getColumnsCount() const = 0;
    virtual std::string getColumnLabel(int col) const = 0;
    virtual bool isCellEnabled(int row, int col, const QStringList& values) const = 0;
    virtual bool isCellBracketDecorated(int /*row*/,
                                        int /*col*/) const
    {
        return false;
    }

    virtual bool isColumnEditable(int /*col*/)
    {
        return true;
    }

    virtual bool useEditButton() const
    {
        return true;
    }

private:


    virtual bool canAnimate() const OVERRIDE FINAL
    {
        return false;
    }
};

class KnobLayers
    : public KnobTable
{
    Q_DECLARE_TR_FUNCTIONS(KnobLayers)

private: // derives from KnobI
    // TODO: enable_shared_from_this
    // constructors should be privatized in any class that derives from boost::enable_shared_from_this<>

    KnobLayers(const KnobHolderPtr& holder,
               const std::string &description,
               int dimension,
               bool declaredByPlugin)
        : KnobTable(holder, description, dimension, declaredByPlugin)
    {
    }

public:
    static KnobHelperPtr create(const KnobHolderPtr& holder,
                                const std::string &label,
                                int dimension,
                                bool declaredByPlugin = true)
    {
        return KnobHelperPtr(new KnobLayers(holder, label, dimension, declaredByPlugin));
    }

    static KnobLayersPtr create(const KnobHolderPtr& holder,
                                const QString &label,
                                int dimension,
                                bool declaredByPlugin = true)
    {
        return KnobLayersPtr(new KnobLayers(holder, label.toStdString(), dimension, declaredByPlugin));
    }

    virtual ~KnobLayers()
    {
    }


    virtual int getColumnsCount() const OVERRIDE FINAL
    {
        return 2;
    }

    virtual std::string getColumnLabel(int col) const OVERRIDE FINAL
    {
        if (col == 0) {
            return tr("Name").toStdString();
        } else if (col == 1) {
            return tr("Channels").toStdString();
        } else {
            return std::string();
        }
    }

    virtual bool isCellEnabled(int /*row*/,
                               int /*col*/,
                               const QStringList& /*values*/) const OVERRIDE FINAL WARN_UNUSED_RETURN
    {
        return true;
    }

    virtual bool isColumnEditable(int col) OVERRIDE FINAL WARN_UNUSED_RETURN
    {
        if (col == 1) {
            return false;
        }

        return true;
    }

    static const std::string & typeNameStatic() WARN_UNUSED_RETURN;

private:

    virtual const std::string & typeName() const OVERRIDE FINAL
    {
        return typeNameStatic();
    }

    static const std::string _typeNameStr;
};

inline KnobTablePtr
toKnobTable(const KnobIPtr& knob)
{
    return boost::dynamic_pointer_cast<KnobTable>(knob);
}

NATRON_NAMESPACE_EXIT;

#endif // NATRON_ENGINE_KNOBTYPES_H<|MERGE_RESOLUTION|>--- conflicted
+++ resolved
@@ -781,13 +781,8 @@
     static const std::string & typeNameStatic();
     std::string getHintToolTipFull() const;
 
-<<<<<<< HEAD
-=======
     static int choiceMatch(const std::string& choice, const std::vector<std::string>& entries);
     
-    void choiceRestoration(KnobChoice* knob, const ChoiceExtraData* data);
-
->>>>>>> b98224e5
     /**
      * @brief When set the menu will have a "New" entry which the user can select to create a new entry on its own.
      **/
