--- conflicted
+++ resolved
@@ -131,15 +131,11 @@
             }
         }
     }
-<<<<<<< HEAD
 #endif
 
     // First determine if this thread has objects to clean. Do it under
     // a read locker so we don't lock out other threads
     std::list<boost::shared_ptr<const TLSHolderBase> > objectsToClean;
-=======
-    std::list<TLSHolderBaseConstPtr> objectsToClean;
->>>>>>> cfea4528
     {
         // Cycle through each TLS object that had TLS set on it
         // and check if there's data for this thread.
