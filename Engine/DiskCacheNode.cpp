/* ***** BEGIN LICENSE BLOCK *****
 * This file is part of Natron <http://www.natron.fr/>,
 * Copyright (C) 2013-2017 INRIA and Alexandre Gauthier-Foichat
 *
 * Natron is free software: you can redistribute it and/or modify
 * it under the terms of the GNU General Public License as published by
 * the Free Software Foundation; either version 2 of the License, or
 * (at your option) any later version.
 *
 * Natron is distributed in the hope that it will be useful,
 * but WITHOUT ANY WARRANTY; without even the implied warranty of
 * MERCHANTABILITY or FITNESS FOR A PARTICULAR PURPOSE.  See the
 * GNU General Public License for more details.
 *
 * You should have received a copy of the GNU General Public License
 * along with Natron.  If not, see <http://www.gnu.org/licenses/gpl-2.0.html>
 * ***** END LICENSE BLOCK ***** */

// ***** BEGIN PYTHON BLOCK *****
// from <https://docs.python.org/3/c-api/intro.html#include-files>:
// "Since Python may define some pre-processor definitions which affect the standard headers on some systems, you must include Python.h before any standard headers are included."
#include <Python.h>
// ***** END PYTHON BLOCK *****

#include "DiskCacheNode.h"

#include <cassert>
#include <stdexcept>

#include "Engine/Node.h"
#include "Engine/Image.h"
#include "Engine/AppInstance.h"
#include "Engine/KnobTypes.h"
#include "Engine/Project.h"
#include "Engine/RenderQueue.h"
#include "Engine/TimeLine.h"
#include "Engine/ViewIdx.h"

<<<<<<< HEAD
#define kDiskCacheNodeFirstFrame "firstFrame"
#define kDiskCacheNodeFirstFrameLabel "First Frame"
#define kDiskCacheNodeFirstFrameHint ""

#define kDiskCacheNodeLastFrame "lastFrame"
#define kDiskCacheNodeLastFrameLabel "Last Frame"
#define kDiskCacheNodeLastFrameHint ""

#define kDiskCacheNodeFrameRange "frameRange"
#define kDiskCacheNodeFrameRangeLabel "Frame Range"
#define kDiskCacheNodeFrameRangeHint ""

NATRON_NAMESPACE_ENTER;
=======
NATRON_NAMESPACE_ENTER
>>>>>>> fe3f94e2

struct DiskCacheNodePrivate
{
    KnobChoiceWPtr frameRange;
    KnobIntWPtr firstFrame;
    KnobIntWPtr lastFrame;
    KnobButtonWPtr preRender;

    DiskCacheNodePrivate()
    {
    }
};

PluginPtr
DiskCacheNode::createPlugin()
{
    std::vector<std::string> grouping;
    grouping.push_back(PLUGIN_GROUP_OTHER);
    PluginPtr ret = Plugin::create((void*)DiskCacheNode::create, (void*)DiskCacheNode::createRenderClone, PLUGINID_NATRON_DISKCACHE, "DiskCache", 1, 0, grouping);

    QString desc =  tr("This node caches all images of the connected input node onto the disk with full 32bit floating point raw data. "
                       "When an image is found in the cache, %1 will then not request the input branch to render out that image. "
                       "The DiskCache node only caches full images and does not split up the images in chunks.  "
                       "The DiskCache node is useful if you're working with a large and complex node tree: this allows to break the tree into smaller "
                       "branches and cache any branch that you're no longer working on. The cached images are saved by default in the same directory that is used "
                       "for the viewer cache but you can set its location and size in the preferences. A solid state drive disk is recommended for efficiency of this node. "
                       "By default all images that pass into the node are cached but they depend on the zoom-level of the viewer. For convenience you can cache "
                       "a specific frame range at scale 100% much like a writer node would do.\n"
                       "WARNING: The DiskCache node must be part of the tree when you want to read cached data from it.").arg( QString::fromUtf8(NATRON_APPLICATION_NAME) );
    ret->setProperty<std::string>(kNatronPluginPropDescription, desc.toStdString());
    ret->setProperty<int>(kNatronPluginPropRenderSafety, (int)eRenderSafetyFullySafe);
    ret->setProperty<std::string>(kNatronPluginPropIconFilePath,  "Images/diskcache_icon.png");
    return ret;
}


DiskCacheNode::DiskCacheNode(const NodePtr& node)
    : EffectInstance(node)
    , _imp( new DiskCacheNodePrivate() )
{
}

DiskCacheNode::DiskCacheNode(const EffectInstancePtr& mainInstance, const FrameViewRenderKey& key)
: EffectInstance(mainInstance, key)
, _imp(new DiskCacheNodePrivate())
{

}

DiskCacheNode::~DiskCacheNode()
{
}

void
DiskCacheNode::addAcceptedComponents(int /*inputNb*/,
                                     std::bitset<4>* supported)
{
    (*supported)[0] = (*supported)[1] = (*supported)[2] = (*supported)[3] = 1;

}

void
DiskCacheNode::addSupportedBitDepth(std::list<ImageBitDepthEnum>* depths) const
{
    depths->push_back(eImageBitDepthFloat);
}

bool
DiskCacheNode::shouldCacheOutput(bool /*isFrameVaryingOrAnimated*/,
                                 int /*visitsCount*/) const
{
    // The disk cache node always caches.
    return true;
}

void
DiskCacheNode::initializeKnobs()
{
    KnobPagePtr page = createKnob<KnobPage>("controlsPage");
    page->setLabel(tr("Controls") );
    KnobChoicePtr frameRange = createKnob<KnobChoice>(kDiskCacheNodeFrameRange);
    frameRange->setLabel(tr(kDiskCacheNodeFrameRangeLabel) );
    frameRange->setHintToolTip(tr(kDiskCacheNodeFrameRangeHint));
    frameRange->setAnimationEnabled(false);
    {
        std::vector<ChoiceOption> choices;
        choices.push_back(ChoiceOption("Input frame range", "", ""));
        choices.push_back(ChoiceOption("Project frame range", "", ""));
        choices.push_back(ChoiceOption("Manual","", ""));
        frameRange->populateChoices(choices);
    }
    frameRange->setEvaluateOnChange(false);
    frameRange->setDefaultValue(0);
    page->addKnob(frameRange);
    _imp->frameRange = frameRange;

    KnobIntPtr firstFrame = createKnob<KnobInt>(kDiskCacheNodeFirstFrame);
    firstFrame->setLabel(tr(kDiskCacheNodeFirstFrameLabel) );
    firstFrame->setHintToolTip(tr(kDiskCacheNodeFirstFrameHint));
    firstFrame->setAnimationEnabled(false);
    firstFrame->disableSlider();
    firstFrame->setEvaluateOnChange(false);
    firstFrame->setAddNewLine(false);
    firstFrame->setDefaultValue(1);
    firstFrame->setSecret(true);
    page->addKnob(firstFrame);
    _imp->firstFrame = firstFrame;

    KnobIntPtr lastFrame = createKnob<KnobInt>(kDiskCacheNodeLastFrame);
    lastFrame->setAnimationEnabled(false);
    lastFrame->setLabel(tr(kDiskCacheNodeLastFrameLabel));
    lastFrame->setHintToolTip(tr(kDiskCacheNodeLastFrameHint));
    lastFrame->disableSlider();
    lastFrame->setEvaluateOnChange(false);
    lastFrame->setDefaultValue(100);
    lastFrame->setSecret(true);
    page->addKnob(lastFrame);
    _imp->lastFrame = lastFrame;

    KnobButtonPtr preRender = createKnob<KnobButton>("preRender");
    preRender->setLabel(tr("Pre-cache"));
    preRender->setEvaluateOnChange(false);
    preRender->setHintToolTip( tr("Cache the frame range specified by rendering images at zoom-level 100% only.") );
    page->addKnob(preRender);
    _imp->preRender = preRender;
}

void
DiskCacheNode::fetchRenderCloneKnobs()
{
    EffectInstance::fetchRenderCloneKnobs();
    _imp->frameRange = toKnobChoice(getKnobByName(kDiskCacheNodeFrameRange));
    _imp->firstFrame = toKnobInt(getKnobByName(kDiskCacheNodeFirstFrame));
    _imp->lastFrame = toKnobInt(getKnobByName(kDiskCacheNodeLastFrame));
}

bool
DiskCacheNode::knobChanged(const KnobIPtr& k,
                           ValueChangedReasonEnum /*reason*/,
                           ViewSetSpec /*view*/,
                           TimeValue /*time*/)
{
    bool ret = true;

    if (_imp->frameRange.lock() == k) {
        int idx = _imp->frameRange.lock()->getValue(DimIdx(0));
        switch (idx) {
        case 0:
        case 1:
            _imp->firstFrame.lock()->setSecret(true);
            _imp->lastFrame.lock()->setSecret(true);
            break;
        case 2:
            _imp->firstFrame.lock()->setSecret(false);
            _imp->lastFrame.lock()->setSecret(false);
            break;
        default:
            break;
        }
    } else if (_imp->preRender.lock() == k) {
        RenderQueue::RenderWork w;
        w.renderLabel = tr("Caching").toStdString();
        w.treeRoot = getNode();
        w.frameStep = TimeValue(1.);
        w.useRenderStats = false;
        std::list<RenderQueue::RenderWork> works;
        works.push_back(w);
        getApp()->getRenderQueue()->renderNonBlocking(works);
    } else {
        ret = false;
    }

    return ret;
}

ActionRetCodeEnum
DiskCacheNode::getFrameRange(double *first,
                             double *last)
{
    int idx = _imp->frameRange.lock()->getValue();

    switch (idx) {
    case 0: {
        EffectInstancePtr input = getInputRenderEffectAtAnyTimeView(0);
        if (input) {

            GetFrameRangeResultsPtr results;
            ActionRetCodeEnum stat = input->getFrameRange_public(&results);
            if (isFailureRetCode(stat)) {
                return stat;
            }
            RangeD range;
            results->getFrameRangeResults(&range);
            *first = range.min;
            *last = range.max;

        }
        break;
    }
    case 1: {
        TimeValue left, right;
        getApp()->getProject()->getFrameRange(&left, &right);
        *first = left;
        *last = right;
        break;
    }
    case 2: {
        *first = _imp->firstFrame.lock()->getValue();
        *last = _imp->lastFrame.lock()->getValue();
    };
    default:
        break;
    }
    return eActionStatusOK;
}

ActionRetCodeEnum
DiskCacheNode::render(const RenderActionArgs& args)
{
    // fetch source images and copy them

    for (std::list<std::pair<ImagePlaneDesc, ImagePtr > >::const_iterator it = args.outputPlanes.begin(); it != args.outputPlanes.end(); ++it) {

        GetImageInArgs inArgs(&args.mipMapLevel, &args.proxyScale, &args.roi, &args.backendType);
        inArgs.inputNb = 0;
        inArgs.plane = &it->first;
        GetImageOutArgs outArgs;
        if (!getImagePlane(inArgs, &outArgs)) {
            return eActionStatusInputDisconnected;
        }

        Image::CopyPixelsArgs cpyArgs;
        cpyArgs.roi = args.roi;
        ActionRetCodeEnum stat = it->second->copyPixels(*outArgs.image, cpyArgs);
        if (isFailureRetCode(stat)) {
            return stat;
        }

    }
    return eActionStatusOK;

} // render


bool
DiskCacheNode::isHostChannelSelectorSupported(bool* /*defaultR*/,
                                              bool* /*defaultG*/,
                                              bool* /*defaultB*/,
                                              bool* /*defaultA*/) const
{
    return false;
}

NATRON_NAMESPACE_EXIT
NATRON_NAMESPACE_USING

#include "moc_DiskCacheNode.cpp"
<|MERGE_RESOLUTION|>--- conflicted
+++ resolved
@@ -36,7 +36,10 @@
 #include "Engine/TimeLine.h"
 #include "Engine/ViewIdx.h"
 
-<<<<<<< HEAD
+
+NATRON_NAMESPACE_ENTER
+
+
 #define kDiskCacheNodeFirstFrame "firstFrame"
 #define kDiskCacheNodeFirstFrameLabel "First Frame"
 #define kDiskCacheNodeFirstFrameHint ""
@@ -49,10 +52,6 @@
 #define kDiskCacheNodeFrameRangeLabel "Frame Range"
 #define kDiskCacheNodeFrameRangeHint ""
 
-NATRON_NAMESPACE_ENTER;
-=======
-NATRON_NAMESPACE_ENTER
->>>>>>> fe3f94e2
 
 struct DiskCacheNodePrivate
 {
@@ -71,7 +70,7 @@
 {
     std::vector<std::string> grouping;
     grouping.push_back(PLUGIN_GROUP_OTHER);
-    PluginPtr ret = Plugin::create((void*)DiskCacheNode::create, (void*)DiskCacheNode::createRenderClone, PLUGINID_NATRON_DISKCACHE, "DiskCache", 1, 0, grouping);
+    PluginPtr ret = Plugin::create(DiskCacheNode::create, DiskCacheNode::createRenderClone, PLUGINID_NATRON_DISKCACHE, "DiskCache", 1, 0, grouping);
 
     QString desc =  tr("This node caches all images of the connected input node onto the disk with full 32bit floating point raw data. "
                        "When an image is found in the cache, %1 will then not request the input branch to render out that image. "
