/* ***** BEGIN LICENSE BLOCK *****
 * This file is part of Natron <http://www.natron.fr/>,
 * Copyright (C) 2013-2017 INRIA and Alexandre Gauthier-Foichat
 *
 * Natron is free software: you can redistribute it and/or modify
 * it under the terms of the GNU General Public License as published by
 * the Free Software Foundation; either version 2 of the License, or
 * (at your option) any later version.
 *
 * Natron is distributed in the hope that it will be useful,
 * but WITHOUT ANY WARRANTY; without even the implied warranty of
 * MERCHANTABILITY or FITNESS FOR A PARTICULAR PURPOSE.  See the
 * GNU General Public License for more details.
 *
 * You should have received a copy of the GNU General Public License
 * along with Natron.  If not, see <http://www.gnu.org/licenses/gpl-2.0.html>
 * ***** END LICENSE BLOCK ***** */

// ***** BEGIN PYTHON BLOCK *****
// from <https://docs.python.org/3/c-api/intro.html#include-files>:
// "Since Python may define some pre-processor definitions which affect the standard headers on some systems, you must include Python.h before any standard headers are included."
#include <Python.h>
// ***** END PYTHON BLOCK *****

#include "NodeMetadata.h"
#include "Engine/RectI.h"
#include <cassert>
#include <vector>
#include <sstream>

GCC_DIAG_UNUSED_LOCAL_TYPEDEFS_OFF
GCC_DIAG_OFF(unused-parameter)
#include <boost/interprocess/containers/vector.hpp>
#include <boost/interprocess/containers/flat_map.hpp>
GCC_DIAG_ON(unused-parameter)
GCC_DIAG_UNUSED_LOCAL_TYPEDEFS_ON

<<<<<<< HEAD
#include "Engine/ImagePlaneDesc.h"
#include "Engine/PropertiesHolder.h"

namespace bip = boost::interprocess;
=======
struct PerInputData
{
    //Either 1 or 2 components in the case of MotionVectors/Disparity
    double pixelAspectRatio;
    int nComps;
    std::string componentsType;
    ImageBitDepthEnum bitdepth;

    PerInputData()
        : pixelAspectRatio(1.)
        , nComps(0)
        , componentsType()
        , bitdepth(eImageBitDepthFloat)
    {
    }
};
>>>>>>> 750c9a23


NATRON_NAMESPACE_ENTER;


class NodeMetadata::Implementation : public PropertiesHolder
{
public:


    Implementation()
    : PropertiesHolder()
    {
    }

    Implementation(const Implementation& other)
    : PropertiesHolder(other)
    {

    }

    virtual void initializeProperties() const OVERRIDE FINAL;

    void toMemorySegment(IPCPropertyMap* properties) const;

    void fromMemorySegment(const IPCPropertyMap& properties);

    virtual ~Implementation()
    {

    }

};

NodeMetadata::NodeMetadata()
    : _imp( new Implementation() )
{
}

NodeMetadata::~NodeMetadata()
{
}

void
NodeMetadata::Implementation::initializeProperties() const
{

}

void
NodeMetadata::setIntMetadata(const std::string& name, int value, int index, bool createIfNotExists)
{
    try {
        _imp->setProperty(name, value, index, !createIfNotExists);
    } catch (...) {

    }
}

void
NodeMetadata::setDoubleMetadata(const std::string& name, double value, int index, bool createIfNotExists)
{
    try {
        _imp->setProperty(name, value, index, !createIfNotExists);
    } catch (...) {

    }
}

void
NodeMetadata::setStringMetadata(const std::string& name, const std::string& value, int index, bool createIfNotExists)
{
    try {
        _imp->setProperty(name, value, index, !createIfNotExists);
    } catch (...) {

    }
}

void
NodeMetadata::setIntNMetadata(const std::string& name, const int value[], int count, bool createIfNotExists)
{
    try {
        std::vector<int> values(&value[0], (&value[count -1]) + 1);
        _imp->setPropertyN(name, values, !createIfNotExists);
    } catch (...) {

    }
}

void
NodeMetadata::setDoubleNMetadata(const std::string& name, const double value[], int count, bool createIfNotExists)
{
    try {
        std::vector<double> values(&value[0], (&value[count -1]) + 1);
        _imp->setPropertyN(name, values, !createIfNotExists);
    } catch (...) {

    }
}

void
NodeMetadata::setStringNMetadata(const std::string& name, const std::string value[], int count, bool createIfNotExists)
{
    try {
        std::vector<std::string> values(&value[0], (&value[count -1]) + 1);
        _imp->setPropertyN(name, values, !createIfNotExists);
    } catch (...) {

    }
}

bool
NodeMetadata::getIntMetadata(const std::string& name, int index, int *value) const
{
    return _imp->getPropertySafe<int>(name, index, value);
}

bool
NodeMetadata::getDoubleMetadata(const std::string& name, int index, double *value) const
{
    return _imp->getPropertySafe<double>(name, index, value);
}

bool
NodeMetadata::getStringMetadata(const std::string& name, int index, std::string *value) const
{
    return _imp->getPropertySafe<std::string>(name, index, value);

}

bool
NodeMetadata::getIntNMetadata(const std::string& name, int count, int *value) const
{
    std::vector<int> values;
    if (!_imp->getPropertyNSafe<int>(name, &values)) {
        return false;
    }
    int nVal = std::min(count, (int)values.size());
    memcpy(value, values.data(), sizeof(int) * nVal);
    return true;

}

bool
NodeMetadata::getDoubleNMetadata(const std::string& name, int count, double *value) const
{
    std::vector<double> values;
    if (!_imp->getPropertyNSafe<double>(name, &values)) {
        return false;
    }
    int nVal = std::min(count, (int)values.size());
    memcpy(value, values.data(), sizeof(double) * nVal);
    return true;

}

bool
NodeMetadata::getStringNMetadata(const std::string& name, int count, std::string *value) const
{
    std::vector<std::string> values;
    if (!_imp->getPropertyNSafe<std::string>(name, &values)) {
        return false;
    }
<<<<<<< HEAD

    int nVal = std::min(count, (int)values.size());
    for (int i = 0; i < nVal; ++i) {
        value[i] = values[i];
=======
    if (_imp->outputData.nComps != other._imp->outputData.nComps) {
        return false;
    }
    if (_imp->outputData.componentsType != other._imp->outputData.componentsType) {
        return false;
>>>>>>> 750c9a23
    }
    return true;

}

int
NodeMetadata::getMetadataDimension(const std::string& name) const
{
    return _imp->getPropertyDimension(name, false /*throwIfFailed*/);
}

void
NodeMetadata::toMemorySegment(IPCPropertyMap* properties) const
{
    _imp->toMemorySegment(properties);
}

void
NodeMetadata::fromMemorySegment(const IPCPropertyMap& properties)
{
    _imp->fromMemorySegment(properties);
}

enum NodeMetadataDataTypeEnum
{
    eNodeMetadataDataTypeInt = 0,
    eNodeMetadataDataTypeDouble,
    eNodeMetadataDataTypeString
};

struct MetadataValueIPC
{
    String_ExternalSegment stringValue;
    double podValue;


    MetadataValueIPC(const void_allocator& alloc)
    : stringValue(alloc)
    , podValue(0)
    {

    }

    void operator=(const MetadataValueIPC& other)
    {
        stringValue = other.stringValue;
        podValue = other.podValue;
    }
};
// Typedef our interprocess types
typedef bip::allocator<MetadataValueIPC, ExternalSegmentType::segment_manager> MetadataValueIPC_Allocator_ExternalSegment;

// The unordered set of free tiles indices in a bucket
typedef bip::vector<MetadataValueIPC, MetadataValueIPC_Allocator_ExternalSegment> MetadataValueVector;

struct MetadataValuesIPC
{
    MetadataValueVector values;
    NodeMetadataDataTypeEnum type;


    MetadataValuesIPC(const void_allocator& alloc)
    : values(alloc)
    , type(eNodeMetadataDataTypeInt)
    {

    }

    void operator=(const MetadataValuesIPC& other)
    {
        values = other.values;
        type = other.type;
    }
};

void
NodeMetadata::Implementation::toMemorySegment(IPCPropertyMap* properties) const
{

    for (std::map<std::string, boost::shared_ptr<PropertiesHolder::PropertyBase> >::const_iterator it = _properties.begin(); it != _properties.end(); ++it) {


        PropertiesHolder::Property<int>* isInt = dynamic_cast<PropertiesHolder::Property<int>*>(it->second.get());
        PropertiesHolder::Property<double>* isDouble = dynamic_cast<PropertiesHolder::Property<double>*>(it->second.get());
        PropertiesHolder::Property<std::string>* isString = dynamic_cast<PropertiesHolder::Property<std::string>*>(it->second.get());
        assert(isInt || isDouble || isString);

        if (isInt) {
            properties->setIPCPropertyN<int>(it->first, isInt->value);
        } else if (isDouble) {
            properties->setIPCPropertyN<double>(it->first, isDouble->value);
        } else if (isString) {
            properties->setIPCPropertyN<std::string>(it->first, isString->value);
        }
<<<<<<< HEAD
    }
} // toMemorySegment

void
NodeMetadata::Implementation::fromMemorySegment(const IPCPropertyMap& properties)
{


    for (IPCPropertyMap::const_iterator it = properties.begin(); it != properties.end(); ++it) {

        std::string name(it->first.c_str());

        switch (it->second.getType()) {
            case eIPCVariantTypeInt:
            {
                boost::shared_ptr<Property<int> > prop = createPropertyInternal<int>(name);
                IPCPropertyMap::getIPCPropertyN(it->second, &prop->value);
            }   break;
            case eIPCVariantTypeDouble:
            {
                boost::shared_ptr<Property<double> > prop = createPropertyInternal<double>(name);
                IPCPropertyMap::getIPCPropertyN(it->second, &prop->value);
            }   break;
            case eIPCVariantTypeString:
            {
                boost::shared_ptr<Property<std::string> > prop = createPropertyInternal<std::string>(name);
                IPCPropertyMap::getIPCPropertyN(it->second, &prop->value);
            }   break;
            default:
                break;
=======
        if (_imp->inputsData[i].componentsType != other._imp->inputsData[i].componentsType) {
            return false;
        }
        if (_imp->inputsData[i].nComps != other._imp->inputsData[i].nComps) {
            return false;
>>>>>>> 750c9a23
        }


    }

} // fromMemorySegment


void
NodeMetadata::setOutputPremult(ImagePremultiplicationEnum premult)
{
    setIntMetadata(kNatronMetadataOutputPremult, (int)premult, 0, true);
}

ImagePremultiplicationEnum
NodeMetadata::getOutputPremult() const
{
    int ret;
    if (getIntMetadata(kNatronMetadataOutputPremult, 0, &ret)) {
        return (ImagePremultiplicationEnum)ret;
    }
    return eImagePremultiplicationPremultiplied;
}

void
NodeMetadata::setOutputFrameRate(double fps)
{
    setDoubleMetadata(kNatronMetadataOutputFrameRate, fps, 0, true);
}

double
NodeMetadata::getOutputFrameRate() const
{
    double ret;
    if (getDoubleMetadata(kNatronMetadataOutputFrameRate, 0, &ret)) {
        return ret;
    }
    return 24.;
}

void
NodeMetadata::setOutputFielding(ImageFieldingOrderEnum fielding)
{
    setIntMetadata(kNatronMetadataOutputFielding, (int)fielding, 0, true);
}

ImageFieldingOrderEnum
NodeMetadata::getOutputFielding() const
{
    int ret;
    if (getIntMetadata(kNatronMetadataOutputFielding, 0, &ret)) {
        return (ImageFieldingOrderEnum)ret;
    }
    return eImageFieldingOrderNone;
}

void
NodeMetadata::setIsContinuous(bool continuous)
{
    setIntMetadata(kNatronMetadataIsContinuous, (int)continuous, 0, true);
}

bool
NodeMetadata::getIsContinuous() const
{
    int ret;
    if (getIntMetadata(kNatronMetadataIsContinuous, 0, &ret)) {
        return (bool)ret;
    }
    return false;
}

void
NodeMetadata::setIsFrameVarying(bool varying)
{
    setIntMetadata(kNatronMetadataIsFrameVarying, (int)varying, 0, true);
}

bool
NodeMetadata::getIsFrameVarying() const
{
    int ret;
    if (getIntMetadata(kNatronMetadataIsFrameVarying, 0, &ret)) {
        return (bool)ret;
    }
    return false;
}

void
NodeMetadata::setPixelAspectRatio(int inputNb, double par)
{
    std::stringstream ss;
    ss << kNatronMetadataPixelAspectRatio << inputNb;
    setDoubleMetadata(ss.str(), par, 0, true);
}

double
NodeMetadata::getPixelAspectRatio(int inputNb) const
{
    std::stringstream ss;
    ss << kNatronMetadataPixelAspectRatio << inputNb;
    double ret;
    if (getDoubleMetadata(ss.str(), 0, &ret)) {
        return ret;
    }
    return 1.;
}

void
NodeMetadata::setBitDepth(int inputNb, ImageBitDepthEnum depth)
{
    std::stringstream ss;
    ss << kNatronMetadataBitDepth << inputNb;
    setIntMetadata(ss.str(), (int)depth, 0, true);
}

ImageBitDepthEnum
NodeMetadata::getBitDepth(int inputNb) const
{
    std::stringstream ss;
    ss << kNatronMetadataBitDepth << inputNb;
    int ret;
    if (getIntMetadata(ss.str(), 0, &ret)) {
        return (ImageBitDepthEnum)ret;
    }
    return eImageBitDepthFloat;
}


void
<<<<<<< HEAD
NodeMetadata::setColorPlaneNComps(int inputNb, int nComps)
{
    std::stringstream ss;
    ss << kNatronMetadataColorPlaneNComps << inputNb;
    setIntMetadata(ss.str(), (int)nComps, 0, true);
}

int
NodeMetadata::getColorPlaneNComps(int inputNb) const
{
    std::stringstream ss;
    ss << kNatronMetadataColorPlaneNComps << inputNb;
    int ret;
    if (getIntMetadata(ss.str(), 0, &ret)) {
        return ret;
=======
NodeMetadata::setNComps(int inputNb, int nComps)
{
    if (inputNb == -1) {
        _imp->outputData.nComps = nComps;
    } else {
        if ( inputNb < (int)_imp->inputsData.size() ) {
            _imp->inputsData[inputNb].nComps = nComps;
        }
    }
}


int
NodeMetadata::getNComps(int inputNb) const
{
    if (inputNb == -1) {
        return _imp->outputData.nComps;
    } else {
        if ( inputNb < (int)_imp->inputsData.size() ) {
            return _imp->inputsData[inputNb].nComps;
        } else {
            return 4;
        }
    }
}

void
NodeMetadata::setComponentsType(int inputNb,const std::string& componentsType)
{
    if (inputNb == -1) {
        _imp->outputData.componentsType = componentsType;
    } else {
        if ( inputNb < (int)_imp->inputsData.size() ) {
            _imp->inputsData[inputNb].componentsType = componentsType;
        }
    }
}

std::string
NodeMetadata::getComponentsType(int inputNb) const
{
    if (inputNb == -1) {
        return _imp->outputData.componentsType;
    } else {
        if ( inputNb < (int)_imp->inputsData.size() ) {

            return _imp->inputsData[inputNb].componentsType;
        } else {
            return kNatronColorPlaneID;
        }
>>>>>>> 750c9a23
    }
    return 4;
}

void
NodeMetadata::setComponentsType(int inputNb, const std::string& componentsType)
{
    std::stringstream ss;
    ss << kNatronMetadataComponentsType << inputNb;
    setStringMetadata(ss.str(), componentsType, 0, true);
}

std::string
NodeMetadata::getComponentsType(int inputNb) const
{
    std::stringstream ss;
    ss << kNatronMetadataComponentsType << inputNb;
    std::string ret;
    if (getStringMetadata(ss.str(), 0, &ret)) {
        return ret;    }
    return kNatronColorPlaneID;
}

void
NodeMetadata::setOutputFormat(const RectI& format)
{
    setIntNMetadata(kNatronMetadataOutputFormat, &format.x1, 4, true);
}

RectI
NodeMetadata::getOutputFormat() const
{
    RectI ret;
    getIntNMetadata(kNatronMetadataOutputFormat, 4, &ret.x1);
    return ret;
}

NATRON_NAMESPACE_EXIT;<|MERGE_RESOLUTION|>--- conflicted
+++ resolved
@@ -35,29 +35,10 @@
 GCC_DIAG_ON(unused-parameter)
 GCC_DIAG_UNUSED_LOCAL_TYPEDEFS_ON
 
-<<<<<<< HEAD
 #include "Engine/ImagePlaneDesc.h"
 #include "Engine/PropertiesHolder.h"
 
 namespace bip = boost::interprocess;
-=======
-struct PerInputData
-{
-    //Either 1 or 2 components in the case of MotionVectors/Disparity
-    double pixelAspectRatio;
-    int nComps;
-    std::string componentsType;
-    ImageBitDepthEnum bitdepth;
-
-    PerInputData()
-        : pixelAspectRatio(1.)
-        , nComps(0)
-        , componentsType()
-        , bitdepth(eImageBitDepthFloat)
-    {
-    }
-};
->>>>>>> 750c9a23
 
 
 NATRON_NAMESPACE_ENTER;
@@ -222,18 +203,10 @@
     if (!_imp->getPropertyNSafe<std::string>(name, &values)) {
         return false;
     }
-<<<<<<< HEAD
 
     int nVal = std::min(count, (int)values.size());
     for (int i = 0; i < nVal; ++i) {
         value[i] = values[i];
-=======
-    if (_imp->outputData.nComps != other._imp->outputData.nComps) {
-        return false;
-    }
-    if (_imp->outputData.componentsType != other._imp->outputData.componentsType) {
-        return false;
->>>>>>> 750c9a23
     }
     return true;
 
@@ -328,7 +301,6 @@
         } else if (isString) {
             properties->setIPCPropertyN<std::string>(it->first, isString->value);
         }
-<<<<<<< HEAD
     }
 } // toMemorySegment
 
@@ -359,13 +331,6 @@
             }   break;
             default:
                 break;
-=======
-        if (_imp->inputsData[i].componentsType != other._imp->inputsData[i].componentsType) {
-            return false;
-        }
-        if (_imp->inputsData[i].nComps != other._imp->inputsData[i].nComps) {
-            return false;
->>>>>>> 750c9a23
         }
 
 
@@ -496,7 +461,6 @@
 
 
 void
-<<<<<<< HEAD
 NodeMetadata::setColorPlaneNComps(int inputNb, int nComps)
 {
     std::stringstream ss;
@@ -512,58 +476,6 @@
     int ret;
     if (getIntMetadata(ss.str(), 0, &ret)) {
         return ret;
-=======
-NodeMetadata::setNComps(int inputNb, int nComps)
-{
-    if (inputNb == -1) {
-        _imp->outputData.nComps = nComps;
-    } else {
-        if ( inputNb < (int)_imp->inputsData.size() ) {
-            _imp->inputsData[inputNb].nComps = nComps;
-        }
-    }
-}
-
-
-int
-NodeMetadata::getNComps(int inputNb) const
-{
-    if (inputNb == -1) {
-        return _imp->outputData.nComps;
-    } else {
-        if ( inputNb < (int)_imp->inputsData.size() ) {
-            return _imp->inputsData[inputNb].nComps;
-        } else {
-            return 4;
-        }
-    }
-}
-
-void
-NodeMetadata::setComponentsType(int inputNb,const std::string& componentsType)
-{
-    if (inputNb == -1) {
-        _imp->outputData.componentsType = componentsType;
-    } else {
-        if ( inputNb < (int)_imp->inputsData.size() ) {
-            _imp->inputsData[inputNb].componentsType = componentsType;
-        }
-    }
-}
-
-std::string
-NodeMetadata::getComponentsType(int inputNb) const
-{
-    if (inputNb == -1) {
-        return _imp->outputData.componentsType;
-    } else {
-        if ( inputNb < (int)_imp->inputsData.size() ) {
-
-            return _imp->inputsData[inputNb].componentsType;
-        } else {
-            return kNatronColorPlaneID;
-        }
->>>>>>> 750c9a23
     }
     return 4;
 }
@@ -583,7 +495,8 @@
     ss << kNatronMetadataComponentsType << inputNb;
     std::string ret;
     if (getStringMetadata(ss.str(), 0, &ret)) {
-        return ret;    }
+        return ret;
+    }
     return kNatronColorPlaneID;
 }
 
