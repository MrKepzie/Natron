--- conflicted
+++ resolved
@@ -58,17 +58,15 @@
 #include "Engine/RenderEngine.h"
 #include "Engine/Settings.h"
 
+
+NATRON_NAMESPACE_ENTER
+
+
 //The plug-in that is instanciated whenever this node is created and doesn't point to any valid or known extension
 #define WRITE_NODE_DEFAULT_WRITER PLUGINID_OFX_WRITEOIIO
 #define kPluginSelectorParamEntryDefault "Default"
 
-<<<<<<< HEAD
 #define kNatronPersistentErrorEncoderMissing "NatronPersistentErrorEncoderMissing"
-
-NATRON_NAMESPACE_ENTER;
-=======
-NATRON_NAMESPACE_ENTER
->>>>>>> fe3f94e2
 
 //Generic Writer
 #define kParamFilename kOfxImageEffectFileParamName
@@ -177,7 +175,7 @@
 {
     std::vector<std::string> grouping;
     grouping.push_back(PLUGIN_GROUP_IMAGE);
-    PluginPtr ret = Plugin::create((void*)WriteNode::create, (void*)WriteNode::createRenderClone, PLUGINID_NATRON_WRITE, "Write", 1, 0, grouping);
+    PluginPtr ret = Plugin::create(WriteNode::create, WriteNode::createRenderClone, PLUGINID_NATRON_WRITE, "Write", 1, 0, grouping);
 
     QString desc = tr("Node used to write images or videos on disk. The image/video is identified by its filename and "
                       "its extension. Given the extension, the Writer selected from the Preferences to encode that specific format will be used.");
