--- conflicted
+++ resolved
@@ -1166,18 +1166,9 @@
 
 
 void
-NodeGroup::addAcceptedComponents(int /*inputNb*/,
-<<<<<<< HEAD
-                                 std::bitset<4>* supported)
+NodeGroup::addAcceptedComponents(int /*inputNb*/,                                 std::bitset<4>* supported)
 {
     (*supported)[0] = (*supported)[1] = (*supported)[2] = (*supported)[3] = 1;
-=======
-                                 std::list<ImagePlaneDesc>* comps)
-{
-    comps->push_back( ImagePlaneDesc::getRGBAComponents() );
-    comps->push_back( ImagePlaneDesc::getRGBComponents() );
-    comps->push_back( ImagePlaneDesc::getAlphaComponents() );
->>>>>>> 8128e21d
 }
 
 void
@@ -1539,187 +1530,8 @@
 void
 NodeGroup::setupInitialSubGraphState()
 {
-<<<<<<< HEAD
     if (!isSubGraphEditable() || !isSubGraphPersistent()) {
         return;
-=======
-    bool hasExportedValue = false;
-
-    Knob<std::string>* isStr = dynamic_cast<Knob<std::string>*>( knob.get() );
-    AnimatingKnobStringHelper* isAnimatedStr = dynamic_cast<AnimatingKnobStringHelper*>( knob.get() );
-    Knob<double>* isDouble = dynamic_cast<Knob<double>*>( knob.get() );
-    Knob<int>* isInt = dynamic_cast<Knob<int>*>( knob.get() );
-    Knob<bool>* isBool = dynamic_cast<Knob<bool>*>( knob.get() );
-    KnobParametric* isParametric = dynamic_cast<KnobParametric*>( knob.get() );
-    KnobChoice* isChoice = dynamic_cast<KnobChoice*>( knob.get() );
-    KnobGroup* isGrp = dynamic_cast<KnobGroup*>( knob.get() );
-    KnobString* isStringKnob = dynamic_cast<KnobString*>( knob.get() );
-
-    ///Don't export this kind of parameter. Mainly this is the html label of the node which is 99% of times empty
-    if ( isStringKnob &&
-         isStringKnob->isMultiLine() &&
-         isStringKnob->usesRichText() &&
-         !isStringKnob->hasContentWithoutHtmlTags() &&
-         !isStringKnob->isAnimationEnabled() &&
-         isStringKnob->getExpression(0).empty() ) {
-        return false;
-    }
-
-    EffectInstance* holderIsEffect = dynamic_cast<EffectInstance*>( knob->getHolder() );
-
-    if (isChoice && holderIsEffect) {
-        //Do not serialize mask channel selector if the mask is not enabled
-        int maskInputNb = holderIsEffect->getNode()->isMaskChannelKnob(isChoice);
-        if (maskInputNb != -1) {
-            if ( !holderIsEffect->getNode()->isMaskEnabled(maskInputNb) ) {
-                return false;
-            }
-        }
-    }
-
-    int innerIdent = mustDefineParam ? 2 : 1;
-
-    for (int i = 0; i < knob->getDimension(); ++i) {
-        if (isParametric) {
-            if (!hasExportedValue) {
-                hasExportedValue = true;
-                if (mustDefineParam) {
-                    WRITE_INDENT(indentLevel); WRITE_STRING(QString::fromUtf8("param = ") + paramFullName);
-                    WRITE_INDENT(indentLevel); WRITE_STRING( QString::fromUtf8("if param is not None:") );
-                }
-            }
-            boost::shared_ptr<Curve> curve = isParametric->getParametricCurve(i);
-            double r, g, b;
-            isParametric->getCurveColor(i, &r, &g, &b);
-            WRITE_INDENT(innerIdent); WRITE_STRING( QString::fromUtf8("param.setCurveColor(") + NUM_INT(i) + QString::fromUtf8(", ") +
-                                                    NUM_COLOR(r) + QString::fromUtf8(", ") + NUM_COLOR(g) + QString::fromUtf8(", ") + NUM_COLOR(b) + QString::fromUtf8(")") );
-            if (curve) {
-                KeyFrameSet keys = curve->getKeyFrames_mt_safe();
-                int c = 0;
-                if ( !keys.empty() ) {
-                    WRITE_INDENT(innerIdent); WRITE_STRING( QString::fromUtf8("param.deleteAllControlPoints(") + NUM_INT(i) + QString::fromUtf8(")") );
-                }
-                for (KeyFrameSet::iterator it3 = keys.begin(); it3 != keys.end(); ++it3, ++c) {
-                    QString interpStr;
-                    switch ( it3->getInterpolation() ) {
-                    case eKeyframeTypeNone:
-                        interpStr = QString::fromUtf8("NatronEngine.Natron.KeyframeTypeEnum.eKeyframeTypeNone");
-                        break;
-                    case eKeyframeTypeSmooth:
-                        interpStr = QString::fromUtf8("NatronEngine.Natron.KeyframeTypeEnum.eKeyframeTypeSmooth");
-                        break;
-                    case eKeyframeTypeBroken:
-                        interpStr = QString::fromUtf8("NatronEngine.Natron.KeyframeTypeEnum.eKeyframeTypeBroken");
-                        break;
-                    case eKeyframeTypeCatmullRom:
-                        interpStr = QString::fromUtf8("NatronEngine.Natron.KeyframeTypeEnum.eKeyframeTypeCatmullRom");
-                        break;
-                    case eKeyframeTypeConstant:
-                        interpStr = QString::fromUtf8("NatronEngine.Natron.KeyframeTypeEnum.eKeyframeTypeConstant");
-                        break;
-                    case eKeyframeTypeCubic:
-                        interpStr = QString::fromUtf8("NatronEngine.Natron.KeyframeTypeEnum.eKeyframeTypeCubic");
-                        break;
-                    case eKeyframeTypeFree:
-                        interpStr = QString::fromUtf8("NatronEngine.Natron.KeyframeTypeEnum.eKeyframeTypeFree");
-                        break;
-                    case eKeyframeTypeHorizontal:
-                        interpStr = QString::fromUtf8("NatronEngine.Natron.KeyframeTypeEnum.eKeyframeTypeHorizontal");
-                        break;
-                    case eKeyframeTypeLinear:
-                        interpStr = QString::fromUtf8("NatronEngine.Natron.KeyframeTypeEnum.eKeyframeTypeLinear");
-                        break;
-                    default:
-                        break;
-                    }
-
-
-                    WRITE_INDENT(innerIdent); WRITE_STRING( QString::fromUtf8("param.addControlPoint(") + NUM_INT(i) + QString::fromUtf8(", ") +
-                                                            NUM_TIME( it3->getTime() ) + QString::fromUtf8(", ") +
-                                                            NUM_VALUE( it3->getValue() ) + QString::fromUtf8(", ") + NUM_VALUE( it3->getLeftDerivative() )
-                                                            + QString::fromUtf8(", ") + NUM_VALUE( it3->getRightDerivative() ) + QString::fromUtf8(", ") + interpStr + QString::fromUtf8(")") );
-                }
-            }
-        } else { // !isParametric
-            boost::shared_ptr<Curve> curve = knob->getCurve(ViewIdx(0), i, true);
-            if (curve) {
-                KeyFrameSet keys = curve->getKeyFrames_mt_safe();
-
-                if ( !keys.empty() ) {
-                    if (!hasExportedValue) {
-                        hasExportedValue = true;
-                        if (mustDefineParam) {
-                            WRITE_INDENT(indentLevel); WRITE_STRING(QString::fromUtf8("param = ") + paramFullName);
-                            WRITE_INDENT(indentLevel); WRITE_STRING( QString::fromUtf8("if param is not None:") );
-                        }
-                    }
-                }
-
-                for (KeyFrameSet::iterator it3 = keys.begin(); it3 != keys.end(); ++it3) {
-                    if (isAnimatedStr) {
-                        std::string value = isAnimatedStr->getValueAtTime(it3->getTime(), i, ViewIdx(0), true);
-                        WRITE_INDENT(innerIdent); WRITE_STRING( QString::fromUtf8("param.setValueAtTime(") + ESC(value) + QString::fromUtf8(", ")
-                                                                + NUM_TIME( it3->getTime() ) + QChar::fromLatin1(')') );
-                    } else if (isBool) {
-                        int v = std::min( 1., std::max( 0., std::floor(it3->getValue() + 0.5) ) );
-                        QString vStr = v ? QString::fromUtf8("True") : QString::fromUtf8("False");
-                        WRITE_INDENT(innerIdent); WRITE_STRING( QString::fromUtf8("param.setValueAtTime(") + vStr + QString::fromUtf8(", ")
-                                                                + NUM_TIME( it3->getTime() )  + QLatin1Char(')') );
-                    } else if (isChoice) {
-                        WRITE_INDENT(innerIdent); WRITE_STRING( QString::fromUtf8("param.setValueAtTime(") + NUM_INT( (int)it3->getValue() ) + QString::fromUtf8(", ")
-                                                                + NUM_TIME( it3->getTime() ) + QLatin1Char(')') );
-                    } else {
-                        WRITE_INDENT(innerIdent); WRITE_STRING( QString::fromUtf8("param.setValueAtTime(") + NUM_VALUE( it3->getValue() ) + QString::fromUtf8(", ")
-                                                                + NUM_TIME( it3->getTime() ) + QString::fromUtf8(", ") + NUM_INT(i) + QLatin1Char(')') );
-                    }
-                }
-            }
-
-            if ( ( !curve || (curve->getKeyFramesCount() == 0) ) && knob->hasModifications(i) ) {
-                if (!hasExportedValue) {
-                    hasExportedValue = true;
-                    if (mustDefineParam) {
-                        WRITE_INDENT(indentLevel); WRITE_STRING(QString::fromUtf8("param = ") + paramFullName);
-                        WRITE_INDENT(indentLevel); WRITE_STRING( QString::fromUtf8("if param is not None:") );
-                    }
-                }
-
-                if (isGrp) {
-                    int v = std::min( 1., std::max( 0., std::floor(isGrp->getValue(i, ViewIdx(0), true) + 0.5) ) );
-                    QString vStr = v ? QString::fromUtf8("True") : QString::fromUtf8("False");
-                    WRITE_INDENT(innerIdent); WRITE_STRING( QString::fromUtf8("param.setOpened(") + vStr + QString::fromUtf8(")") );
-                } else if (isStr) {
-                    std::string v = isStr->getValue(i, ViewIdx(0), true);
-                    WRITE_INDENT(innerIdent); WRITE_STRING( QString::fromUtf8("param.setValue(") + ESC(v)  + QString::fromUtf8(")") );
-                } else if (isDouble) {
-                    double v = isDouble->getValue(i, ViewIdx(0), true);
-                    WRITE_INDENT(innerIdent); WRITE_STRING( QString::fromUtf8("param.setValue(") + NUM_VALUE(v) + QString::fromUtf8(", ") + NUM_INT(i) + QString::fromUtf8(")") );
-                } else if (isChoice) {
-                    WRITE_INDENT(innerIdent); WRITE_STRING( QString::fromUtf8("param.set(") + ESC( isChoice->getActiveEntry().id ) + QString::fromUtf8(")") );
-                } else if (isInt) {
-                    int v = isInt->getValue(i, ViewIdx(0), true);
-                    WRITE_INDENT(innerIdent); WRITE_STRING( QString::fromUtf8("param.setValue(") + NUM_INT(v) + QString::fromUtf8(", ") + NUM_INT(i) + QString::fromUtf8(")") );
-                } else if (isBool) {
-                    int v = std::min( 1., std::max( 0., std::floor(isBool->getValue(i, ViewIdx(0), true) + 0.5) ) );
-                    QString vStr = v ? QString::fromUtf8("True") : QString::fromUtf8("False");
-                    WRITE_INDENT(innerIdent); WRITE_STRING( QString::fromUtf8("param.setValue(") + vStr + QString::fromUtf8(")") );
-                }
-            } // if ((!curve || curve->getKeyFramesCount() == 0) && knob->hasModifications(i)) {
-        } // if (isParametric) {
-    } // for (int i = 0; i < (*it2)->getDimension(); ++i)
-
-    bool isSecretByDefault = knob->getDefaultIsSecret();
-    if (knob->isUserKnob() && isSecretByDefault) {
-        if (!hasExportedValue) {
-            hasExportedValue = true;
-            if (mustDefineParam) {
-                WRITE_INDENT(indentLevel); WRITE_STRING(QString::fromUtf8("param = ") + paramFullName);
-                WRITE_INDENT(indentLevel); WRITE_STRING( QString::fromUtf8("if param is not None:") );
-            }
-        }
-
-        WRITE_INDENT(innerIdent); WRITE_STRING( QString::fromUtf8("param.setVisibleByDefault(False)") );
->>>>>>> 8128e21d
     }
 
     setSubGraphEditedByUser(true);
@@ -1728,7 +1540,6 @@
 
     NodeGroupPtr thisShared = toNodeGroup(shared_from_this());
     {
-<<<<<<< HEAD
         CreateNodeArgsPtr args(CreateNodeArgs::create(PLUGINID_NATRON_OUTPUT, thisShared));
         args->setProperty(kCreateNodeArgsPropAutoConnect, false);
         args->setProperty(kCreateNodeArgsPropAddUndoRedoCommand, false);
@@ -1737,195 +1548,6 @@
         assert(output);
         if (!output) {
             throw std::runtime_error( tr("NodeGroup cannot create node %1").arg( QLatin1String(PLUGINID_NATRON_OUTPUT) ).toStdString() );
-=======
-        KnobI::ListenerDimsMap listeners;
-        knob->getListeners(listeners);
-        if ( !listeners.empty() ) {
-            KnobPtr listener = listeners.begin()->first.lock();
-            if ( listener && (listener->getAliasMaster() == knob) ) {
-                aliasedParam = listener;
-            }
-        }
-    }
-
-    if (isInt) {
-        QString createToken;
-        switch ( isInt->getDimension() ) {
-        case 1:
-            createToken = QString::fromUtf8(".createIntParam(");
-            break;
-        case 2:
-            createToken = QString::fromUtf8(".createInt2DParam(");
-            break;
-        case 3:
-            createToken = QString::fromUtf8(".createInt3DParam(");
-            break;
-        default:
-            assert(false);
-            createToken = QString::fromUtf8(".createIntParam(");
-            break;
-        }
-        WRITE_INDENT(indentLevel); WRITE_STRING( QString::fromUtf8("param = ") + fullyQualifiedNodeName + createToken + ESC( isInt->getName() ) +
-                                                 QString::fromUtf8(", ") + ESC( isInt->getLabel() ) + QString::fromUtf8(")") );
-
-
-        std::vector<int> defaultValues = isInt->getDefaultValues_mt_safe();
-
-
-        assert( (int)defaultValues.size() == isInt->getDimension() );
-        for (int i = 0; i < isInt->getDimension(); ++i) {
-            int min = isInt->getMinimum(i);
-            int max = isInt->getMaximum(i);
-            int dMin = isInt->getDisplayMinimum(i);
-            int dMax = isInt->getDisplayMaximum(i);
-            if (min != INT_MIN) {
-                WRITE_INDENT(indentLevel); WRITE_STRING( QString::fromUtf8("param.setMinimum(") + NUM_INT(min) + QString::fromUtf8(", ") +
-                                                         NUM_INT(i) + QString::fromUtf8(")") );
-            }
-            if (max != INT_MAX) {
-                WRITE_INDENT(indentLevel); WRITE_STRING( QString::fromUtf8("param.setMaximum(") + NUM_INT(max) + QString::fromUtf8(", ") +
-                                                         NUM_INT(i) + QString::fromUtf8(")") );
-            }
-            if (dMin != INT_MIN) {
-                WRITE_INDENT(indentLevel); WRITE_STRING( QString::fromUtf8("param.setDisplayMinimum(") + NUM_INT(dMin) + QString::fromUtf8(", ") +
-                                                         NUM_INT(i) + QString::fromUtf8(")") );
-            }
-            if (dMax != INT_MAX) {
-                WRITE_INDENT(indentLevel); WRITE_STRING( QString::fromUtf8("param.setDisplayMaximum(") + NUM_INT(dMax) + QString::fromUtf8(", ") +
-                                                         NUM_INT(i) + QString::fromUtf8(")") );
-            }
-            WRITE_INDENT(indentLevel); WRITE_STRING( QString::fromUtf8("param.setDefaultValue(") + NUM_INT(defaultValues[i]) + QString::fromUtf8(", ") + NUM_INT(i) + QString::fromUtf8(")") );
-            WRITE_INDENT(indentLevel); WRITE_STRING( QString::fromUtf8("param.restoreDefaultValue(") + NUM_INT(i) + QString::fromUtf8(")") );
-        }
-    } else if (isDouble) {
-        QString createToken;
-        switch ( isDouble->getDimension() ) {
-        case 1:
-            createToken = QString::fromUtf8(".createDoubleParam(");
-            break;
-        case 2:
-            createToken = QString::fromUtf8(".createDouble2DParam(");
-            break;
-        case 3:
-            createToken = QString::fromUtf8(".createDouble3DParam(");
-            break;
-        default:
-            assert(false);
-            createToken = QString::fromUtf8(".createDoubleParam(");
-            break;
-        }
-        WRITE_INDENT(indentLevel); WRITE_STRING( QString::fromUtf8("param = ") + fullyQualifiedNodeName + createToken + ESC( isDouble->getName() ) +
-                                                 QString::fromUtf8(", ") + ESC( isDouble->getLabel() ) + QString::fromUtf8(")") );
-
-        std::vector<double> defaultValues = isDouble->getDefaultValues_mt_safe();
-        assert( (int)defaultValues.size() == isDouble->getDimension() );
-        for (int i = 0; i < isDouble->getDimension(); ++i) {
-            double min = isDouble->getMinimum(i);
-            double max = isDouble->getMaximum(i);
-            double dMin = isDouble->getDisplayMinimum(i);
-            double dMax = isDouble->getDisplayMaximum(i);
-            if (min != -DBL_MAX) {
-                WRITE_INDENT(indentLevel); WRITE_STRING( QString::fromUtf8("param.setMinimum(") + NUM_VALUE(min) + QString::fromUtf8(", ") +
-                                                         NUM_INT(i) + QString::fromUtf8(")") );
-            }
-            if (max != DBL_MAX) {
-                WRITE_INDENT(indentLevel); WRITE_STRING( QString::fromUtf8("param.setMaximum(") + NUM_VALUE(max) + QString::fromUtf8(", ") +
-                                                         NUM_INT(i) + QString::fromUtf8(")") );
-            }
-            if (dMin != -DBL_MAX) {
-                WRITE_INDENT(indentLevel); WRITE_STRING( QString::fromUtf8("param.setDisplayMinimum(") + NUM_VALUE(dMin) + QString::fromUtf8(", ") +
-                                                         NUM_INT(i) + QString::fromUtf8(")") );
-            }
-            if (dMax != DBL_MAX) {
-                WRITE_INDENT(indentLevel); WRITE_STRING( QString::fromUtf8("param.setDisplayMaximum(") + NUM_VALUE(dMax) + QString::fromUtf8(", ") +
-                                                         NUM_INT(i) + QString::fromUtf8(")") );
-            }
-            if (defaultValues[i] != 0.) {
-                WRITE_INDENT(indentLevel); WRITE_STRING( QString::fromUtf8("param.setDefaultValue(") + NUM_VALUE(defaultValues[i]) + QString::fromUtf8(", ") + NUM_INT(i) + QString::fromUtf8(")") );
-                WRITE_INDENT(indentLevel); WRITE_STRING( QString::fromUtf8("param.restoreDefaultValue(") + NUM_INT(i) + QString::fromUtf8(")") );
-            }
-        }
-    } else if (isBool) {
-        WRITE_INDENT(indentLevel); WRITE_STRING( QString::fromUtf8("param = ") + fullyQualifiedNodeName + QString::fromUtf8(".createBooleanParam(") + ESC( isBool->getName() ) +
-                                                 QString::fromUtf8(", ") + ESC( isBool->getLabel() ) + QString::fromUtf8(")") );
-
-        std::vector<bool> defaultValues = isBool->getDefaultValues_mt_safe();
-        assert( (int)defaultValues.size() == isBool->getDimension() );
-
-        if (defaultValues[0]) {
-            WRITE_INDENT(indentLevel); WRITE_STRING( QString::fromUtf8("param.setDefaultValue(True)") );
-            WRITE_INDENT(indentLevel); WRITE_STRING( QString::fromUtf8("param.restoreDefaultValue()") );
-        }
-    } else if (isChoice) {
-        WRITE_INDENT(indentLevel); WRITE_STRING( QString::fromUtf8("param = ") + fullyQualifiedNodeName + QString::fromUtf8(".createChoiceParam(") +
-                                                 ESC( isChoice->getName() ) +
-                                                 QString::fromUtf8(", ") + ESC( isChoice->getLabel() ) + QString::fromUtf8(")") );
-
-        KnobChoice* aliasedIsChoice = dynamic_cast<KnobChoice*>( aliasedParam.get() );
-
-        if (!aliasedIsChoice) {
-            std::vector<ChoiceOption> entries = isChoice->getEntries_mt_safe();
-
-            if (entries.size() > 0) {
-
-                WRITE_INDENT(indentLevel); ts << "entries = [ (" << ESC(entries[0].id) << ", " << ESC(entries[0].tooltip) << "),\n";
-                for (U32 i = 1; i < entries.size(); ++i) {
-                    QString endToken = (i == entries.size() - 1) ? QString::fromUtf8(")]") : QString::fromUtf8("),");
-                    WRITE_INDENT(indentLevel); WRITE_STRING(QString::fromUtf8("(") + ESC(entries[i].id) + QString::fromUtf8(", ") + ESC(entries[i].tooltip) + endToken);
-                }
-                WRITE_INDENT(indentLevel); WRITE_STATIC_LINE("param.setOptions(entries)");
-                WRITE_INDENT(indentLevel); WRITE_STATIC_LINE("del entries");
-            }
-            std::vector<int> defaultValues = isChoice->getDefaultValues_mt_safe();
-            assert( (int)defaultValues.size() == isChoice->getDimension() );
-            if (defaultValues[0] != 0) {
-                std::string entryStr = isChoice->getEntry(defaultValues[0]).id;
-                WRITE_INDENT(indentLevel); WRITE_STRING( QString::fromUtf8("param.setDefaultValue(") + ESC(entryStr) + QString::fromUtf8(")") );
-                WRITE_INDENT(indentLevel); WRITE_STRING( QString::fromUtf8("param.restoreDefaultValue()") );
-            }
-        } else {
-            std::vector<int> defaultValues = isChoice->getDefaultValues_mt_safe();
-            assert( (int)defaultValues.size() == isChoice->getDimension() );
-            if (defaultValues[0] != 0) {
-                WRITE_INDENT(indentLevel); WRITE_STRING( QString::fromUtf8("param.setDefaultValue(") + NUM_INT(defaultValues[0]) + QString::fromUtf8(")") );
-                WRITE_INDENT(indentLevel); WRITE_STRING( QString::fromUtf8("param.restoreDefaultValue()"));
-            }
-        }
-    } else if (isColor) {
-        QString hasAlphaStr = (isColor->getDimension() == 4) ? QString::fromUtf8("True") : QString::fromUtf8("False");
-        WRITE_INDENT(indentLevel); WRITE_STRING( QString::fromUtf8("param = ") + fullyQualifiedNodeName + QString::fromUtf8(".createColorParam(") + ESC( isColor->getName() ) +
-                                                 QString::fromUtf8(", ") + ESC( isColor->getLabel() ) + QString::fromUtf8(", ") + hasAlphaStr +  QString::fromUtf8(")") );
-
-
-        std::vector<double> defaultValues = isColor->getDefaultValues_mt_safe();
-        assert( (int)defaultValues.size() == isColor->getDimension() );
-
-        for (int i = 0; i < isColor->getDimension(); ++i) {
-            double min = isColor->getMinimum(i);
-            double max = isColor->getMaximum(i);
-            double dMin = isColor->getDisplayMinimum(i);
-            double dMax = isColor->getDisplayMaximum(i);
-            if (min != -DBL_MAX) {
-                WRITE_INDENT(indentLevel); WRITE_STRING( QString::fromUtf8("param.setMinimum(") + NUM_VALUE(min) + QString::fromUtf8(", ") +
-                                                         NUM_INT(i) + QString::fromUtf8(")") );
-            }
-            if (max != DBL_MAX) {
-                WRITE_INDENT(indentLevel); WRITE_STRING( QString::fromUtf8("param.setMaximum(") + NUM_VALUE(max) + QString::fromUtf8(", ") +
-                                                         NUM_INT(i) + QString::fromUtf8(")") );
-            }
-            if (dMin != -DBL_MAX) {
-                WRITE_INDENT(indentLevel); WRITE_STRING( QString::fromUtf8("param.setDisplayMinimum(") + NUM_VALUE(dMin) + QString::fromUtf8(", ") +
-                                                         NUM_INT(i) + QString::fromUtf8(")") );
-            }
-            if (dMax != DBL_MAX) {
-                WRITE_INDENT(indentLevel); WRITE_STRING( QString::fromUtf8("param.setDisplayMaximum(") + NUM_VALUE(dMax) + QString::fromUtf8(", ") +
-                                                         NUM_INT(i) + QString::fromUtf8(")") );
-            }
-            if (defaultValues[i] != 0.) {
-                WRITE_INDENT(indentLevel); WRITE_STRING( QString::fromUtf8("param.setDefaultValue(") + NUM_VALUE(defaultValues[i]) + QString::fromUtf8(", ") + NUM_INT(i) + QString::fromUtf8(")") );
-                WRITE_INDENT(indentLevel); WRITE_STRING( QString::fromUtf8("param.restoreDefaultValue(") + NUM_INT(i) + QString::fromUtf8(")") );
-            }
->>>>>>> 8128e21d
         }
     }
     {
@@ -1974,123 +1596,11 @@
         // This will create internal nodes.
         Project::restoreGroupFromSerialization(projectSerialization->_children, toNodeGroup(shared_from_this()),  0);
 
-<<<<<<< HEAD
         // A group always appear edited
         setSubGraphEditedByUser(true);
     } else {
         // A group always appear edited
         setSubGraphEditedByUser(true);
-=======
-        WRITE_INDENT(indentLevel); WRITE_STRING( QString::fromUtf8("# Start of node ") + ESC( (*it)->getScriptName_mt_safe() ) );
-        WRITE_INDENT(indentLevel); WRITE_STRING( QString::fromUtf8("lastNode = app.createNode(") + ESC(nodeName) + QString::fromUtf8(", ") +
-                                                 NUM_INT( (*it)->getPlugin()->getMajorVersion() ) + QString::fromUtf8(", ") + groupName +
-                                                 QString::fromUtf8(")") );
-        if ( !dynamic_cast<GroupOutput*>( (*it)->getEffectInstance().get() ) ) {
-            // Do not set script name of Output nodes:
-            // it triggers an exception in Node::setScriptName()
-            // see https://github.com/MrKepzie/Natron/issues/1452
-            WRITE_INDENT(indentLevel); WRITE_STRING( QString::fromUtf8("lastNode.setScriptName(") + ESC( (*it)->getScriptName_mt_safe() ) + QString::fromUtf8(")") );
-        }
-        WRITE_INDENT(indentLevel); WRITE_STRING( QString::fromUtf8("lastNode.setLabel(") + ESC( (*it)->getLabel_mt_safe() ) + QString::fromUtf8(")") );
-        double x, y;
-        (*it)->getPosition(&x, &y);
-        double w, h;
-        (*it)->getSize(&w, &h);
-        // a precision of 1 pixel is enough for the position on the nodegraph
-        WRITE_INDENT(indentLevel); WRITE_STRING( QString::fromUtf8("lastNode.setPosition(") + NUM_PIXEL(x) + QString::fromUtf8(", ") + NUM_PIXEL(y) + QString::fromUtf8(")") );
-        WRITE_INDENT(indentLevel); WRITE_STRING( QString::fromUtf8("lastNode.setSize(") + NUM_PIXEL(w) + QString::fromUtf8(", ") + NUM_PIXEL(h) + QString::fromUtf8(")") );
-
-        double r, g, b;
-        bool hasColor = (*it)->getColor(&r, &g, &b);
-        Q_UNUSED(hasColor);
-        // a precision of 3 digits is enough for the node coloe
-        WRITE_INDENT(indentLevel); WRITE_STRING( QString::fromUtf8("lastNode.setColor(") + NUM_COLOR(r) + QString::fromUtf8(", ") + NUM_COLOR(g) + QString::fromUtf8(", ") + NUM_COLOR(b) +  QString::fromUtf8(")") );
-
-        std::list<ImagePlaneDesc> userComps;
-        (*it)->getUserCreatedComponents(&userComps);
-        for (std::list<ImagePlaneDesc>::iterator it2 = userComps.begin(); it2 != userComps.end(); ++it2) {
-            const std::vector<std::string>& channels = it2->getChannels();
-            QString compStr = QString::fromUtf8("[");
-            for (std::size_t i = 0; i < channels.size(); ++i) {
-                compStr.append( ESC(channels[i]) );
-                if ( i < (channels.size() - 1) ) {
-                    compStr.push_back( QLatin1Char(',') );
-                }
-            }
-            compStr.push_back( QLatin1Char(']') );
-            WRITE_INDENT(indentLevel); WRITE_STRING( QString::fromUtf8("lastNode.addUserPlane(") + ESC( it2->getPlaneLabel() ) + QString::fromUtf8(", ") + compStr +  QString::fromUtf8(")") );
-        }
-
-        QString nodeNameInScript = groupName + QString::fromUtf8( (*it)->getScriptName_mt_safe().c_str() );
-        WRITE_INDENT(indentLevel); WRITE_STRING( nodeNameInScript + QString::fromUtf8(" = lastNode") );
-        WRITE_STATIC_LINE("");
-        exportAllNodeKnobs(indentLevel, *it, ts);
-        WRITE_INDENT(indentLevel); WRITE_STRING("del lastNode");
-        WRITE_INDENT(indentLevel); WRITE_STRING( QString::fromUtf8("# End of node ") + ESC( (*it)->getScriptName_mt_safe() ) );
-        WRITE_STATIC_LINE("");
-
-        std::list< NodePtr > children;
-        (*it)->getChildrenMultiInstance(&children);
-        if ( !children.empty() ) {
-            WRITE_INDENT(indentLevel); WRITE_STATIC_LINE("# Create children if the node is a multi-instance such as a tracker");
-            for (std::list< NodePtr > ::iterator it2 = children.begin(); it2 != children.end(); ++it2) {
-                if ( (*it2)->isActivated() ) {
-                    WRITE_INDENT(indentLevel); WRITE_STRING( QString::fromUtf8("lastNode = ") + nodeNameInScript + QString::fromUtf8(".createChild()") );
-                    WRITE_INDENT(indentLevel); WRITE_STRING( QString::fromUtf8("lastNode.setScriptName(\"") + QString::fromUtf8( (*it2)->getScriptName_mt_safe().c_str() ) + QString::fromUtf8("\")") );
-                    WRITE_INDENT(indentLevel); WRITE_STRING( QString::fromUtf8("lastNode.setLabel(\"") + QString::fromUtf8( (*it2)->getLabel_mt_safe().c_str() ) + QString::fromUtf8("\")") );
-                    exportAllNodeKnobs(indentLevel, *it2, ts);
-                    WRITE_INDENT(indentLevel); WRITE_STRING( nodeNameInScript + QString::fromUtf8(".") + QString::fromUtf8( (*it2)->getScriptName_mt_safe().c_str() ) + QString::fromUtf8(" = lastNode") );
-                    WRITE_INDENT(indentLevel); WRITE_STRING("del lastNode");
-                }
-            }
-            WRITE_STATIC_LINE("");
-        }
-
-        NodeGroup* isGrp = (*it)->isEffectGroup();
-        if (isGrp) {
-            WRITE_INDENT(indentLevel); WRITE_STRING(groupName + QString::fromUtf8("group = ") + nodeNameInScript);
-            exportGroupInternal(indentLevel, isGrp, groupNode, groupName, ts);
-            WRITE_STATIC_LINE("");
-        }
-    }
-
-
-    WRITE_INDENT(indentLevel); WRITE_STATIC_LINE("# Now that all nodes are created we can connect them together, restore expressions");
-    bool hasConnected = false;
-    for (NodesList::iterator it = exportedNodes.begin(); it != exportedNodes.end(); ++it) {
-        QString nodeQualifiedName( groupName + QString::fromUtf8( (*it)->getScriptName_mt_safe().c_str() ) );
-
-        if ( !(*it)->getParentMultiInstance() ) {
-            for (int i = 0; i < (*it)->getMaxInputCount(); ++i) {
-                NodePtr inputNode = (*it)->getRealInput(i);
-                if (inputNode) {
-                    hasConnected = true;
-                    QString inputQualifiedName( groupName  + QString::fromUtf8( inputNode->getScriptName_mt_safe().c_str() ) );
-                    WRITE_INDENT(indentLevel); WRITE_STRING( nodeQualifiedName + QString::fromUtf8(".connectInput(") + NUM_INT(i) +
-                                                             QString::fromUtf8(", ") + inputQualifiedName + QString::fromUtf8(")") );
-                }
-            }
-        }
-    }
-    if (hasConnected) {
-        WRITE_STATIC_LINE("");
-    }
-
-    bool hasExported = false;
-
-    for (NodesList::iterator it = exportedNodes.begin(); it != exportedNodes.end(); ++it) {
-        QString nodeQualifiedName( groupName + QString::fromUtf8( (*it)->getScriptName_mt_safe().c_str() ) );
-        if ( exportKnobLinks(indentLevel, groupNode, *it, groupName, nodeQualifiedName, ts) ) {
-            hasExported = true;
-        }
-    }
-    if (hasExported) {
-        WRITE_STATIC_LINE("");
-    }
-    if (isGroup) {
-        exportKnobLinks(indentLevel, upperLevelGroupNode ? upperLevelGroupNode : groupNode, groupNode,
-                        upperLevelGroupNode ? upperLevelGroupName : groupName, groupName, ts);
->>>>>>> 8128e21d
     }
 }
 
