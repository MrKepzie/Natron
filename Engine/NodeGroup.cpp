/* ***** BEGIN LICENSE BLOCK *****
 * This file is part of Natron <http://www.natron.fr/>,
 * Copyright (C) 2013-2017 INRIA and Alexandre Gauthier-Foichat
 *
 * Natron is free software: you can redistribute it and/or modify
 * it under the terms of the GNU General Public License as published by
 * the Free Software Foundation; either version 2 of the License, or
 * (at your option) any later version.
 *
 * Natron is distributed in the hope that it will be useful,
 * but WITHOUT ANY WARRANTY; without even the implied warranty of
 * MERCHANTABILITY or FITNESS FOR A PARTICULAR PURPOSE.  See the
 * GNU General Public License for more details.
 *
 * You should have received a copy of the GNU General Public License
 * along with Natron.  If not, see <http://www.gnu.org/licenses/gpl-2.0.html>
 * ***** END LICENSE BLOCK ***** */

// ***** BEGIN PYTHON BLOCK *****
// from <https://docs.python.org/3/c-api/intro.html#include-files>:
// "Since Python may define some pre-processor definitions which affect the standard headers on some systems, you must include Python.h before any standard headers are included."
#include <Python.h>
// ***** END PYTHON BLOCK *****

#include "NodeGroup.h"

#include <set>
#include <locale>
#include <cfloat>
#include <algorithm> // min, max
#include <cassert>
#include <stdexcept>
#include <sstream> // stringstream

#include <QtCore/QCoreApplication>
#include <QtCore/QTextStream>

#include "Engine/AppInstance.h"
#include "Engine/Bezier.h"
#include "Engine/BezierCP.h"
#include "Engine/Curve.h"
#include "Engine/CreateNodeArgs.h"
#include "Engine/FileSystemModel.h"
#include "Engine/GroupInput.h"
#include "Engine/GroupOutput.h"
#include "Engine/Image.h"
#include "Engine/KnobFile.h"
#include "Engine/KnobTypes.h"
#include "Engine/Node.h"
#include "Engine/NodeGraphI.h"
#include "Engine/NodeGuiI.h"
#include "Engine/OutputSchedulerThread.h"
#include "Engine/Plugin.h"
#include "Engine/Project.h"
#include "Engine/PrecompNode.h"
#include "Engine/RotoLayer.h"
#include "Engine/Settings.h"
#include "Engine/TimeLine.h"
#include "Engine/ViewIdx.h"
#include "Engine/ViewerInstance.h"

#include "Serialization/NodeSerialization.h"

NATRON_NAMESPACE_ENTER;

struct NodeCollectionPrivate
{
    AppInstanceWPtr app;
    NodeGraphI* graph;
    mutable QMutex nodesMutex;
    NodesList nodes;

    mutable QMutex graphEditedMutex;

    // If false the user cannot ever edit this graph from the UI, except if from Python the setSubGraphEditable function is called
    bool isEditable;

    // If true, the user did edit the subgraph
    bool wasGroupEditedByUser;


    NodeCollectionPrivate(const AppInstancePtr& app)
        : app(app)
        , graph(0)
        , nodesMutex()
        , nodes()
        , graphEditedMutex()
        , isEditable(true)
        , wasGroupEditedByUser(false)
    {
    }

    NodePtr findNodeInternal(const std::string& name, const std::string& recurseName) const;
};

NodeCollection::NodeCollection(const AppInstancePtr& app)
    : _imp( new NodeCollectionPrivate(app) )
{
}

NodeCollection::~NodeCollection()
{
}

AppInstancePtr
NodeCollection::getApplication() const
{
    return _imp->app.lock();
}

void
NodeCollection::setNodeGraphPointer(NodeGraphI* graph)
{
    _imp->graph = graph;
}

void
NodeCollection::discardNodeGraphPointer()
{
    _imp->graph = 0;
}

NodeGraphI*
NodeCollection::getNodeGraph() const
{
    return _imp->graph;
}

NodesList
NodeCollection::getNodes() const
{
    QMutexLocker k(&_imp->nodesMutex);

    return _imp->nodes;
}

void
NodeCollection::getNodes_recursive(NodesList& nodes,
                                   bool onlyActive) const
{
    std::list<NodeGroupPtr> groupToRecurse;

    {
        QMutexLocker k(&_imp->nodesMutex);
        for (NodesList::const_iterator it = _imp->nodes.begin(); it != _imp->nodes.end(); ++it) {
            if ( onlyActive && !(*it)->isActivated() ) {
                continue;
            }
            nodes.push_back(*it);
            NodeGroupPtr isGrp = (*it)->isEffectNodeGroup();
            if (isGrp) {
                groupToRecurse.push_back(isGrp);
            }
        }
    }

    for (std::list<NodeGroupPtr>::const_iterator it = groupToRecurse.begin(); it != groupToRecurse.end(); ++it) {
        (*it)->getNodes_recursive(nodes, onlyActive);
    }
}

void
NodeCollection::addNode(const NodePtr& node)
{
    {
        QMutexLocker k(&_imp->nodesMutex);
        _imp->nodes.push_back(node);
    }
}



void
NodeCollection::removeNode(const Node* node)
{
    if (!node) {
        return;
    }
    QMutexLocker k(&_imp->nodesMutex);
    for (NodesList::iterator it =_imp->nodes.begin(); it != _imp->nodes.end();++it) {
        if ( it->get() == node ) {
            _imp->nodes.erase(it);
            break;
        }
    }
    onNodeRemoved(node);
}

void
NodeCollection::removeNode(const NodePtr& node)
{
    removeNode(node.get());
}

NodePtr
NodeCollection::getLastNode(const std::string& pluginID) const
{
    QMutexLocker k(&_imp->nodesMutex);

    for (NodesList::reverse_iterator it = _imp->nodes.rbegin(); it != _imp->nodes.rend(); ++it) {
        if ( (*it)->getPluginID() == pluginID ) {
            return *it;
        }
    }

    return NodePtr();
}

bool
NodeCollection::hasNodes() const
{
    QMutexLocker k(&_imp->nodesMutex);

    return _imp->nodes.size() > 0;
}

void
NodeCollection::getActiveNodes(NodesList* nodes) const
{
    QMutexLocker k(&_imp->nodesMutex);

    for (NodesList::iterator it = _imp->nodes.begin(); it != _imp->nodes.end(); ++it) {
        if ( (*it)->isActivated() ) {
            nodes->push_back(*it);
        }
    }
}

void
NodeCollection::getActiveNodesExpandGroups(NodesList* nodes) const
{
    QMutexLocker k(&_imp->nodesMutex);

    for (NodesList::iterator it = _imp->nodes.begin(); it != _imp->nodes.end(); ++it) {
        if ( (*it)->isActivated() ) {
            nodes->push_back(*it);
            NodeGroupPtr isGrp = (*it)->isEffectNodeGroup();
            if (isGrp) {
                isGrp->getActiveNodesExpandGroups(nodes);
            }
        }
    }
}

void
NodeCollection::getViewers(std::list<ViewerInstancePtr>* viewers) const
{
    QMutexLocker k(&_imp->nodesMutex);

    for (NodesList::iterator it = _imp->nodes.begin(); it != _imp->nodes.end(); ++it) {
        ViewerInstancePtr isViewer = (*it)->isEffectViewerInstance();
        if (isViewer) {
            viewers->push_back(isViewer);
        }
        NodeGroupPtr isGrp = (*it)->isEffectNodeGroup();
        if (isGrp) {
            isGrp->getViewers(viewers);
        }
    }
}

void
NodeCollection::getWriters(std::list<EffectInstancePtr>* writers) const
{
    QMutexLocker k(&_imp->nodesMutex);

    for (NodesList::iterator it = _imp->nodes.begin(); it != _imp->nodes.end(); ++it) {
        if ( (*it)->getGroup() && (*it)->isActivated() && (*it)->getEffectInstance()->isWriter() && (*it)->isPersistent() ) {
            EffectInstancePtr out = (*it)->isEffectOutput();
            assert(out);
            writers->push_back(out);
        }
        NodeGroupPtr isGrp = (*it)->isEffectNodeGroup();
        if (isGrp) {
            isGrp->getWriters(writers);
        }
    }
}

void
NodeCollection::quitAnyProcessingInternal(bool blocking)
{
    NodesList nodes = getNodes();

    for (NodesList::iterator it = nodes.begin(); it != nodes.end(); ++it) {
        if (blocking) {
            (*it)->quitAnyProcessing_blocking(true);
        } else {
            (*it)->quitAnyProcessing_non_blocking();
        }
        NodeGroupPtr isGrp = (*it)->isEffectNodeGroup();

        if (isGrp) {
            isGrp->quitAnyProcessingInternal(blocking);
        }
        PrecompNodePtr isPrecomp = (*it)->isEffectPrecompNode();
        if (isPrecomp) {
            isPrecomp->getPrecompApp()->getProject()->quitAnyProcessingInternal(blocking);
        }
    }
}

void
NodeCollection::quitAnyProcessingForAllNodes_blocking()
{
    quitAnyProcessingInternal(true);

}

void
NodeCollection::quitAnyProcessingForAllNodes_non_blocking()
{
    quitAnyProcessingInternal(false);
}

bool
NodeCollection::hasNodeRendering() const
{
    QMutexLocker k(&_imp->nodesMutex);

    for (NodesList::iterator it = _imp->nodes.begin(); it != _imp->nodes.end(); ++it) {
        if ( (*it)->isOutputNode() ) {
            NodeGroupPtr isGrp = (*it)->isEffectNodeGroup();
            PrecompNodePtr isPrecomp = (*it)->isEffectPrecompNode();
            if (isGrp) {
                if ( isGrp->hasNodeRendering() ) {
                    return true;
                }
            } else if (isPrecomp) {
                if ( isPrecomp->getPrecompApp()->getProject()->hasNodeRendering() ) {
                    return true;
                }
            } else {
                if ( (*it)->getRenderEngine()->hasThreadsWorking() ) {
                    return true;
                }
            }
        }
    }

    return false;
}


void
NodeCollection::refreshViewersAndPreviews()
{
    assert( QThread::currentThread() == qApp->thread() );

    AppInstancePtr appInst = getApplication();
    if (!appInst) {
        return;
    }
    if ( !appInst->isBackground() ) {
        NodesList nodes = getNodes();
        for (NodesList::iterator it = nodes.begin(); it != nodes.end(); ++it) {
            assert(*it);
            (*it)->refreshPreviewsAfterProjectLoad();
            NodeGroupPtr isGrp = (*it)->isEffectNodeGroup();
            if (isGrp) {
                isGrp->refreshViewersAndPreviews();
            } else {
                ViewerInstancePtr n = (*it)->isEffectViewerInstance();
                if (n) {
                    n->renderCurrentFrame(true);
                }
            }
        }
    }
}

void
NodeCollection::refreshPreviews()
{
    AppInstancePtr appInst = getApplication();
    if (!appInst) {
        return;
    }
    if ( appInst->isBackground() ) {
        return;
    }
    TimeValue time = appInst->getTimeLine()->currentFrame();
    NodesList nodes;
    getActiveNodes(&nodes);
    for (NodesList::iterator it = nodes.begin(); it != nodes.end(); ++it) {
        if ( (*it)->isPreviewEnabled() ) {
            (*it)->refreshPreviewImage(time);
        }
        NodeGroupPtr isGrp = (*it)->isEffectNodeGroup();
        if (isGrp) {
            isGrp->refreshPreviews();
        }
    }
}

void
NodeCollection::forceRefreshPreviews()
{
    AppInstancePtr appInst = getApplication();
    if (!appInst) {
        return;
    }
    if ( appInst->isBackground() ) {
        return;
    }
    TimeValue time = appInst->getTimeLine()->currentFrame();
    NodesList nodes;
    getActiveNodes(&nodes);
    for (NodesList::iterator it = nodes.begin(); it != nodes.end(); ++it) {
        if ( (*it)->isPreviewEnabled() ) {
            (*it)->computePreviewImage(time);
        }
        NodeGroupPtr isGrp = (*it)->isEffectNodeGroup();
        if (isGrp) {
            isGrp->forceRefreshPreviews();
        }
    }
}



void
NodeCollection::clearNodesInternal(bool blocking)
{
    NodesList nodesToDelete;
    {
        QMutexLocker l(&_imp->nodesMutex);
        nodesToDelete = _imp->nodes;
    }

    ///Clear recursively containers inside this group
    for (NodesList::iterator it = nodesToDelete.begin(); it != nodesToDelete.end(); ++it) {

        NodeGroupPtr isGrp = (*it)->isEffectNodeGroup();
        if (isGrp) {
            isGrp->clearNodesInternal(blocking);
        }
        PrecompNodePtr isPrecomp = (*it)->isEffectPrecompNode();
        if (isPrecomp) {
            isPrecomp->getPrecompApp()->getProject()->clearNodesInternal(blocking);
        }
    }

    ///Kill effects

    for (NodesList::iterator it = nodesToDelete.begin(); it != nodesToDelete.end(); ++it) {
        (*it)->destroyNode(blocking, false);
    }


    if (_imp->graph) {
        _imp->graph->onNodesCleared();
    }


    {
        QMutexLocker l(&_imp->nodesMutex);
        _imp->nodes.clear();
    }

    nodesToDelete.clear();
}

void
NodeCollection::clearNodesBlocking()
{
    quitAnyProcessingForAllNodes_blocking();
    clearNodesInternal(true);
}

void
NodeCollection::clearNodesNonBlocking()
{
    clearNodesInternal(false);
}

void
NodeCollection::checkNodeName(const NodeConstPtr& node,
                              const std::string& baseName,
                              bool appendDigit,
                              bool errorIfExists,
                              std::string* nodeName)
{
    if ( baseName.empty() ) {
        throw std::runtime_error( tr("Invalid script-name.").toStdString() );

        return;
    }
    ///Remove any non alpha-numeric characters from the baseName
    std::string cpy = NATRON_PYTHON_NAMESPACE::makeNameScriptFriendly(baseName);
    if ( cpy.empty() ) {
        throw std::runtime_error( tr("Invalid script-name.").toStdString() );

        return;
    }

    ///If this is a group and one of its parameter has the same script-name as the script-name of one of the node inside
    ///the python attribute will be overwritten. Try to prevent this situation.
    NodeGroup* isGroup = dynamic_cast<NodeGroup*>(this);
    if (isGroup) {
        const KnobsVec&  knobs = isGroup->getKnobs();
        for (KnobsVec::const_iterator it = knobs.begin(); it != knobs.end(); ++it) {
            if ( (*it)->getName() == cpy ) {
                throw std::runtime_error( tr("A node within a group cannot have the same script-name (%1) as a parameter on the group for scripting purposes.").arg( QString::fromUtf8( cpy.c_str() ) ).toStdString() );

                return;
            }
        }
    }
    bool foundNodeWithName = false;
    int no = 1;

    {
        std::stringstream ss;
        ss << cpy;
        if (appendDigit) {
            ss << no;
        }
        *nodeName = ss.str();
    }
    do {
        foundNodeWithName = false;
        QMutexLocker l(&_imp->nodesMutex);
        for (NodesList::iterator it = _imp->nodes.begin(); it != _imp->nodes.end(); ++it) {
            if ( (*it != node) && ( (*it)->getScriptName_mt_safe() == *nodeName ) ) {
                foundNodeWithName = true;
                break;
            }
        }
        if (foundNodeWithName) {
            if (errorIfExists || !appendDigit) {
                throw std::runtime_error( tr("A node with the script-name %1 already exists.").arg( QString::fromUtf8( nodeName->c_str() ) ).toStdString() );

                return;
            }
            ++no;
            {
                std::stringstream ss;
                ss << cpy << no;
                *nodeName = ss.str();
            }
        }
    } while (foundNodeWithName);
} // NodeCollection::checkNodeName

void
NodeCollection::initNodeName(const std::string& pluginID,
                             const std::string& pluginLabel,
                             std::string* nodeName)
{
    std::string baseName(pluginLabel);

    if ( (baseName.size() > 3) &&
         ( baseName[baseName.size() - 1] == 'X') &&
         ( baseName[baseName.size() - 2] == 'F') &&
         ( baseName[baseName.size() - 3] == 'O') ) {
        baseName = baseName.substr(0, baseName.size() - 3);
    }

    bool isOutputNode = pluginID == PLUGINID_NATRON_OUTPUT;
    if (!isOutputNode) {
        // For non GroupOutput nodes, always append a digit
        checkNodeName(NodeConstPtr(), baseName, true, false, nodeName);
    } else {
        // For output node, don't append a digit as it is expect there's a single node
        try {
            checkNodeName(NodeConstPtr(), baseName, false, false, nodeName);
        } catch (...) {
            checkNodeName(NodeConstPtr(), baseName, true, false, nodeName);
        }
    }
}

bool
NodeCollection::connectNodes(int inputNumber,
                             const NodePtr& input,
                             const NodePtr& output,
                             bool force)
{
    ////Only called by the main-thread
    assert( QThread::currentThread() == qApp->thread() );

    NodePtr existingInput = output->getRealInput(inputNumber);
    if (force && existingInput) {
        bool ok = disconnectNodes(existingInput, output);
        if (!ok) {
            return false;
        }
        if ( input && (input->getMaxInputCount() > 0) ) {
            ok = connectNodes(input->getPreferredInputForConnection(), existingInput, input);
            if (!ok) {
                return false;
            }
        }
    }

    if (!input) {
        return true;
    }

    Node::CanConnectInputReturnValue ret = output->canConnectInput(input, inputNumber);
    bool connectionOk = ret == Node::eCanConnectInput_ok ||
                        ret == Node::eCanConnectInput_differentFPS ||
                        ret == Node::eCanConnectInput_differentPars ||
                        ret == Node::eCanConnectInput_multiResNotSupported;

    if (ret == Node::eCanConnectInput_multiResNotSupported) {
        LogEntry::LogEntryColor c;
        if (output->getColor(&c.r, &c.g, &c.b)) {
            c.colorSet = true;
        }

        QString err = tr("Warning: %1 does not support inputs of different sizes but its inputs produce different output size. Please check this.").arg( QString::fromUtf8( output->getScriptName().c_str() ) );
        appPTR->writeToErrorLog_mt_safe(QString::fromUtf8( output->getScriptName().c_str() ) , QDateTime::currentDateTime(), err, false, c);

    }

    if ( !connectionOk || !output->connectInput(input, inputNumber) ) {
        return false;
    }

    return true;
}

bool
NodeCollection::connectNodes(int inputNumber,
                             const std::string & inputName,
                             const NodePtr& output)
{
    NodesList nodes = getNodes();

    for (NodesList::iterator it = nodes.begin(); it != nodes.end(); ++it) {
        assert(*it);
        if ( (*it)->getScriptName() == inputName ) {
            return connectNodes(inputNumber, *it, output);
        }
    }

    return false;
}

bool
NodeCollection::disconnectNodes(const NodePtr& input,
                                const NodePtr& output,
                                bool autoReconnect)
{
    NodePtr inputToReconnectTo;
    int indexOfInput = output->inputIndex( input );

    if (indexOfInput == -1) {
        return false;
    }

    int inputsCount = input->getMaxInputCount();
    if (inputsCount == 1) {
        inputToReconnectTo = input->getInput(0);
    }


    if (!output->disconnectInput( input )) {
        return false;
    }

    if (autoReconnect && inputToReconnectTo) {
        connectNodes(indexOfInput, inputToReconnectTo, output);
    }

    return true;
}

bool
NodeCollection::autoConnectNodes(const NodePtr& selected,
                                 const NodePtr& created)
{
    ///We follow this rule:
    //        1) selected is output
    //          a) created is output --> fail
    //          b) created is input --> connect input
    //          c) created is regular --> connect input
    //        2) selected is input
    //          a) created is output --> connect output
    //          b) created is input --> fail
    //          c) created is regular --> connect output
    //        3) selected is regular
    //          a) created is output--> connect output
    //          b) created is input --> connect input
    //          c) created is regular --> connect output

    ///if true if will connect 'created' as input of 'selected',
    ///otherwise as output.
    bool connectAsInput = false;

    ///cannot connect 2 input nodes together: case 2-b)
    if ( (selected->getMaxInputCount() == 0) && (created->getMaxInputCount() == 0) ) {
        return false;
    }
    ///cannot connect 2 output nodes together: case 1-a)
    if ( selected->isOutputNode() && created->isOutputNode() ) {
        return false;
    }

    ///1)
    if ( selected->isOutputNode() ) {
        ///assert we're not in 1-a)
        assert( !created->isOutputNode() );

        ///for either cases 1-b) or 1-c) we just connect the created node as input of the selected node.
        connectAsInput = true;
    }
    ///2) and 3) are similar exceptfor case b)
    else {
        ///case 2 or 3- a): connect the created node as output of the selected node.
        if ( created->isOutputNode() ) {
            connectAsInput = false;
        }
        ///case b)
        else if (created->getMaxInputCount() == 0) {
            assert(selected->getMaxInputCount() != 0);
            ///case 3-b): connect the created node as input of the selected node
            connectAsInput = true;
        }
        ///case c) connect created as output of the selected node
        else {
            connectAsInput = false;
        }
    }

    bool ret = false;
    if (connectAsInput) {
        ///connect it to the first input
        int selectedInput = selected->getPreferredInputForConnection();
        if (selectedInput != -1) {
            bool ok = connectNodes(selectedInput, created, selected, true);
            assert(ok);
            Q_UNUSED(ok);
            ret = true;
        } else {
            ret = false;
        }
    } else {
        if ( !created->isOutputNode() ) {
            ///we find all the nodes that were previously connected to the selected node,
            ///and connect them to the created node instead.
            std::map<NodePtr, int> outputsConnectedToSelectedNode;
            selected->getOutputsConnectedToThisNode(&outputsConnectedToSelectedNode);
            for (std::map<NodePtr, int>::iterator it = outputsConnectedToSelectedNode.begin();
                 it != outputsConnectedToSelectedNode.end(); ++it) {
                bool ok = disconnectNodes(selected, it->first);
                assert(ok);
                ok = connectNodes(it->second, created, it->first);
                Q_UNUSED(ok);
            }
        }
        ///finally we connect the created node to the selected node
        int createdInput = created->getPreferredInputForConnection();
        if (createdInput != -1) {
            bool ok = connectNodes(createdInput, selected, created);
            assert(ok);
            Q_UNUSED(ok);
            ret = true;
        } else {
            ret = false;
        }
    }
    return ret;
} // autoConnectNodes

NodePtr
NodeCollectionPrivate::findNodeInternal(const std::string& name,
                                        const std::string& recurseName) const
{
    QMutexLocker k(&nodesMutex);

    for (NodesList::const_iterator it = nodes.begin(); it != nodes.end(); ++it) {
        if ( (*it)->getScriptName_mt_safe() == name ) {
            if ( !recurseName.empty() ) {
                NodeGroupPtr isGrp = (*it)->isEffectNodeGroup();
                if (isGrp) {
                    return isGrp->getNodeByFullySpecifiedName(recurseName);
                }
            } else {
                return *it;
            }
        }
    }

    return NodePtr();
}

NodePtr
NodeCollection::getNodeByName(const std::string & name) const
{
    return _imp->findNodeInternal( name, std::string() );
}

void
NodeCollection::getNodeNameAndRemainder_LeftToRight(const std::string& fullySpecifiedName,
                                                    std::string& name,
                                                    std::string& remainder)
{
    std::size_t foundDot = fullySpecifiedName.find_first_of('.');

    if (foundDot != std::string::npos) {
        name = fullySpecifiedName.substr(0, foundDot);
        if ( foundDot + 1 < fullySpecifiedName.size() ) {
            remainder = fullySpecifiedName.substr(foundDot + 1, std::string::npos);
        }
    } else {
        name = fullySpecifiedName;
    }
}

void
NodeCollection::getNodeNameAndRemainder_RightToLeft(const std::string& fullySpecifiedName,
                                                    std::string& name,
                                                    std::string& remainder)
{
    std::size_t foundDot = fullySpecifiedName.find_last_of('.');

    if (foundDot != std::string::npos) {
        name = fullySpecifiedName.substr(foundDot + 1, std::string::npos);
        if (foundDot > 0) {
            remainder = fullySpecifiedName.substr(0, foundDot - 1);
        }
    } else {
        name = fullySpecifiedName;
    }
}

NodePtr
NodeCollection::getNodeByFullySpecifiedName(const std::string& fullySpecifiedName) const
{
    std::string toFind;
    std::string recurseName;

    getNodeNameAndRemainder_LeftToRight(fullySpecifiedName, toFind, recurseName);

    return _imp->findNodeInternal(toFind, recurseName);
}

void
NodeCollection::fixRelativeFilePaths(const std::string& projectPathName,
                                     const std::string& newProjectPath,
                                     bool blockEval)
{
    NodesList nodes = getNodes();
    AppInstancePtr appInst = getApplication();
    if (!appInst) {
        return;
    }
    ProjectPtr project = appInst->getProject();


    for (NodesList::iterator it = nodes.begin(); it != nodes.end(); ++it) {
        if ( (*it)->isActivated() ) {
            (*it)->getEffectInstance()->beginChanges();

            const KnobsVec& knobs = (*it)->getKnobs();
            for (U32 j = 0; j < knobs.size(); ++j) {
                KnobStringBasePtr isString = toKnobStringBase(knobs[j]);
                KnobStringPtr isStringKnob = toKnobString(isString);
                if ( !isString || isStringKnob || ( knobs[j] == project->getEnvVarKnob() ) ) {
                    continue;
                }

                std::string filepath = isString->getValue();

                if ( !filepath.empty() ) {
                    if ( project->fixFilePath(projectPathName, newProjectPath, filepath) ) {
                        isString->setValue(filepath);
                    }
                }
            }
            (*it)->getEffectInstance()->endChanges(blockEval);


            NodeGroupPtr isGrp = (*it)->isEffectNodeGroup();
            if (isGrp) {
                isGrp->fixRelativeFilePaths(projectPathName, newProjectPath, blockEval);
            }
        }
    }
}

void
NodeCollection::fixPathName(const std::string& oldName,
                            const std::string& newName)
{
    NodesList nodes = getNodes();
    AppInstancePtr appInst = getApplication();
    if (!appInst) {
        return;
    }
    ProjectPtr project = appInst->getProject();

    for (NodesList::iterator it = nodes.begin(); it != nodes.end(); ++it) {
        if ( (*it)->isActivated() ) {
            const KnobsVec& knobs = (*it)->getKnobs();
            for (U32 j = 0; j < knobs.size(); ++j) {
                KnobStringBasePtr isString = toKnobStringBase(knobs[j]);
                KnobStringPtr isStringKnob = toKnobString(isString);
                if ( !isString || isStringKnob || ( knobs[j] == project->getEnvVarKnob() ) ) {
                    continue;
                }

                std::string filepath = isString->getValue();

                if ( ( filepath.size() >= (oldName.size() + 2) ) &&
                     ( filepath[0] == '[') &&
                     ( filepath[oldName.size() + 1] == ']') &&
                     ( filepath.substr( 1, oldName.size() ) == oldName) ) {
                    filepath.replace(1, oldName.size(), newName);
                    isString->setValue(filepath);
                }
            }

            NodeGroupPtr isGrp = (*it)->isEffectNodeGroup();
            if (isGrp) {
                isGrp->fixPathName(oldName, newName);
            }
        }
    }
}

bool
NodeCollection::checkIfNodeLabelExists(const std::string & n,
                                       const NodeConstPtr& caller) const
{
    QMutexLocker k(&_imp->nodesMutex);

    for (NodesList::const_iterator it = _imp->nodes.begin(); it != _imp->nodes.end(); ++it) {
        if ( (*it != caller) && ( (*it)->getLabel_mt_safe() == n ) ) {
            return true;
        }
    }

    return false;
}

bool
NodeCollection::checkIfNodeNameExists(const std::string & n,
                                      const NodeConstPtr& caller) const
{
    QMutexLocker k(&_imp->nodesMutex);

    for (NodesList::const_iterator it = _imp->nodes.begin(); it != _imp->nodes.end(); ++it) {
        if ( (*it != caller) && ( (*it)->getScriptName_mt_safe() == n ) ) {
            return true;
        }
    }

    return false;
}

void
NodeCollection::recomputeFrameRangeForAllReadersInternal(int* firstFrame,
                                                         int* lastFrame,
                                                         bool setFrameRange)
{
    NodesList nodes = getNodes();

    for (NodesList::iterator it = nodes.begin(); it != nodes.end(); ++it) {
        if ( (*it)->isActivated() ) {
            if ( (*it)->getEffectInstance()->isReader() ) {
                double thisFirst, thislast;
                (*it)->getEffectInstance()->getFrameRange_public( 0, &thisFirst, &thislast );
                if (thisFirst != INT_MIN) {
                    *firstFrame = setFrameRange ? thisFirst : std::min(*firstFrame, (int)thisFirst);
                }
                if (thislast != INT_MAX) {
                    *lastFrame = setFrameRange ? thislast : std::max(*lastFrame, (int)thislast);
                }
            } else {
                NodeGroupPtr isGrp = (*it)->isEffectNodeGroup();
                if (isGrp) {
                    isGrp->recomputeFrameRangeForAllReadersInternal(firstFrame, lastFrame, false);
                }
            }
        }
    }
}

void
NodeCollection::recomputeFrameRangeForAllReaders(int* firstFrame,
                                                 int* lastFrame)
{
    recomputeFrameRangeForAllReadersInternal(firstFrame, lastFrame, true);
}

void
NodeCollection::forceComputeInputDependentDataOnAllTrees()
{
    NodesList nodes;

    getNodes_recursive(nodes, true);
    std::list<Project::NodesTree> trees;
    Project::extractTreesFromNodes(nodes, trees);

    for (NodesList::iterator it = nodes.begin(); it != nodes.end(); ++it) {
        (*it)->markAllInputRelatedDataDirty();
    }

    std::list<NodePtr> markedNodes;
    for (std::list<Project::NodesTree>::iterator it = trees.begin(); it != trees.end(); ++it) {
        it->output.node->forceRefreshAllInputRelatedData();
    }
}


void
NodeCollection::setSubGraphEditedByUser(bool edited)
{
    {
        QMutexLocker k(&_imp->graphEditedMutex);
        _imp->wasGroupEditedByUser = edited;
    }

    // When set edited make sure all knobs have the appropriate "declared by plug-in" flag
    NodeGroup* isGrp = dynamic_cast<NodeGroup*>(this);
    if (isGrp) {

        if (isGrp->isSubGraphPersistent()) {
            KnobIPtr pyPlugPage = isGrp->getNode()->getKnobByName(kPyPlugPageParamName);
            if (pyPlugPage) {
                pyPlugPage->setSecret(!edited);
            }

            KnobIPtr convertToGroupKnob = isGrp->getNode()->getKnobByName(kNatronNodeKnobConvertToGroupButton);
            if (convertToGroupKnob) {
                convertToGroupKnob->setSecret(edited || isSubGraphEditable());
            }
        }

        const KnobsVec& knobs = isGrp->getKnobs();
        for (KnobsVec::const_iterator it = knobs.begin(); it!=knobs.end(); ++it) {
            if ((*it)->isUserKnob()) {
                (*it)->setDeclaredByPlugin(!edited);
            }
        }

    }
}

bool
NodeCollection::isSubGraphEditedByUser() const
{
    QMutexLocker k(&_imp->graphEditedMutex);
    return _imp->wasGroupEditedByUser;
}

void
NodeCollection::setSubGraphEditable(bool editable)
{
    {
        QMutexLocker k(&_imp->graphEditedMutex);
        _imp->isEditable = editable;
    }
    onGraphEditableChanged(editable);
}

bool
NodeCollection::isSubGraphEditable() const
{
    QMutexLocker k(&_imp->graphEditedMutex);
    return _imp->isEditable;
}

struct NodeGroupPrivate
{
    mutable QMutex nodesLock; // protects inputs & outputs
    std::vector<NodeWPtr > inputs;
    NodesWList outputs;
    bool isDeactivatingGroup;
    bool isActivatingGroup;
    NodeGroupPrivate()
        : nodesLock(QMutex::Recursive)
        , inputs()
        , outputs()
        , isDeactivatingGroup(false)
        , isActivatingGroup(false)

    {
    }
};

void
NodeGroup::onNodeRemoved(const Node* node)
{
    for (std::vector<NodeWPtr >::iterator it = _imp->inputs.begin(); it != _imp->inputs.end(); ++it) {
        if (it->lock().get() == node) {
            _imp->inputs.erase(it);
            break;
        }
    }
    for (NodesWList::iterator it = _imp->outputs.begin(); it != _imp->outputs.end(); ++it) {
        if (it->lock().get() == node) {
            _imp->outputs.erase(it);
            break;
        }
    }
}

PluginPtr
NodeGroup::createPlugin()
{
    std::vector<std::string> grouping;
    grouping.push_back(PLUGIN_GROUP_OTHER);
    PluginPtr ret = Plugin::create((void*)NodeGroup::create, PLUGINID_NATRON_GROUP, "Group", 1, 0, grouping);

    QString desc =  tr("Use this to nest multiple nodes into a single node. The original nodes will be replaced by the Group node and its "
                       "content is available in a separate NodeGraph tab. You can add user parameters to the Group node which can drive "
                       "parameters of nodes nested within the Group. To specify the outputs and inputs of the Group node, "
                       "you may add multiple Input node within the group and exactly 1 Output node.");
    ret->setProperty<std::string>(kNatronPluginPropDescription, desc.toStdString());
    ret->setProperty<int>(kNatronPluginPropRenderSafety, (int)eRenderSafetyFullySafe);
    ret->setProperty<std::string>(kNatronPluginPropIconFilePath, "Images/group_icon.png");

    return ret;
}


NodeGroup::NodeGroup(const NodePtr &node)
    : EffectInstance(node)
    , NodeCollection( node ? node->getApp() : AppInstancePtr() )
    , _imp( new NodeGroupPrivate() )
{
}

bool
NodeGroup::getIsDeactivatingGroup() const
{
    assert( QThread::currentThread() == qApp->thread() );

    return _imp->isDeactivatingGroup;
}

void
NodeGroup::setIsDeactivatingGroup(bool b)
{
    assert( QThread::currentThread() == qApp->thread() );
    _imp->isDeactivatingGroup = b;
}

bool
NodeGroup::getIsActivatingGroup() const
{
    assert( QThread::currentThread() == qApp->thread() );

    return _imp->isActivatingGroup;
}

void
NodeGroup::setIsActivatingGroup(bool b)
{
    assert( QThread::currentThread() == qApp->thread() );
    _imp->isActivatingGroup = b;
}

NodeGroup::~NodeGroup()
{
}


void
NodeGroup::addAcceptedComponents(int /*inputNb*/,
                                 std::bitset<4>* supported)
{
    (*supported)[0] = (*supported)[1] = (*supported)[2] = (*supported)[3] = 1;
}

void
NodeGroup::addSupportedBitDepth(std::list<ImageBitDepthEnum>* depths) const
{
    depths->push_back(eImageBitDepthByte);
    depths->push_back(eImageBitDepthShort);
    depths->push_back(eImageBitDepthFloat);
}

int
NodeGroup::getMaxInputCount() const
{
    return (int)_imp->inputs.size();
}

std::string
NodeGroup::getInputLabel(int inputNb) const
{
    NodePtr input;
    {
        QMutexLocker k(&_imp->nodesLock);
        if ( ( inputNb >= (int)_imp->inputs.size() ) || (inputNb < 0) ) {
            return std::string();
        }

        ///If the input name starts with "input" remove it, otherwise keep the full name

        input = _imp->inputs[inputNb].lock();
        if (!input) {
            return std::string();
        }
    }
    QString inputName = QString::fromUtf8( input->getLabel_mt_safe().c_str() );

    if ( inputName.startsWith(QString::fromUtf8("input"), Qt::CaseInsensitive) ) {
        inputName.remove(0, 5);
    }

    return inputName.toStdString();
}

<<<<<<< HEAD
TimeValue
NodeGroup::getCurrentTime_TLS() const
=======


double
NodeGroup::getCurrentTime() const
>>>>>>> master
{
    NodePtr node = getOutputNodeInput();

    if (node) {
        EffectInstancePtr effect = node->getEffectInstance();
        if (!effect) {
            return 0;
        }
        return effect->getCurrentTime_TLS();
    }

    return EffectInstance::getCurrentTime_TLS();
}

ViewIdx
NodeGroup::getCurrentView_TLS() const
{
    NodePtr node = getOutputNodeInput();

    if (node) {
        EffectInstancePtr effect = node->getEffectInstance();
        if (!effect) {
            return ViewIdx(0);
        }
        return effect->getCurrentView_TLS();
    }

    return EffectInstance::getCurrentView_TLS();
}

bool
NodeGroup::isInputOptional(int inputNb) const
{
    NodePtr n;

    {
        QMutexLocker k(&_imp->nodesLock);

        if ( ( inputNb >= (int)_imp->inputs.size() ) || (inputNb < 0) ) {
            return false;
        }


        n = _imp->inputs[inputNb].lock();
        if (!n) {
            return false;
        }
    }
    GroupInputPtr input = n->isEffectGroupInput();

    if (!input) {
        return false;
    }
    KnobIPtr knob = input->getKnobByName(kNatronGroupInputIsOptionalParamName);
    assert(knob);
    if (!knob) {
        return false;
    }
    KnobBoolPtr isBool = toKnobBool(knob);
    assert(isBool);

    return isBool ? isBool->getValue() : false;
}

bool
NodeGroup::isHostChannelSelectorSupported(bool* /*defaultR*/,
                                          bool* /*defaultG*/,
                                          bool* /*defaultB*/,
                                          bool* /*defaultA*/) const
{
    return false;
}

bool
NodeGroup::isInputMask(int inputNb) const
{
    NodePtr n;

    {
        QMutexLocker k(&_imp->nodesLock);

        if ( ( inputNb >= (int)_imp->inputs.size() ) || (inputNb < 0) ) {
            return false;
        }


        n = _imp->inputs[inputNb].lock();
        if (!n) {
            return false;
        }
    }
    GroupInputPtr input = n->isEffectGroupInput();

    if (!input) {
        return false;
    }
    KnobIPtr knob = input->getKnobByName(kNatronGroupInputIsMaskParamName);
    assert(knob);
    if (!knob) {
        return false;
    }
    KnobBoolPtr isBool = toKnobBool(knob);
    assert(isBool);

    return isBool ? isBool->getValue() : false;
}


void
NodeGroup::notifyNodeDeactivated(const NodePtr& node)
{
    if ( getIsDeactivatingGroup() ) {
        return;
    }
    NodePtr thisNode = getNode();

    {
        QMutexLocker k(&_imp->nodesLock);
        GroupInputPtr isInput = node->isEffectGroupInput();
        if (isInput) {
            int i = 0;
            for (std::vector<NodeWPtr >::iterator it = _imp->inputs.begin(); it != _imp->inputs.end(); ++it, ++i) {
                NodePtr input = it->lock();
                if (node == input) {
                    ///Also disconnect the real input

                    thisNode->disconnectInput(i);

                    _imp->inputs.erase(it);
                    thisNode->initializeInputs();

                    break;
                }
            }
        
        }
        GroupOutputPtr isOutput = toGroupOutput( node->getEffectInstance() );
        if (isOutput) {
            for (NodesWList::iterator it = _imp->outputs.begin(); it != _imp->outputs.end(); ++it) {
                if (it->lock()->getEffectInstance() == isOutput) {
                    _imp->outputs.erase(it);
                    break;
                }
            }
        }

    }

    ///Notify outputs of the group nodes that their inputs may have changed
    const NodesWList& outputs = thisNode->getOutputs();
    for (NodesWList::const_iterator it = outputs.begin(); it != outputs.end(); ++it) {
        NodePtr output = it->lock();
        if (!output) {
            continue;
        }
        int idx = output->getInputIndex(thisNode);
        assert(idx != -1);
        output->onInputChanged(idx, thisNode, thisNode);
    }
} // NodeGroup::notifyNodeDeactivated

void
NodeGroup::notifyNodeActivated(const NodePtr& node)
{
    if ( getIsActivatingGroup() ) {
        return;
    }

    NodePtr thisNode = getNode();

    {
        QMutexLocker k(&_imp->nodesLock);
        GroupInputPtr isInput = node->isEffectGroupInput();
        if (isInput) {
            _imp->inputs.push_back(node);
            thisNode->initializeInputs();
        }
        GroupOutputPtr isOutput = toGroupOutput( node->getEffectInstance() );
        if (isOutput) {
            _imp->outputs.push_back(node);
        }
    }
    ///Notify outputs of the group nodes that their inputs may have changed
    const NodesWList& outputs = thisNode->getOutputs();
    for (NodesWList::const_iterator it = outputs.begin(); it != outputs.end(); ++it) {
        NodePtr output = it->lock();
        if (!output) {
            continue;
        }
        int idx = output->getInputIndex(thisNode);
        assert(idx != -1);
        output->onInputChanged(idx, thisNode, thisNode);
    }
}

void
NodeGroup::notifyInputOptionalStateChanged(const NodePtr& /*node*/)
{
    getNode()->initializeInputs();
}

void
NodeGroup::notifyInputMaskStateChanged(const NodePtr& /*node*/)
{
    getNode()->initializeInputs();
}

void
NodeGroup::notifyNodeLabelChanged(const NodePtr& node)
{
    GroupInputPtr isInput = node->isEffectGroupInput();

    if (isInput) {
        getNode()->initializeInputs();
    }
}

NodePtr
NodeGroup::getOutputNode() const
{
    QMutexLocker k(&_imp->nodesLock);

    ///A group can only have a single output.
    if (_imp->outputs.empty()) {
        return NodePtr();
    }

    return _imp->outputs.front().lock();
}

NodePtr
NodeGroup::getOutputNodeInput() const
{
    NodePtr output = getOutputNode();

    if (output) {
        return output->getInput(0);
    }

    return NodePtr();
}

NodePtr
NodeGroup::getRealInputForInput(const NodePtr& input) const
{
    {
        QMutexLocker k(&_imp->nodesLock);
        for (U32 i = 0; i < _imp->inputs.size(); ++i) {
            if (_imp->inputs[i].lock() == input) {
                return getNode()->getInput(i);
            }
        }
    }

    return NodePtr();
}

void
NodeGroup::getInputsOutputs(NodesList* nodes) const
{
    QMutexLocker k(&_imp->nodesLock);

    for (U32 i = 0; i < _imp->inputs.size(); ++i) {
        NodesWList outputs;
        NodePtr input = _imp->inputs[i].lock();
        if (!input) {
            continue;
        }
        input->getOutputs_mt_safe(outputs);
        for (NodesWList::iterator it = outputs.begin(); it != outputs.end(); ++it) {
            NodePtr node = it->lock();
            if (node) {
                nodes->push_back(node);
            }
        }
    }
}

void
NodeGroup::getInputs(std::vector<NodePtr >* inputs) const
{
    QMutexLocker k(&_imp->nodesLock);

    for (U32 i = 0; i < _imp->inputs.size(); ++i) {
        NodePtr input = _imp->inputs[i].lock();
        if (!input) {
            continue;
        }
        inputs->push_back(input);
    }

}

void
NodeGroup::purgeCaches()
{
    NodesList nodes = getNodes();

    for (NodesList::iterator it = nodes.begin(); it != nodes.end(); ++it) {
        (*it)->getEffectInstance()->purgeCaches();
    }
}

void
NodeGroup::clearLastRenderedImage()
{
    EffectInstance::clearLastRenderedImage();
    NodesList nodes = getNodes();

    for (NodesList::iterator it = nodes.begin(); it != nodes.end(); ++it) {
        (*it)->getEffectInstance()->purgeCaches();
    }
}

void
NodeGroup::setupInitialSubGraphState()
{
    if (!isSubGraphEditable() || !isSubGraphPersistent()) {
        return;
    }

    setSubGraphEditedByUser(true);

    NodePtr input, output;

    NodeGroupPtr thisShared = toNodeGroup(shared_from_this());
    {
        CreateNodeArgsPtr args(CreateNodeArgs::create(PLUGINID_NATRON_OUTPUT, thisShared));
        args->setProperty(kCreateNodeArgsPropAutoConnect, false);
        args->setProperty(kCreateNodeArgsPropAddUndoRedoCommand, false);
        args->setProperty(kCreateNodeArgsPropSettingsOpened, false);
        output = getApp()->createNode(args);

        assert(output);
    }
    {
        CreateNodeArgsPtr args(CreateNodeArgs::create(PLUGINID_NATRON_INPUT, thisShared));
        args->setProperty(kCreateNodeArgsPropAutoConnect, false);
        args->setProperty(kCreateNodeArgsPropAddUndoRedoCommand, false);
        args->setProperty(kCreateNodeArgsPropSettingsOpened, false);
        input = getApp()->createNode(args);
        assert(input);
    }
    if ( input && output && !output->getInput(0) ) {
        output->connectInput(input, 0);

        double x, y;
        output->getPosition(&x, &y);
        y -= 100;
        input->setPosition(x, y);
    }
}

void
NodeGroup::loadSubGraph(const SERIALIZATION_NAMESPACE::NodeSerialization* projectSerialization,
                        const SERIALIZATION_NAMESPACE::NodeSerialization* pyPlugSerialization)
{
    if (getNode()->isPyPlug()) {

        assert(pyPlugSerialization);
        // This will create internal nodes and restore their links.
        Project::restoreGroupFromSerialization(pyPlugSerialization->_children, toNodeGroup(shared_from_this()), 0);

        // For PyPlugs, the graph s not editable anyway
        setSubGraphEditedByUser(false);


    } else if (projectSerialization && isSubGraphPersistent()) {

        // Ok if we are here that means we are loading a group that was edited.
        // Clear any initial nodes created and load the sub-graph

        //Clear any node created already in setupInitialSubGraphState()
        clearNodesBlocking();
        
        // This will create internal nodes.
        Project::restoreGroupFromSerialization(projectSerialization->_children, toNodeGroup(shared_from_this()),  0);

        // A group always appear edited
        setSubGraphEditedByUser(true);
    } else {
        // A group always appear edited
        setSubGraphEditedByUser(true);
    }
}


NATRON_NAMESPACE_EXIT;

NATRON_NAMESPACE_USING;
#include "moc_NodeGroup.cpp"<|MERGE_RESOLUTION|>--- conflicted
+++ resolved
@@ -266,9 +266,7 @@
 
     for (NodesList::iterator it = _imp->nodes.begin(); it != _imp->nodes.end(); ++it) {
         if ( (*it)->getGroup() && (*it)->isActivated() && (*it)->getEffectInstance()->isWriter() && (*it)->isPersistent() ) {
-            EffectInstancePtr out = (*it)->isEffectOutput();
-            assert(out);
-            writers->push_back(out);
+            writers->push_back((*it)->getEffectInstance());
         }
         NodeGroupPtr isGrp = (*it)->isEffectNodeGroup();
         if (isGrp) {
@@ -348,25 +346,26 @@
     assert( QThread::currentThread() == qApp->thread() );
 
     AppInstancePtr appInst = getApplication();
-    if (!appInst) {
+    if (!appInst || appInst->isBackground()) {
         return;
     }
-    if ( !appInst->isBackground() ) {
-        NodesList nodes = getNodes();
-        for (NodesList::iterator it = nodes.begin(); it != nodes.end(); ++it) {
-            assert(*it);
-            (*it)->refreshPreviewsAfterProjectLoad();
-            NodeGroupPtr isGrp = (*it)->isEffectNodeGroup();
-            if (isGrp) {
-                isGrp->refreshViewersAndPreviews();
-            } else {
-                ViewerInstancePtr n = (*it)->isEffectViewerInstance();
-                if (n) {
-                    n->renderCurrentFrame(true);
-                }
-            }
-        }
-    }
+
+
+
+    NodesList nodes = getNodes();
+    for (NodesList::iterator it = nodes.begin(); it != nodes.end(); ++it) {
+        assert(*it);
+        (*it)->refreshPreviewsAfterProjectLoad();
+
+        if ((*it)->isEffectViewerNode()) {
+            (*it)->getRenderEngine()->renderCurrentFrame();
+        }
+        NodeGroupPtr isGrp = (*it)->isEffectNodeGroup();
+        if (isGrp) {
+            isGrp->refreshViewersAndPreviews();
+        }
+    }
+
 }
 
 void
@@ -379,7 +378,7 @@
     if ( appInst->isBackground() ) {
         return;
     }
-    TimeValue time = appInst->getTimeLine()->currentFrame();
+    TimeValue time(appInst->getTimeLine()->currentFrame());
     NodesList nodes;
     getActiveNodes(&nodes);
     for (NodesList::iterator it = nodes.begin(); it != nodes.end(); ++it) {
@@ -403,7 +402,7 @@
     if ( appInst->isBackground() ) {
         return;
     }
-    TimeValue time = appInst->getTimeLine()->currentFrame();
+    TimeValue time(appInst->getTimeLine()->currentFrame());
     NodesList nodes;
     getActiveNodes(&nodes);
     for (NodesList::iterator it = nodes.begin(); it != nodes.end(); ++it) {
@@ -962,14 +961,22 @@
     for (NodesList::iterator it = nodes.begin(); it != nodes.end(); ++it) {
         if ( (*it)->isActivated() ) {
             if ( (*it)->getEffectInstance()->isReader() ) {
-                double thisFirst, thislast;
-                (*it)->getEffectInstance()->getFrameRange_public( 0, &thisFirst, &thislast );
-                if (thisFirst != INT_MIN) {
-                    *firstFrame = setFrameRange ? thisFirst : std::min(*firstFrame, (int)thisFirst);
+
+
+                GetFrameRangeResultsPtr results;
+                ActionRetCodeEnum stat = (*it)->getEffectInstance()->getFrameRange_public( TreeRenderNodeArgsPtr(), &results );
+                if (!isFailureRetCode(stat)) {
+                    RangeD thisRange;
+
+                    results->getFrameRangeResults(&thisRange);
+                    if (thisRange.min != INT_MIN) {
+                        *firstFrame = setFrameRange ? thisRange.min : std::min(*firstFrame, (int)thisRange.min);
+                    }
+                    if (thisRange.max != INT_MAX) {
+                        *lastFrame = setFrameRange ? thisRange.max : std::max(*lastFrame, (int)thisRange.max);
+                    }
                 }
-                if (thislast != INT_MAX) {
-                    *lastFrame = setFrameRange ? thislast : std::max(*lastFrame, (int)thislast);
-                }
+
             } else {
                 NodeGroupPtr isGrp = (*it)->isEffectNodeGroup();
                 if (isGrp) {
@@ -985,25 +992,6 @@
                                                  int* lastFrame)
 {
     recomputeFrameRangeForAllReadersInternal(firstFrame, lastFrame, true);
-}
-
-void
-NodeCollection::forceComputeInputDependentDataOnAllTrees()
-{
-    NodesList nodes;
-
-    getNodes_recursive(nodes, true);
-    std::list<Project::NodesTree> trees;
-    Project::extractTreesFromNodes(nodes, trees);
-
-    for (NodesList::iterator it = nodes.begin(); it != nodes.end(); ++it) {
-        (*it)->markAllInputRelatedDataDirty();
-    }
-
-    std::list<NodePtr> markedNodes;
-    for (std::list<Project::NodesTree>::iterator it = trees.begin(); it != trees.end(); ++it) {
-        it->output.node->forceRefreshAllInputRelatedData();
-    }
 }
 
 
@@ -1208,22 +1196,15 @@
     return inputName.toStdString();
 }
 
-<<<<<<< HEAD
 TimeValue
 NodeGroup::getCurrentTime_TLS() const
-=======
-
-
-double
-NodeGroup::getCurrentTime() const
->>>>>>> master
 {
     NodePtr node = getOutputNodeInput();
 
     if (node) {
         EffectInstancePtr effect = node->getEffectInstance();
         if (!effect) {
-            return 0;
+            return TimeValue(0);
         }
         return effect->getCurrentTime_TLS();
     }
@@ -1374,7 +1355,7 @@
         }
         int idx = output->getInputIndex(thisNode);
         assert(idx != -1);
-        output->onInputChanged(idx, thisNode, thisNode);
+        output->onInputChanged(idx);
     }
 } // NodeGroup::notifyNodeDeactivated
 
@@ -1408,7 +1389,7 @@
         }
         int idx = output->getInputIndex(thisNode);
         assert(idx != -1);
-        output->onInputChanged(idx, thisNode, thisNode);
+        output->onInputChanged(idx);
     }
 }
 
@@ -1516,7 +1497,7 @@
     NodesList nodes = getNodes();
 
     for (NodesList::iterator it = nodes.begin(); it != nodes.end(); ++it) {
-        (*it)->getEffectInstance()->purgeCaches();
+        (*it)->getEffectInstance()->purgeCaches_public();
     }
 }
 
@@ -1527,7 +1508,7 @@
     NodesList nodes = getNodes();
 
     for (NodesList::iterator it = nodes.begin(); it != nodes.end(); ++it) {
-        (*it)->getEffectInstance()->purgeCaches();
+        (*it)->getEffectInstance()->purgeCaches_public();
     }
 }
 
