--- conflicted
+++ resolved
@@ -994,15 +994,12 @@
     // When set edited make sure all knobs have the appropriate "declared by plug-in" flag
     NodeGroup* isGrp = dynamic_cast<NodeGroup*>(this);
     if (isGrp) {
-<<<<<<< HEAD
-=======
         if (isGrp->getNode()->getOriginalPlugin()->getPluginID() == PLUGINID_NATRON_GROUP) {
             KnobIPtr pyPlugPage = isGrp->getNode()->getKnobByName(kPyPlugPageParamName);
             if (pyPlugPage) {
                 pyPlugPage->setSecret(!edited);
             }
         }
->>>>>>> 624306f4
         const KnobsVec& knobs = isGrp->getKnobs();
         for (KnobsVec::const_iterator it = knobs.begin(); it!=knobs.end(); ++it) {
             if ((*it)->isUserKnob()) {
@@ -1043,12 +1040,6 @@
     NodesWList outputs, guiOutputs;
     bool isDeactivatingGroup;
     bool isActivatingGroup;
-<<<<<<< HEAD
-
-    KnobButtonPtr exportAsTemplate;
-
-=======
->>>>>>> 624306f4
     NodeGroupPrivate()
         : nodesLock(QMutex::Recursive)
         , inputs()
@@ -1057,10 +1048,6 @@
         , guiOutputs()
         , isDeactivatingGroup(false)
         , isActivatingGroup(false)
-<<<<<<< HEAD
-        , exportAsTemplate()
-=======
->>>>>>> 624306f4
     {
     }
 };
@@ -1287,38 +1274,12 @@
 
 void
 NodeGroup::invalidateHashCache(bool invalidateParent)
-<<<<<<< HEAD
 {
     invalidateHashNotRecursive(invalidateParent);
     NodesList nodes = getNodes();
     std::list<EffectInstancePtr> markedNodes;
     for (NodesList::const_iterator it = nodes.begin(); it!=nodes.end(); ++it) {
         invalidateHashRecursive((*it)->getEffectInstance(), invalidateParent, markedNodes);
-    }
-}
-
-void
-NodeGroup::initializeKnobs()
-{
-
-    EffectInstancePtr thisShared = shared_from_this();
-    KnobPagePtr nodePage = AppManager::checkIfKnobExistsWithNameOrCreate<KnobPage>(thisShared, kNodePageParamName, tr(kNodePageParamLabel));
-    nodePage->setDeclaredByPlugin(false);
-    
-    _imp->exportAsTemplate = AppManager::createKnob<KnobButton>( thisShared, tr("Export as PyPlug") );
-    _imp->exportAsTemplate->setName("exportAsPyPlug");
-    _imp->exportAsTemplate->setHintToolTip( tr("Export this group as a Python group script (PyPlug) that can be shared and/or later "
-                                               "on re-used as a plug-in.") );
-    if (nodePage) {
-        nodePage->addKnob(_imp->exportAsTemplate);
-=======
-{
-    invalidateHashNotRecursive(invalidateParent);
-    NodesList nodes = getNodes();
-    std::list<EffectInstancePtr> markedNodes;
-    for (NodesList::const_iterator it = nodes.begin(); it!=nodes.end(); ++it) {
-        invalidateHashRecursive((*it)->getEffectInstance(), invalidateParent, markedNodes);
->>>>>>> 624306f4
     }
 }
 
@@ -1584,11 +1545,7 @@
 NodeGroup::setupInitialSubGraphState(const SERIALIZATION_NAMESPACE::NodeSerialization* serialization )
 {
 
-<<<<<<< HEAD
-    // Groups are always considered edited, except for PyPlugs
-=======
     // Groups are always considered edited initially, except for PyPlugs
->>>>>>> 624306f4
     PluginPtr pp = getNode()->getPyPlugPlugin();
     if (!pp) {
         setSubGraphEditedByUser(true);
@@ -1623,8 +1580,6 @@
         args->setProperty(kCreateNodeArgsPropSettingsOpened, false);
         input = getApp()->createNode(args);
         assert(input);
-<<<<<<< HEAD
-=======
     }
     if ( input && output && !output->getInput(0) ) {
         output->connectInput(input, 0);
@@ -1633,26 +1588,13 @@
         output->getPosition(&x, &y);
         y -= 100;
         input->setPosition(x, y);
->>>>>>> 624306f4
-    }
-    if ( input && output && !output->getInput(0) ) {
-        output->connectInput(input, 0);
-
-<<<<<<< HEAD
-        double x, y;
-        output->getPosition(&x, &y);
-        y -= 100;
-        input->setPosition(x, y);
-    }
-
-=======
->>>>>>> 624306f4
+    }
+
 
 }
 
 void
 NodeGroup::onEffectCreated(bool /*mayCreateFileDialog*/, const CreateNodeArgs& args)
-<<<<<<< HEAD
 {
 
 
@@ -1667,46 +1609,8 @@
 
 }
 
-bool
-NodeGroup::knobChanged(const KnobIPtr& k,
-                       ValueChangedReasonEnum /*reason*/,
-                       ViewSpec /*view*/,
-                       double /*time*/,
-                       bool /*originatedFromMainThread*/)
-{
-    bool ret = true;
-
-    if (k == _imp->exportAsTemplate) {
-        NodeGuiIPtr gui_i = getNode()->getNodeGui();
-        if (gui_i) {
-            gui_i->exportGroupAsPythonScript();
-        }
-    } else {
-        ret = false;
-    }
-
-    return ret;
-}
-
-
-=======
-{
-
-
-    SERIALIZATION_NAMESPACE::NodeSerializationPtr serialization = args.getProperty<SERIALIZATION_NAMESPACE::NodeSerializationPtr >(kCreateNodeArgsPropNodeSerialization);
-
-    // If the CreateNodeArgs specified to not initialize the sub-nodegraph, don't call the setup
-    bool createInitialNodes = !args.getProperty<bool>(kCreateNodeArgsPropNodeGroupDisableCreateInitialNodes);
-
-    if (createInitialNodes) {
-        setupInitialSubGraphState(serialization.get());
-    }
-
-}
-
-
-
->>>>>>> 624306f4
+
+
 
 
 NATRON_NAMESPACE_EXIT;
