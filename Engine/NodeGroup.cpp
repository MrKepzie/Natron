/* ***** BEGIN LICENSE BLOCK *****
 * This file is part of Natron <http://www.natron.fr/>,
 * Copyright (C) 2016 INRIA and Alexandre Gauthier-Foichat
 *
 * Natron is free software: you can redistribute it and/or modify
 * it under the terms of the GNU General Public License as published by
 * the Free Software Foundation; either version 2 of the License, or
 * (at your option) any later version.
 *
 * Natron is distributed in the hope that it will be useful,
 * but WITHOUT ANY WARRANTY; without even the implied warranty of
 * MERCHANTABILITY or FITNESS FOR A PARTICULAR PURPOSE.  See the
 * GNU General Public License for more details.
 *
 * You should have received a copy of the GNU General Public License
 * along with Natron.  If not, see <http://www.gnu.org/licenses/gpl-2.0.html>
 * ***** END LICENSE BLOCK ***** */

// ***** BEGIN PYTHON BLOCK *****
// from <https://docs.python.org/3/c-api/intro.html#include-files>:
// "Since Python may define some pre-processor definitions which affect the standard headers on some systems, you must include Python.h before any standard headers are included."
#include <Python.h>
// ***** END PYTHON BLOCK *****

#include "NodeGroup.h"

#include <set>
#include <locale>
#include <cfloat>
#include <algorithm> // min, max
#include <cassert>
#include <stdexcept>

#include <QtCore/QThreadPool>
#include <QtCore/QCoreApplication>
#include <QtCore/QTextStream>

#include "Engine/AppInstance.h"
#include "Engine/Bezier.h"
#include "Engine/BezierCP.h"
#include "Engine/Curve.h"
#include "Engine/GroupInput.h"
#include "Engine/GroupOutput.h"
#include "Engine/Image.h"
#include "Engine/KnobFile.h"
#include "Engine/KnobTypes.h"
#include "Engine/Node.h"
#include "Engine/NodeGraphI.h"
#include "Engine/NodeGuiI.h"
#include "Engine/OutputSchedulerThread.h"
#include "Engine/Plugin.h"
#include "Engine/Project.h"
#include "Engine/PrecompNode.h"
#include "Engine/RotoContext.h"
#include "Engine/RotoLayer.h"
#include "Engine/Settings.h"
#include "Engine/TimeLine.h"
#include "Engine/ViewIdx.h"
#include "Engine/ViewerInstance.h"

#define NATRON_PYPLUG_EXPORTER_VERSION 9

NATRON_NAMESPACE_ENTER;

struct NodeCollectionPrivate
{
    AppInstance* app;
    NodeGraphI* graph;
    mutable QMutex nodesMutex;
    NodesList nodes;

    NodeCollectionPrivate(AppInstance* app)
        : app(app)
        , graph(0)
        , nodesMutex()
        , nodes()
    {
    }

    NodePtr findNodeInternal(const std::string& name, const std::string& recurseName) const;
};

NodeCollection::NodeCollection(AppInstance* app)
    : _imp( new NodeCollectionPrivate(app) )
{
}

NodeCollection::~NodeCollection()
{
}

AppInstance*
NodeCollection::getApplication() const
{
    return _imp->app;
}

void
NodeCollection::setNodeGraphPointer(NodeGraphI* graph)
{
    _imp->graph = graph;
}

void
NodeCollection::discardNodeGraphPointer()
{
    _imp->graph = 0;
}

NodeGraphI*
NodeCollection::getNodeGraph() const
{
    return _imp->graph;
}

NodesList
NodeCollection::getNodes() const
{
    QMutexLocker k(&_imp->nodesMutex);

    return _imp->nodes;
}

void
NodeCollection::getNodes_recursive(NodesList& nodes,
                                   bool onlyActive) const
{
    std::list<NodeGroup*> groupToRecurse;

    {
        QMutexLocker k(&_imp->nodesMutex);
        for (NodesList::const_iterator it = _imp->nodes.begin(); it != _imp->nodes.end(); ++it) {
            if ( onlyActive && !(*it)->isActivated() ) {
                continue;
            }
            nodes.push_back(*it);
            NodeGroup* isGrp = (*it)->isEffectGroup();
            if (isGrp) {
                groupToRecurse.push_back(isGrp);
            }
        }
    }

    for (std::list<NodeGroup*>::const_iterator it = groupToRecurse.begin(); it != groupToRecurse.end(); ++it) {
        (*it)->getNodes_recursive(nodes, onlyActive);
    }
}

void
NodeCollection::addNode(const NodePtr& node)
{
    {
        QMutexLocker k(&_imp->nodesMutex);
        _imp->nodes.push_back(node);
    }
}

void
NodeCollection::removeNode(const NodePtr& node)
{
    QMutexLocker k(&_imp->nodesMutex);
    NodesList::iterator found = std::find(_imp->nodes.begin(), _imp->nodes.end(), node);

    if ( found != _imp->nodes.end() ) {
        _imp->nodes.erase(found);
    }
}

NodePtr
NodeCollection::getLastNode(const std::string& pluginID) const
{
    QMutexLocker k(&_imp->nodesMutex);

    for (NodesList::reverse_iterator it = _imp->nodes.rbegin(); it != _imp->nodes.rend(); ++it) {
        if ( (*it)->getPluginID() == pluginID ) {
            return *it;
        }
    }

    return NodePtr();
}

bool
NodeCollection::hasNodes() const
{
    QMutexLocker k(&_imp->nodesMutex);

    return _imp->nodes.size() > 0;
}

void
NodeCollection::getActiveNodes(NodesList* nodes) const
{
    QMutexLocker k(&_imp->nodesMutex);

    for (NodesList::iterator it = _imp->nodes.begin(); it != _imp->nodes.end(); ++it) {
        if ( (*it)->isActivated() ) {
            nodes->push_back(*it);
        }
    }
}

void
NodeCollection::getActiveNodesExpandGroups(NodesList* nodes) const
{
    QMutexLocker k(&_imp->nodesMutex);

    for (NodesList::iterator it = _imp->nodes.begin(); it != _imp->nodes.end(); ++it) {
        if ( (*it)->isActivated() ) {
            nodes->push_back(*it);
            NodeGroup* isGrp = (*it)->isEffectGroup();
            if (isGrp) {
                isGrp->getActiveNodesExpandGroups(nodes);
            }
        }
    }
}

void
NodeCollection::getViewers(std::list<ViewerInstance*>* viewers) const
{
    QMutexLocker k(&_imp->nodesMutex);

    for (NodesList::iterator it = _imp->nodes.begin(); it != _imp->nodes.end(); ++it) {
        ViewerInstance* isViewer = (*it)->isEffectViewer();
        if (isViewer) {
            viewers->push_back(isViewer);
        }
        NodeGroup* isGrp = (*it)->isEffectGroup();
        if (isGrp) {
            isGrp->getViewers(viewers);
        }
    }
}

void
NodeCollection::getWriters(std::list<OutputEffectInstance*>* writers) const
{
    QMutexLocker k(&_imp->nodesMutex);

    for (NodesList::iterator it = _imp->nodes.begin(); it != _imp->nodes.end(); ++it) {
        if ( (*it)->getGroup() && (*it)->isActivated() && (*it)->getEffectInstance()->isWriter() && (*it)->isPartOfProject() ) {
            OutputEffectInstance* out = dynamic_cast<OutputEffectInstance*>( (*it)->getEffectInstance().get() );
            assert(out);
            writers->push_back(out);
        }
        NodeGroup* isGrp = (*it)->isEffectGroup();
        if (isGrp) {
            isGrp->getWriters(writers);
        }
    }
}

void
NodeCollection::notifyRenderBeingAborted()
{
    QMutexLocker k(&_imp->nodesMutex);

    for (NodesList::iterator it = _imp->nodes.begin(); it != _imp->nodes.end(); ++it) {
        (*it)->notifyRenderBeingAborted();
        NodeGroup* isGrp = (*it)->isEffectGroup();
        if (isGrp) {
            isGrp->notifyRenderBeingAborted();
        }
        PrecompNode* isPrecomp = dynamic_cast<PrecompNode*>( (*it)->getEffectInstance().get() );
        if (isPrecomp) {
            isPrecomp->getPrecompApp()->getProject()->notifyRenderBeingAborted();
        }
    }
}

static void
setMustQuitProcessingRecursive(bool mustQuit,
                               NodeCollection* grp)
{
    NodesList nodes = grp->getNodes();

    for (NodesList::iterator it = nodes.begin(); it != nodes.end(); ++it) {
        (*it)->setMustQuitProcessing(mustQuit);
        NodeGroup* isGrp = (*it)->isEffectGroup();
        if (isGrp) {
            setMustQuitProcessingRecursive(mustQuit, isGrp);
        }
        PrecompNode* isPrecomp = dynamic_cast<PrecompNode*>( (*it)->getEffectInstance().get() );
        if (isPrecomp) {
            setMustQuitProcessingRecursive( mustQuit, isPrecomp->getPrecompApp()->getProject().get() );
        }
    }
}

static void
quitAnyProcessingInternal(NodeCollection* grp)
{
    NodesList nodes = grp->getNodes();

    for (NodesList::iterator it = nodes.begin(); it != nodes.end(); ++it) {
        (*it)->quitAnyProcessing();
        NodeGroup* isGrp = (*it)->isEffectGroup();
        if (isGrp) {
            quitAnyProcessingInternal(isGrp);
        }
        PrecompNode* isPrecomp = dynamic_cast<PrecompNode*>( (*it)->getEffectInstance().get() );
        if (isPrecomp) {
            quitAnyProcessingInternal( isPrecomp->getPrecompApp()->getProject().get() );
        }
    }
}

void
NodeCollection::quitAnyProcessingForAllNodes()
{
    setMustQuitProcessingRecursive(true, this);
    quitAnyProcessingInternal(this);
    setMustQuitProcessingRecursive(false, this);
}

bool
NodeCollection::isCacheIDAlreadyTaken(const std::string& name) const
{
    QMutexLocker k(&_imp->nodesMutex);

    for (NodesList::iterator it = _imp->nodes.begin(); it != _imp->nodes.end(); ++it) {
        if ( (*it)->getCacheID() == name ) {
            return true;
        }
    }

    return false;
}

bool
NodeCollection::hasNodeRendering() const
{
    QMutexLocker k(&_imp->nodesMutex);

    for (NodesList::iterator it = _imp->nodes.begin(); it != _imp->nodes.end(); ++it) {
        if ( (*it)->isOutputNode() ) {
            NodeGroup* isGrp = (*it)->isEffectGroup();
            PrecompNode* isPrecomp = dynamic_cast<PrecompNode*>( (*it)->getEffectInstance().get() );
            if (isGrp) {
                if ( isGrp->hasNodeRendering() ) {
                    return true;
                }
            } else if (isPrecomp) {
                if ( isPrecomp->getPrecompApp()->getProject()->hasNodeRendering() ) {
                    return true;
                }
            } else {
                OutputEffectInstance* effect = dynamic_cast<OutputEffectInstance*>( (*it)->getEffectInstance().get() );
                if ( effect && effect->getRenderEngine()->hasThreadsWorking() ) {
                    return true;
                }
            }
        }
    }

    return false;
}

void
NodeCollection::refreshViewersAndPreviews()
{
    assert( QThread::currentThread() == qApp->thread() );

    if ( !getApplication()->isBackground() ) {
        NodesList nodes = getNodes();
        for (NodesList::iterator it = nodes.begin(); it != nodes.end(); ++it) {
            assert(*it);
            (*it)->refreshPreviewsAfterProjectLoad();
            NodeGroup* isGrp = (*it)->isEffectGroup();
            if (isGrp) {
                isGrp->refreshViewersAndPreviews();
            } else {
                ViewerInstance* n = (*it)->isEffectViewer();
                if (n) {
                    n->renderCurrentFrame(true);
                }
            }
        }
    }
}

void
NodeCollection::refreshPreviews()
{
    if ( getApplication()->isBackground() ) {
        return;
    }
    double time = _imp->app->getTimeLine()->currentFrame();
    NodesList nodes;
    getActiveNodes(&nodes);
    for (NodesList::iterator it = nodes.begin(); it != nodes.end(); ++it) {
        if ( (*it)->isPreviewEnabled() ) {
            (*it)->refreshPreviewImage(time);
        }
        NodeGroup* isGrp = (*it)->isEffectGroup();
        if (isGrp) {
            isGrp->refreshPreviews();
        }
    }
}

void
NodeCollection::forceRefreshPreviews()
{
    if ( getApplication()->isBackground() ) {
        return;
    }
    double time = _imp->app->getTimeLine()->currentFrame();
    NodesList nodes;
    getActiveNodes(&nodes);
    for (NodesList::iterator it = nodes.begin(); it != nodes.end(); ++it) {
        if ( (*it)->isPreviewEnabled() ) {
            (*it)->computePreviewImage(time);
        }
        NodeGroup* isGrp = (*it)->isEffectGroup();
        if (isGrp) {
            isGrp->forceRefreshPreviews();
        }
    }
}

void
NodeCollection::clearNodes(bool emitSignal)
{
    NodesList nodesToDelete;
    {
        QMutexLocker l(&_imp->nodesMutex);
        nodesToDelete = _imp->nodes;
    }

    ///First quit any processing
    for (NodesList::iterator it = nodesToDelete.begin(); it != nodesToDelete.end(); ++it) {
        (*it)->quitAnyProcessing();
        NodeGroup* isGrp = (*it)->isEffectGroup();
        if (isGrp) {
            isGrp->clearNodes(emitSignal);
        }
        PrecompNode* isPrecomp = dynamic_cast<PrecompNode*>( (*it)->getEffectInstance().get() );
        if (isPrecomp) {
            isPrecomp->getPrecompApp()->getProject()->clearNodes(emitSignal);
        }
    }

    ///Kill effects

    for (NodesList::iterator it = nodesToDelete.begin(); it != nodesToDelete.end(); ++it) {
        (*it)->destroyNode(false);
    }


    if (emitSignal) {
        if (_imp->graph) {
            _imp->graph->onNodesCleared();
        }
    }

    {
        QMutexLocker l(&_imp->nodesMutex);
        _imp->nodes.clear();
    }

    nodesToDelete.clear();
}

void
NodeCollection::checkNodeName(const Node* node,
                              const std::string& baseName,
                              bool appendDigit,
                              bool errorIfExists,
                              std::string* nodeName)
{
    if ( baseName.empty() ) {
        throw std::runtime_error( tr("Invalid script-name.").toStdString() );

        return;
    }
    ///Remove any non alpha-numeric characters from the baseName
    std::string cpy = NATRON_PYTHON_NAMESPACE::makeNameScriptFriendly(baseName);
    if ( cpy.empty() ) {
        throw std::runtime_error( tr("Invalid script-name.").toStdString() );

        return;
    }

    ///If this is a group and one of its parameter has the same script-name as the script-name of one of the node inside
    ///the python attribute will be overwritten. Try to prevent this situation.
    NodeGroup* isGroup = dynamic_cast<NodeGroup*>(this);
    if (isGroup) {
        const KnobsVec&  knobs = isGroup->getKnobs();
        for (KnobsVec::const_iterator it = knobs.begin(); it != knobs.end(); ++it) {
            if ( (*it)->getName() == cpy ) {
                throw std::runtime_error( tr("A node within a group cannot have the same script-name (%1) as a parameter on the group for scripting purposes.").arg( QString::fromUtf8( cpy.c_str() ) ).toStdString() );

                return;
            }
        }
    }
    bool foundNodeWithName = false;
    int no = 1;

    {
        std::stringstream ss;
        ss << cpy;
        if (appendDigit) {
            ss << no;
        }
        *nodeName = ss.str();
    }
    do {
        foundNodeWithName = false;
        QMutexLocker l(&_imp->nodesMutex);
        for (NodesList::iterator it = _imp->nodes.begin(); it != _imp->nodes.end(); ++it) {
            if ( (it->get() != node) && ( (*it)->getScriptName_mt_safe() == *nodeName ) ) {
                foundNodeWithName = true;
                break;
            }
        }
        if (foundNodeWithName) {
            if (errorIfExists || !appendDigit) {
                throw std::runtime_error( tr("A node with the script-name %1 already exists.").arg( QString::fromUtf8( nodeName->c_str() ) ).toStdString() );

                return;
            }
            ++no;
            {
                std::stringstream ss;
                ss << cpy << no;
                *nodeName = ss.str();
            }
        }
    } while (foundNodeWithName);
} // NodeCollection::checkNodeName

void
NodeCollection::initNodeName(const std::string& pluginLabel,
                             std::string* nodeName)
{
    std::string baseName(pluginLabel);

    if ( (baseName.size() > 3) &&
         ( baseName[baseName.size() - 1] == 'X') &&
         ( baseName[baseName.size() - 2] == 'F') &&
         ( baseName[baseName.size() - 3] == 'O') ) {
        baseName = baseName.substr(0, baseName.size() - 3);
    }

    checkNodeName(0, baseName, true, false, nodeName);
}

bool
NodeCollection::connectNodes(int inputNumber,
                             const NodePtr& input,
                             const NodePtr& output,
                             bool force)
{
    ////Only called by the main-thread
    assert( QThread::currentThread() == qApp->thread() );

    NodePtr existingInput = output->getRealInput(inputNumber);
    if (force && existingInput) {
        bool ok = disconnectNodes(existingInput, output);
        if (!ok) {
            return false;
        }
        if ( input && (input->getMaxInputCount() > 0) ) {
            ok = connectNodes(input->getPreferredInputForConnection(), existingInput, input);
            if (!ok) {
                return false;
            }
        }
    }

    if (!input) {
        return true;
    }

    Node::CanConnectInputReturnValue ret = output->canConnectInput(input, inputNumber);
    bool connectionOk = ret == Node::eCanConnectInput_ok ||
                        ret == Node::eCanConnectInput_differentFPS ||
                        ret == Node::eCanConnectInput_differentPars;

    if ( !connectionOk || !output->connectInput(input, inputNumber) ) {
        return false;
    }

    return true;
}

bool
NodeCollection::connectNodes(int inputNumber,
                             const std::string & inputName,
                             const NodePtr& output)
{
    NodesList nodes = getNodes();

    for (NodesList::iterator it = nodes.begin(); it != nodes.end(); ++it) {
        assert(*it);
        if ( (*it)->getScriptName() == inputName ) {
            return connectNodes(inputNumber, *it, output);
        }
    }

    return false;
}

bool
NodeCollection::disconnectNodes(const NodePtr& input,
                                const NodePtr& output,
                                bool autoReconnect)
{
    NodePtr inputToReconnectTo;
    int indexOfInput = output->inputIndex( input );

    if (indexOfInput == -1) {
        return false;
    }

    int inputsCount = input->getMaxInputCount();
    if (inputsCount == 1) {
        inputToReconnectTo = input->getInput(0);
    }


    if (output->disconnectInput( input.get() ) < 0) {
        return false;
    }

    if (autoReconnect && inputToReconnectTo) {
        connectNodes(indexOfInput, inputToReconnectTo, output);
    }

    return true;
}

bool
NodeCollection::autoConnectNodes(const NodePtr& selected,
                                 const NodePtr& created)
{
    ///We follow this rule:
    //        1) selected is output
    //          a) created is output --> fail
    //          b) created is input --> connect input
    //          c) created is regular --> connect input
    //        2) selected is input
    //          a) created is output --> connect output
    //          b) created is input --> fail
    //          c) created is regular --> connect output
    //        3) selected is regular
    //          a) created is output--> connect output
    //          b) created is input --> connect input
    //          c) created is regular --> connect output

    ///if true if will connect 'created' as input of 'selected',
    ///otherwise as output.
    bool connectAsInput = false;

    ///cannot connect 2 input nodes together: case 2-b)
    if ( (selected->getMaxInputCount() == 0) && (created->getMaxInputCount() == 0) ) {
        return false;
    }
    ///cannot connect 2 output nodes together: case 1-a)
    if ( selected->isOutputNode() && created->isOutputNode() ) {
        return false;
    }

    ///1)
    if ( selected->isOutputNode() ) {
        ///assert we're not in 1-a)
        assert( !created->isOutputNode() );

        ///for either cases 1-b) or 1-c) we just connect the created node as input of the selected node.
        connectAsInput = true;
    }
    ///2) and 3) are similar exceptfor case b)
    else {
        ///case 2 or 3- a): connect the created node as output of the selected node.
        if ( created->isOutputNode() ) {
            connectAsInput = false;
        }
        ///case b)
        else if (created->getMaxInputCount() == 0) {
            assert(selected->getMaxInputCount() != 0);
            ///case 3-b): connect the created node as input of the selected node
            connectAsInput = true;
        }
        ///case c) connect created as output of the selected node
        else {
            connectAsInput = false;
        }
    }

    bool ret = false;
    if (connectAsInput) {
        ///connect it to the first input
        int selectedInput = selected->getPreferredInputForConnection();
        if (selectedInput != -1) {
            bool ok = connectNodes(selectedInput, created, selected, true);
            assert(ok);
            Q_UNUSED(ok);
            ret = true;
        } else {
            ret = false;
        }
    } else {
        if ( !created->isOutputNode() ) {
            ///we find all the nodes that were previously connected to the selected node,
            ///and connect them to the created node instead.
            std::map<NodePtr, int> outputsConnectedToSelectedNode;
            selected->getOutputsConnectedToThisNode(&outputsConnectedToSelectedNode);
            for (std::map<NodePtr, int>::iterator it = outputsConnectedToSelectedNode.begin();
                 it != outputsConnectedToSelectedNode.end(); ++it) {
                if ( it->first->getParentMultiInstanceName().empty() ) {
                    bool ok = disconnectNodes(selected, it->first);
                    assert(ok);
                    ok = connectNodes(it->second, created, it->first);
                    Q_UNUSED(ok);
                    //assert(ok); Might not be ok if the disconnectNodes() action above was queued
                }
            }
        }
        ///finally we connect the created node to the selected node
        int createdInput = created->getPreferredInputForConnection();
        if (createdInput != -1) {
            bool ok = connectNodes(createdInput, selected, created);
            assert(ok);
            Q_UNUSED(ok);
            ret = true;
        } else {
            ret = false;
        }
    }

    ///update the render trees
    std::list<ViewerInstance* > viewers;
    created->hasViewersConnected(&viewers);
    for (std::list<ViewerInstance* >::iterator it = viewers.begin(); it != viewers.end(); ++it) {
        (*it)->renderCurrentFrame(true);
    }

    return ret;
} // autoConnectNodes

NodePtr
NodeCollectionPrivate::findNodeInternal(const std::string& name,
                                        const std::string& recurseName) const
{
    QMutexLocker k(&nodesMutex);

    for (NodesList::const_iterator it = nodes.begin(); it != nodes.end(); ++it) {
        if ( (*it)->getScriptName_mt_safe() == name ) {
            if ( !recurseName.empty() ) {
                NodeGroup* isGrp = (*it)->isEffectGroup();
                if (isGrp) {
                    return isGrp->getNodeByFullySpecifiedName(recurseName);
                } else {
                    NodesList children;
                    (*it)->getChildrenMultiInstance(&children);
                    for (NodesList::iterator it2 = children.begin(); it2 != children.end(); ++it2) {
                        if ( (*it2)->getScriptName_mt_safe() == recurseName ) {
                            return *it2;
                        }
                    }
                }
            } else {
                return *it;
            }
        }
    }

    return NodePtr();
}

NodePtr
NodeCollection::getNodeByName(const std::string & name) const
{
    return _imp->findNodeInternal( name, std::string() );
}

void
NodeCollection::getNodeNameAndRemainder_LeftToRight(const std::string& fullySpecifiedName,
                                                    std::string& name,
                                                    std::string& remainder)
{
    std::size_t foundDot = fullySpecifiedName.find_first_of('.');

    if (foundDot != std::string::npos) {
        name = fullySpecifiedName.substr(0, foundDot);
        if ( foundDot + 1 < fullySpecifiedName.size() ) {
            remainder = fullySpecifiedName.substr(foundDot + 1, std::string::npos);
        }
    } else {
        name = fullySpecifiedName;
    }
}

void
NodeCollection::getNodeNameAndRemainder_RightToLeft(const std::string& fullySpecifiedName,
                                                    std::string& name,
                                                    std::string& remainder)
{
    std::size_t foundDot = fullySpecifiedName.find_last_of('.');

    if (foundDot != std::string::npos) {
        name = fullySpecifiedName.substr(foundDot + 1, std::string::npos);
        if (foundDot > 0) {
            remainder = fullySpecifiedName.substr(0, foundDot - 1);
        }
    } else {
        name = fullySpecifiedName;
    }
}

NodePtr
NodeCollection::getNodeByFullySpecifiedName(const std::string& fullySpecifiedName) const
{
    std::string toFind;
    std::string recurseName;

    getNodeNameAndRemainder_LeftToRight(fullySpecifiedName, toFind, recurseName);

    return _imp->findNodeInternal(toFind, recurseName);
}

void
NodeCollection::fixRelativeFilePaths(const std::string& projectPathName,
                                     const std::string& newProjectPath,
                                     bool blockEval)
{
    NodesList nodes = getNodes();
    boost::shared_ptr<Project> project = _imp->app->getProject();

    for (NodesList::iterator it = nodes.begin(); it != nodes.end(); ++it) {
        if ( (*it)->isActivated() ) {
            (*it)->getEffectInstance()->beginChanges();

            const KnobsVec& knobs = (*it)->getKnobs();
            for (U32 j = 0; j < knobs.size(); ++j) {
                Knob<std::string>* isString = dynamic_cast< Knob<std::string>* >( knobs[j].get() );
                KnobString* isStringKnob = dynamic_cast<KnobString*>(isString);
                if ( !isString || isStringKnob || ( knobs[j] == project->getEnvVarKnob() ) ) {
                    continue;
                }

                std::string filepath = isString->getValue();

                if ( !filepath.empty() ) {
                    if ( project->fixFilePath(projectPathName, newProjectPath, filepath) ) {
                        isString->setValue(filepath);
                    }
                }
            }
            (*it)->getEffectInstance()->endChanges(blockEval);


            NodeGroup* isGrp = (*it)->isEffectGroup();
            if (isGrp) {
                isGrp->fixRelativeFilePaths(projectPathName, newProjectPath, blockEval);
            }
        }
    }
}

void
NodeCollection::fixPathName(const std::string& oldName,
                            const std::string& newName)
{
    NodesList nodes = getNodes();
    boost::shared_ptr<Project> project = _imp->app->getProject();

    for (NodesList::iterator it = nodes.begin(); it != nodes.end(); ++it) {
        if ( (*it)->isActivated() ) {
            const KnobsVec& knobs = (*it)->getKnobs();
            for (U32 j = 0; j < knobs.size(); ++j) {
                Knob<std::string>* isString = dynamic_cast< Knob<std::string>* >( knobs[j].get() );
                KnobString* isStringKnob = dynamic_cast<KnobString*>(isString);
                if ( !isString || isStringKnob || ( knobs[j] == project->getEnvVarKnob() ) ) {
                    continue;
                }

                std::string filepath = isString->getValue();

                if ( ( filepath.size() >= (oldName.size() + 2) ) &&
                     ( filepath[0] == '[') &&
                     ( filepath[oldName.size() + 1] == ']') &&
                     ( filepath.substr( 1, oldName.size() ) == oldName) ) {
                    filepath.replace(1, oldName.size(), newName);
                    isString->setValue(filepath);
                }
            }

            NodeGroup* isGrp = (*it)->isEffectGroup();
            if (isGrp) {
                isGrp->fixPathName(oldName, newName);
            }
        }
    }
}

bool
NodeCollection::checkIfNodeLabelExists(const std::string & n,
                                       const Node* caller) const
{
    QMutexLocker k(&_imp->nodesMutex);

    for (NodesList::const_iterator it = _imp->nodes.begin(); it != _imp->nodes.end(); ++it) {
        if ( (it->get() != caller) && ( (*it)->getLabel_mt_safe() == n ) ) {
            return true;
        }
    }

    return false;
}

bool
NodeCollection::checkIfNodeNameExists(const std::string & n,
                                      const Node* caller) const
{
    QMutexLocker k(&_imp->nodesMutex);

    for (NodesList::const_iterator it = _imp->nodes.begin(); it != _imp->nodes.end(); ++it) {
        if ( (it->get() != caller) && ( (*it)->getScriptName_mt_safe() == n ) ) {
            return true;
        }
    }

    return false;
}

static void
recomputeFrameRangeForAllReadersInternal(NodeCollection* group,
                                         int* firstFrame,
                                         int* lastFrame,
                                         bool setFrameRange)
{
    NodesList nodes = group->getNodes();

    for (NodesList::iterator it = nodes.begin(); it != nodes.end(); ++it) {
        if ( (*it)->isActivated() ) {
            if ( (*it)->getEffectInstance()->isReader() ) {
                double thisFirst, thislast;
                (*it)->getEffectInstance()->getFrameRange_public( (*it)->getHashValue(), &thisFirst, &thislast );
                if (thisFirst != INT_MIN) {
                    *firstFrame = setFrameRange ? thisFirst : std::min(*firstFrame, (int)thisFirst);
                }
                if (thislast != INT_MAX) {
                    *lastFrame = setFrameRange ? thislast : std::max(*lastFrame, (int)thislast);
                }
            } else {
                NodeGroup* isGrp = (*it)->isEffectGroup();
                if (isGrp) {
                    recomputeFrameRangeForAllReadersInternal(isGrp, firstFrame, lastFrame, false);
                }
            }
        }
    }
}

void
NodeCollection::recomputeFrameRangeForAllReaders(int* firstFrame,
                                                 int* lastFrame)
{
    recomputeFrameRangeForAllReadersInternal(this, firstFrame, lastFrame, true);
}

void
NodeCollection::forceComputeInputDependentDataOnAllTrees()
{
    NodesList nodes;

    getNodes_recursive(nodes, true);
    std::list<Project::NodesTree> trees;
    Project::extractTreesFromNodes(nodes, trees);

    for (NodesList::iterator it = nodes.begin(); it != nodes.end(); ++it) {
        (*it)->markAllInputRelatedDataDirty();
    }

    std::list<Node*> markedNodes;
    for (std::list<Project::NodesTree>::iterator it = trees.begin(); it != trees.end(); ++it) {
        it->output.node->forceRefreshAllInputRelatedData();
    }
}

void
NodeCollection::getParallelRenderArgs(std::map<NodePtr, boost::shared_ptr<ParallelRenderArgs> >& argsMap) const
{
    NodesList nodes = getNodes();

    for (NodesList::iterator it = nodes.begin(); it != nodes.end(); ++it) {
        if ( !(*it)->isActivated() ) {
            continue;
        }
        boost::shared_ptr<ParallelRenderArgs> args = (*it)->getEffectInstance()->getParallelRenderArgsTLS();
        if (args) {
            argsMap.insert( std::make_pair(*it, args) );
        }

        if ( (*it)->isMultiInstance() ) {
            ///If the node has children, set the thread-local storage on them too, even if they do not render, it can be useful for expressions
            ///on parameters.
            NodesList children;
            (*it)->getChildrenMultiInstance(&children);
            for (NodesList::iterator it2 = children.begin(); it2 != children.end(); ++it2) {
                boost::shared_ptr<ParallelRenderArgs> childArgs = (*it2)->getEffectInstance()->getParallelRenderArgsTLS();
                if (childArgs) {
                    argsMap.insert( std::make_pair(*it2, childArgs) );
                }
            }
        }

        //If the node has an attached stroke, that means it belongs to the roto paint tree, hence it is not in the project.
        boost::shared_ptr<RotoContext> rotoContext = (*it)->getRotoContext();
        if (args && rotoContext) {
            for (NodesList::const_iterator it2 = args->rotoPaintNodes.begin(); it2 != args->rotoPaintNodes.end(); ++it2) {
                boost::shared_ptr<ParallelRenderArgs> args2 = (*it2)->getEffectInstance()->getParallelRenderArgsTLS();
                if (args2) {
                    argsMap.insert( std::make_pair(*it2, args2) );
                }
            }
        }


        const NodeGroup* isGrp = (*it)->isEffectGroup();
        if (isGrp) {
            isGrp->getParallelRenderArgs(argsMap);
        }

        const PrecompNode* isPrecomp = dynamic_cast<const PrecompNode*>( (*it)->getEffectInstance().get() );
        if (isPrecomp) {
            isPrecomp->getPrecompApp()->getProject()->getParallelRenderArgs(argsMap);
        }
    }
}

struct NodeGroupPrivate
{
    mutable QMutex nodesLock; // protects inputs & outputs
    std::vector<NodeWPtr > inputs, guiInputs;
    NodesWList outputs, guiOutputs;
    bool isDeactivatingGroup;
    bool isActivatingGroup;
    bool isEditable;
    boost::shared_ptr<KnobButton> exportAsTemplate;

    NodeGroupPrivate()
        : nodesLock(QMutex::Recursive)
        , inputs()
        , guiInputs()
        , outputs()
        , guiOutputs()
        , isDeactivatingGroup(false)
        , isActivatingGroup(false)
        , isEditable(true)
        , exportAsTemplate()
    {
    }
};

NodeGroup::NodeGroup(const NodePtr &node)
    : OutputEffectInstance(node)
    , NodeCollection(node ? node->getApp() : 0)
    , _imp( new NodeGroupPrivate() )
{
    setSupportsRenderScaleMaybe(EffectInstance::eSupportsYes);
}

bool
NodeGroup::getIsDeactivatingGroup() const
{
    assert( QThread::currentThread() == qApp->thread() );

    return _imp->isDeactivatingGroup;
}

void
NodeGroup::setIsDeactivatingGroup(bool b)
{
    assert( QThread::currentThread() == qApp->thread() );
    _imp->isDeactivatingGroup = b;
}

bool
NodeGroup::getIsActivatingGroup() const
{
    assert( QThread::currentThread() == qApp->thread() );

    return _imp->isActivatingGroup;
}

void
NodeGroup::setIsActivatingGroup(bool b)
{
    assert( QThread::currentThread() == qApp->thread() );
    _imp->isActivatingGroup = b;
}

NodeGroup::~NodeGroup()
{
}

std::string
NodeGroup::getPluginDescription() const
{
    return "Use this to nest multiple nodes into a single node. The original nodes will be replaced by the Group node and its "
           "content is available in a separate NodeGraph tab. You can add user parameters to the Group node which can drive "
           "parameters of nodes nested within the Group. To specify the outputs and inputs of the Group node, you may add multiple "
           "Input node within the group and exactly 1 Output node.";
}

void
NodeGroup::addAcceptedComponents(int /*inputNb*/,
                                 std::list<ImageComponents>* comps)
{
    comps->push_back( ImageComponents::getRGBAComponents() );
    comps->push_back( ImageComponents::getRGBComponents() );
    comps->push_back( ImageComponents::getAlphaComponents() );
}

void
NodeGroup::addSupportedBitDepth(std::list<ImageBitDepthEnum>* depths) const
{
    depths->push_back(eImageBitDepthByte);
    depths->push_back(eImageBitDepthShort);
    depths->push_back(eImageBitDepthFloat);
}

int
NodeGroup::getMaxInputCount() const
{
    return (int)_imp->inputs.size();
}

std::string
NodeGroup::getInputLabel(int inputNb) const
{
    NodePtr input;
    {
        QMutexLocker k(&_imp->nodesLock);
        if ( ( inputNb >= (int)_imp->inputs.size() ) || (inputNb < 0) ) {
            return std::string();
        }

        ///If the input name starts with "input" remove it, otherwise keep the full name

        input = _imp->inputs[inputNb].lock();
        if (!input) {
            return std::string();
        }
    }
    QString inputName = QString::fromUtf8( input->getLabel_mt_safe().c_str() );

    if ( inputName.startsWith(QString::fromUtf8("input"), Qt::CaseInsensitive) ) {
        inputName.remove(0, 5);
    }

    return inputName.toStdString();
}

double
NodeGroup::getCurrentTime() const
{
    NodePtr node = getOutputNodeInput(false);

    if (node) {
        return node->getEffectInstance()->getCurrentTime();
    }

    return EffectInstance::getCurrentTime();
}

ViewIdx
NodeGroup::getCurrentView() const
{
    NodePtr node = getOutputNodeInput(false);

    if (node) {
        return node->getEffectInstance()->getCurrentView();
    }

    return EffectInstance::getCurrentView();
}

bool
NodeGroup::isInputOptional(int inputNb) const
{
    NodePtr n;

    {
        QMutexLocker k(&_imp->nodesLock);

        if ( ( inputNb >= (int)_imp->inputs.size() ) || (inputNb < 0) ) {
            return false;
        }


        n = _imp->inputs[inputNb].lock();
        if (!n) {
            return false;
        }
    }
    GroupInput* input = dynamic_cast<GroupInput*>( n->getEffectInstance().get() );

    assert(input);
    if (!input) {
        return false;
    }
    KnobPtr knob = input->getKnobByName(kNatronGroupInputIsOptionalParamName);
    assert(knob);
    if (!knob) {
        return false;
    }
    KnobBool* isBool = dynamic_cast<KnobBool*>( knob.get() );
    assert(isBool);

    return isBool ? isBool->getValue() : false;
}

bool
NodeGroup::isHostChannelSelectorSupported(bool* /*defaultR*/,
                                          bool* /*defaultG*/,
                                          bool* /*defaultB*/,
                                          bool* /*defaultA*/) const
{
    return false;
}

bool
NodeGroup::isInputMask(int inputNb) const
{
    NodePtr n;

    {
        QMutexLocker k(&_imp->nodesLock);

        if ( ( inputNb >= (int)_imp->inputs.size() ) || (inputNb < 0) ) {
            return false;
        }


        n = _imp->inputs[inputNb].lock();
        if (!n) {
            return false;
        }
    }
    GroupInput* input = dynamic_cast<GroupInput*>( n->getEffectInstance().get() );

    assert(input);
    if (!input) {
        return false;
    }
    KnobPtr knob = input->getKnobByName(kNatronGroupInputIsMaskParamName);
    assert(knob);
    if (!knob) {
        return false;
    }
    KnobBool* isBool = dynamic_cast<KnobBool*>( knob.get() );
    assert(isBool);

    return isBool ? isBool->getValue() : false;
}

void
NodeGroup::initializeKnobs()
{
    KnobPtr nodePage = getKnobByName(NATRON_PARAMETER_PAGE_NAME_EXTRA);

    assert(nodePage);
    KnobPage* isPage = dynamic_cast<KnobPage*>( nodePage.get() );
    assert(isPage);
    _imp->exportAsTemplate = AppManager::createKnob<KnobButton>( this, tr("Export as PyPlug") );
    _imp->exportAsTemplate->setName("exportAsPyPlug");
    _imp->exportAsTemplate->setHintToolTip( tr("Export this group as a Python group script (PyPlug) that can be shared and/or later "
                                               "on re-used as a plug-in.") );
    if (isPage) {
        isPage->addKnob(_imp->exportAsTemplate);
    }
}

void
NodeGroup::notifyNodeDeactivated(const NodePtr& node)
{
    if ( getIsDeactivatingGroup() ) {
        return;
    }
    NodePtr thisNode = getNode();

    {
        QMutexLocker k(&_imp->nodesLock);
        GroupInput* isInput = dynamic_cast<GroupInput*>( node->getEffectInstance().get() );
        if (isInput) {
            for (U32 i = 0; i < _imp->inputs.size(); ++i) {
                NodePtr input = _imp->inputs[i].lock();
                if (node == input) {
                    ///Also disconnect the real input

                    thisNode->disconnectInput(i);


                    _imp->inputs.erase(_imp->inputs.begin() + i);
                    thisNode->initializeInputs();

                    return;
                }
            }
            ///The input must have been tracked before
            assert(false);
        }
        GroupOutput* isOutput = dynamic_cast<GroupOutput*>( node->getEffectInstance().get() );
        if (isOutput) {
            for (NodesWList::iterator it = _imp->outputs.begin(); it != _imp->outputs.end(); ++it) {
                if (it->lock()->getEffectInstance().get() == isOutput) {
                    _imp->outputs.erase(it);
                    break;
                }
            }
        }

        ///Sync gui inputs/outputs
        _imp->guiInputs = _imp->inputs;
        _imp->guiOutputs = _imp->outputs;
    }

    ///Notify outputs of the group nodes that their inputs may have changed
    const NodesWList& outputs = thisNode->getOutputs();
    for (NodesWList::const_iterator it = outputs.begin(); it != outputs.end(); ++it) {
        NodePtr output = it->lock();
        if (!output) {
            continue;
        }
        int idx = output->getInputIndex( thisNode.get() );
        assert(idx != -1);
        output->onInputChanged(idx);
    }
} // NodeGroup::notifyNodeDeactivated

void
NodeGroup::notifyNodeActivated(const NodePtr& node)
{
    if ( getIsActivatingGroup() ) {
        return;
    }

    NodePtr thisNode = getNode();

    {
        QMutexLocker k(&_imp->nodesLock);
        GroupInput* isInput = dynamic_cast<GroupInput*>( node->getEffectInstance().get() );
        if (isInput) {
            _imp->inputs.push_back(node);
            _imp->guiInputs.push_back(node);
            thisNode->initializeInputs();
        }
        GroupOutput* isOutput = dynamic_cast<GroupOutput*>( node->getEffectInstance().get() );
        if (isOutput) {
            _imp->outputs.push_back(node);
            _imp->guiOutputs.push_back(node);
        }
    }
    ///Notify outputs of the group nodes that their inputs may have changed
    const NodesWList& outputs = thisNode->getOutputs();
    for (NodesWList::const_iterator it = outputs.begin(); it != outputs.end(); ++it) {
        NodePtr output = it->lock();
        if (!output) {
            continue;
        }
        int idx = output->getInputIndex( thisNode.get() );
        assert(idx != -1);
        output->onInputChanged(idx);
    }
}

void
NodeGroup::notifyInputOptionalStateChanged(const NodePtr& /*node*/)
{
    getNode()->initializeInputs();
}

void
NodeGroup::notifyInputMaskStateChanged(const NodePtr& /*node*/)
{
    getNode()->initializeInputs();
}

void
NodeGroup::notifyNodeNameChanged(const NodePtr& node)
{
    GroupInput* isInput = dynamic_cast<GroupInput*>( node->getEffectInstance().get() );

    if (isInput) {
        getNode()->initializeInputs();
    }
}

void
NodeGroup::dequeueConnexions()
{
    QMutexLocker k(&_imp->nodesLock);

    _imp->inputs = _imp->guiInputs;
    _imp->outputs = _imp->guiOutputs;
}

NodePtr
NodeGroup::getOutputNode(bool useGuiConnexions) const
{
    QMutexLocker k(&_imp->nodesLock);

    ///A group can only have a single output.
    if ( ( !useGuiConnexions && _imp->outputs.empty() ) || ( useGuiConnexions && _imp->guiOutputs.empty() ) ) {
        return NodePtr();
    }

    return useGuiConnexions ? _imp->guiOutputs.front().lock() : _imp->outputs.front().lock();
}

NodePtr
NodeGroup::getOutputNodeInput(bool useGuiConnexions) const
{
    NodePtr output = getOutputNode(useGuiConnexions);

    if (output) {
        return useGuiConnexions ? output->getGuiInput(0) : output->getInput(0);
    }

    return NodePtr();
}

NodePtr
NodeGroup::getRealInputForInput(bool useGuiConnexions,
                                const NodePtr& input) const
{
    {
        QMutexLocker k(&_imp->nodesLock);
        if (!useGuiConnexions) {
            for (U32 i = 0; i < _imp->inputs.size(); ++i) {
                if (_imp->inputs[i].lock() == input) {
                    return getNode()->getInput(i);
                }
            }
        } else {
            for (U32 i = 0; i < _imp->guiInputs.size(); ++i) {
                if (_imp->guiInputs[i].lock() == input) {
                    return getNode()->getGuiInput(i);
                }
            }
        }
    }

    return NodePtr();
}

void
NodeGroup::getInputsOutputs(NodesList* nodes,
                            bool useGuiConnexions) const
{
    QMutexLocker k(&_imp->nodesLock);

    if (!useGuiConnexions) {
        for (U32 i = 0; i < _imp->inputs.size(); ++i) {
            NodesWList outputs;
            NodePtr input = _imp->inputs[i].lock();
            if (!input) {
                continue;
            }
            input->getOutputs_mt_safe(outputs);
            for (NodesWList::iterator it = outputs.begin(); it != outputs.end(); ++it) {
                NodePtr node = it->lock();
                if (node) {
                    nodes->push_back(node);
                }
            }
        }
    } else {
        for (U32 i = 0; i < _imp->guiInputs.size(); ++i) {
            NodesWList outputs;
            NodePtr input = _imp->guiInputs[i].lock();
            if (!input) {
                continue;
            }
            input->getOutputs_mt_safe(outputs);
            for (NodesWList::iterator it = outputs.begin(); it != outputs.end(); ++it) {
                NodePtr node = it->lock();
                if (node) {
                    nodes->push_back(node);
                }
            }
        }
    }
}

void
NodeGroup::getInputs(std::vector<NodePtr >* inputs,
                     bool useGuiConnexions) const
{
    QMutexLocker k(&_imp->nodesLock);

    if (!useGuiConnexions) {
        for (U32 i = 0; i < _imp->inputs.size(); ++i) {
            NodePtr input = _imp->inputs[i].lock();
            if (!input) {
                continue;
            }
            inputs->push_back(input);
        }
    } else {
        for (U32 i = 0; i < _imp->guiInputs.size(); ++i) {
            NodePtr input = _imp->guiInputs[i].lock();
            if (!input) {
                continue;
            }
            inputs->push_back(input);
        }
    }
}

void
NodeGroup::purgeCaches()
{
    NodesList nodes = getNodes();

    for (NodesList::iterator it = nodes.begin(); it != nodes.end(); ++it) {
        (*it)->getEffectInstance()->purgeCaches();
    }
}

<<<<<<< HEAD
void
=======
bool
>>>>>>> f47de4b4
NodeGroup::knobChanged(KnobI* k,
                       ValueChangedReasonEnum /*reason*/,
                       ViewSpec /*view*/,
                       double /*time*/,
                       bool /*originatedFromMainThread*/)
{
    bool ret = true;
    if ( k == _imp->exportAsTemplate.get() ) {
        boost::shared_ptr<NodeGuiI> gui_i = getNode()->getNodeGui();
        if (gui_i) {
            gui_i->exportGroupAsPythonScript();
        }
    } else {
        ret = false;
    }
    return ret;
}

void
NodeGroup::setSubGraphEditable(bool editable)
{
    assert( QThread::currentThread() == qApp->thread() );
    _imp->isEditable = editable;
    Q_EMIT graphEditableChanged(editable);
}

bool
NodeGroup::isSubGraphEditable() const
{
    assert( QThread::currentThread() == qApp->thread() );

    return _imp->isEditable;
}

static QString
escapeString(const QString& str)
{
    QString ret;

    for (int i = 0; i < str.size(); ++i) {
        if ( (i == 0) || ( str[i - 1] != QLatin1Char('\\') ) ) {
            if ( str[i] == QLatin1Char('\\') ) {
                ret.append( QLatin1Char('\\') );
                ret.append( QLatin1Char('\\') );
            } else if ( str[i] == QLatin1Char('"') ) {
                ret.append( QLatin1Char('\\') );
                ret.append( QLatin1Char('\"') );
            } else if ( str[i] == QLatin1Char('\'') ) {
                ret.append( QLatin1Char('\\') );
                ret.append( QLatin1Char('\'') );
            } else if ( str[i] == QLatin1Char('\n') ) {
                ret.append( QLatin1Char('\\') );
                ret.append( QLatin1Char('n') );
            } else if ( str[i] == QLatin1Char('\t') ) {
                ret.append( QLatin1Char('\\') );
                ret.append( QLatin1Char('t') );
            } else if ( str[i] == QLatin1Char('\r') ) {
                ret.append( QLatin1Char('\\') );
                ret.append( QLatin1Char('r') );
            } else {
                ret.append(str[i]);
            }
        } else {
            ret.append(str[i]);
        }
    }
    ret.prepend( QLatin1Char('"') );
    ret.append( QLatin1Char('"') );

    return ret;
}

static QString
escapeString(const std::string& str)
{
    QString s = QString::fromUtf8( str.c_str() );

    return escapeString(s);
}

#define ESC(s) escapeString(s)

#define WRITE_STATIC_LINE(line) ts << line "\n"
#define WRITE_INDENT(x) \
    for (int _i = 0; _i < x; ++_i) { ts << "    "; }
#define WRITE_STRING(str) ts << str << "\n"
//#define NUM(n) QString::number(n)
#define NUM_INT(n) QString::number(n, 10)
#define NUM_COLOR(n) QString::number(n, 'g', 4)
#define NUM_PIXEL(n) QString::number(n, 'f', 0)
#define NUM_VALUE(n) QString::number(n, 'g', 16)
#define NUM_TIME(n) QString::number(n, 'g', 16)

static bool
exportKnobValues(int indentLevel,
                 const KnobPtr knob,
                 const QString& paramFullName,
                 bool mustDefineParam,
                 QTextStream& ts)
{
    bool hasExportedValue = false;

    Knob<std::string>* isStr = dynamic_cast<Knob<std::string>*>( knob.get() );
    AnimatingKnobStringHelper* isAnimatedStr = dynamic_cast<AnimatingKnobStringHelper*>( knob.get() );
    Knob<double>* isDouble = dynamic_cast<Knob<double>*>( knob.get() );
    Knob<int>* isInt = dynamic_cast<Knob<int>*>( knob.get() );
    Knob<bool>* isBool = dynamic_cast<Knob<bool>*>( knob.get() );
    KnobParametric* isParametric = dynamic_cast<KnobParametric*>( knob.get() );
    KnobChoice* isChoice = dynamic_cast<KnobChoice*>( knob.get() );
    KnobGroup* isGrp = dynamic_cast<KnobGroup*>( knob.get() );
    KnobString* isStringKnob = dynamic_cast<KnobString*>( knob.get() );

    ///Don't export this kind of parameter. Mainly this is the html label of the node which is 99% of times empty
    if ( isStringKnob &&
         isStringKnob->isMultiLine() &&
         isStringKnob->usesRichText() &&
         !isStringKnob->hasContentWithoutHtmlTags() &&
         !isStringKnob->isAnimationEnabled() &&
         isStringKnob->getExpression(0).empty() ) {
        return false;
    }

    EffectInstance* holderIsEffect = dynamic_cast<EffectInstance*>( knob->getHolder() );

    if (isChoice && holderIsEffect) {
        //Do not serialize mask channel selector if the mask is not enabled
        int maskInputNb = holderIsEffect->getNode()->isMaskChannelKnob(isChoice);
        if (maskInputNb != -1) {
            if ( !holderIsEffect->getNode()->isMaskEnabled(maskInputNb) ) {
                return false;
            }
        }
    }

    int innerIdent = mustDefineParam ? 2 : 1;

    for (int i = 0; i < knob->getDimension(); ++i) {
        if (isParametric) {
            if (!hasExportedValue) {
                hasExportedValue = true;
                if (mustDefineParam) {
                    WRITE_INDENT(indentLevel); WRITE_STRING(QString::fromUtf8("param = ") + paramFullName);
                    WRITE_INDENT(indentLevel); WRITE_STRING( QString::fromUtf8("if param is not None:") );
                }
            }
            boost::shared_ptr<Curve> curve = isParametric->getParametricCurve(i);
            double r, g, b;
            isParametric->getCurveColor(i, &r, &g, &b);
            WRITE_INDENT(innerIdent); WRITE_STRING( QString::fromUtf8("param.setCurveColor(") + NUM_INT(i) + QString::fromUtf8(", ") +
                                                    NUM_COLOR(r) + QString::fromUtf8(", ") + NUM_COLOR(g) + QString::fromUtf8(", ") + NUM_COLOR(b) + QString::fromUtf8(")") );
            if (curve) {
                KeyFrameSet keys = curve->getKeyFrames_mt_safe();
                int c = 0;
                if ( !keys.empty() ) {
                    WRITE_INDENT(innerIdent); WRITE_STRING( QString::fromUtf8("param.deleteAllControlPoints(") + NUM_INT(i) + QString::fromUtf8(")") );
                }
                for (KeyFrameSet::iterator it3 = keys.begin(); it3 != keys.end(); ++it3, ++c) {
                    QString interpStr;
                    switch ( it3->getInterpolation() ) {
                    case eKeyframeTypeNone:
                        interpStr = QString::fromUtf8("NatronEngine.Natron.KeyframeTypeEnum.eKeyframeTypeNone");
                        break;
                    case eKeyframeTypeSmooth:
                        interpStr = QString::fromUtf8("NatronEngine.Natron.KeyframeTypeEnum.eKeyframeTypeSmooth");
                        break;
                    case eKeyframeTypeBroken:
                        interpStr = QString::fromUtf8("NatronEngine.Natron.KeyframeTypeEnum.eKeyframeTypeBroken");
                        break;
                    case eKeyframeTypeCatmullRom:
                        interpStr = QString::fromUtf8("NatronEngine.Natron.KeyframeTypeEnum.eKeyframeTypeCatmullRom");
                        break;
                    case eKeyframeTypeConstant:
                        interpStr = QString::fromUtf8("NatronEngine.Natron.KeyframeTypeEnum.eKeyframeTypeConstant");
                        break;
                    case eKeyframeTypeCubic:
                        interpStr = QString::fromUtf8("NatronEngine.Natron.KeyframeTypeEnum.eKeyframeTypeCubic");
                        break;
                    case eKeyframeTypeFree:
                        interpStr = QString::fromUtf8("NatronEngine.Natron.KeyframeTypeEnum.eKeyframeTypeFree");
                        break;
                    case eKeyframeTypeHorizontal:
                        interpStr = QString::fromUtf8("NatronEngine.Natron.KeyframeTypeEnum.eKeyframeTypeHorizontal");
                        break;
                    case eKeyframeTypeLinear:
                        interpStr = QString::fromUtf8("NatronEngine.Natron.KeyframeTypeEnum.eKeyframeTypeLinear");
                        break;
                    default:
                        break;
                    }


                    WRITE_INDENT(innerIdent); WRITE_STRING( QString::fromUtf8("param.addControlPoint(") + NUM_INT(i) + QString::fromUtf8(", ") +
                                                            NUM_TIME( it3->getTime() ) + QString::fromUtf8(", ") +
                                                            NUM_VALUE( it3->getValue() ) + QString::fromUtf8(", ") + NUM_VALUE( it3->getLeftDerivative() )
                                                            + QString::fromUtf8(", ") + NUM_VALUE( it3->getRightDerivative() ) + QString::fromUtf8(", ") + interpStr + QString::fromUtf8(")") );
                }
            }
        } else { // !isParametric
            boost::shared_ptr<Curve> curve = knob->getCurve(ViewIdx(0), i, true);
            if (curve) {
                KeyFrameSet keys = curve->getKeyFrames_mt_safe();

                if ( !keys.empty() ) {
                    if (!hasExportedValue) {
                        hasExportedValue = true;
                        if (mustDefineParam) {
                            WRITE_INDENT(indentLevel); WRITE_STRING(QString::fromUtf8("param = ") + paramFullName);
                            WRITE_INDENT(indentLevel); WRITE_STRING( QString::fromUtf8("if param is not None:") );
                        }
                    }
                }

                for (KeyFrameSet::iterator it3 = keys.begin(); it3 != keys.end(); ++it3) {
                    if (isAnimatedStr) {
                        std::string value = isAnimatedStr->getValueAtTime(it3->getTime(), i, ViewIdx(0), true);
                        WRITE_INDENT(innerIdent); WRITE_STRING( QString::fromUtf8("param.setValueAtTime(") + ESC(value) + QString::fromUtf8(", ")
                                                                + NUM_TIME( it3->getTime() ) + QChar::fromLatin1(')') );
                    } else if (isBool) {
                        int v = std::min( 1., std::max( 0., std::floor(it3->getValue() + 0.5) ) );
                        QString vStr = v ? QString::fromUtf8("True") : QString::fromUtf8("False");
                        WRITE_INDENT(innerIdent); WRITE_STRING( QString::fromUtf8("param.setValueAtTime(") + vStr + QString::fromUtf8(", ")
                                                                + NUM_TIME( it3->getTime() )  + QLatin1Char(')') );
                    } else if (isChoice) {
                        WRITE_INDENT(innerIdent); WRITE_STRING( QString::fromUtf8("param.setValueAtTime(") + NUM_INT( (int)it3->getValue() ) + QString::fromUtf8(", ")
                                                                + NUM_TIME( it3->getTime() ) + QLatin1Char(')') );
                    } else {
                        WRITE_INDENT(innerIdent); WRITE_STRING( QString::fromUtf8("param.setValueAtTime(") + NUM_VALUE( it3->getValue() ) + QString::fromUtf8(", ")
                                                                + NUM_TIME( it3->getTime() ) + QString::fromUtf8(", ") + NUM_INT(i) + QLatin1Char(')') );
                    }
                }
            }

            if ( ( !curve || (curve->getKeyFramesCount() == 0) ) && knob->hasModifications(i) ) {
                if (!hasExportedValue) {
                    hasExportedValue = true;
                    if (mustDefineParam) {
                        WRITE_INDENT(indentLevel); WRITE_STRING(QString::fromUtf8("param = ") + paramFullName);
                        WRITE_INDENT(indentLevel); WRITE_STRING( QString::fromUtf8("if param is not None:") );
                    }
                }

                if (isGrp) {
                    int v = std::min( 1., std::max( 0., std::floor(isGrp->getValue(i, ViewIdx(0), true) + 0.5) ) );
                    QString vStr = v ? QString::fromUtf8("True") : QString::fromUtf8("False");
                    WRITE_INDENT(innerIdent); WRITE_STRING( QString::fromUtf8("param.setOpened(") + vStr + QString::fromUtf8(")") );
                } else if (isStr) {
                    std::string v = isStr->getValue(i, ViewIdx(0), true);
                    WRITE_INDENT(innerIdent); WRITE_STRING( QString::fromUtf8("param.setValue(") + ESC(v)  + QString::fromUtf8(")") );
                } else if (isDouble) {
                    double v = isDouble->getValue(i, ViewIdx(0), true);
                    WRITE_INDENT(innerIdent); WRITE_STRING( QString::fromUtf8("param.setValue(") + NUM_VALUE(v) + QString::fromUtf8(", ") + NUM_INT(i) + QString::fromUtf8(")") );
                } else if (isChoice) {
                    WRITE_INDENT(innerIdent); WRITE_STRING( QString::fromUtf8("param.set(") + ESC( isChoice->getActiveEntryText_mt_safe() ) + QString::fromUtf8(")") );
                } else if (isInt) {
                    int v = isInt->getValue(i, ViewIdx(0), true);
                    WRITE_INDENT(innerIdent); WRITE_STRING( QString::fromUtf8("param.setValue(") + NUM_INT(v) + QString::fromUtf8(", ") + NUM_INT(i) + QString::fromUtf8(")") );
                } else if (isBool) {
                    int v = std::min( 1., std::max( 0., std::floor(isBool->getValue(i, ViewIdx(0), true) + 0.5) ) );
                    QString vStr = v ? QString::fromUtf8("True") : QString::fromUtf8("False");
                    WRITE_INDENT(innerIdent); WRITE_STRING( QString::fromUtf8("param.setValue(") + vStr + QString::fromUtf8(")") );
                }
            } // if ((!curve || curve->getKeyFramesCount() == 0) && knob->hasModifications(i)) {
        } // if (isParametric) {
    } // for (int i = 0; i < (*it2)->getDimension(); ++i)

    bool isSecretByDefault = knob->getDefaultIsSecret();
    if (knob->isUserKnob() && isSecretByDefault) {
        if (!hasExportedValue) {
            hasExportedValue = true;
            if (mustDefineParam) {
                WRITE_INDENT(indentLevel); WRITE_STRING(QString::fromUtf8("param = ") + paramFullName);
                WRITE_INDENT(indentLevel); WRITE_STRING( QString::fromUtf8("if param is not None:") );
            }
        }

        WRITE_INDENT(innerIdent); WRITE_STRING( QString::fromUtf8("param.setVisibleByDefault(False)") );
    }

    if ( knob->isUserKnob() ) {
        bool isSecret = knob->getIsSecret();
        if (isSecret != isSecretByDefault) {
            if (!hasExportedValue) {
                hasExportedValue = true;
                if (mustDefineParam) {
                    WRITE_INDENT(indentLevel); WRITE_STRING(QString::fromUtf8("param = ") + paramFullName);
                    WRITE_INDENT(indentLevel); WRITE_STRING( QString::fromUtf8("if param is not None:") );
                }
            }

            QString str = QString::fromUtf8("param.setVisible(");
            if (isSecret) {
                str += QString::fromUtf8("False");
            } else {
                str += QString::fromUtf8("True");
            }
            str += QString::fromUtf8(")");
            WRITE_INDENT(innerIdent); WRITE_STRING(str);
        }

        bool enabledByDefault = knob->isDefaultEnabled(0);
        if (!enabledByDefault) {
            if (!hasExportedValue) {
                hasExportedValue = true;
                if (mustDefineParam) {
                    WRITE_INDENT(indentLevel); WRITE_STRING(QString::fromUtf8("param = ") + paramFullName);
                    WRITE_INDENT(indentLevel); WRITE_STRING( QString::fromUtf8("if param is not None:") );
                }
            }

            WRITE_INDENT(innerIdent); WRITE_STRING( QString::fromUtf8("param.setEnabledByDefault(False)") );
        }

        for (int i = 0; i < knob->getDimension(); ++i) {
            bool isEnabled = knob->isEnabled(i);
            if (isEnabled != enabledByDefault) {
                if (!hasExportedValue) {
                    hasExportedValue = true;
                    if (mustDefineParam) {
                        WRITE_INDENT(indentLevel); WRITE_STRING(QString::fromUtf8("param = ") + paramFullName);
                        WRITE_INDENT(indentLevel); WRITE_STRING( QString::fromUtf8("if param is not None:") );
                    }
                }

                QString str = QString::fromUtf8("param.setEnabled(");
                if (isEnabled) {
                    str += QString::fromUtf8("True");
                } else {
                    str += QString::fromUtf8("False");
                }
                str += QString::fromUtf8(", ");
                str += NUM_INT(i);
                str += QLatin1Char(')');
                WRITE_INDENT(innerIdent); WRITE_STRING(str);
            }
        }
    } // isuserknob

    if (mustDefineParam && hasExportedValue) {
        WRITE_INDENT(innerIdent); WRITE_STRING("del param");
    }

    return hasExportedValue;
} // exportKnobValues

static void
exportUserKnob(int indentLevel,
               const KnobPtr& knob,
               const QString& fullyQualifiedNodeName,
               KnobGroup* group,
               KnobPage* page,
               QTextStream& ts)
{
    KnobInt* isInt = dynamic_cast<KnobInt*>( knob.get() );
    KnobDouble* isDouble = dynamic_cast<KnobDouble*>( knob.get() );
    KnobBool* isBool = dynamic_cast<KnobBool*>( knob.get() );
    KnobChoice* isChoice = dynamic_cast<KnobChoice*>( knob.get() );
    KnobColor* isColor = dynamic_cast<KnobColor*>( knob.get() );
    KnobString* isStr = dynamic_cast<KnobString*>( knob.get() );
    KnobFile* isFile = dynamic_cast<KnobFile*>( knob.get() );
    KnobOutputFile* isOutFile = dynamic_cast<KnobOutputFile*>( knob.get() );
    KnobPath* isPath = dynamic_cast<KnobPath*>( knob.get() );
    KnobGroup* isGrp = dynamic_cast<KnobGroup*>( knob.get() );
    KnobButton* isButton = dynamic_cast<KnobButton*>( knob.get() );
    KnobSeparator* isSep = dynamic_cast<KnobSeparator*>( knob.get() );
    KnobParametric* isParametric = dynamic_cast<KnobParametric*>( knob.get() );
    boost::shared_ptr<KnobI > aliasedParam;
    {
        KnobI::ListenerDimsMap listeners;
        knob->getListeners(listeners);
        if ( !listeners.empty() ) {
            KnobPtr listener = listeners.begin()->first.lock();
            if ( listener && (listener->getAliasMaster() == knob) ) {
                aliasedParam = listener;
            }
        }
    }

    if (isInt) {
        QString createToken;
        switch ( isInt->getDimension() ) {
        case 1:
            createToken = QString::fromUtf8(".createIntParam(");
            break;
        case 2:
            createToken = QString::fromUtf8(".createInt2DParam(");
            break;
        case 3:
            createToken = QString::fromUtf8(".createInt3DParam(");
            break;
        default:
            assert(false);
            createToken = QString::fromUtf8(".createIntParam(");
            break;
        }
        WRITE_INDENT(indentLevel); WRITE_STRING( QString::fromUtf8("param = ") + fullyQualifiedNodeName + createToken + ESC( isInt->getName() ) +
                                                 QString::fromUtf8(", ") + ESC( isInt->getLabel() ) + QString::fromUtf8(")") );


        std::vector<int> defaultValues = isInt->getDefaultValues_mt_safe();


        assert( (int)defaultValues.size() == isInt->getDimension() );
        for (int i = 0; i < isInt->getDimension(); ++i) {
            int min = isInt->getMinimum(i);
            int max = isInt->getMaximum(i);
            int dMin = isInt->getDisplayMinimum(i);
            int dMax = isInt->getDisplayMaximum(i);
            if (min != INT_MIN) {
                WRITE_INDENT(indentLevel); WRITE_STRING( QString::fromUtf8("param.setMinimum(") + NUM_INT(min) + QString::fromUtf8(", ") +
                                                         NUM_INT(i) + QString::fromUtf8(")") );
            }
            if (max != INT_MAX) {
                WRITE_INDENT(indentLevel); WRITE_STRING( QString::fromUtf8("param.setMaximum(") + NUM_INT(max) + QString::fromUtf8(", ") +
                                                         NUM_INT(i) + QString::fromUtf8(")") );
            }
            if (dMin != INT_MIN) {
                WRITE_INDENT(indentLevel); WRITE_STRING( QString::fromUtf8("param.setDisplayMinimum(") + NUM_INT(dMin) + QString::fromUtf8(", ") +
                                                         NUM_INT(i) + QString::fromUtf8(")") );
            }
            if (dMax != INT_MAX) {
                WRITE_INDENT(indentLevel); WRITE_STRING( QString::fromUtf8("param.setDisplayMaximum(") + NUM_INT(dMax) + QString::fromUtf8(", ") +
                                                         NUM_INT(i) + QString::fromUtf8(")") );
            }
            WRITE_INDENT(indentLevel); WRITE_STRING( QString::fromUtf8("param.setDefaultValue(") + NUM_INT(defaultValues[i]) + QString::fromUtf8(", ") + NUM_INT(i) + QString::fromUtf8(")") );
        }
    } else if (isDouble) {
        QString createToken;
        switch ( isDouble->getDimension() ) {
        case 1:
            createToken = QString::fromUtf8(".createDoubleParam(");
            break;
        case 2:
            createToken = QString::fromUtf8(".createDouble2DParam(");
            break;
        case 3:
            createToken = QString::fromUtf8(".createDouble3DParam(");
            break;
        default:
            assert(false);
            createToken = QString::fromUtf8(".createDoubleParam(");
            break;
        }
        WRITE_INDENT(indentLevel); WRITE_STRING( QString::fromUtf8("param = ") + fullyQualifiedNodeName + createToken + ESC( isDouble->getName() ) +
                                                 QString::fromUtf8(", ") + ESC( isDouble->getLabel() ) + QString::fromUtf8(")") );

        std::vector<double> defaultValues = isDouble->getDefaultValues_mt_safe();
        assert( (int)defaultValues.size() == isDouble->getDimension() );
        for (int i = 0; i < isDouble->getDimension(); ++i) {
            double min = isDouble->getMinimum(i);
            double max = isDouble->getMaximum(i);
            double dMin = isDouble->getDisplayMinimum(i);
            double dMax = isDouble->getDisplayMaximum(i);
            if (min != -DBL_MAX) {
                WRITE_INDENT(indentLevel); WRITE_STRING( QString::fromUtf8("param.setMinimum(") + NUM_VALUE(min) + QString::fromUtf8(", ") +
                                                         NUM_INT(i) + QString::fromUtf8(")") );
            }
            if (max != DBL_MAX) {
                WRITE_INDENT(indentLevel); WRITE_STRING( QString::fromUtf8("param.setMaximum(") + NUM_VALUE(max) + QString::fromUtf8(", ") +
                                                         NUM_INT(i) + QString::fromUtf8(")") );
            }
            if (dMin != -DBL_MAX) {
                WRITE_INDENT(indentLevel); WRITE_STRING( QString::fromUtf8("param.setDisplayMinimum(") + NUM_VALUE(dMin) + QString::fromUtf8(", ") +
                                                         NUM_INT(i) + QString::fromUtf8(")") );
            }
            if (dMax != DBL_MAX) {
                WRITE_INDENT(indentLevel); WRITE_STRING( QString::fromUtf8("param.setDisplayMaximum(") + NUM_VALUE(dMax) + QString::fromUtf8(", ") +
                                                         NUM_INT(i) + QString::fromUtf8(")") );
            }
            if (defaultValues[i] != 0.) {
                WRITE_INDENT(indentLevel); WRITE_STRING( QString::fromUtf8("param.setDefaultValue(") + NUM_VALUE(defaultValues[i]) + QString::fromUtf8(", ") + NUM_INT(i) + QString::fromUtf8(")") );
            }
        }
    } else if (isBool) {
        WRITE_INDENT(indentLevel); WRITE_STRING( QString::fromUtf8("param = ") + fullyQualifiedNodeName + QString::fromUtf8(".createBooleanParam(") + ESC( isBool->getName() ) +
                                                 QString::fromUtf8(", ") + ESC( isBool->getLabel() ) + QString::fromUtf8(")") );

        std::vector<bool> defaultValues = isBool->getDefaultValues_mt_safe();
        assert( (int)defaultValues.size() == isBool->getDimension() );

        if (defaultValues[0]) {
            WRITE_INDENT(indentLevel); WRITE_STRING( QString::fromUtf8("param.setDefaultValue(True)") );
        }
    } else if (isChoice) {
        WRITE_INDENT(indentLevel); WRITE_STRING( QString::fromUtf8("param = ") + fullyQualifiedNodeName + QString::fromUtf8(".createChoiceParam(") +
                                                 ESC( isChoice->getName() ) +
                                                 QString::fromUtf8(", ") + ESC( isChoice->getLabel() ) + QString::fromUtf8(")") );

        KnobChoice* aliasedIsChoice = dynamic_cast<KnobChoice*>( aliasedParam.get() );

        if (!aliasedIsChoice) {
            std::vector<std::string> entries = isChoice->getEntries_mt_safe();
            std::vector<std::string> helps = isChoice->getEntriesHelp_mt_safe();
            if (entries.size() > 0) {
                if ( helps.empty() ) {
                    for (U32 i = 0; i < entries.size(); ++i) {
                        helps.push_back("");
                    }
                }
                WRITE_INDENT(indentLevel); ts << "entries = [ (" << ESC(entries[0]) << ", " << ESC(helps[0]) << "),\n";
                for (U32 i = 1; i < entries.size(); ++i) {
                    QString endToken = (i == entries.size() - 1) ? QString::fromUtf8(")]") : QString::fromUtf8("),");
                    WRITE_INDENT(indentLevel); WRITE_STRING(QString::fromUtf8("(") + ESC(entries[i]) + QString::fromUtf8(", ") + ESC(helps[i]) + endToken);
                }
                WRITE_INDENT(indentLevel); WRITE_STATIC_LINE("param.setOptions(entries)");
                WRITE_INDENT(indentLevel); WRITE_STATIC_LINE("del entries");
            }
            std::vector<int> defaultValues = isChoice->getDefaultValues_mt_safe();
            assert( (int)defaultValues.size() == isChoice->getDimension() );
            if (defaultValues[0] != 0) {
                std::string entryStr = isChoice->getEntry(defaultValues[0]);
                WRITE_INDENT(indentLevel); WRITE_STRING( QString::fromUtf8("param.setDefaultValue(") + ESC(entryStr) + QString::fromUtf8(")") );
            }
        } else {
            std::vector<int> defaultValues = isChoice->getDefaultValues_mt_safe();
            assert( (int)defaultValues.size() == isChoice->getDimension() );
            if (defaultValues[0] != 0) {
                WRITE_INDENT(indentLevel); WRITE_STRING( QString::fromUtf8("param.setDefaultValue(") + NUM_INT(defaultValues[0]) + QString::fromUtf8(")") );
            }
        }
    } else if (isColor) {
        QString hasAlphaStr = (isColor->getDimension() == 4) ? QString::fromUtf8("True") : QString::fromUtf8("False");
        WRITE_INDENT(indentLevel); WRITE_STRING( QString::fromUtf8("param = ") + fullyQualifiedNodeName + QString::fromUtf8(".createColorParam(") + ESC( isColor->getName() ) +
                                                 QString::fromUtf8(", ") + ESC( isColor->getLabel() ) + QString::fromUtf8(", ") + hasAlphaStr +  QString::fromUtf8(")") );


        std::vector<double> defaultValues = isColor->getDefaultValues_mt_safe();
        assert( (int)defaultValues.size() == isColor->getDimension() );

        for (int i = 0; i < isColor->getDimension(); ++i) {
            double min = isColor->getMinimum(i);
            double max = isColor->getMaximum(i);
            double dMin = isColor->getDisplayMinimum(i);
            double dMax = isColor->getDisplayMaximum(i);
            if (min != -DBL_MAX) {
                WRITE_INDENT(indentLevel); WRITE_STRING( QString::fromUtf8("param.setMinimum(") + NUM_VALUE(min) + QString::fromUtf8(", ") +
                                                         NUM_INT(i) + QString::fromUtf8(")") );
            }
            if (max != DBL_MAX) {
                WRITE_INDENT(indentLevel); WRITE_STRING( QString::fromUtf8("param.setMaximum(") + NUM_VALUE(max) + QString::fromUtf8(", ") +
                                                         NUM_INT(i) + QString::fromUtf8(")") );
            }
            if (dMin != -DBL_MAX) {
                WRITE_INDENT(indentLevel); WRITE_STRING( QString::fromUtf8("param.setDisplayMinimum(") + NUM_VALUE(dMin) + QString::fromUtf8(", ") +
                                                         NUM_INT(i) + QString::fromUtf8(")") );
            }
            if (dMax != DBL_MAX) {
                WRITE_INDENT(indentLevel); WRITE_STRING( QString::fromUtf8("param.setDisplayMaximum(") + NUM_VALUE(dMax) + QString::fromUtf8(", ") +
                                                         NUM_INT(i) + QString::fromUtf8(")") );
            }
            if (defaultValues[i] != 0.) {
                WRITE_INDENT(indentLevel); WRITE_STRING( QString::fromUtf8("param.setDefaultValue(") + NUM_VALUE(defaultValues[i]) + QString::fromUtf8(", ") + NUM_INT(i) + QString::fromUtf8(")") );
            }
        }
    } else if (isButton) {
        WRITE_INDENT(indentLevel); WRITE_STRING( QString::fromUtf8("param = ") + fullyQualifiedNodeName + QString::fromUtf8(".createButtonParam(") +
                                                 ESC( isButton->getName() ) +
                                                 QString::fromUtf8(", ") + ESC( isButton->getLabel() ) + QString::fromUtf8(")") );
    } else if (isSep) {
        WRITE_INDENT(indentLevel); WRITE_STRING( QString::fromUtf8("param = ") + fullyQualifiedNodeName + QString::fromUtf8(".createSeparatorParam(") +
                                                 ESC( isSep->getName() ) +
                                                 QString::fromUtf8(", ") + ESC( isSep->getLabel() ) + QString::fromUtf8(")") );
    } else if (isStr) {
        WRITE_INDENT(indentLevel); WRITE_STRING( QString::fromUtf8("param = ") + fullyQualifiedNodeName + QString::fromUtf8(".createStringParam(") +
                                                 ESC( isStr->getName() ) +
                                                 QString::fromUtf8(", ") + ESC( isStr->getLabel() ) + QString::fromUtf8(")") );
        QString typeStr;
        if ( isStr->isLabel() ) {
            typeStr = QString::fromUtf8("eStringTypeLabel");
        } else if ( isStr->isMultiLine() ) {
            if ( isStr->usesRichText() ) {
                typeStr = QString::fromUtf8("eStringTypeRichTextMultiLine");
            } else {
                typeStr = QString::fromUtf8("eStringTypeMultiLine");
            }
        } else if ( isStr->isCustomKnob() ) {
            typeStr = QString::fromUtf8("eStringTypeCustom");
        } else {
            typeStr = QString::fromUtf8("eStringTypeDefault");
        }
        WRITE_INDENT(indentLevel); WRITE_STRING( QString::fromUtf8("param.setType(NatronEngine.StringParam.TypeEnum.") + typeStr + QString::fromUtf8(")") );

        std::vector<std::string> defaultValues = isStr->getDefaultValues_mt_safe();
        assert( (int)defaultValues.size() == isStr->getDimension() );
        QString def = QString::fromUtf8( defaultValues[0].c_str() );
        if ( !def.isEmpty() ) {
            WRITE_INDENT(indentLevel); WRITE_STRING( QString::fromUtf8("param.setDefaultValue(") + ESC(def) + QString::fromUtf8(")") );
        }
    } else if (isFile) {
        WRITE_INDENT(indentLevel); WRITE_STRING( QString::fromUtf8("param = ") + fullyQualifiedNodeName + QString::fromUtf8(".createFileParam(") + ESC( isFile->getName() ) +
                                                 QString::fromUtf8(", ") + ESC( isFile->getLabel() ) + QString::fromUtf8(")") );
        QString seqStr = isFile->isInputImageFile() ? QString::fromUtf8("True") : QString::fromUtf8("False");
        WRITE_INDENT(indentLevel); WRITE_STRING( QString::fromUtf8("param.setSequenceEnabled(") + seqStr + QString::fromUtf8(")") );

        std::vector<std::string> defaultValues = isFile->getDefaultValues_mt_safe();
        assert( (int)defaultValues.size() == isFile->getDimension() );
        QString def = QString::fromUtf8( defaultValues[0].c_str() );
        if ( !def.isEmpty() ) {
            WRITE_INDENT(indentLevel); WRITE_STRING( QString::fromUtf8("param.setDefaultValue()") + def + QString::fromUtf8(")") );
        }
    } else if (isOutFile) {
        WRITE_INDENT(indentLevel); WRITE_STRING( QString::fromUtf8("param = ") + fullyQualifiedNodeName + QString::fromUtf8(".createOutputFileParam(") +
                                                 ESC( isOutFile->getName() ) +
                                                 QString::fromUtf8(", ") + ESC( isOutFile->getLabel() ) + QString::fromUtf8(")") );
        assert(isOutFile);
        QString seqStr = isOutFile->isOutputImageFile() ? QString::fromUtf8("True") : QString::fromUtf8("False");
        WRITE_INDENT(indentLevel); WRITE_STRING( QString::fromUtf8("param.setSequenceEnabled(") + seqStr + QString::fromUtf8(")") );

        std::vector<std::string> defaultValues = isOutFile->getDefaultValues_mt_safe();
        assert( (int)defaultValues.size() == isOutFile->getDimension() );
        QString def = QString::fromUtf8( defaultValues[0].c_str() );
        if ( !def.isEmpty() ) {
            WRITE_INDENT(indentLevel); WRITE_STRING( QString::fromUtf8("param.setDefaultValue(") + ESC(def) + QString::fromUtf8(")") );
        }
    } else if (isPath) {
        WRITE_INDENT(indentLevel); WRITE_STRING( QString::fromUtf8("param = ") + fullyQualifiedNodeName + QString::fromUtf8(".createPathParam(") +
                                                 ESC( isPath->getName() ) +
                                                 QString::fromUtf8(", ") + ESC( isPath->getLabel() ) + QString::fromUtf8(")") );
        if ( isPath->isMultiPath() ) {
            WRITE_INDENT(indentLevel); WRITE_STRING("param.setAsMultiPathTable()");
        }

        std::vector<std::string> defaultValues = isPath->getDefaultValues_mt_safe();
        assert( (int)defaultValues.size() == isPath->getDimension() );
        QString def = QString::fromUtf8( defaultValues[0].c_str() );
        if ( !def.isEmpty() ) {
            WRITE_INDENT(indentLevel); WRITE_STRING( QString::fromUtf8("param.setDefaultValue(") + ESC(def) + QString::fromUtf8(")") );
        }
    } else if (isGrp) {
        WRITE_INDENT(indentLevel); WRITE_STRING( QString::fromUtf8("param = ") + fullyQualifiedNodeName + QString::fromUtf8(".createGroupParam(") +
                                                 ESC( isGrp->getName() ) +
                                                 QString::fromUtf8(", ") + ESC( isGrp->getLabel() ) + QString::fromUtf8(")") );
        if ( isGrp->isTab() ) {
            WRITE_INDENT(indentLevel); WRITE_STRING( QString::fromUtf8("param.setAsTab()") );
        }
    } else if (isParametric) {
        WRITE_INDENT(indentLevel); WRITE_STRING( QString::fromUtf8("param = ") + fullyQualifiedNodeName + QString::fromUtf8(".createParametricParam(") +
                                                 ESC( isParametric->getName() ) +
                                                 QString::fromUtf8(", ") + ESC( isParametric->getLabel() ) +  QString::fromUtf8(", ") +
                                                 NUM_INT( isParametric->getDimension() ) + QString::fromUtf8(")") );
    }

    WRITE_STATIC_LINE("");

    if (group) {
        QString grpFullName = fullyQualifiedNodeName + QString::fromUtf8(".") + QString::fromUtf8( group->getName().c_str() );
        WRITE_INDENT(indentLevel); WRITE_STATIC_LINE("# Add the param to the group, no need to add it to the page");
        WRITE_INDENT(indentLevel); WRITE_STRING( grpFullName + QString::fromUtf8(".addParam(param)") );
    } else {
        assert(page);
        QString pageFullName = fullyQualifiedNodeName + QString::fromUtf8(".") + QString::fromUtf8( page->getName().c_str() );
        WRITE_INDENT(indentLevel); WRITE_STATIC_LINE("# Add the param to the page");
        WRITE_INDENT(indentLevel); WRITE_STRING( pageFullName + QString::fromUtf8(".addParam(param)") );
    }

    WRITE_STATIC_LINE("");
    WRITE_INDENT(indentLevel); WRITE_STATIC_LINE("# Set param properties");

    QString help = QString::fromUtf8( knob->getHintToolTip().c_str() );
    if ( !aliasedParam || ( aliasedParam->getHintToolTip() != knob->getHintToolTip() ) ) {
        WRITE_INDENT(indentLevel); WRITE_STRING( QString::fromUtf8("param.setHelp(") + ESC(help) + QString::fromUtf8(")") );
    }


    bool previousHasNewLineActivated = true;
    KnobsVec children;
    if (group) {
        children = group->getChildren();
    } else if (page) {
        children = page->getChildren();
    }
    for (U32 i = 0; i < children.size(); ++i) {
        if (children[i] == knob) {
            if (i > 0) {
                previousHasNewLineActivated = children[i - 1]->isNewLineActivated();
            }
            break;
        }
    }

    if (previousHasNewLineActivated) {
        WRITE_INDENT(indentLevel); WRITE_STRING("param.setAddNewLine(True)");
    } else {
        WRITE_INDENT(indentLevel); WRITE_STRING("param.setAddNewLine(False)");
    }

    if ( !knob->getIsPersistant() ) {
        WRITE_INDENT(indentLevel); WRITE_STRING("param.setPersistant(False)");
    }

    if ( !knob->getEvaluateOnChange() ) {
        WRITE_INDENT(indentLevel); WRITE_STRING("param.setEvaluateOnChange(False)");
    }

    if ( knob->canAnimate() ) {
        QString animStr = knob->isAnimationEnabled() ? QString::fromUtf8("True") : QString::fromUtf8("False");
        WRITE_INDENT(indentLevel); WRITE_STRING( QString::fromUtf8("param.setAnimationEnabled(") + animStr + QString::fromUtf8(")") );
    }

    exportKnobValues(indentLevel, knob, QString(), false, ts);
    WRITE_INDENT(indentLevel); WRITE_STRING( fullyQualifiedNodeName + QString::fromUtf8(".") + QString::fromUtf8( knob->getName().c_str() ) + QString::fromUtf8(" = param") );
    WRITE_INDENT(indentLevel); WRITE_STATIC_LINE("del param");

    WRITE_STATIC_LINE("");

    if (isGrp) {
        KnobsVec children =  isGrp->getChildren();
        for (KnobsVec::const_iterator it3 = children.begin(); it3 != children.end(); ++it3) {
            exportUserKnob(indentLevel, *it3, fullyQualifiedNodeName, isGrp, page, ts);
        }
    }
} // exportUserKnob

static void
exportBezierPointAtTime(int indentLevel,
                        const boost::shared_ptr<BezierCP>& point,
                        bool isFeather,
                        double time,
                        int idx,
                        QTextStream& ts)
{
    QString token = isFeather ? QString::fromUtf8("bezier.setFeatherPointAtIndex(") : QString::fromUtf8("bezier.setPointAtIndex(");
    double x, y, lx, ly, rx, ry;

    point->getPositionAtTime(false, time, ViewIdx(0), &x, &y);
    point->getLeftBezierPointAtTime(false, time, ViewIdx(0), &lx, &ly);
    point->getRightBezierPointAtTime(false, time, ViewIdx(0), &rx, &ry);

    WRITE_INDENT(indentLevel); WRITE_STRING( token + NUM_INT(idx) + QString::fromUtf8(", ") +
                                             NUM_TIME(time) + QString::fromUtf8(", ") + NUM_VALUE(x) + QString::fromUtf8(", ") +
                                             NUM_VALUE(y) + QString::fromUtf8(", ") + NUM_VALUE(lx) + QString::fromUtf8(", ") +
                                             NUM_VALUE(ly) + QString::fromUtf8(", ") + NUM_VALUE(rx) + QString::fromUtf8(", ") +
                                             NUM_VALUE(ry) + QString::fromUtf8(")") );
}

static void
exportRotoLayer(int indentLevel,
                const std::list<boost::shared_ptr<RotoItem> >& items,
                const boost::shared_ptr<RotoLayer>& layer,
                QTextStream& ts)
{
    QString parentLayerName = QString::fromUtf8( layer->getScriptName().c_str() ) + QString::fromUtf8("_layer");

    for (std::list<boost::shared_ptr<RotoItem> >::const_iterator it = items.begin(); it != items.end(); ++it) {
        boost::shared_ptr<RotoLayer> isLayer = boost::dynamic_pointer_cast<RotoLayer>(*it);
        boost::shared_ptr<Bezier> isBezier = boost::dynamic_pointer_cast<Bezier>(*it);

        if (isBezier) {
            double time;
            const std::list<boost::shared_ptr<BezierCP> >& cps = isBezier->getControlPoints();
            const std::list<boost::shared_ptr<BezierCP> >& fps = isBezier->getFeatherPoints();

            if ( cps.empty() ) {
                continue;
            }

            time = cps.front()->getKeyframeTime(false, 0);

            WRITE_INDENT(indentLevel); WRITE_STRING( QString::fromUtf8("bezier = roto.createBezier(0, 0, ") + NUM_TIME(time) + QString::fromUtf8(")") );
            WRITE_INDENT(indentLevel); WRITE_STRING( QString::fromUtf8("bezier.setScriptName(") + ESC( isBezier->getScriptName() ) + QString::fromUtf8(")") );
            WRITE_INDENT(indentLevel); WRITE_STRING( QString::fromUtf8("bezier.setLabel(") + ESC( isBezier->getLabel() ) + QString::fromUtf8(")") );
            QString lockedStr = isBezier->getLocked() ? QString::fromUtf8("True") : QString::fromUtf8("False");
            WRITE_INDENT(indentLevel); WRITE_STRING( QString::fromUtf8("bezier.setLocked(") + lockedStr + QString::fromUtf8(")") );
            QString visibleStr = isBezier->isGloballyActivated() ? QString::fromUtf8("True") : QString::fromUtf8("False");
            WRITE_INDENT(indentLevel); WRITE_STRING( QString::fromUtf8("bezier.setVisible(") + visibleStr + QString::fromUtf8(")") );

            boost::shared_ptr<KnobBool> activatedKnob = isBezier->getActivatedKnob();
            exportKnobValues(indentLevel, activatedKnob, QString::fromUtf8("bezier.getActivatedParam()"), true, ts);

            boost::shared_ptr<KnobDouble> featherDist = isBezier->getFeatherKnob();
            exportKnobValues(indentLevel, featherDist, QString::fromUtf8("bezier.getFeatherDistanceParam()"), true, ts);

            boost::shared_ptr<KnobDouble> opacityKnob = isBezier->getOpacityKnob();
            exportKnobValues(indentLevel, opacityKnob, QString::fromUtf8("bezier.getOpacityParam()"), true, ts);

            boost::shared_ptr<KnobDouble> fallOffKnob = isBezier->getFeatherFallOffKnob();
            exportKnobValues(indentLevel, fallOffKnob, QString::fromUtf8("bezier.getFeatherFallOffParam()"), true, ts);

            boost::shared_ptr<KnobColor> colorKnob = isBezier->getColorKnob();
            exportKnobValues(indentLevel, colorKnob, QString::fromUtf8("bezier.getColorParam()"), true, ts);

            boost::shared_ptr<KnobChoice> compositing = isBezier->getOperatorKnob();
            exportKnobValues(indentLevel, compositing, QString::fromUtf8("bezier.getCompositingOperatorParam()"), true, ts);


            WRITE_INDENT(indentLevel); WRITE_STRING( parentLayerName + QString::fromUtf8(".addItem(bezier)") );
            WRITE_INDENT(indentLevel); WRITE_STATIC_LINE("");

            assert( cps.size() == fps.size() );

            std::set<double> kf;
            isBezier->getKeyframeTimes(&kf);

            //the last python call already registered the first control point
            int nbPts = cps.size() - 1;
            WRITE_INDENT(indentLevel); WRITE_STRING( QString::fromUtf8("for i in range(0, ") + NUM_INT(nbPts) + QString::fromUtf8("):") );
            WRITE_INDENT(2); WRITE_STATIC_LINE("bezier.addControlPoint(0,0)");

            ///Now that all points are created position them
            int idx = 0;
            std::list<boost::shared_ptr<BezierCP> >::const_iterator fpIt = fps.begin();
            for (std::list<boost::shared_ptr<BezierCP> >::const_iterator it2 = cps.begin(); it2 != cps.end(); ++it2, ++fpIt, ++idx) {
                for (std::set<double>::iterator it3 = kf.begin(); it3 != kf.end(); ++it3) {
                    exportBezierPointAtTime(indentLevel, *it2, false, *it3, idx, ts);
                    exportBezierPointAtTime(indentLevel, *fpIt, true, *it3, idx, ts);
                }
                if ( kf.empty() ) {
                    exportBezierPointAtTime(indentLevel, *it2, false, time, idx, ts);
                    exportBezierPointAtTime(indentLevel, *fpIt, true, time, idx, ts);
                }
            }
            if ( isBezier->isCurveFinished() ) {
                WRITE_INDENT(indentLevel); WRITE_STRING("bezier.setCurveFinished(True)");
            }

            WRITE_INDENT(indentLevel); WRITE_STATIC_LINE("del bezier");
        } else {
            QString name =  QString::fromUtf8( isLayer->getScriptName().c_str() );
            QString layerName = name + QString::fromUtf8("_layer");
            WRITE_INDENT(indentLevel); WRITE_STRING( name + QString::fromUtf8(" = roto.createLayer()") );
            WRITE_INDENT(indentLevel); WRITE_STRING( layerName +  QString::fromUtf8(".setScriptName(") + ESC(name) + QString::fromUtf8(")") );
            WRITE_INDENT(indentLevel); WRITE_STRING( layerName + QString::fromUtf8(".setLabel(") + ESC( isLayer->getLabel() ) + QString::fromUtf8(")") );
            QString lockedStr = isLayer->getLocked() ? QString::fromUtf8("True") : QString::fromUtf8("False");
            WRITE_INDENT(indentLevel); WRITE_STRING( layerName + QString::fromUtf8(".setLocked()") + lockedStr + QString::fromUtf8(")") );
            QString visibleStr = isLayer->isGloballyActivated() ? QString::fromUtf8("True") : QString::fromUtf8("False");
            WRITE_INDENT(indentLevel); WRITE_STRING( layerName + QString::fromUtf8(".setVisible(") + visibleStr + QString::fromUtf8(")") );

            WRITE_INDENT(indentLevel); WRITE_STRING(parentLayerName + QString::fromUtf8(".addItem(") + layerName);

            const std::list<boost::shared_ptr<RotoItem> >& items = isLayer->getItems();
            exportRotoLayer(indentLevel, items, isLayer, ts);
            WRITE_INDENT(indentLevel); WRITE_STRING(QString::fromUtf8("del ") + layerName);
        }
        WRITE_STATIC_LINE("");
    }
} // exportRotoLayer

static void
exportAllNodeKnobs(int indentLevel,
                   const NodePtr& node,
                   QTextStream& ts)
{
    const KnobsVec& knobs = node->getKnobs();
    std::list<KnobPage*> userPages;

    for (KnobsVec::const_iterator it2 = knobs.begin(); it2 != knobs.end(); ++it2) {
        if ( (*it2)->getIsPersistant() && !(*it2)->isUserKnob() ) {
            QString getParamStr  = QString::fromUtf8("lastNode.getParam(\"");
            const std::string& paramName =  (*it2)->getName();
            if ( paramName.empty() ) {
                continue;
            }
            getParamStr += QString::fromUtf8( paramName.c_str() );
            getParamStr += QString::fromUtf8("\")");
            if ( exportKnobValues(indentLevel, *it2, getParamStr, true, ts) ) {
                WRITE_STATIC_LINE("");
            }
        }

        if ( (*it2)->isUserKnob() ) {
            KnobPage* isPage = dynamic_cast<KnobPage*>( it2->get() );
            if (isPage) {
                userPages.push_back(isPage);
            }
        }
    }// for (KnobsVec::const_iterator it2 = knobs.begin(); it2 != knobs.end(); ++it2)
    if ( !userPages.empty() ) {
        WRITE_STATIC_LINE("");
        WRITE_INDENT(indentLevel); WRITE_STATIC_LINE("# Create the user parameters");
    }
    for (std::list<KnobPage*>::iterator it2 = userPages.begin(); it2 != userPages.end(); ++it2) {
        WRITE_INDENT(indentLevel); WRITE_STRING( QString::fromUtf8("lastNode.") + QString::fromUtf8( (*it2)->getName().c_str() ) +
                                                 QString::fromUtf8(" = lastNode.createPageParam(") + ESC( (*it2)->getName() ) + QString::fromUtf8(", ") +
                                                 ESC( (*it2)->getLabel() ) + QString::fromUtf8(")") );
        KnobsVec children =  (*it2)->getChildren();
        for (KnobsVec::const_iterator it3 = children.begin(); it3 != children.end(); ++it3) {
            exportUserKnob(indentLevel, *it3, QString::fromUtf8("lastNode"), 0, *it2, ts);
        }
    }

    if ( !userPages.empty() ) {
        WRITE_INDENT(indentLevel); WRITE_STATIC_LINE("# Refresh the GUI with the newly created parameters");
        std::list<std::string> pagesOrdering = node->getPagesOrder();
        if ( !pagesOrdering.empty() ) {
            QString line = QString::fromUtf8("lastNode.setPagesOrder([");
            std::list<std::string>::iterator next = pagesOrdering.begin();
            ++next;
            for (std::list<std::string>::iterator it = pagesOrdering.begin(); it != pagesOrdering.end(); ++it) {
                line += QLatin1Char('\'');
                line += QString::fromUtf8( it->c_str() );
                line += QLatin1Char('\'');
                if ( next != pagesOrdering.end() ) {
                    line += QString::fromUtf8(", ");
                    ++next;
                }
            }
            line += QString::fromUtf8("])");
            WRITE_INDENT(indentLevel); WRITE_STRING(line);
        }
        WRITE_INDENT(indentLevel); WRITE_STATIC_LINE("lastNode.refreshUserParamsGUI()");
    }

    boost::shared_ptr<RotoContext> roto = node->getRotoContext();
    if (roto) {
        const std::list<boost::shared_ptr<RotoLayer> >& layers = roto->getLayers();

        if ( !layers.empty() ) {
            WRITE_INDENT(indentLevel); WRITE_STATIC_LINE("# For the roto node, create all layers and beziers");
            WRITE_INDENT(indentLevel); WRITE_STRING("roto = lastNode.getRotoContext()");
            boost::shared_ptr<RotoLayer> baseLayer = layers.front();
            QString baseLayerName = QString::fromUtf8( baseLayer->getScriptName().c_str() );
            QString baseLayerToken = baseLayerName + QString::fromUtf8("_layer");
            WRITE_INDENT(indentLevel); WRITE_STRING( baseLayerToken + QString::fromUtf8(" = roto.getBaseLayer()") );

            WRITE_INDENT(indentLevel); WRITE_STRING( baseLayerToken + QString::fromUtf8(".setScriptName(") + ESC(baseLayerName) + QString::fromUtf8(")") );
            WRITE_INDENT(indentLevel); WRITE_STRING( baseLayerToken + QString::fromUtf8(".setLabel(") + ESC( baseLayer->getLabel() ) + QString::fromUtf8(")") );
            QString lockedStr = baseLayer->getLocked() ? QString::fromUtf8("True") : QString::fromUtf8("False");
            WRITE_INDENT(indentLevel); WRITE_STRING( baseLayerToken + QString::fromUtf8(".setLocked(") + lockedStr + QString::fromUtf8(")") );
            QString visibleStr = baseLayer->isGloballyActivated() ? QString::fromUtf8("True") : QString::fromUtf8("False");
            WRITE_INDENT(indentLevel); WRITE_STRING( baseLayerToken + QString::fromUtf8(".setVisible(") + visibleStr + QString::fromUtf8(")") );
            exportRotoLayer(indentLevel, baseLayer->getItems(), baseLayer,  ts);
            WRITE_INDENT(indentLevel); WRITE_STRING(QString::fromUtf8("del ") + baseLayerToken);
            WRITE_INDENT(indentLevel); WRITE_STRING( QString::fromUtf8("del roto") );
        }
    }
} // exportAllNodeKnobs

static bool
exportKnobLinks(int indentLevel,
                const NodePtr& groupNode,
                const NodePtr& node,
                const QString& groupName,
                const QString& nodeName,
                QTextStream& ts)
{
    bool hasExportedLink = false;
    const KnobsVec& knobs = node->getKnobs();

    for (KnobsVec::const_iterator it2 = knobs.begin(); it2 != knobs.end(); ++it2) {
        QString paramName = nodeName + QString::fromUtf8(".getParam(\"") + QString::fromUtf8( (*it2)->getName().c_str() ) + QString::fromUtf8("\")");
        bool hasDefined = false;

        //Check for alias link
        KnobPtr alias = (*it2)->getAliasMaster();
        if (alias) {
            if (!hasDefined) {
                WRITE_INDENT(indentLevel); WRITE_STRING(QString::fromUtf8("param = ") + paramName);
                hasDefined = true;
            }
            hasExportedLink = true;

            EffectInstance* aliasHolder = dynamic_cast<EffectInstance*>( alias->getHolder() );
            assert(aliasHolder);
            if (!aliasHolder) {
                throw std::logic_error("exportKnobLinks");
            }
            QString aliasName;
            if ( aliasHolder == groupNode->getEffectInstance().get() ) {
                aliasName = groupName;
            } else {
                aliasName = groupName + QString::fromUtf8( aliasHolder->getNode()->getScriptName_mt_safe().c_str() );
            }
            aliasName += QChar::fromLatin1('.');
            aliasName += QString::fromUtf8( alias->getName().c_str() );

            WRITE_INDENT(indentLevel); WRITE_STRING( aliasName + QString::fromUtf8(".setAsAlias(param)") );
        } else {
            for (int i = 0; i < (*it2)->getDimension(); ++i) {
                std::string expr = (*it2)->getExpression(i);
                QString hasRetVar = (*it2)->isExpressionUsingRetVariable(i) ? QString::fromUtf8("True") : QString::fromUtf8("False");
                if ( !expr.empty() ) {
                    if (!hasDefined) {
                        WRITE_INDENT(indentLevel); WRITE_STRING(QString::fromUtf8("param = ") + paramName);
                        hasDefined = true;
                    }
                    hasExportedLink = true;
                    WRITE_INDENT(indentLevel); WRITE_STRING( QString::fromUtf8("param.setExpression(") + ESC(expr) + QString::fromUtf8(", ") +
                                                             hasRetVar + QString::fromUtf8(", ") + NUM_INT(i) + QString::fromUtf8(")") );
                }

                std::pair<int, KnobPtr > master = (*it2)->getMaster(i);
                if (master.second) {
                    if (!hasDefined) {
                        WRITE_INDENT(indentLevel); WRITE_STRING(QString::fromUtf8("param = ") + paramName);
                        hasDefined = true;
                    }
                    hasExportedLink = true;

                    EffectInstance* masterHolder = dynamic_cast<EffectInstance*>( master.second->getHolder() );
                    assert(masterHolder);
                    if (!masterHolder) {
                        throw std::logic_error("exportKnobLinks");
                    }
                    QString masterName;
                    if ( masterHolder == groupNode->getEffectInstance().get() ) {
                        masterName = groupName;
                    } else {
                        masterName = groupName + QString::fromUtf8( masterHolder->getNode()->getScriptName_mt_safe().c_str() );
                    }
                    masterName += QLatin1Char('.');
                    masterName += QString::fromUtf8( master.second->getName().c_str() );


                    WRITE_INDENT(indentLevel); WRITE_STRING( QString::fromUtf8("param.slaveTo(") +  masterName + QString::fromUtf8(", ") +
                                                             NUM_INT(i) + QString::fromUtf8(", ") + NUM_INT(master.first) + QString::fromUtf8(")") );
                }
            }
        }
        if (hasDefined) {
            WRITE_INDENT(indentLevel); WRITE_STATIC_LINE("del param");
        }
    }

    return hasExportedLink;
} // exportKnobLinks

static void
exportGroupInternal(int indentLevel,
                    const NodeCollection* collection,
                    const NodePtr& upperLevelGroupNode,
                    const QString& upperLevelGroupName,
                    QTextStream& ts)
{
    WRITE_INDENT(indentLevel); WRITE_STATIC_LINE("# Create all nodes in the group");
    WRITE_STATIC_LINE("");

    const NodeGroup* isGroup = dynamic_cast<const NodeGroup*>(collection);
    NodePtr groupNode;
    if (isGroup) {
        groupNode = isGroup->getNode();
    }

    QString groupName = upperLevelGroupName + QString::fromUtf8("group");

    if (isGroup) {
        WRITE_INDENT(indentLevel); WRITE_STATIC_LINE("# Create the parameters of the group node the same way we did for all internal nodes");
        WRITE_INDENT(indentLevel); WRITE_STRING(QString::fromUtf8("lastNode = ") + groupName);
        exportAllNodeKnobs(indentLevel, isGroup->getNode(), ts);
        WRITE_INDENT(indentLevel); WRITE_STATIC_LINE("del lastNode");
        WRITE_STATIC_LINE("");
    }


    NodesList nodes = collection->getNodes();
    NodesList exportedNodes;

    ///Re-order nodes so we're sure Roto nodes get exported in the end since they may depend on Trackers
    NodesList rotos;
    NodesList newNodes;
    for (NodesList::iterator it = nodes.begin(); it != nodes.end(); ++it) {
        if ( (*it)->isRotoPaintingNode() || (*it)->isRotoNode() ) {
            rotos.push_back(*it);
        } else {
            newNodes.push_back(*it);
        }
    }
    newNodes.insert( newNodes.end(), rotos.begin(), rotos.end() );

    for (NodesList::iterator it = newNodes.begin(); it != newNodes.end(); ++it) {
        ///Don't create viewer while exporting
        ViewerInstance* isViewer = (*it)->isEffectViewer();
        if (isViewer) {
            continue;
        }
        if ( !(*it)->isActivated() ) {
            continue;
        }

        exportedNodes.push_back(*it);

        ///Let the parent of the multi-instance node create the children
        if ( (*it)->getParentMultiInstance() ) {
            continue;
        }

        QString nodeName = QString::fromUtf8( (*it)->getPluginID().c_str() );

        WRITE_INDENT(indentLevel); WRITE_STRING( QString::fromUtf8("# Start of node ") + ESC( (*it)->getScriptName_mt_safe() ) );
        WRITE_INDENT(indentLevel); WRITE_STRING( QString::fromUtf8("lastNode = app.createNode(") + ESC(nodeName) + QString::fromUtf8(", ") +
                                                 NUM_INT( (*it)->getPlugin()->getMajorVersion() ) + QString::fromUtf8(", ") + groupName +
                                                 QString::fromUtf8(")") );
        WRITE_INDENT(indentLevel); WRITE_STRING( QString::fromUtf8("lastNode.setScriptName(") + ESC( (*it)->getScriptName_mt_safe() ) + QString::fromUtf8(")") );
        WRITE_INDENT(indentLevel); WRITE_STRING( QString::fromUtf8("lastNode.setLabel(") + ESC( (*it)->getLabel_mt_safe() ) + QString::fromUtf8(")") );
        double x, y;
        (*it)->getPosition(&x, &y);
        double w, h;
        (*it)->getSize(&w, &h);
        // a precision of 1 pixel is enough for the position on the nodegraph
        WRITE_INDENT(indentLevel); WRITE_STRING( QString::fromUtf8("lastNode.setPosition(") + NUM_PIXEL(x) + QString::fromUtf8(", ") + NUM_PIXEL(y) + QString::fromUtf8(")") );
        WRITE_INDENT(indentLevel); WRITE_STRING( QString::fromUtf8("lastNode.setSize(") + NUM_PIXEL(w) + QString::fromUtf8(", ") + NUM_PIXEL(h) + QString::fromUtf8(")") );

        double r, g, b;
        (*it)->getColor(&r, &g, &b);
        // a precision of 3 digits is enough for the node coloe
        WRITE_INDENT(indentLevel); WRITE_STRING( QString::fromUtf8("lastNode.setColor(") + NUM_COLOR(r) + QString::fromUtf8(", ") + NUM_COLOR(g) + QString::fromUtf8(", ") + NUM_COLOR(b) +  QString::fromUtf8(")") );

        std::list<ImageComponents> userComps;
        (*it)->getUserCreatedComponents(&userComps);
        for (std::list<ImageComponents>::iterator it2 = userComps.begin(); it2 != userComps.end(); ++it2) {
            const std::vector<std::string>& channels = it2->getComponentsNames();
            QString compStr = QString::fromUtf8("[");
            for (std::size_t i = 0; i < channels.size(); ++i) {
                compStr.append( ESC(channels[i]) );
                if ( i < (channels.size() - 1) ) {
                    compStr.push_back( QLatin1Char(',') );
                }
            }
            compStr.push_back( QLatin1Char(']') );
            WRITE_INDENT(indentLevel); WRITE_STRING( QString::fromUtf8("lastNode.addUserPlane(") + ESC( it2->getLayerName() ) + QString::fromUtf8(", ") + compStr +  QString::fromUtf8(")") );
        }

        QString nodeNameInScript = groupName + QString::fromUtf8( (*it)->getScriptName_mt_safe().c_str() );
        WRITE_INDENT(indentLevel); WRITE_STRING( nodeNameInScript + QString::fromUtf8(" = lastNode") );
        WRITE_STATIC_LINE("");
        exportAllNodeKnobs(indentLevel, *it, ts);
        WRITE_INDENT(indentLevel); WRITE_STRING("del lastNode");
        WRITE_INDENT(indentLevel); WRITE_STRING( QString::fromUtf8("# End of node ") + ESC( (*it)->getScriptName_mt_safe() ) );
        WRITE_STATIC_LINE("");

        std::list< NodePtr > children;
        (*it)->getChildrenMultiInstance(&children);
        if ( !children.empty() ) {
            WRITE_INDENT(indentLevel); WRITE_STATIC_LINE("# Create children if the node is a multi-instance such as a tracker");
            for (std::list< NodePtr > ::iterator it2 = children.begin(); it2 != children.end(); ++it2) {
                if ( (*it2)->isActivated() ) {
                    WRITE_INDENT(indentLevel); WRITE_STRING( QString::fromUtf8("lastNode = ") + nodeNameInScript + QString::fromUtf8(".createChild()") );
                    WRITE_INDENT(indentLevel); WRITE_STRING( QString::fromUtf8("lastNode.setScriptName(\"") + QString::fromUtf8( (*it2)->getScriptName_mt_safe().c_str() ) + QString::fromUtf8("\")") );
                    WRITE_INDENT(indentLevel); WRITE_STRING( QString::fromUtf8("lastNode.setLabel(\"") + QString::fromUtf8( (*it2)->getLabel_mt_safe().c_str() ) + QString::fromUtf8("\")") );
                    exportAllNodeKnobs(indentLevel, *it2, ts);
                    WRITE_INDENT(indentLevel); WRITE_STRING( nodeNameInScript + QString::fromUtf8(".") + QString::fromUtf8( (*it2)->getScriptName_mt_safe().c_str() ) + QString::fromUtf8(" = lastNode") );
                    WRITE_INDENT(indentLevel); WRITE_STRING("del lastNode");
                }
            }
            WRITE_STATIC_LINE("");
        }

        NodeGroup* isGrp = (*it)->isEffectGroup();
        if (isGrp) {
            WRITE_INDENT(indentLevel); WRITE_STRING(groupName + QString::fromUtf8("group = ") + nodeNameInScript);
            exportGroupInternal(indentLevel, isGrp, groupNode, groupName, ts);
            WRITE_STATIC_LINE("");
        }
    }


    WRITE_INDENT(indentLevel); WRITE_STATIC_LINE("# Now that all nodes are created we can connect them together, restore expressions");
    bool hasConnected = false;
    for (NodesList::iterator it = exportedNodes.begin(); it != exportedNodes.end(); ++it) {
        QString nodeQualifiedName( groupName + QString::fromUtf8( (*it)->getScriptName_mt_safe().c_str() ) );

        if ( !(*it)->getParentMultiInstance() ) {
            for (int i = 0; i < (*it)->getMaxInputCount(); ++i) {
                NodePtr inputNode = (*it)->getRealInput(i);
                if (inputNode) {
                    hasConnected = true;
                    QString inputQualifiedName( groupName  + QString::fromUtf8( inputNode->getScriptName_mt_safe().c_str() ) );
                    WRITE_INDENT(indentLevel); WRITE_STRING( nodeQualifiedName + QString::fromUtf8(".connectInput(") + NUM_INT(i) +
                                                             QString::fromUtf8(", ") + inputQualifiedName + QString::fromUtf8(")") );
                }
            }
        }
    }
    if (hasConnected) {
        WRITE_STATIC_LINE("");
    }

    bool hasExported = false;

    for (NodesList::iterator it = exportedNodes.begin(); it != exportedNodes.end(); ++it) {
        QString nodeQualifiedName( groupName + QString::fromUtf8( (*it)->getScriptName_mt_safe().c_str() ) );
        if ( exportKnobLinks(indentLevel, groupNode, *it, groupName, nodeQualifiedName, ts) ) {
            hasExported = true;
        }
    }
    if (hasExported) {
        WRITE_STATIC_LINE("");
    }
    if (isGroup) {
        exportKnobLinks(indentLevel, upperLevelGroupNode ? upperLevelGroupNode : groupNode, groupNode,
                        upperLevelGroupNode ? upperLevelGroupName : groupName, groupName, ts);
    }
} // exportGroupInternal

void
NodeCollection::exportGroupToPython(const QString& pluginID,
                                    const QString& pluginLabel,
                                    const QString& pluginDescription,
                                    const QString& pluginIconPath,
                                    const QString& pluginGrouping,
                                    QString& output)
{
    QString extModule(pluginLabel);

    extModule.append( QString::fromUtf8("Ext") );

    QTextStream ts(&output);
    // coding must be set in first or second line, see https://www.python.org/dev/peps/pep-0263/
    WRITE_STATIC_LINE("# -*- coding: utf-8 -*-");
    WRITE_STATIC_LINE("# DO NOT EDIT THIS FILE");
    QString descline = QString( QString::fromUtf8("# This file was automatically generated by %1 PyPlug exporter version %2.") ).arg( QString::fromUtf8(NATRON_APPLICATION_NAME) ).arg(NATRON_PYPLUG_EXPORTER_VERSION);
    WRITE_STRING(descline);
    WRITE_STATIC_LINE();
    QString handWrittenStr = QString::fromUtf8("# Hand-written code should be added in a separate file named %1.py").arg(extModule);
    WRITE_STRING(handWrittenStr);
    WRITE_STATIC_LINE("# See http://natron.readthedocs.org/en/master/groups.html#adding-hand-written-code-callbacks-etc");
    WRITE_STATIC_LINE("# Note that Viewers are never exported");
    WRITE_STATIC_LINE();
    WRITE_STATIC_LINE("import " NATRON_ENGINE_PYTHON_MODULE_NAME);
    WRITE_STATIC_LINE("import sys");
    WRITE_STATIC_LINE("");
    WRITE_STATIC_LINE("# Try to import the extensions file where callbacks and hand-written code should be located.");
    WRITE_STATIC_LINE("try:");


    WRITE_INDENT(1); WRITE_STRING( QString::fromUtf8("from ") + extModule + QString::fromUtf8(" import *") );
    WRITE_STRING("except ImportError:");
    WRITE_INDENT(1); WRITE_STRING("pass");
    WRITE_STATIC_LINE("");

    WRITE_STATIC_LINE("def getPluginID():");
    WRITE_INDENT(1); WRITE_STRING( QString::fromUtf8("return \"") + pluginID + QString::fromUtf8("\"") );
    WRITE_STATIC_LINE("");

    WRITE_STATIC_LINE("def getLabel():");
    WRITE_INDENT(1); WRITE_STRING( QString::fromUtf8("return ") + ESC(pluginLabel) );
    WRITE_STATIC_LINE("");

    WRITE_STATIC_LINE("def getVersion():");
    WRITE_INDENT(1); WRITE_STRING("return 1");
    WRITE_STATIC_LINE("");

    if ( !pluginIconPath.isEmpty() ) {
        WRITE_STATIC_LINE("def getIconPath():");
        WRITE_INDENT(1); WRITE_STRING( QString::fromUtf8("return ") + ESC(pluginIconPath) );
        WRITE_STATIC_LINE("");
    }

    WRITE_STATIC_LINE("def getGrouping():");
    WRITE_INDENT(1); WRITE_STRING( QString::fromUtf8("return \"") + pluginGrouping + QString::fromUtf8("\"") );
    WRITE_STATIC_LINE("");

    if ( !pluginDescription.isEmpty() ) {
        WRITE_STATIC_LINE("def getPluginDescription():");
        WRITE_INDENT(1); WRITE_STRING( QString::fromUtf8("return ") + ESC(pluginDescription) );
        WRITE_STATIC_LINE("");
    }


    WRITE_STATIC_LINE("def createInstance(app,group):");

    exportGroupInternal(1, this, NodePtr(), QString(), ts);

    ///Import user hand-written code
    WRITE_INDENT(1); WRITE_STATIC_LINE("try:");
    WRITE_INDENT(2); WRITE_STRING( QString::fromUtf8("extModule = sys.modules[") + ESC(extModule) + QString::fromUtf8("]") );
    WRITE_INDENT(1); WRITE_STATIC_LINE("except KeyError:");
    WRITE_INDENT(2); WRITE_STATIC_LINE("extModule = None");

    QString testAttr = QString::fromUtf8("if extModule is not None and hasattr(extModule ,\"createInstanceExt\") and hasattr(extModule.createInstanceExt,\"__call__\"):");
    WRITE_INDENT(1); WRITE_STRING(testAttr);
    WRITE_INDENT(2); WRITE_STRING("extModule.createInstanceExt(app,group)");
} // NodeCollection::exportGroupToPython

NATRON_NAMESPACE_EXIT;

NATRON_NAMESPACE_USING;
#include "moc_NodeGroup.cpp"<|MERGE_RESOLUTION|>--- conflicted
+++ resolved
@@ -1524,11 +1524,7 @@
     }
 }
 
-<<<<<<< HEAD
-void
-=======
 bool
->>>>>>> f47de4b4
 NodeGroup::knobChanged(KnobI* k,
                        ValueChangedReasonEnum /*reason*/,
                        ViewSpec /*view*/,
