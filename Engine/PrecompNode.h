/* ***** BEGIN LICENSE BLOCK *****
 * This file is part of Natron <http://www.natron.fr/>,
 * Copyright (C) 2013-2017 INRIA and Alexandre Gauthier-Foichat
 *
 * Natron is free software: you can redistribute it and/or modify
 * it under the terms of the GNU General Public License as published by
 * the Free Software Foundation; either version 2 of the License, or
 * (at your option) any later version.
 *
 * Natron is distributed in the hope that it will be useful,
 * but WITHOUT ANY WARRANTY; without even the implied warranty of
 * MERCHANTABILITY or FITNESS FOR A PARTICULAR PURPOSE.  See the
 * GNU General Public License for more details.
 *
 * You should have received a copy of the GNU General Public License
 * along with Natron.  If not, see <http://www.gnu.org/licenses/gpl-2.0.html>
 * ***** END LICENSE BLOCK ***** */

#ifndef PRECOMPNODE_H
#define PRECOMPNODE_H

// ***** BEGIN PYTHON BLOCK *****
// from <https://docs.python.org/3/c-api/intro.html#include-files>:
// "Since Python may define some pre-processor definitions which affect the standard headers on some systems, you must include Python.h before any standard headers are included."
#include <Python.h>
// ***** END PYTHON BLOCK *****

#include "Global/Macros.h"

#if !defined(Q_MOC_RUN) && !defined(SBK_RUN)
#include <boost/shared_ptr.hpp>
#include <boost/scoped_ptr.hpp>
#endif

#include "Engine/NodeGroup.h"

#include "Engine/EngineFwd.h"

NATRON_NAMESPACE_ENTER

struct PrecompNodePrivate;
class PrecompNode
    : public NodeGroup
{
GCC_DIAG_SUGGEST_OVERRIDE_OFF
    Q_OBJECT
GCC_DIAG_SUGGEST_OVERRIDE_ON

private: // derives from EffectInstance
    // constructors should be privatized in any class that derives from boost::enable_shared_from_this<>
    PrecompNode(const NodePtr& n);
public:
    static EffectInstancePtr create(const NodePtr& node) WARN_UNUSED_RETURN
    {
        return EffectInstancePtr( new PrecompNode(node) );
    }

    static PluginPtr createPlugin();

    virtual ~PrecompNode();


    virtual bool isOutput() const OVERRIDE WARN_UNUSED_RETURN
    {
        return false;
    }

    virtual bool isHostChannelSelectorSupported(bool* /*defaultR*/,
                                                bool* /*defaultG*/,
                                                bool* /*defaultB*/,
                                                bool* /*defaultA*/) const OVERRIDE FINAL
    {
        return false;
    }

    NodePtr getOutputNode() const;

    AppInstancePtr getPrecompApp() const;
    virtual bool getCreateChannelSelectorKnob() const OVERRIDE FINAL WARN_UNUSED_RETURN { return false; }

    virtual bool isSubGraphUserVisible() const OVERRIDE FINAL WARN_UNUSED_RETURN
    {
        return false;
    }

    virtual bool isSubGraphPersistent() const OVERRIDE FINAL WARN_UNUSED_RETURN
    {
        return false;
    }

    virtual void setupInitialSubGraphState() OVERRIDE FINAL;

public Q_SLOTS:

    void onPreRenderFinished();

    void onReadNodePersistentMessageChanged();

private:

    virtual void initializeKnobs() OVERRIDE FINAL;
    virtual void onKnobsLoaded() OVERRIDE FINAL;
    virtual bool knobChanged(const KnobIPtr& k,
                             ValueChangedReasonEnum reason,
                             ViewSetSpec view,
                             TimeValue time) OVERRIDE FINAL;
    boost::scoped_ptr<PrecompNodePrivate> _imp;
};

<<<<<<< HEAD
inline PrecompNodePtr
toPrecompNode(const EffectInstancePtr& effect)
{
    return boost::dynamic_pointer_cast<PrecompNode>(effect);
}

NATRON_NAMESPACE_EXIT;
=======
NATRON_NAMESPACE_EXIT
>>>>>>> fe3f94e2

#endif // PRECOMPNODE_H<|MERGE_RESOLUTION|>--- conflicted
+++ resolved
@@ -107,16 +107,14 @@
     boost::scoped_ptr<PrecompNodePrivate> _imp;
 };
 
-<<<<<<< HEAD
+
 inline PrecompNodePtr
 toPrecompNode(const EffectInstancePtr& effect)
 {
     return boost::dynamic_pointer_cast<PrecompNode>(effect);
 }
 
-NATRON_NAMESPACE_EXIT;
-=======
+
 NATRON_NAMESPACE_EXIT
->>>>>>> fe3f94e2
 
 #endif // PRECOMPNODE_H