--- conflicted
+++ resolved
@@ -80,11 +80,6 @@
      **/
     void invalidateUiContext();
 
-<<<<<<< HEAD
-    
-    
-    StatusEnum getRenderViewerArgsAndCheckCache_public(SequenceTime time,
-=======
     enum ViewerRenderRetCode
     {
         //The render failed and should clear to black the viewer and stop any ongoing playback
@@ -103,7 +98,6 @@
     
     
     ViewerRenderRetCode getRenderViewerArgsAndCheckCache_public(SequenceTime time,
->>>>>>> f5694ce8
                                                         bool isSequential,
                                                         bool canAbort,
                                                         int view,
@@ -119,11 +113,7 @@
     /**
      * @brief Look-up the cache and try to find a matching texture for the portion to render.
      **/
-<<<<<<< HEAD
-    StatusEnum getRenderViewerArgsAndCheckCache(SequenceTime time,
-=======
     ViewerRenderRetCode getRenderViewerArgsAndCheckCache(SequenceTime time,
->>>>>>> f5694ce8
                                                         bool isSequential,
                                                         bool canAbort,
                                                         int view,
@@ -148,11 +138,7 @@
      * Otherwise it just calls renderRoi(...) on the active input
      * and then render to the PBO.
      **/
-<<<<<<< HEAD
-    StatusEnum renderViewer(int view,bool singleThreaded,bool isSequentialRender,
-=======
     ViewerRenderRetCode renderViewer(int view,bool singleThreaded,bool isSequentialRender,
->>>>>>> f5694ce8
                                     U64 viewerHash,
                                     bool canAbort,
                                     const boost::shared_ptr<Node>& rotoPaintNode,
@@ -161,11 +147,7 @@
                                     const boost::shared_ptr<RequestedFrame>& request,
                                     const boost::shared_ptr<RenderStats>& stats) WARN_UNUSED_RETURN;
     
-<<<<<<< HEAD
-    StatusEnum getViewerArgsAndRenderViewer(SequenceTime time,
-=======
     ViewerRenderRetCode getViewerArgsAndRenderViewer(SequenceTime time,
->>>>>>> f5694ce8
                                                     bool canAbort,
                                                     int view,
                                                     U64 viewerHash,
@@ -377,11 +359,7 @@
     /*******************************************/
     
     
-<<<<<<< HEAD
-    StatusEnum renderViewer_internal(int view,
-=======
     ViewerRenderRetCode renderViewer_internal(int view,
->>>>>>> f5694ce8
                                              bool singleThreaded,
                                              bool isSequentialRender,
                                              U64 viewerHash,
