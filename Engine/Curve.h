--- conflicted
+++ resolved
@@ -281,8 +281,6 @@
      **/
     KeyFrame setKeyFrameValueAndTime(double time, double value, int index, int* newIndex = NULL);
 
-<<<<<<< HEAD
-
     class KeyFrameWarp
     {
     protected:
@@ -445,13 +443,7 @@
         }
 
     };
-=======
-private:
-
-    KeyFrame setKeyFrameValueAndTimeInternal(double time, double value, int index, int* newIndex);
-
-public:
->>>>>>> f1620fb0
+
 
     /**
      * @brief Moves multiple keyframes in the set. 
@@ -472,7 +464,7 @@
 
 private:
 
-    bool moveKeyFrameValueAndTimeInternal(const double time, const double dt, const double dv, KeyFrame* newKey);
+    KeyFrame setKeyFrameValueAndTimeInternal(double time, double value, int index, int* newIndex);
 
 public:
 
