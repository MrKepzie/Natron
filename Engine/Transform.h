--- conflicted
+++ resolved
@@ -31,16 +31,14 @@
 
 #include "Engine/EngineFwd.h"
 
-NATRON_NAMESPACE_ENTER;
+
+NATRON_NAMESPACE_ENTER
+
 
 #ifndef M_PI
 #define M_PI        3.14159265358979323846264338327950288   /* pi             */
 #endif
 
-<<<<<<< HEAD
-=======
-NATRON_NAMESPACE_ENTER
->>>>>>> fe3f94e2
 namespace Transform {
 inline double
 toDegrees(double rad)
