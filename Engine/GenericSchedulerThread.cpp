--- conflicted
+++ resolved
@@ -78,10 +78,7 @@
 
     // The tasks queue, protected by enqueuedTasksMutex
     std::list<GenericThreadStartArgsPtr> enqueuedTasks, queuedTaskWhileProcessingAbort;
-<<<<<<< HEAD
     QWaitCondition tasksEmptyCond;
-=======
->>>>>>> cfea4528
     mutable QMutex enqueuedTasksMutex;
 
     // true when the main-thread is calling executeOnMainThread
@@ -175,13 +172,7 @@
     // Clear any task enqueued and push a fake request
     {
         QMutexLocker k(&_imp->enqueuedTasksMutex);
-<<<<<<< HEAD
         _imp->tasksEmptyCond.wakeOne();
-=======
-        _imp->enqueuedTasks.clear();
-        GenericThreadStartArgsPtr stubArgs = boost::make_shared<GenericThreadStartArgs>(true);
-        _imp->enqueuedTasks.push_back(stubArgs);
->>>>>>> cfea4528
     }
 
 #ifdef TRACE_GENERIC_SCHEDULER_THREAD
