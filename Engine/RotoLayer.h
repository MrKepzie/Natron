--- conflicted
+++ resolved
@@ -136,16 +136,14 @@
 
 };
 
-<<<<<<< HEAD
+
 inline PlanarTrackLayerPtr
 toPlanarTrackLayer(const KnobHolderPtr& item)
 {
     return boost::dynamic_pointer_cast<PlanarTrackLayer>(item);
 }
 
-NATRON_NAMESPACE_EXIT;
-=======
+
 NATRON_NAMESPACE_EXIT
->>>>>>> fe3f94e2
 
 #endif // Engine_RotoLayer_h