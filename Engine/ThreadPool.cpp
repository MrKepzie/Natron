--- conflicted
+++ resolved
@@ -32,11 +32,7 @@
 #include <QtCore/QThread>
 
 #include "Engine/AbortableRenderInfo.h"
-<<<<<<< HEAD
-
-=======
 #include "Engine/Node.h"
->>>>>>> f47de4b4
 
 NATRON_NAMESPACE_ENTER;
 
@@ -55,12 +51,7 @@
     QThread* thread;
     std::string threadName;
     std::string currentActionName;
-<<<<<<< HEAD
-    std::string currentActionNodeName;
-    std::string currentActionPluginID;
-=======
     NodeWPtr currentActionNode;
->>>>>>> f47de4b4
 
     AbortableThreadPrivate(QThread* thread)
         : abortInfoMutex()
@@ -71,12 +62,7 @@
         , thread(thread)
         , threadName()
         , currentActionName()
-<<<<<<< HEAD
-        , currentActionNodeName()
-        , currentActionPluginID()
-=======
         , currentActionNode()
->>>>>>> f47de4b4
     {
     }
 };
@@ -107,44 +93,23 @@
 }
 
 void
-<<<<<<< HEAD
-AbortableThread::setCurrentActionInfos(const std::string& actionName,
-                                       const std::string& nodeName,
-                                       const std::string& pluginID)
-=======
 AbortableThread::setCurrentActionInfos(const std::string& actionName,const NodePtr& node)
->>>>>>> f47de4b4
 {
     assert(QThread::currentThread() == _imp->thread);
 
     QMutexLocker k(&_imp->abortInfoMutex);
     _imp->currentActionName = actionName;
-<<<<<<< HEAD
-    _imp->currentActionNodeName = nodeName;
-    _imp->currentActionPluginID = pluginID;
-=======
     _imp->currentActionNode = node;
->>>>>>> f47de4b4
 }
 
 void
 AbortableThread::getCurrentActionInfos(std::string* actionName,
-<<<<<<< HEAD
-                                       std::string* nodeName,
-                                       std::string* pluginID) const
-=======
                                        NodePtr* node) const
->>>>>>> f47de4b4
 {
     QMutexLocker k(&_imp->abortInfoMutex);
 
     *actionName = _imp->currentActionName;
-<<<<<<< HEAD
-    *nodeName = _imp->currentActionNodeName;
-    *pluginID = _imp->currentActionPluginID;
-=======
     *node = _imp->currentActionNode.lock();
->>>>>>> f47de4b4
 }
 
 void
