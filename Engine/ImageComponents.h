--- conflicted
+++ resolved
@@ -177,18 +177,7 @@
     static const ImageComponents& getPairedStereoDisparity();
 
     template<class Archive>
-<<<<<<< HEAD
-    void serialize(Archive & ar, const unsigned int version)
-    {
-        ar &  boost::serialization::make_nvp("Layer", _layerName);
-        ar &  boost::serialization::make_nvp("Components", _componentNames);
-        ar &  boost::serialization::make_nvp("CompName", _globalComponentsName);
-
-    }
-#endif
-=======
     void serialize(Archive & ar, const unsigned int version);
->>>>>>> 748a4c46
 
     virtual void toSerialization(SERIALIZATION_NAMESPACE::SerializationObjectBase* obj) OVERRIDE FINAL;
 
