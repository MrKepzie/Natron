
// default includes
#include "Global/Macros.h"
CLANG_DIAG_OFF(mismatched-tags)
GCC_DIAG_OFF(unused-parameter)
GCC_DIAG_OFF(missing-field-initializers)
GCC_DIAG_OFF(missing-declarations)
GCC_DIAG_OFF(uninitialized)
GCC_DIAG_UNUSED_LOCAL_TYPEDEFS_OFF
#include <shiboken.h> // produces many warnings
#include <pysidesignal.h>
#include <pysideproperty.h>
#include <pyside.h>
#include <typeresolver.h>
#include <typeinfo>
#include "natronengine_python.h"

#include "double2dparam_wrapper.h"

// Extra includes
NATRON_NAMESPACE_USING NATRON_PYTHON_NAMESPACE_USING
#include <PyAppInstance.h>
#include <PyItemsTable.h>
#include <PyNode.h>
#include <PyParameter.h>


// Native ---------------------------------------------------------

void Double2DParamWrapper::pysideInitQtMetaTypes()
{
}

Double2DParamWrapper::~Double2DParamWrapper()
{
    SbkObject* wrapper = Shiboken::BindingManager::instance().retrieveWrapper(this);
    Shiboken::Object::destroy(wrapper, this);
}

// Target ---------------------------------------------------------

extern "C" {
static PyObject* Sbk_Double2DParamFunc_get(PyObject* self, PyObject* args, PyObject* kwds)
{
    Double2DParamWrapper* cppSelf = 0;
    SBK_UNUSED(cppSelf)
    if (!Shiboken::Object::isValid(self))
        return 0;
    cppSelf = (Double2DParamWrapper*)((::Double2DParam*)Shiboken::Conversions::cppPointer(SbkNatronEngineTypes[SBK_DOUBLE2DPARAM_IDX], (SbkObject*)self));
    PyObject* pyResult = 0;
    int overloadId = -1;
    PythonToCppFunc pythonToCpp[] = { 0, 0 };
    SBK_UNUSED(pythonToCpp)
    int numNamedArgs = (kwds ? PyDict_Size(kwds) : 0);
    int numArgs = PyTuple_GET_SIZE(args);
    PyObject* pyArgs[] = {0, 0};

    // invalid argument lengths
    if (numArgs + numNamedArgs > 2) {
        PyErr_SetString(PyExc_TypeError, "NatronEngine.Double2DParam.get(): too many arguments");
        return 0;
    }

    if (!PyArg_ParseTuple(args, "|OO:get", &(pyArgs[0]), &(pyArgs[1])))
        return 0;


    // Overloaded function decisor
    // 0: get(QString)const
    // 1: get(double,QString)const
    if (numArgs == 0) {
        overloadId = 0; // get(QString)const
    } else if ((pythonToCpp[0] = Shiboken::Conversions::isPythonToCppConvertible(Shiboken::Conversions::PrimitiveTypeConverter<double>(), (pyArgs[0])))) {
        if (numArgs == 1) {
            overloadId = 1; // get(double,QString)const
        } else if ((pythonToCpp[1] = Shiboken::Conversions::isPythonToCppConvertible(SbkPySide_QtCoreTypeConverters[SBK_QSTRING_IDX], (pyArgs[1])))) {
            overloadId = 1; // get(double,QString)const
        }
    } else if ((pythonToCpp[0] = Shiboken::Conversions::isPythonToCppConvertible(SbkPySide_QtCoreTypeConverters[SBK_QSTRING_IDX], (pyArgs[0])))) {
        overloadId = 0; // get(QString)const
    }

    // Function signature not found.
    if (overloadId == -1) goto Sbk_Double2DParamFunc_get_TypeError;

    // Call function/method
    switch (overloadId) {
        case 0: // get(const QString & view) const
        {
            if (kwds) {
                PyObject* value = PyDict_GetItemString(kwds, "view");
                if (value && pyArgs[0]) {
                    PyErr_SetString(PyExc_TypeError, "NatronEngine.Double2DParam.get(): got multiple values for keyword argument 'view'.");
                    return 0;
                } else if (value) {
                    pyArgs[0] = value;
                    if (!(pythonToCpp[0] = Shiboken::Conversions::isPythonToCppConvertible(SbkPySide_QtCoreTypeConverters[SBK_QSTRING_IDX], (pyArgs[0]))))
                        goto Sbk_Double2DParamFunc_get_TypeError;
                }
            }
            ::QString cppArg0 = QLatin1String("Main");
            if (pythonToCpp[0]) pythonToCpp[0](pyArgs[0], &cppArg0);

            if (!PyErr_Occurred()) {
                // get(QString)const
                Double2DTuple* cppResult = new Double2DTuple(const_cast<const ::Double2DParamWrapper*>(cppSelf)->get(cppArg0));
                pyResult = Shiboken::Object::newObject((SbkObjectType*)SbkNatronEngineTypes[SBK_DOUBLE2DTUPLE_IDX], cppResult, true, true);
            }
            break;
        }
        case 1: // get(double frame, const QString & view) const
        {
            if (kwds) {
                PyObject* value = PyDict_GetItemString(kwds, "view");
                if (value && pyArgs[1]) {
                    PyErr_SetString(PyExc_TypeError, "NatronEngine.Double2DParam.get(): got multiple values for keyword argument 'view'.");
                    return 0;
                } else if (value) {
                    pyArgs[1] = value;
                    if (!(pythonToCpp[1] = Shiboken::Conversions::isPythonToCppConvertible(SbkPySide_QtCoreTypeConverters[SBK_QSTRING_IDX], (pyArgs[1]))))
                        goto Sbk_Double2DParamFunc_get_TypeError;
                }
            }
            double cppArg0;
            pythonToCpp[0](pyArgs[0], &cppArg0);
            ::QString cppArg1 = QLatin1String("Main");
            if (pythonToCpp[1]) pythonToCpp[1](pyArgs[1], &cppArg1);

            if (!PyErr_Occurred()) {
                // get(double,QString)const
                Double2DTuple* cppResult = new Double2DTuple(const_cast<const ::Double2DParamWrapper*>(cppSelf)->get(cppArg0, cppArg1));
                pyResult = Shiboken::Object::newObject((SbkObjectType*)SbkNatronEngineTypes[SBK_DOUBLE2DTUPLE_IDX], cppResult, true, true);
            }
            break;
        }
    }

    if (PyErr_Occurred() || !pyResult) {
        Py_XDECREF(pyResult);
        return 0;
    }
    return pyResult;

    Sbk_Double2DParamFunc_get_TypeError:
        const char* overloads[] = {"unicode = QLatin1String(\"Main\")", "float, unicode = QLatin1String(\"Main\")", 0};
        Shiboken::setErrorAboutWrongArguments(args, "NatronEngine.Double2DParam.get", overloads);
        return 0;
}

static PyObject* Sbk_Double2DParamFunc_set(PyObject* self, PyObject* args, PyObject* kwds)
{
    Double2DParamWrapper* cppSelf = 0;
    SBK_UNUSED(cppSelf)
    if (!Shiboken::Object::isValid(self))
        return 0;
    cppSelf = (Double2DParamWrapper*)((::Double2DParam*)Shiboken::Conversions::cppPointer(SbkNatronEngineTypes[SBK_DOUBLE2DPARAM_IDX], (SbkObject*)self));
    int overloadId = -1;
    PythonToCppFunc pythonToCpp[] = { 0, 0, 0, 0 };
    SBK_UNUSED(pythonToCpp)
    int numNamedArgs = (kwds ? PyDict_Size(kwds) : 0);
    int numArgs = PyTuple_GET_SIZE(args);
    PyObject* pyArgs[] = {0, 0, 0, 0};

    // invalid argument lengths
    if (numArgs + numNamedArgs > 4) {
        PyErr_SetString(PyExc_TypeError, "NatronEngine.Double2DParam.set(): too many arguments");
        return 0;
    } else if (numArgs < 2) {
        PyErr_SetString(PyExc_TypeError, "NatronEngine.Double2DParam.set(): not enough arguments");
        return 0;
    }

    if (!PyArg_ParseTuple(args, "|OOOO:set", &(pyArgs[0]), &(pyArgs[1]), &(pyArgs[2]), &(pyArgs[3])))
        return 0;


    // Overloaded function decisor
    // 0: set(double,double,QString)
    // 1: set(double,double,double,QString)
    if (numArgs >= 2
        && (pythonToCpp[0] = Shiboken::Conversions::isPythonToCppConvertible(Shiboken::Conversions::PrimitiveTypeConverter<double>(), (pyArgs[0])))
        && (pythonToCpp[1] = Shiboken::Conversions::isPythonToCppConvertible(Shiboken::Conversions::PrimitiveTypeConverter<double>(), (pyArgs[1])))) {
        if (numArgs == 2) {
            overloadId = 0; // set(double,double,QString)
        } else if ((pythonToCpp[2] = Shiboken::Conversions::isPythonToCppConvertible(Shiboken::Conversions::PrimitiveTypeConverter<double>(), (pyArgs[2])))) {
            if (numArgs == 3) {
                overloadId = 1; // set(double,double,double,QString)
            } else if ((pythonToCpp[3] = Shiboken::Conversions::isPythonToCppConvertible(SbkPySide_QtCoreTypeConverters[SBK_QSTRING_IDX], (pyArgs[3])))) {
                overloadId = 1; // set(double,double,double,QString)
            }
        } else if ((pythonToCpp[2] = Shiboken::Conversions::isPythonToCppConvertible(SbkPySide_QtCoreTypeConverters[SBK_QSTRING_IDX], (pyArgs[2])))) {
            overloadId = 0; // set(double,double,QString)
        }
    }

    // Function signature not found.
    if (overloadId == -1) goto Sbk_Double2DParamFunc_set_TypeError;

    // Call function/method
    switch (overloadId) {
        case 0: // set(double x, double y, const QString & view)
        {
            if (kwds) {
                PyObject* value = PyDict_GetItemString(kwds, "view");
                if (value && pyArgs[2]) {
                    PyErr_SetString(PyExc_TypeError, "NatronEngine.Double2DParam.set(): got multiple values for keyword argument 'view'.");
                    return 0;
                } else if (value) {
                    pyArgs[2] = value;
                    if (!(pythonToCpp[2] = Shiboken::Conversions::isPythonToCppConvertible(SbkPySide_QtCoreTypeConverters[SBK_QSTRING_IDX], (pyArgs[2]))))
                        goto Sbk_Double2DParamFunc_set_TypeError;
                }
            }
            double cppArg0;
            pythonToCpp[0](pyArgs[0], &cppArg0);
            double cppArg1;
            pythonToCpp[1](pyArgs[1], &cppArg1);
            ::QString cppArg2 = QLatin1String("All");
            if (pythonToCpp[2]) pythonToCpp[2](pyArgs[2], &cppArg2);

            if (!PyErr_Occurred()) {
                // set(double,double,QString)
                cppSelf->set(cppArg0, cppArg1, cppArg2);
            }
            break;
        }
        case 1: // set(double x, double y, double frame, const QString & view)
        {
            if (kwds) {
                PyObject* value = PyDict_GetItemString(kwds, "view");
                if (value && pyArgs[3]) {
                    PyErr_SetString(PyExc_TypeError, "NatronEngine.Double2DParam.set(): got multiple values for keyword argument 'view'.");
                    return 0;
                } else if (value) {
                    pyArgs[3] = value;
                    if (!(pythonToCpp[3] = Shiboken::Conversions::isPythonToCppConvertible(SbkPySide_QtCoreTypeConverters[SBK_QSTRING_IDX], (pyArgs[3]))))
                        goto Sbk_Double2DParamFunc_set_TypeError;
                }
            }
            double cppArg0;
            pythonToCpp[0](pyArgs[0], &cppArg0);
            double cppArg1;
            pythonToCpp[1](pyArgs[1], &cppArg1);
            double cppArg2;
            pythonToCpp[2](pyArgs[2], &cppArg2);
            ::QString cppArg3 = QLatin1String("All");
            if (pythonToCpp[3]) pythonToCpp[3](pyArgs[3], &cppArg3);

            if (!PyErr_Occurred()) {
                // set(double,double,double,QString)
                cppSelf->set(cppArg0, cppArg1, cppArg2, cppArg3);
            }
            break;
        }
    }

    if (PyErr_Occurred()) {
        return 0;
    }
    Py_RETURN_NONE;

    Sbk_Double2DParamFunc_set_TypeError:
        const char* overloads[] = {"float, float, unicode = QLatin1String(\"All\")", "float, float, float, unicode = QLatin1String(\"All\")", 0};
        Shiboken::setErrorAboutWrongArguments(args, "NatronEngine.Double2DParam.set", overloads);
        return 0;
}

<<<<<<< HEAD
static PyMethodDef Sbk_Double2DParam_methods[] = {
    {"get", (PyCFunction)Sbk_Double2DParamFunc_get, METH_VARARGS|METH_KEYWORDS},
    {"set", (PyCFunction)Sbk_Double2DParamFunc_set, METH_VARARGS|METH_KEYWORDS},
=======
static PyObject* Sbk_Double2DParamFunc_setUsePointInteract(PyObject* self, PyObject* pyArg)
{
    Double2DParamWrapper* cppSelf = 0;
    SBK_UNUSED(cppSelf)
    if (!Shiboken::Object::isValid(self))
        return 0;
    cppSelf = (Double2DParamWrapper*)((::Double2DParam*)Shiboken::Conversions::cppPointer(SbkNatronEngineTypes[SBK_DOUBLE2DPARAM_IDX], (SbkObject*)self));
    int overloadId = -1;
    PythonToCppFunc pythonToCpp;
    SBK_UNUSED(pythonToCpp)

    // Overloaded function decisor
    // 0: setUsePointInteract(bool)
    if ((pythonToCpp = Shiboken::Conversions::isPythonToCppConvertible(Shiboken::Conversions::PrimitiveTypeConverter<bool>(), (pyArg)))) {
        overloadId = 0; // setUsePointInteract(bool)
    }

    // Function signature not found.
    if (overloadId == -1) goto Sbk_Double2DParamFunc_setUsePointInteract_TypeError;

    // Call function/method
    {
        bool cppArg0;
        pythonToCpp(pyArg, &cppArg0);

        if (!PyErr_Occurred()) {
            // setUsePointInteract(bool)
            cppSelf->setUsePointInteract(cppArg0);
        }
    }

    if (PyErr_Occurred()) {
        return 0;
    }
    Py_RETURN_NONE;

    Sbk_Double2DParamFunc_setUsePointInteract_TypeError:
        const char* overloads[] = {"bool", 0};
        Shiboken::setErrorAboutWrongArguments(pyArg, "NatronEngine.Double2DParam.setUsePointInteract", overloads);
        return 0;
}


static PyObject* Sbk_Double2DParamFunc_setCanAutoFoldDimensions(PyObject* self, PyObject* pyArg)
{
    Double2DParamWrapper* cppSelf = 0;
    SBK_UNUSED(cppSelf)
    if (!Shiboken::Object::isValid(self))
        return 0;
    cppSelf = (Double2DParamWrapper*)((::Double2DParam*)Shiboken::Conversions::cppPointer(SbkNatronEngineTypes[SBK_DOUBLE2DPARAM_IDX], (SbkObject*)self));
    int overloadId = -1;
    PythonToCppFunc pythonToCpp;
    SBK_UNUSED(pythonToCpp)

    // Overloaded function decisor
    // 0: setCanAutoFoldDimensions(bool)
    if ((pythonToCpp = Shiboken::Conversions::isPythonToCppConvertible(Shiboken::Conversions::PrimitiveTypeConverter<bool>(), (pyArg)))) {
        overloadId = 0; // setCanAutoFoldDimensions(bool)
    }

    // Function signature not found.
    if (overloadId == -1) goto Sbk_Double2DParamFunc_setCanAutoFoldDimensions_TypeError;

    // Call function/method
    {
        bool cppArg0;
        pythonToCpp(pyArg, &cppArg0);

        if (!PyErr_Occurred()) {
            // setCanAutoFoldDimensions(bool)
            cppSelf->setCanAutoFoldDimensions(cppArg0);
        }
    }

    if (PyErr_Occurred()) {
        return 0;
    }
    Py_RETURN_NONE;

    Sbk_Double2DParamFunc_setCanAutoFoldDimensions_TypeError:
        const char* overloads[] = {"bool", 0};
        Shiboken::setErrorAboutWrongArguments(pyArg, "NatronEngine.Double2DParam.setCanAutoFoldDimensions", overloads);
        return 0;
}

static PyMethodDef Sbk_Double2DParam_methods[] = {
    {"get", (PyCFunction)Sbk_Double2DParamFunc_get, METH_VARARGS},
    {"set", (PyCFunction)Sbk_Double2DParamFunc_set, METH_VARARGS},
    {"setUsePointInteract", (PyCFunction)Sbk_Double2DParamFunc_setUsePointInteract, METH_O},
    {"setCanAutoFoldDimensions", (PyCFunction)Sbk_Double2DParamFunc_setCanAutoFoldDimensions, METH_O},
>>>>>>> 71067d32

    {0} // Sentinel
};

} // extern "C"

static int Sbk_Double2DParam_traverse(PyObject* self, visitproc visit, void* arg)
{
    return reinterpret_cast<PyTypeObject*>(&SbkObject_Type)->tp_traverse(self, visit, arg);
}
static int Sbk_Double2DParam_clear(PyObject* self)
{
    return reinterpret_cast<PyTypeObject*>(&SbkObject_Type)->tp_clear(self);
}
// Class Definition -----------------------------------------------
extern "C" {
static SbkObjectType Sbk_Double2DParam_Type = { { {
    PyVarObject_HEAD_INIT(&SbkObjectType_Type, 0)
    /*tp_name*/             "NatronEngine.Double2DParam",
    /*tp_basicsize*/        sizeof(SbkObject),
    /*tp_itemsize*/         0,
    /*tp_dealloc*/          &SbkDeallocWrapper,
    /*tp_print*/            0,
    /*tp_getattr*/          0,
    /*tp_setattr*/          0,
    /*tp_compare*/          0,
    /*tp_repr*/             0,
    /*tp_as_number*/        0,
    /*tp_as_sequence*/      0,
    /*tp_as_mapping*/       0,
    /*tp_hash*/             0,
    /*tp_call*/             0,
    /*tp_str*/              0,
    /*tp_getattro*/         0,
    /*tp_setattro*/         0,
    /*tp_as_buffer*/        0,
    /*tp_flags*/            Py_TPFLAGS_DEFAULT|Py_TPFLAGS_CHECKTYPES|Py_TPFLAGS_HAVE_GC,
    /*tp_doc*/              0,
    /*tp_traverse*/         Sbk_Double2DParam_traverse,
    /*tp_clear*/            Sbk_Double2DParam_clear,
    /*tp_richcompare*/      0,
    /*tp_weaklistoffset*/   0,
    /*tp_iter*/             0,
    /*tp_iternext*/         0,
    /*tp_methods*/          Sbk_Double2DParam_methods,
    /*tp_members*/          0,
    /*tp_getset*/           0,
    /*tp_base*/             0,
    /*tp_dict*/             0,
    /*tp_descr_get*/        0,
    /*tp_descr_set*/        0,
    /*tp_dictoffset*/       0,
    /*tp_init*/             0,
    /*tp_alloc*/            0,
    /*tp_new*/              0,
    /*tp_free*/             0,
    /*tp_is_gc*/            0,
    /*tp_bases*/            0,
    /*tp_mro*/              0,
    /*tp_cache*/            0,
    /*tp_subclasses*/       0,
    /*tp_weaklist*/         0
}, },
    /*priv_data*/           0
};
} //extern

static void* Sbk_Double2DParam_typeDiscovery(void* cptr, SbkObjectType* instanceType)
{
    if (instanceType == reinterpret_cast<SbkObjectType*>(Shiboken::SbkType< ::Param >()))
        return dynamic_cast< ::Double2DParam*>(reinterpret_cast< ::Param*>(cptr));
    return 0;
}


// Type conversion functions.

// Python to C++ pointer conversion - returns the C++ object of the Python wrapper (keeps object identity).
static void Double2DParam_PythonToCpp_Double2DParam_PTR(PyObject* pyIn, void* cppOut) {
    Shiboken::Conversions::pythonToCppPointer(&Sbk_Double2DParam_Type, pyIn, cppOut);
}
static PythonToCppFunc is_Double2DParam_PythonToCpp_Double2DParam_PTR_Convertible(PyObject* pyIn) {
    if (pyIn == Py_None)
        return Shiboken::Conversions::nonePythonToCppNullPtr;
    if (PyObject_TypeCheck(pyIn, (PyTypeObject*)&Sbk_Double2DParam_Type))
        return Double2DParam_PythonToCpp_Double2DParam_PTR;
    return 0;
}

// C++ to Python pointer conversion - tries to find the Python wrapper for the C++ object (keeps object identity).
static PyObject* Double2DParam_PTR_CppToPython_Double2DParam(const void* cppIn) {
    PyObject* pyOut = (PyObject*)Shiboken::BindingManager::instance().retrieveWrapper(cppIn);
    if (pyOut) {
        Py_INCREF(pyOut);
        return pyOut;
    }
    const char* typeName = typeid(*((::Double2DParam*)cppIn)).name();
    return Shiboken::Object::newObject(&Sbk_Double2DParam_Type, const_cast<void*>(cppIn), false, false, typeName);
}

void init_Double2DParam(PyObject* module)
{
    SbkNatronEngineTypes[SBK_DOUBLE2DPARAM_IDX] = reinterpret_cast<PyTypeObject*>(&Sbk_Double2DParam_Type);

    if (!Shiboken::ObjectType::introduceWrapperType(module, "Double2DParam", "Double2DParam*",
        &Sbk_Double2DParam_Type, &Shiboken::callCppDestructor< ::Double2DParam >, (SbkObjectType*)SbkNatronEngineTypes[SBK_DOUBLEPARAM_IDX])) {
        return;
    }

    // Register Converter
    SbkConverter* converter = Shiboken::Conversions::createConverter(&Sbk_Double2DParam_Type,
        Double2DParam_PythonToCpp_Double2DParam_PTR,
        is_Double2DParam_PythonToCpp_Double2DParam_PTR_Convertible,
        Double2DParam_PTR_CppToPython_Double2DParam);

    Shiboken::Conversions::registerConverterName(converter, "Double2DParam");
    Shiboken::Conversions::registerConverterName(converter, "Double2DParam*");
    Shiboken::Conversions::registerConverterName(converter, "Double2DParam&");
    Shiboken::Conversions::registerConverterName(converter, typeid(::Double2DParam).name());
    Shiboken::Conversions::registerConverterName(converter, typeid(::Double2DParamWrapper).name());


    Shiboken::ObjectType::setTypeDiscoveryFunctionV2(&Sbk_Double2DParam_Type, &Sbk_Double2DParam_typeDiscovery);


    Double2DParamWrapper::pysideInitQtMetaTypes();
}<|MERGE_RESOLUTION|>--- conflicted
+++ resolved
@@ -265,12 +265,8 @@
         return 0;
 }
 
-<<<<<<< HEAD
-static PyMethodDef Sbk_Double2DParam_methods[] = {
-    {"get", (PyCFunction)Sbk_Double2DParamFunc_get, METH_VARARGS|METH_KEYWORDS},
-    {"set", (PyCFunction)Sbk_Double2DParamFunc_set, METH_VARARGS|METH_KEYWORDS},
-=======
-static PyObject* Sbk_Double2DParamFunc_setUsePointInteract(PyObject* self, PyObject* pyArg)
+
+static PyObject* Sbk_Double2DParamFunc_setCanAutoFoldDimensions(PyObject* self, PyObject* pyArg)
 {
     Double2DParamWrapper* cppSelf = 0;
     SBK_UNUSED(cppSelf)
@@ -282,13 +278,13 @@
     SBK_UNUSED(pythonToCpp)
 
     // Overloaded function decisor
-    // 0: setUsePointInteract(bool)
+    // 0: setCanAutoFoldDimensions(bool)
     if ((pythonToCpp = Shiboken::Conversions::isPythonToCppConvertible(Shiboken::Conversions::PrimitiveTypeConverter<bool>(), (pyArg)))) {
-        overloadId = 0; // setUsePointInteract(bool)
+        overloadId = 0; // setCanAutoFoldDimensions(bool)
     }
 
     // Function signature not found.
-    if (overloadId == -1) goto Sbk_Double2DParamFunc_setUsePointInteract_TypeError;
+    if (overloadId == -1) goto Sbk_Double2DParamFunc_setCanAutoFoldDimensions_TypeError;
 
     // Call function/method
     {
@@ -296,49 +292,6 @@
         pythonToCpp(pyArg, &cppArg0);
 
         if (!PyErr_Occurred()) {
-            // setUsePointInteract(bool)
-            cppSelf->setUsePointInteract(cppArg0);
-        }
-    }
-
-    if (PyErr_Occurred()) {
-        return 0;
-    }
-    Py_RETURN_NONE;
-
-    Sbk_Double2DParamFunc_setUsePointInteract_TypeError:
-        const char* overloads[] = {"bool", 0};
-        Shiboken::setErrorAboutWrongArguments(pyArg, "NatronEngine.Double2DParam.setUsePointInteract", overloads);
-        return 0;
-}
-
-
-static PyObject* Sbk_Double2DParamFunc_setCanAutoFoldDimensions(PyObject* self, PyObject* pyArg)
-{
-    Double2DParamWrapper* cppSelf = 0;
-    SBK_UNUSED(cppSelf)
-    if (!Shiboken::Object::isValid(self))
-        return 0;
-    cppSelf = (Double2DParamWrapper*)((::Double2DParam*)Shiboken::Conversions::cppPointer(SbkNatronEngineTypes[SBK_DOUBLE2DPARAM_IDX], (SbkObject*)self));
-    int overloadId = -1;
-    PythonToCppFunc pythonToCpp;
-    SBK_UNUSED(pythonToCpp)
-
-    // Overloaded function decisor
-    // 0: setCanAutoFoldDimensions(bool)
-    if ((pythonToCpp = Shiboken::Conversions::isPythonToCppConvertible(Shiboken::Conversions::PrimitiveTypeConverter<bool>(), (pyArg)))) {
-        overloadId = 0; // setCanAutoFoldDimensions(bool)
-    }
-
-    // Function signature not found.
-    if (overloadId == -1) goto Sbk_Double2DParamFunc_setCanAutoFoldDimensions_TypeError;
-
-    // Call function/method
-    {
-        bool cppArg0;
-        pythonToCpp(pyArg, &cppArg0);
-
-        if (!PyErr_Occurred()) {
             // setCanAutoFoldDimensions(bool)
             cppSelf->setCanAutoFoldDimensions(cppArg0);
         }
@@ -356,11 +309,9 @@
 }
 
 static PyMethodDef Sbk_Double2DParam_methods[] = {
-    {"get", (PyCFunction)Sbk_Double2DParamFunc_get, METH_VARARGS},
-    {"set", (PyCFunction)Sbk_Double2DParamFunc_set, METH_VARARGS},
-    {"setUsePointInteract", (PyCFunction)Sbk_Double2DParamFunc_setUsePointInteract, METH_O},
+    {"get", (PyCFunction)Sbk_Double2DParamFunc_get, METH_VARARGS|METH_KEYWORDS},
+    {"set", (PyCFunction)Sbk_Double2DParamFunc_set, METH_VARARGS|METH_KEYWORDS},
     {"setCanAutoFoldDimensions", (PyCFunction)Sbk_Double2DParamFunc_setCanAutoFoldDimensions, METH_O},
->>>>>>> 71067d32
 
     {0} // Sentinel
 };
