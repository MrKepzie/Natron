/* ***** BEGIN LICENSE BLOCK *****
 * This file is part of Natron <http://www.natron.fr/>,
 * Copyright (C) 2013-2017 INRIA and Alexandre Gauthier-Foichat
 *
 * Natron is free software: you can redistribute it and/or modify
 * it under the terms of the GNU General Public License as published by
 * the Free Software Foundation; either version 2 of the License, or
 * (at your option) any later version.
 *
 * Natron is distributed in the hope that it will be useful,
 * but WITHOUT ANY WARRANTY; without even the implied warranty of
 * MERCHANTABILITY or FITNESS FOR A PARTICULAR PURPOSE.  See the
 * GNU General Public License for more details.
 *
 * You should have received a copy of the GNU General Public License
 * along with Natron.  If not, see <http://www.gnu.org/licenses/gpl-2.0.html>
 * ***** END LICENSE BLOCK ***** */

// ***** BEGIN PYTHON BLOCK *****
// from <https://docs.python.org/3/c-api/intro.html#include-files>:
// "Since Python may define some pre-processor definitions which affect the standard headers on some systems, you must include Python.h before any standard headers are included."
#include <Python.h>
// ***** END PYTHON BLOCK *****

#include "OneViewNode.h"

#include "Engine/AppManager.h"
#include "Engine/AppInstance.h"
#include "Engine/KnobTypes.h"
#include "Engine/Node.h"
#include "Engine/Project.h"

<<<<<<< HEAD
#define kOneViewViewParam "view"
#define kOneViewViewParamLabel "View"
#define kOneViewViewParamHint "View to take from the input"

NATRON_NAMESPACE_ENTER;
=======
NATRON_NAMESPACE_ENTER
>>>>>>> fe3f94e2

struct OneViewNodePrivate
{
    KnobChoiceWPtr viewKnob;

    OneViewNodePrivate()
        : viewKnob()
    {
    }
};

PluginPtr
OneViewNode::createPlugin()
{
    std::vector<std::string> grouping;
    grouping.push_back(PLUGIN_GROUP_MULTIVIEW);
    PluginPtr ret = Plugin::create((void*)OneViewNode::create, (void*)OneViewNode::createRenderClone, PLUGINID_NATRON_ONEVIEW, "OneView", 1, 0, grouping);

    QString desc =  tr("Takes one view from the input");
    ret->setProperty<std::string>(kNatronPluginPropDescription, desc.toStdString());
    ret->setProperty<int>(kNatronPluginPropRenderSafety, (int)eRenderSafetyFullySafe);
    ret->setProperty<std::string>(kNatronPluginPropIconFilePath, NATRON_IMAGES_PATH "oneViewNode.png");
    return ret;
}

OneViewNode::OneViewNode(const NodePtr& n)
    : EffectInstance(n)
    , _imp( new OneViewNodePrivate() )
{

}

OneViewNode::OneViewNode(const EffectInstancePtr& mainInstance, const FrameViewRenderKey& key)
: EffectInstance(mainInstance, key)
, _imp( new OneViewNodePrivate() )
{

}

OneViewNode::~OneViewNode()
{
}


std::string
OneViewNode::getInputLabel (int /*inputNb*/) const
{
    return "Source";
}

void
OneViewNode::addAcceptedComponents(int /*inputNb*/,
                                   std::bitset<4>* supported)
{
    (*supported)[0] = (*supported)[1] = (*supported)[2] = (*supported)[3] = 1;
}

void
OneViewNode::addSupportedBitDepth(std::list<ImageBitDepthEnum>* depths) const
{
    depths->push_back(eImageBitDepthByte);
    depths->push_back(eImageBitDepthShort);
    depths->push_back(eImageBitDepthFloat);
}

void
OneViewNode::initializeKnobs()
{
    KnobPagePtr page = createKnob<KnobPage>("controlsPage");
    page->setLabel(tr("Controls"));

    KnobChoicePtr viewKnob = createKnob<KnobChoice>(kOneViewViewParam);
    viewKnob->setLabel(tr(kOneViewViewParamLabel));
    viewKnob->setHintToolTip(tr(kOneViewViewParamHint));
    page->addKnob(viewKnob);

    const std::vector<std::string>& views = getApp()->getProject()->getProjectViewNames();

    std::vector<ChoiceOption> options(views.size());
    for (std::size_t i = 0; i < views.size(); ++i) {
        options[i].id = views[i];
    }
    viewKnob->populateChoices(options);


    _imp->viewKnob = viewKnob;
}

void
OneViewNode::fetchRenderCloneKnobs()
{
    EffectInstance::fetchRenderCloneKnobs();
    _imp->viewKnob = toKnobChoice(getKnobByName(kOneViewViewParam));
}

ActionRetCodeEnum
OneViewNode::isIdentity(TimeValue /*time*/,
                        const RenderScale & /*scale*/,
                        const RectI & /*roi*/,
                        ViewIdx /*view*/,
                        const ImagePlaneDesc& /*plane*/,
                        TimeValue* /*inputTime*/,
                        ViewIdx* inputView,
                        int* inputNb,
                        ImagePlaneDesc* /*inputPlane*/)
{
    KnobChoicePtr viewKnob = _imp->viewKnob.lock();
    int view_i = viewKnob->getValue();

    *inputView = ViewIdx(view_i);
    *inputNb = 0;

    return eActionStatusOK;
}

ActionRetCodeEnum
OneViewNode::getFramesNeeded(TimeValue time,
                             ViewIdx /*view*/,
                             FramesNeededMap* ret)
{

    FrameRangesMap& rangeMap = (*ret)[0];
    KnobChoicePtr viewKnob = _imp->viewKnob.lock();
    int view_i = viewKnob->getValue();
    std::vector<RangeD>& ranges = rangeMap[ViewIdx(view_i)];

    ranges.resize(1);
    ranges[0].min = ranges[0].max = time;

    return eActionStatusOK;
}

void
OneViewNode::onMetadataChanged(const NodeMetadata& metadata)
{
    const std::vector<std::string>& views = getApp()->getProject()->getProjectViewNames();
    KnobChoicePtr viewKnob = _imp->viewKnob.lock();

    ChoiceOption currentView = viewKnob->getActiveEntry();

    std::vector<ChoiceOption> options(views.size());
    for (std::size_t i = 0; i < views.size(); ++i) {
        options[i].id = views[i];
    }
    viewKnob->populateChoices(options);

    bool foundView = false;
    for (std::size_t i = 0; i < views.size(); ++i) {
        if (views[i] == currentView.id) {
            foundView = true;
            break;
        }
    }
    if (!foundView) {
        viewKnob->setValue(0);
    }
<<<<<<< HEAD
    EffectInstance::onMetadataChanged(metadata);
} // onMetadataChanged

=======
}

NATRON_NAMESPACE_EXIT

NATRON_NAMESPACE_USING
>>>>>>> fe3f94e2

NATRON_NAMESPACE_EXIT;<|MERGE_RESOLUTION|>--- conflicted
+++ resolved
@@ -30,15 +30,14 @@
 #include "Engine/Node.h"
 #include "Engine/Project.h"
 
-<<<<<<< HEAD
+
+NATRON_NAMESPACE_ENTER
+
+
 #define kOneViewViewParam "view"
 #define kOneViewViewParamLabel "View"
 #define kOneViewViewParamHint "View to take from the input"
 
-NATRON_NAMESPACE_ENTER;
-=======
-NATRON_NAMESPACE_ENTER
->>>>>>> fe3f94e2
 
 struct OneViewNodePrivate
 {
@@ -55,7 +54,7 @@
 {
     std::vector<std::string> grouping;
     grouping.push_back(PLUGIN_GROUP_MULTIVIEW);
-    PluginPtr ret = Plugin::create((void*)OneViewNode::create, (void*)OneViewNode::createRenderClone, PLUGINID_NATRON_ONEVIEW, "OneView", 1, 0, grouping);
+    PluginPtr ret = Plugin::create(OneViewNode::create, OneViewNode::createRenderClone, PLUGINID_NATRON_ONEVIEW, "OneView", 1, 0, grouping);
 
     QString desc =  tr("Takes one view from the input");
     ret->setProperty<std::string>(kNatronPluginPropDescription, desc.toStdString());
@@ -195,16 +194,8 @@
     if (!foundView) {
         viewKnob->setValue(0);
     }
-<<<<<<< HEAD
     EffectInstance::onMetadataChanged(metadata);
 } // onMetadataChanged
 
-=======
-}
-
-NATRON_NAMESPACE_EXIT
-
-NATRON_NAMESPACE_USING
->>>>>>> fe3f94e2
-
-NATRON_NAMESPACE_EXIT;+
+NATRON_NAMESPACE_EXIT