--- conflicted
+++ resolved
@@ -256,20 +256,23 @@
     }
 } // loadBuiltinFormats
 
+//
+// only used for Natron internal plugins (ViewerGroup, Dot, DiskCache, BackDrop, Roto)
+// see also AppManager::getPluginBinary(), OFX::Host::PluginCache::getPluginById()
+//
 PluginPtr
 AppManagerPrivate::findPluginById(const std::string& newId,
                                   int major,
                                   int minor) const
 {
     for (PluginsMap::const_iterator it = _plugins.begin(); it != _plugins.end(); ++it) {
-<<<<<<< HEAD
-        for (PluginMajorsOrdered::const_iterator it2 = it->second.begin(); it2 != it->second.end(); ++it2) {
-            if ( ( (*it2)->getPluginID() == newId ) && (major == -1 || (*it2)->getProperty<unsigned int>(kNatronPluginPropVersion, 0) == (unsigned int)major) && (minor == -1 || (*it2)->getProperty<unsigned int>(kNatronPluginPropVersion, 1) == (unsigned int)minor ) ) {
-=======
-        for (PluginVersionsOrdered::const_iterator it2 = it->second.begin(); it2 != it->second.end(); ++it2) {
-            if ( ( (*it2)->getPluginID() == newId ) && ( (*it2)->getMajorVersion() == major ) && ( (*it2)->getMinorVersion() == minor ) ) {
->>>>>>> 30372595
-                return (*it2);
+        for (PluginVersionsOrdered::const_reverse_iterator itver = it->second.rbegin(); itver != it->second.rend(); ++itver) {
+            if ( ( (*itver)->getPluginID() == newId ) &&
+                   (major == -1 ||
+                    (*itver)->getProperty<unsigned int>(kNatronPluginPropVersion, 0) == (unsigned int)major) &&
+                   (minor == -1 ||
+                    (*itver)->getProperty<unsigned int>(kNatronPluginPropVersion, 1) == (unsigned int)minor ) ) {
+                return (*itver);
             }
         }
     }
