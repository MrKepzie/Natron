//  Natron
//
/* This Source Code Form is subject to the terms of the Mozilla Public
 * License, v. 2.0. If a copy of the MPL was not distributed with this
 * file, You can obtain one at http://mozilla.org/MPL/2.0/. */
/*
 * Created by Alexandre GAUTHIER-FOICHAT on 6/1/2012.
 * contact: immarespond at gmail dot com
 *
 */

// from <https://docs.python.org/3/c-api/intro.html#include-files>:
// "Since Python may define some pre-processor definitions which affect the standard headers on some systems, you must include Python.h before any standard headers are included."
#include <Python.h>

#include "Knob.h"
#include "KnobImpl.h"

#include <QtCore/QDataStream>
#include <QtCore/QByteArray>
#include <QtCore/QCoreApplication>
#include <QtCore/QThread>
#include <QtCore/QDebug>

#include "Global/GlobalDefines.h"
#include "Engine/Node.h"
#include "Engine/ViewerInstance.h"
#include "Engine/TimeLine.h"
#include "Engine/Curve.h"
#include "Engine/KnobFile.h"
#include "Engine/KnobTypes.h"
#include "Engine/Project.h"
#include "Engine/KnobSerialization.h"
#include "Engine/ThreadStorage.h"

#include "Engine/AppManager.h"
#include "Engine/LibraryBinary.h"
#include "Engine/AppInstance.h"
#include "Engine/Hash64.h"
#include "Engine/StringAnimationManager.h"
#include "Engine/DockablePanelI.h"


using namespace Natron;
using std::make_pair; using std::pair;

KnobSignalSlotHandler::KnobSignalSlotHandler(boost::shared_ptr<KnobI> knob)
: QObject()
, k(knob)
{
    QObject::connect( this, SIGNAL( evaluateValueChangedInMainThread(int,int) ), this,
                     SLOT( onEvaluateValueChangedInOtherThread(int,int) ) );
}

void
KnobSignalSlotHandler::onAnimationRemoved(int dimension)
{
    k->onAnimationRemoved(dimension);
}

void
KnobSignalSlotHandler::onMasterChanged(int dimension)
{
    KnobSignalSlotHandler* handler = qobject_cast<KnobSignalSlotHandler*>( sender() );
    
    assert(handler);
    k->onMasterChanged(handler->getKnob().get(), dimension);
}

void
KnobSignalSlotHandler::onExprDependencyChanged(int dimension)
{
    KnobSignalSlotHandler* handler = qobject_cast<KnobSignalSlotHandler*>( sender() );
    
    assert(handler);
    k->onExprDependencyChanged(handler->getKnob().get(), dimension);
    
}

void
KnobSignalSlotHandler::onMasterKeyFrameSet(SequenceTime time,int dimension,int reason,bool added)
{
    KnobSignalSlotHandler* handler = qobject_cast<KnobSignalSlotHandler*>( sender() );
    assert(handler);
    boost::shared_ptr<KnobI> master = handler->getKnob();
    
    k->clone(master.get(), dimension);
    Q_EMIT keyFrameSet(time, dimension, reason, added);
}

void
KnobSignalSlotHandler::onMasterKeyFrameRemoved(SequenceTime time,int dimension,int reason)
{
    KnobSignalSlotHandler* handler = qobject_cast<KnobSignalSlotHandler*>( sender() );
    assert(handler);
    boost::shared_ptr<KnobI> master = handler->getKnob();
    
    k->clone(master.get(), dimension);
    Q_EMIT keyFrameRemoved(time, dimension, reason);
}

void
KnobSignalSlotHandler::onMasterKeyFrameMoved(int dimension,int oldTime,int newTime)
{
    KnobSignalSlotHandler* handler = qobject_cast<KnobSignalSlotHandler*>( sender() );
    assert(handler);
    boost::shared_ptr<KnobI> master = handler->getKnob();
    
    k->clone(master.get(), dimension);
    Q_EMIT keyFrameMoved(dimension, oldTime, newTime);
}

void
KnobSignalSlotHandler::onMasterAnimationRemoved(int dimension)
{
    KnobSignalSlotHandler* handler = qobject_cast<KnobSignalSlotHandler*>( sender() );
    assert(handler);
    boost::shared_ptr<KnobI> master = handler->getKnob();
    
    k->clone(master.get(), dimension);
    Q_EMIT animationRemoved(dimension);
}

void
KnobSignalSlotHandler::onEvaluateValueChangedInOtherThread(int dimension,
                                                           int reason)
{
    assert( QThread::currentThread() == qApp->thread() );
    k->evaluateValueChange(dimension, (Natron::ValueChangedReasonEnum)reason, false);
}

/***************** KNOBI**********************/

bool
KnobI::slaveTo(int dimension,
               const boost::shared_ptr<KnobI> & other,
               int otherDimension,
               bool ignoreMasterPersistence)
{
    return slaveTo(dimension, other, otherDimension, Natron::eValueChangedReasonPluginEdited,ignoreMasterPersistence);
}

void
KnobI::onKnobSlavedTo(int dimension,
                      const boost::shared_ptr<KnobI> &  other,
                      int otherDimension)
{
    slaveTo(dimension, other, otherDimension, Natron::eValueChangedReasonUserEdited);
}

void
KnobI::unSlave(int dimension,
               bool copyState)
{
    unSlave(dimension, Natron::eValueChangedReasonPluginEdited,copyState);
}

void
KnobI::onKnobUnSlaved(int dimension)
{
    unSlave(dimension, Natron::eValueChangedReasonUserEdited,true);
}

void
KnobI::deleteValueAtTime(int time,
                         int dimension)
{
    deleteValueAtTime(time, dimension, Natron::eValueChangedReasonPluginEdited);
}

void
KnobI::removeAnimation(int dimension)
{
    if (canAnimate()) {
        removeAnimation(dimension, Natron::eValueChangedReasonPluginEdited);
    }
}


void
KnobI::onAnimationRemoved(int dimension)
{
    if (canAnimate()) {
        removeAnimation(dimension, Natron::eValueChangedReasonUserEdited);
    }
}

/***********************************KNOB HELPER******************************************/

///for each dimension, the dimension of the master this dimension is linked to, and a pointer to the master
typedef std::vector< std::pair< int,boost::shared_ptr<KnobI> > > MastersMap;

///a curve for each dimension
typedef std::vector< boost::shared_ptr<Curve> > CurvesMap;

struct Expr
{
    std::string expression; //< the one modified by Natron
    std::string originalExpression; //< the one input by the user
    
    bool hasRet;
    std::list<KnobI*> dependencies;
    
    PyObject* code;
    
    Expr() : expression(), originalExpression(), hasRet(false),  code(0){}
};


struct KnobHelperPrivate
{
    KnobHelper* publicInterface;
    KnobHolder* holder;
    std::string description; //< the text label that will be displayed  on the GUI
    bool descriptionVisible;
    std::string name; //< the knob can have a name different than the label displayed on GUI.
    //By default this is the same as _description but can be set by calling setName().
    bool newLine;
    int itemSpacing;
    boost::shared_ptr<KnobI> parentKnob;
    bool IsSecret;
    std::vector<bool> enabled;
    bool CanUndo;
    
    QMutex evaluateOnChangeMutex;
    bool evaluateOnChange; //< if true, a value change will never trigger an evaluation
    bool IsPersistant; //will it be serialized?
    std::string tooltipHint;
    bool isAnimationEnabled;
    int dimension;
    /* the keys for a specific dimension*/
    CurvesMap curves;
    
    ////curve links
    ///A slave link CANNOT be master at the same time (i.e: if _slaveLinks[i] != NULL  then _masterLinks[i] == NULL )
    mutable QReadWriteLock mastersMutex; //< protects _masters & ignoreMasterPersistence & listeners
    MastersMap masters; //from what knob is slaved each curve if any
    bool ignoreMasterPersistence; //< when true masters will not be serialized
    
    ///This is a list of all the knobs that have expressions/links to this knob. It could be named "slaves" but
    ///in the future we will also add expressions.
    std::list<KnobI*> listeners;
    
    mutable QMutex animationLevelMutex;
    std::vector<Natron::AnimationLevelEnum> animationLevel; //< indicates for each dimension whether it is static/interpolated/onkeyframe
    bool declaredByPlugin; //< was the knob declared by a plug-in or added by Natron
    bool dynamicallyCreated; //< true if the knob was dynamically created by the user (either via python or via the gui)
    bool userKnob; //< true if it was created by the user and should be put into the "User" page
    
    ///Pointer to the ofx param overlay interact
    boost::shared_ptr<OfxParamOverlayInteract> customInteract;
    
    ///Pointer to the knobGui interface if it has any
    KnobGuiI* gui;
    
    mutable QMutex mustCloneGuiCurvesMutex;
    /// Set to true if gui curves were modified by the user instead of the real internal curves.
    /// If true then when finished rendering, the knob should clone the guiCurves into the internal curves.
    std::vector<bool> mustCloneGuiCurves;
    std::vector<bool> mustCloneInternalCurves;
    
    ///A blind handle to the ofx param, needed for custom overlay interacts
    void* ofxParamHandle;
    
    ///This is to deal with multi-instance effects such as the Tracker: instance specifics knobs are
    ///not shared between instances whereas non instance specifics are shared.
    bool isInstanceSpecific;
    
    std::vector<std::string> dimensionNames;
    
    mutable QMutex expressionMutex;
    std::vector<Expr> expressions;
    
    KnobHelperPrivate(KnobHelper* publicInterface_,
                      KnobHolder*  holder_,
                      int dimension_,
                      const std::string & description_,
                      bool declaredByPlugin_)
    : publicInterface(publicInterface_)
    , holder(holder_)
    , description(description_)
    , descriptionVisible(true)
    , name( description_.c_str() )
    , newLine(true)
    , itemSpacing(0)
    , parentKnob()
    , IsSecret(false)
    , enabled(dimension_)
    , CanUndo(true)
    , evaluateOnChangeMutex()
    , evaluateOnChange(true)
    , IsPersistant(true)
    , tooltipHint()
    , isAnimationEnabled(true)
    , dimension(dimension_)
    , curves(dimension_)
    , mastersMutex()
    , masters(dimension_)
    , ignoreMasterPersistence(false)
    , listeners()
    , animationLevelMutex()
    , animationLevel(dimension_)
    , declaredByPlugin(declaredByPlugin_)
    , dynamicallyCreated(false)
    , userKnob(false)
    , customInteract()
    , gui(0)
    , mustCloneGuiCurvesMutex()
    , mustCloneGuiCurves()
    , ofxParamHandle(0)
    , isInstanceSpecific(false)
    , dimensionNames(dimension_)
    , expressionMutex()
    , expressions()
    {
        mustCloneGuiCurves.resize(dimension);
        mustCloneInternalCurves.resize(dimension);
        expressions.resize(dimension);
        for (int i = 0; i < dimension_; ++i) {
            mustCloneGuiCurves[i] = false;
            mustCloneInternalCurves[i] = false;
        }
    }
    
    void parseListenersFromExpression(int dimension);
};



KnobHelper::KnobHelper(KnobHolder* holder,
                       const std::string & description,
                       int dimension,
                       bool declaredByPlugin)
: _signalSlotHandler()
, _expressionsRecursionLevel(0)
, _expressionRecursionLevelMutex(QMutex::Recursive)
, _imp( new KnobHelperPrivate(this,holder,dimension,description,declaredByPlugin) )
{
}

KnobHelper::~KnobHelper()
{
    
}

void
KnobHelper::deleteKnob()
{
    for (std::list<KnobI*>::iterator it = _imp->listeners.begin(); it != _imp->listeners.end(); ++it) {
        for (int i = 0; i < (*it)->getDimension(); ++i) {
            (*it)->clearExpression(i);
        }
    }
    
    if (_imp->parentKnob) {
        Group_Knob* isGrp =  dynamic_cast<Group_Knob*>(_imp->parentKnob.get());
        Page_Knob* isPage = dynamic_cast<Page_Knob*>(_imp->parentKnob.get());
        if (isGrp) {
            isGrp->removeKnob(this);
        } else if (isPage) {
            isPage->removeKnob(this);
        } else {
            assert(false);
        }
    }
    Group_Knob* isGrp =  dynamic_cast<Group_Knob*>(this);
    Page_Knob* isPage = dynamic_cast<Page_Knob*>(this);
    if (isGrp) {
        std::vector<boost::shared_ptr<KnobI> > children = isGrp->getChildren();
        for (std::vector<boost::shared_ptr<KnobI> >::iterator it = children.begin(); it != children.end(); ++it) {
            _imp->holder->removeDynamicKnob(it->get());
        }
    } else if (isPage) {
        std::vector<boost::shared_ptr<KnobI> > children = isPage->getChildren();
        for (std::vector<boost::shared_ptr<KnobI> >::iterator it = children.begin(); it != children.end(); ++it) {
            _imp->holder->removeDynamicKnob(it->get());
        }
    }
    if (_imp->gui) {
        _imp->gui->onKnobDeletion();
    }
}

void
KnobHelper::setKnobGuiPointer(KnobGuiI* ptr)
{
    assert( QThread::currentThread() == qApp->thread() );
    _imp->gui = ptr;
}

KnobGuiI*
KnobHelper::getKnobGuiPointer() const
{
    return _imp->gui;
}

bool
KnobHelper::isDeclaredByPlugin() const
{
    return _imp->declaredByPlugin;
}

void
KnobHelper::setAsInstanceSpecific()
{
    _imp->isInstanceSpecific = true;
}

bool
KnobHelper::isInstanceSpecific() const
{
    return _imp->isInstanceSpecific;
}

void
KnobHelper::setDynamicallyCreated()
{
    _imp->dynamicallyCreated = true;
}

bool
KnobHelper::isDynamicallyCreated() const
{
    return _imp->dynamicallyCreated;
}

void
KnobHelper::setAsUserKnob()
{
    _imp->userKnob = true;
    _imp->dynamicallyCreated = true;
}

bool
KnobHelper::isUserKnob() const
{
    return _imp->userKnob;
}

void
KnobHelper::populate()
{
    Color_Knob* isColor = dynamic_cast<Color_Knob*>(this);
    Separator_Knob* isSep = dynamic_cast<Separator_Knob*>(this);
    if (isSep) {
        _imp->IsPersistant = false;
    }
    for (int i = 0; i < _imp->dimension; ++i) {
        _imp->enabled[i] = true;
        if (canAnimate()) {
            _imp->curves[i] = boost::shared_ptr<Curve>( new Curve(this,i) );
        }
        _imp->animationLevel[i] = Natron::eAnimationLevelNone;
        
        
        if (!isColor) {
            switch (i) {
                case 0:
                    _imp->dimensionNames[i] = "x";
                    break;
                case 1:
                    _imp->dimensionNames[i] = "y";
                    break;
                case 2:
                    _imp->dimensionNames[i] = "z";
                    break;
                case 3:
                    _imp->dimensionNames[i] = "w";
                    break;
                default:
                    break;
            }
            
        } else {
            switch (i) {
                case 0:
                    _imp->dimensionNames[i] = "r";
                    break;
                case 1:
                    _imp->dimensionNames[i] = "g";
                    break;
                case 2:
                    _imp->dimensionNames[i] = "b";
                    break;
                case 3:
                    _imp->dimensionNames[i] = "a";
                    break;
                default:
                    break;
            }
        }
        
    }
    
}

std::string
KnobHelper::getDimensionName(int dimension) const
{
    assert( dimension < (int)_imp->dimensionNames.size() && dimension >= 0);
    return _imp->dimensionNames[dimension];
    
}

void
KnobHelper::setDimensionName(int dim,const std::string & name)
{
    assert(QThread::currentThread() == qApp->thread());
    _imp->dimensionNames[dim] = name;
}

template <typename T>
const std::string &
Knob<T>::typeName() const {
    static std::string knobNoTypeName("NoType");
    return knobNoTypeName;
}

template <typename T>
bool
Knob<T>::canAnimate() const {
    return false;
}

void
KnobHelper::setSignalSlotHandler(const boost::shared_ptr<KnobSignalSlotHandler> & handler)
{
    _signalSlotHandler = handler;
}

double
KnobHelper::getDerivativeAtTime(double time,
                                int dimension) const
{
    if ( dimension > (int)_imp->curves.size() ) {
        throw std::invalid_argument("KnobHelper::getDerivativeAtTime(): Dimension out of range");
    }
    
    ///if the knob is slaved to another knob, returns the other knob value
    std::pair<int,boost::shared_ptr<KnobI> > master = getMaster(dimension);
    if (master.second) {
        return master.second->getDerivativeAtTime(time,master.first);
    }
    
    boost::shared_ptr<Curve> curve  = _imp->curves[dimension];
    if (curve->getKeyFramesCount() > 0) {
        return curve->getDerivativeAt(time);
    } else {
        /*if the knob as no keys at this dimension, the derivative is 0.*/
        return 0.;
    }
}


void
KnobHelper::deleteValueAtTime(int time,
                              int dimension,
                              Natron::ValueChangedReasonEnum reason)
{
    if ( dimension > (int)_imp->curves.size() || dimension < 0) {
        throw std::invalid_argument("KnobHelper::deleteValueAtTime(): Dimension out of range");
    }

    if (!canAnimate() || !isAnimated(dimension)) {
        return;
    }
    
    KnobHolder* holder = getHolder();
    boost::shared_ptr<Curve> curve;
    
    bool useGuiCurve = (!holder || !holder->canSetValue()) && _imp->gui;
    
    if (!useGuiCurve) {
        curve = _imp->curves[dimension];
    } else {
        curve = _imp->gui->getCurve(dimension);
        setGuiCurveHasChanged(dimension,true);
    }

    assert(curve);

    try {
        curve->removeKeyFrameWithTime( (double)time );
    } catch (const std::exception & e) {
        qDebug() << e.what();
    }
    
    //virtual portion
    keyframeRemoved_virtual(dimension, time);
    

    if (_imp->holder) {
        _imp->holder->updateHasAnimation();
    }


    if (!useGuiCurve) {
        
        if (_signalSlotHandler) {
            _signalSlotHandler->s_updateDependencies(dimension);
        }
        checkAnimationLevel(dimension);
        guiCurveCloneInternalCurve(dimension);
        evaluateValueChange(dimension,reason, true);
    }
    
    if (_signalSlotHandler) {
        _signalSlotHandler->s_keyFrameRemoved(time,dimension,(int)reason);
    }
    
}

void
KnobHelper::onKeyFrameRemoved(SequenceTime time,int dimension)
{
    deleteValueAtTime(time,dimension,Natron::eValueChangedReasonUserEdited);
}

bool
KnobHelper::moveValueAtTime(int time,int dimension,double dt,double dv,KeyFrame* newKey)
{
    assert(QThread::currentThread() == qApp->thread());
    
    if ( dimension > (int)_imp->curves.size() || dimension < 0) {
        throw std::invalid_argument("KnobHelper::moveValueAtTime(): Dimension out of range");
    }
    
    if (!canAnimate() || !isAnimated(dimension)) {
        return false;
    }

    KnobHolder* holder = getHolder();
    
    boost::shared_ptr<Curve> curve;
    
    bool useGuiCurve = (!holder || !holder->canSetValue()) && _imp->gui;
    
    if (!useGuiCurve) {
        curve = _imp->curves[dimension];
    } else {
        curve = _imp->gui->getCurve(dimension);
        setGuiCurveHasChanged(dimension,true);
    }
    assert(curve);
    
    std::pair<double,double> curveYRange = curve->getCurveYRange();
    
    KeyFrame k;
    int keyindex = curve->keyFrameIndex(time);
    if (keyindex == -1) {
        return false;
    }
    
    bool gotKey = curve->getKeyFrameWithIndex(keyindex, &k);
    if (!gotKey) {
        return false;
    }
    
    double newX = k.getTime() + dt;
    double newY = k.getValue() + dv;
    
    if ( curve->areKeyFramesValuesClampedToIntegers() ) {
        newY = std::floor(newY + 0.5);
    } else if ( curve->areKeyFramesValuesClampedToBooleans() ) {
        newY = newY < 0.5 ? 0 : 1;
    }
    
    if (newY > curveYRange.second) {
        newY = k.getValue();
    } else if (newY < curveYRange.first) {
        newY = k.getValue();
    }
    
    ///Make sure string animation follows up
    AnimatingString_KnobHelper* isString = dynamic_cast<AnimatingString_KnobHelper*>(this);
    std::string v;
    if (isString) {
        isString->stringFromInterpolatedValue(k.getValue(), &v);
    }
    keyframeRemoved_virtual(dimension,time);
    if (isString) {
        double ret;
        isString->stringToKeyFrameValue(newX, v, &ret);
    }
    
    
    try {
        *newKey = curve->setKeyFrameValueAndTime(newX,newY, keyindex, NULL);
    } catch (...) {
        return false;
    }
    
    if (_signalSlotHandler) {
        _signalSlotHandler->s_keyFrameMoved(dimension,time,newX);
    }
    
    if (!useGuiCurve) {
        evaluateValueChange(dimension, Natron::eValueChangedReasonPluginEdited, true);
        guiCurveCloneInternalCurve(dimension);
    }
    return true;
    
}

bool
KnobHelper::setInterpolationAtTime(int dimension,int time,Natron::KeyframeTypeEnum interpolation,KeyFrame* newKey)
{
    assert(QThread::currentThread() == qApp->thread());
    if ( dimension > (int)_imp->curves.size() || dimension < 0) {
        throw std::invalid_argument("KnobHelper::setInterpolationAtTime(): Dimension out of range");
    }
    
    if (!canAnimate() || !isAnimated(dimension)) {
        return false;
    }

    KnobHolder* holder = getHolder();
    boost::shared_ptr<Curve> curve;
    
    bool useGuiCurve = (!holder || !holder->canSetValue()) && _imp->gui;
    
    if (!useGuiCurve) {
        curve = _imp->curves[dimension];
    } else {
        curve = _imp->gui->getCurve(dimension);
        setGuiCurveHasChanged(dimension,true);
    }
    assert(curve);

    int keyIndex = curve->keyFrameIndex(time);
    if (keyIndex == -1) {
        return false;
    }
    
    *newKey = curve->setKeyFrameInterpolation(interpolation, keyIndex);
    
    if (!useGuiCurve) {
        evaluateValueChange(dimension, Natron::eValueChangedReasonPluginEdited, true);
        guiCurveCloneInternalCurve(dimension);
    } else {
        if (_signalSlotHandler) {
            _signalSlotHandler->s_refreshGuiCurve(dimension);
        }
    }
    if (_signalSlotHandler) {
        _signalSlotHandler->s_keyFrameInterpolationChanged(time, dimension);
    }
    return true;
}

bool
KnobHelper::moveDerivativesAtTime(int dimension,int time,double left,double right)
{
    assert(QThread::currentThread() == qApp->thread());
    if ( dimension > (int)_imp->curves.size() || dimension < 0) {
        throw std::invalid_argument("KnobHelper::setInterpolationAtTime(): Dimension out of range");
    }
    
    if (!canAnimate() || !isAnimated(dimension)) {
        return false;
    }

    KnobHolder* holder = getHolder();
    boost::shared_ptr<Curve> curve;
    
    bool useGuiCurve = (!holder || !holder->canSetValue()) && _imp->gui;
    
    if (!useGuiCurve) {
        curve = _imp->curves[dimension];
    } else {
        curve = _imp->gui->getCurve(dimension);
        setGuiCurveHasChanged(dimension,true);
    }

    assert(curve);

    int keyIndex = curve->keyFrameIndex(time);
    if (keyIndex == -1) {
        return false;
    }
    
    curve->setKeyFrameInterpolation(eKeyframeTypeFree, keyIndex);
    curve->setKeyFrameDerivatives(left, right, keyIndex);
    
    if (!useGuiCurve) {
        evaluateValueChange(dimension, Natron::eValueChangedReasonPluginEdited, true);
        guiCurveCloneInternalCurve(dimension);
    } else {
        if (_signalSlotHandler) {
            _signalSlotHandler->s_refreshGuiCurve(dimension);
        }
    }
    if (_signalSlotHandler) {
        _signalSlotHandler->s_derivativeMoved(time, dimension);
    }
    return true;
}

bool
KnobHelper::moveDerivativeAtTime(int dimension,int time,double derivative,bool isLeft)
{
    assert(QThread::currentThread() == qApp->thread());
    if ( dimension > (int)_imp->curves.size() || dimension < 0) {
        throw std::invalid_argument("KnobHelper::setInterpolationAtTime(): Dimension out of range");
    }
    
    if (!canAnimate() || !isAnimated(dimension)) {
        return false;
    }

    KnobHolder* holder = getHolder();
    boost::shared_ptr<Curve> curve;
    
    bool useGuiCurve = (!holder || !holder->canSetValue()) && _imp->gui;
    
    if (!useGuiCurve) {
        curve = _imp->curves[dimension];
    } else {
        curve = _imp->gui->getCurve(dimension);
        setGuiCurveHasChanged(dimension,true);
    }
    assert(curve);
    
    int keyIndex = curve->keyFrameIndex(time);
    if (keyIndex == -1) {
        return false;
    }
    
    curve->setKeyFrameInterpolation(eKeyframeTypeBroken, keyIndex);
    if (isLeft) {
        curve->setKeyFrameLeftDerivative(derivative, keyIndex);
    } else {
        curve->setKeyFrameRightDerivative(derivative, keyIndex);
    }
    
    if (!useGuiCurve) {
        evaluateValueChange(dimension, Natron::eValueChangedReasonPluginEdited, true);
        guiCurveCloneInternalCurve(dimension);
    } else {
        if (_signalSlotHandler) {
            _signalSlotHandler->s_refreshGuiCurve(dimension);
        }
    }
    if (_signalSlotHandler) {
        _signalSlotHandler->s_derivativeMoved(time, dimension);
    }
    return true;
}

void
KnobHelper::removeAnimation(int dimension,
                            Natron::ValueChangedReasonEnum reason)
{
    assert(QThread::currentThread() == qApp->thread());
    assert(0 <= dimension);
    if ( (dimension < 0) || ( (int)_imp->curves.size() <= dimension ) ) {
        throw std::invalid_argument("KnobHelper::removeAnimation(): Dimension out of range");
    }


    if (!canAnimate() || !isAnimated(dimension)) {
        return ;
    }

    KnobHolder* holder = getHolder();
    
    boost::shared_ptr<Curve> curve;
    
    bool useGuiCurve = (!holder || !holder->canSetValue()) && _imp->gui;
    
    if (!useGuiCurve) {
        curve = _imp->curves[dimension];
    } else {
        curve = _imp->gui->getCurve(dimension);
        setGuiCurveHasChanged(dimension,true);
    }
    
    if ( _signalSlotHandler && (reason != Natron::eValueChangedReasonUserEdited) ) {
        _signalSlotHandler->s_animationAboutToBeRemoved(dimension);
    }
    
    curve->clearKeyFrames();
    assert(curve);

    if ( _signalSlotHandler && (reason != Natron::eValueChangedReasonUserEdited) ) {
        _signalSlotHandler->s_animationAboutToBeRemoved(dimension);
    }

    assert(curve);
    if (curve) {
        curve->clearKeyFrames();
    }
    
    if ( _signalSlotHandler && (reason != Natron::eValueChangedReasonUserEdited) ) {
        _signalSlotHandler->s_animationRemoved(dimension);
    }
    
    animationRemoved_virtual(dimension);

    if (_imp->holder) {
        _imp->holder->updateHasAnimation();
    }
    
    
    if (!useGuiCurve) {
        //virtual portion
        evaluateValueChange(dimension, reason, true);
        guiCurveCloneInternalCurve(dimension);
    } else {
        if (_signalSlotHandler) {
            _signalSlotHandler->s_refreshGuiCurve(dimension);
        }
    }
}

void
KnobHelper::cloneInternalCurvesIfNeeded(std::set<int>& modifiedDimensions)
{
    QMutexLocker k(&_imp->mustCloneGuiCurvesMutex);
    for (int i = 0; i < getDimension(); ++i) {
        if (_imp->mustCloneInternalCurves[i]) {
            guiCurveCloneInternalCurve(i);
            _imp->mustCloneInternalCurves[i] = false;
            modifiedDimensions.insert(i);
        }
    }
}

void
KnobHelper::setInternalCurveHasChanged(int dimension, bool changed)
{
    QMutexLocker k(&_imp->mustCloneGuiCurvesMutex);
    _imp->mustCloneInternalCurves[dimension] = changed;
}

void
KnobHelper::cloneGuiCurvesIfNeeded(std::set<int>& modifiedDimensions)
{
    if (!canAnimate()) {
        return;
    }

    QMutexLocker k(&_imp->mustCloneGuiCurvesMutex);
    for (int i = 0; i < getDimension(); ++i) {
        if (_imp->mustCloneGuiCurves[i]) {
            boost::shared_ptr<Curve> curve = getCurve(i);
            assert(curve);
            boost::shared_ptr<Curve> guicurve = _imp->gui->getCurve(i);
            assert(guicurve);
            curve->clone(*guicurve);
            _imp->mustCloneGuiCurves[i] = false;
            
            modifiedDimensions.insert(i);
        }
    }
    if (_imp->holder) {
        _imp->holder->updateHasAnimation();
    }
}

void
KnobHelper::guiCurveCloneInternalCurve(int dimension)
{
    if (!canAnimate()) {
        return;
    }

    if (_imp->gui) {
        boost::shared_ptr<Curve> guicurve = _imp->gui->getCurve(dimension);
        assert(guicurve);
        guicurve->clone(*(_imp->curves[dimension]));
        if (_signalSlotHandler) {
            _signalSlotHandler->s_refreshGuiCurve(dimension);
        }
    }
}

boost::shared_ptr<Curve>
KnobHelper::getGuiCurve(int dimension) const
{
    if (!canAnimate()) {
        return boost::shared_ptr<Curve>();
    }

    if (_imp->gui) {
        return _imp->gui->getCurve(dimension);
    } else {
        return boost::shared_ptr<Curve>();
    }
}

void
KnobHelper::setGuiCurveHasChanged(int dimension,bool changed)
{
    QMutexLocker k(&_imp->mustCloneGuiCurvesMutex);
    _imp->mustCloneGuiCurves[dimension] = changed;
}

boost::shared_ptr<Curve> KnobHelper::getCurve(int dimension,bool byPassMaster) const
{

    if (dimension < 0 || dimension >= (int)_imp->curves.size() ) {
        return boost::shared_ptr<Curve>();
    }

    std::pair<int,boost::shared_ptr<KnobI> > master = getMaster(dimension);
    if (!byPassMaster && master.second) {
        return master.second->getCurve(master.first);
    }
    
    return _imp->curves[dimension];
}

bool
KnobHelper::isAnimated(int dimension) const
{
    if (!canAnimate()) {
        return false;
    }
    boost::shared_ptr<Curve> curve = getCurve(dimension);
    assert(curve);
    return curve->isAnimated();
}

const std::vector<boost::shared_ptr<Curve> > &
KnobHelper::getCurves() const
{
    return _imp->curves;
}

int
KnobHelper::getDimension() const
{
    return _imp->dimension;
}

void
KnobHelper::blockEvaluation()
{
    if (_imp->holder) {
        _imp->holder->blockEvaluation();
    }
}

void
KnobHelper::unblockEvaluation()
{
    if (_imp->holder) {
        _imp->holder->unblockEvaluation();
    }
}

void
KnobHelper::evaluateValueChange(int dimension,
                                Natron::ValueChangedReasonEnum reason,bool originatedFromMainThread)
{
    
    ///If not main-thread that is because the plug-in called setValue/setValueATime either during the render action
    ///or while tracking
    bool isMainThread = QThread::currentThread() == qApp->thread();
    
    if ( _imp->holder && !_imp->holder->canHandleEvaluateOnChangeInOtherThread() && !isMainThread ) {
        _signalSlotHandler->s_evaluateValueChangedInMainThread(dimension, reason);
        
        return;
    }
    
    AppInstance* app = 0;
    if (_imp->holder) {
        app = _imp->holder->getApp();
    }
    
    bool guiFrozen = app && _imp->gui && _imp->gui->isGuiFrozenForPlayback();
    
    
    /// For eValueChangedReasonTimeChanged we never call the instanceChangedAction and evaluate otherwise it would just throttle down
    /// the application responsiveness
    if (reason != Natron::eValueChangedReasonTimeChanged && _imp->holder) {
        int time;
        if (app) {
            time = app->getTimeLine()->currentFrame();
        } else {
            time = 0;
        }
        if ( ( app && !app->getProject()->isLoadingProject() ) || !app ) {
            
            ///Notify that a value has changed, this may lead to this function being called recursively because it calls the plugin's
            ///instance changed action.
            _imp->holder->onKnobValueChanged_public(this, reason, time, originatedFromMainThread);
            
            
            if (/*reason != Natron::eValueChangedReasonSlaveRefresh &&*/isMainThread && !guiFrozen) {
                ///Evaluate the change only if the reason is not time changed or slave refresh
                _imp->holder->evaluate_public(this, getEvaluateOnChange(), reason);
            }
            
            
            
        }
    }
    
    if (!guiFrozen  && _signalSlotHandler) {
        _signalSlotHandler->s_valueChanged(dimension,(int)reason);
        if (getHolder() && !getHolder()->isEvaluationBlocked()) {
            _signalSlotHandler->s_updateDependencies(dimension);
        }
        checkAnimationLevel(dimension);
    }
}

void
KnobHelper::turnOffNewLine()
{
    _imp->newLine = false;
}

bool
KnobHelper::isNewLineTurnedOff() const
{
    return !_imp->newLine;
}

void
KnobHelper::setSpacingBetweenItems(int spacing)
{
    _imp->itemSpacing = spacing;
}

void
KnobHelper::setEnabled(int dimension,
                       bool b)
{
    _imp->enabled[dimension] = b;
    if (_signalSlotHandler) {
        _signalSlotHandler->s_enabledChanged();
    }
}

void
KnobHelper::setAllDimensionsEnabled(bool b)
{
    for (U32 i = 0; i < _imp->enabled.size(); ++i) {
        _imp->enabled[i] = b;
    }
    if (_signalSlotHandler) {
        _signalSlotHandler->s_enabledChanged();
    }
}

void
KnobHelper::setSecret(bool b)
{
    _imp->IsSecret = b;
    
    ///the knob was revealed , refresh its gui to the current time
    if ( !b && _imp->holder && _imp->holder->getApp() ) {
        onTimeChanged( _imp->holder->getApp()->getTimeLine()->currentFrame() );
    }
    if (_signalSlotHandler) {
        _signalSlotHandler->s_secretChanged();
    }
}

int
KnobHelper::determineHierarchySize() const
{
    int ret = 0;
    boost::shared_ptr<KnobI> current = getParentKnob();
    
    while (current) {
        ++ret;
        current = current->getParentKnob();
    }
    
    return ret;
}

const std::string &
KnobHelper::getDescription() const
{
    return _imp->description;
}

void
KnobHelper::hideDescription()
{
    _imp->descriptionVisible = false;
}

bool
KnobHelper::isDescriptionVisible() const
{
    return _imp->descriptionVisible;
}

bool
KnobHelper::hasAnimation() const
{
    
    for (int i = 0; i < getDimension(); ++i) {
        if (getKeyFramesCount(i) > 0) {
            return true;
        }
        if (!getExpression(i).empty()) {
            return true;
        }
    }
    
    return false;
}

std::size_t
KnobI::declareCurrentKnobVariable_Python(KnobI* knob,int dimension,std::string& script)
{
    KnobHolder* holder = knob->getHolder();
    if (!holder) {
        return std::string::npos;
    }
    
    EffectInstance* effect = dynamic_cast<EffectInstance*>(holder);
    if (effect) {
        
        //import the math module as expression often rely on it
        Natron::ensureScriptHasModuleImport("math", script);
        
        std::size_t firstLineAfterImport = findNewLineStartAfterImports(script);
        
        std::string deleteThisNodeStr;
        std::string thisNodeStr = effect->getNode()->declareCurrentNodeVariable_Python(&deleteThisNodeStr);
        ///Now define the variables in the scope
        std::stringstream ss;
        ss << thisNodeStr;
        ss << "thisParam = thisNode." << knob->getName() << "\n";
        ss << "frame = thisParam.getCurrentTime() \n";
        if (dimension != -1) {
            ss << "dimension = " << dimension << "\n";
        }
        
        std::string deleteNodesInScope;
        ///define the nodes that are in the scope of this knob
        std::string nodesInScope = effect->getNode()->declareAllNodesVariableInScope_Python(&deleteNodesInScope);
        ss << nodesInScope;
        
        std::string toInsert = ss.str();
        script.insert(firstLineAfterImport, toInsert);
        script.append("\n");
        script.append("del thisParam\n");
        script.append("del frame\n");
        if (dimension != -1) {
            script.append("del dimension\n");
        }
        script.append(deleteThisNodeStr);
        script.append(deleteNodesInScope);
        return firstLineAfterImport + toInsert.size();
    } else {
        return std::string::npos;
    }
}

static std::size_t getMatchingParenthesisPosition(std::size_t openingParenthesisPos,
                                                  char openingChar,
                                                  char closingChar,
                                                  const std::string& str) {
    assert(openingParenthesisPos < str.size() && str.at(openingParenthesisPos) == openingChar);
    
    int noOpeningParenthesisFound = 0;
    int i = openingParenthesisPos + 1;
    
    while (i < (int)str.size()) {
        if (str.at(i) == closingChar) {
            if (noOpeningParenthesisFound == 0) {
                break;
            } else {
                --noOpeningParenthesisFound;
            }
        } else if (str.at(i) == openingChar) {
            ++noOpeningParenthesisFound;
        }
        ++i;
    }
    if (i >= (int)str.size()) {
        return std::string::npos;
    }
    return i;
}

static bool parseTokenFrom(const std::string& str,const std::string& token,std::size_t inputPos,std::size_t* tokenStart,std::size_t* tokenSize)
{
    std::size_t pos;
    bool foundMatchingToken = false;
    while (!foundMatchingToken) {
        
        pos = str.find(token,inputPos);
        if (pos == std::string::npos) {
            return false;
        }
        
        *tokenStart = pos;
        
        pos += token.size();
        
        ///Find nearest opening parenthesis
        for (; pos < str.size(); ++pos) {
            if (str.at(pos) == '(') {
                foundMatchingToken = true;
                break;
            } else if (str.at(pos) != ' ') {
                //We didn't find a good token
                break;
            }
        }
        
        if (pos >= str.size()) {
            throw std::invalid_argument("Invalid expr");
        }
        
        if (!foundMatchingToken) {
            inputPos = pos;
        }

    }
    
    std::size_t endingParenthesis = getMatchingParenthesisPosition(pos, '(', ')',  str);
    if (endingParenthesis == std::string::npos) {
        throw std::invalid_argument("Invalid expr");
    }
    
    *tokenSize = endingParenthesis - *tokenStart + 1;
    assert(*tokenSize > 0);
    return true;
}

static bool replaceAllOcurrencesOfToken(std::string& str,const std::string& token,bool findDotAfterParenthesis,int fromDim)
{
    
    std::size_t tokenStart,tokenSize;
    bool couldFindToken;
    try {
        couldFindToken = parseTokenFrom(str, token, 0, &tokenStart, &tokenSize);
    } catch (...) {
        return false;
    }
    
    
    std::stringstream ss;
    ss << "addAsDependencyOf(" << fromDim << ",thisParam)";
    std::string toInsert = ss.str();
    
    while (couldFindToken) {
        
        if (findDotAfterParenthesis ) {
            if (tokenStart + tokenSize < str.size()) {
                if (str.at(tokenStart + tokenSize) == '.') {
                    //remove the 2 characters, e.g: ".x" of the tuple
                    str.erase(tokenStart + tokenSize, 2);
                } else if (str.at(tokenStart + tokenSize) == '[') {
                    std::size_t closingbracePos = getMatchingParenthesisPosition(tokenStart + tokenSize, '[', ']', str);
                    if (closingbracePos == std::string::npos) {
                        throw std::invalid_argument("Invalid expr");
                    }
                    str.erase(tokenStart + tokenSize, closingbracePos - (tokenStart + tokenSize) + 1);
                }
                
            }
        }

        str.replace(tokenStart, tokenSize, toInsert);
        try {
            couldFindToken = parseTokenFrom(str, token, tokenStart, &tokenStart, &tokenSize);
        } catch (...) {
            return false;
        }
    }
    return true;
}

void
KnobHelperPrivate::parseListenersFromExpression(int dimension)
{
    
    //Extract pointers to knobs referred to by the expression
    //Our heuristic is quite simple: we replace in the python code all calls to:
    // - getValue
    // - getValueAtTime
    // - getDerivativeAtTime
    // - getIntegrateFromTimeToTime
    // - get
    // And replace them by addAsDependencyOf(thisParam) which will register the parameters as a dependency of this parameter
    
    std::string expressionCopy;
    
    {
        QMutexLocker k(&expressionMutex);
        expressionCopy = expressions[dimension].expression;
    }
    
    if  (!replaceAllOcurrencesOfToken(expressionCopy, "getValue", false,dimension)) {
        return ;
    }
    
    if (!replaceAllOcurrencesOfToken(expressionCopy, "getValueAtTime", false, dimension)) {
        return;
    }
    
    if (!replaceAllOcurrencesOfToken(expressionCopy, "getDerivativeAtTime", false, dimension)) {
        return;
    }
    
    if (!replaceAllOcurrencesOfToken(expressionCopy, "getIntegrateFromTimeToTime", false, dimension)) {
        return;
    }
    
    if (!replaceAllOcurrencesOfToken(expressionCopy, "get", true, dimension)) {
        return;
    }
    
    
    ///This will register the listeners
    std::string error;
    bool success = Natron::interpretPythonScript(expressionCopy, &error,NULL);
    if (!error.empty()) {
        qDebug() << error.c_str();
    }
    assert(success);
    
    
}



std::string
KnobHelper::validateExpression(const std::string& expression,int dimension,bool hasRetVariable,std::string* resultAsString)
{
    if (expression.empty()) {
        throw std::invalid_argument("empty expression");;
    }
    std::string exprCpy = expression;
    
    //if !hasRetVariable the expression is expected to be single-line
    if (!hasRetVariable) {
        std::size_t foundNewLine = expression.find("\n");
        if (foundNewLine != std::string::npos) {
            throw std::invalid_argument("unexpected new line character \'\\n\'");
        }
        //preprend the line with "ret = ..."
        std::string toInsert("ret = ");
        exprCpy.insert(0, toInsert);
    }
    
    
    declareCurrentKnobVariable_Python(this,dimension,exprCpy);
    
    ///Try to compile the expression and evaluate it, if it doesn't have a good syntax, throw an exception
    ///with the error.
    std::string error;
    
    {
        QMutexLocker k(&_expressionRecursionLevelMutex);
        assert(_expressionsRecursionLevel == 0);
        ++_expressionsRecursionLevel;
        
        if (!interpretPythonScript(exprCpy, &error, 0)) {
            --_expressionsRecursionLevel;
            throw std::runtime_error(error);
        }
        PyObject *ret = PyObject_GetAttrString(Natron::getMainModule(),"ret"); //get our ret variable created above
        
        if (!ret || PyErr_Occurred()) {
#ifdef DEBUG
            PyErr_Print();
#endif
            --_expressionsRecursionLevel;
            throw std::runtime_error("return value must be assigned to the \"ret\" variable");
        }
  
        --_expressionsRecursionLevel;

        /// execute
        Knob<double>* isDouble = dynamic_cast<Knob<double>*>(this);
        Knob<int>* isInt = dynamic_cast<Knob<int>*>(this);
        Knob<bool>* isBool = dynamic_cast<Knob<bool>*>(this);
        Knob<std::string>* isString = dynamic_cast<Knob<std::string>*>(this);
        if (isDouble) {
            double r = isDouble->pyObjectToType(ret);
            *resultAsString = QString::number(r).toStdString();
        } else if (isInt) {
            int r = isInt->pyObjectToType(ret);
            *resultAsString = QString::number(r).toStdString();
        } else if (isBool) {
            bool r = isBool->pyObjectToType(ret);
            *resultAsString = r ? "True" : "False";
        } else {
            assert(isString);
            *resultAsString = isString->pyObjectToType(ret);
        }

        
    }
 
    
    return exprCpy;
}

void
KnobHelper::setExpression(int dimension,const std::string& expression,bool hasRetVariable)
{
    ///Clear previous expr
    clearExpression(dimension);
    
    if (expression.empty()) {
        return ;
    }
    
    std::string exprResult;
    std::string exprCpy = validateExpression(expression, dimension, hasRetVariable,&exprResult);
    
    
    ///Compile the expression
    {
        QMutexLocker k(&_imp->expressionMutex);
        _imp->expressions[dimension].hasRet = hasRetVariable;
        
        ///This may throw an exception upon failure
        compilePyScript(exprCpy, &_imp->expressions[dimension].code);
    }
    
    
    //Try to execute the expression at least once to check that it works.
    {
        QMutexLocker k(&_expressionRecursionLevelMutex);
        assert(_expressionsRecursionLevel == 0);
        ++_expressionsRecursionLevel;
        
        try {
        
            PyObject* ret = executeExpression(dimension);
            Py_DECREF(ret); //< new ref

        } catch (const std::runtime_error& e) {
            --_expressionsRecursionLevel;
            clearExpression(dimension);
            throw e;
        }
        --_expressionsRecursionLevel;

    }
    
    
    //Set internal fields
    {
        QMutexLocker k(&_imp->expressionMutex);
        
        ///The expression is good so far, register it and add listeners (dependencies)
        
        _imp->expressions[dimension].expression = exprCpy;
        _imp->expressions[dimension].originalExpression = expression;
    }
    
    //Parse listeners of the expression, to keep track of dependencies to indicate them to the user.
    {
        QMutexLocker k(&_expressionRecursionLevelMutex);
        assert(_expressionsRecursionLevel == 0);
        ++_expressionsRecursionLevel;
        _imp->parseListenersFromExpression(dimension);
        --_expressionsRecursionLevel;
        
    }
    
    //Notify the expr. has changed
    expressionChanged(dimension);
}

bool
KnobHelper::isExpressionUsingRetVariable(int dimension) const
{
    QMutexLocker k(&_imp->expressionMutex);
    return _imp->expressions[dimension].hasRet;
}

void
KnobHelper::clearExpression(int dimension)
{
    {
        QMutexLocker k(&_imp->expressionMutex);
        _imp->expressions[dimension].expression.clear();
        _imp->expressions[dimension].originalExpression.clear();
        Py_XDECREF(_imp->expressions[dimension].code); //< new ref
        _imp->expressions[dimension].code = 0;
    }
    {
        std::list<KnobI*> dependencies;
        {
            QWriteLocker kk(&_imp->mastersMutex);
            dependencies = _imp->expressions[dimension].dependencies;
            _imp->expressions[dimension].dependencies.clear();
        }
        for (std::list<KnobI*>::iterator it = dependencies.begin();
             it != dependencies.end(); ++it) {
            
            KnobHelper* other = dynamic_cast<KnobHelper*>(*it);
            assert(other);
            
            std::list<KnobI*> otherListeners;
            {
                QReadLocker otherMastersLocker(&other->_imp->mastersMutex);
                otherListeners = other->_imp->listeners;
            }
            std::list<KnobI*>::iterator  found = std::find(otherListeners.begin(), otherListeners.end(), this);
            if (found != otherListeners.end()) {
                
                if ( (*found)->getHolder() && (*found)->getSignalSlotHandler() ) {
                    ///hackish way to get a shared ptr to this knob
                    getHolder()->onKnobSlaved(this, other,dimension,false );
                }
                QObject::disconnect(other->getSignalSlotHandler().get(), SIGNAL(updateDependencies(int)), _signalSlotHandler.get(),
                                    SLOT(onExprDependencyChanged(int)));
                otherListeners.erase(found);
                
            }
            
            {
                QWriteLocker otherMastersLocker(&other->_imp->mastersMutex);
                other->_imp->listeners = otherListeners;
            }
        }
    }
    
    expressionChanged(dimension);
    
}

void
KnobHelper::expressionChanged(int dimension)
{
    if (_imp->holder) {
        _imp->holder->updateHasAnimation();
    }
    
    if (_signalSlotHandler) {
        _signalSlotHandler->s_expressionChanged(dimension);
    }
    
}

PyObject*
KnobHelper::executeExpression(int dimension) const
{
    Expr exp;
    {
        QMutexLocker k(&_imp->expressionMutex);
        exp = _imp->expressions[dimension];
    }
    //returns a new ref, this function's documentation is not clear onto what it returns...
    //https://docs.python.org/2/c-api/veryhigh.html
    PyObject* mainModule = getMainModule();
    PyObject* globalDict = PyModule_GetDict(mainModule);
    PyObject* evalRet = PyEval_EvalCode(exp.code, globalDict, 0);
    Py_XDECREF(evalRet);
    
    if (PyErr_Occurred()) {
#ifdef DEBUG
        PyErr_Print();
#endif
        throw std::runtime_error("Failed to execute compiled Python code");
    }
    PyObject *ret = PyObject_GetAttrString(mainModule,"ret"); //get our ret variable created above
    
    if (!ret || PyErr_Occurred()) {
#ifdef DEBUG
        PyErr_Print();
#endif
        throw std::runtime_error("return value must be assigned to the \"ret\" variable");
    }
    return ret;
    
}

std::string
KnobHelper::getExpression(int dimension) const
{
    QMutexLocker k(&_imp->expressionMutex);
    return _imp->expressions[dimension].originalExpression;
}

KnobHolder*
KnobHelper::getHolder() const
{
    return _imp->holder;
}

void
KnobHelper::setAnimationEnabled(bool val)
{
    if (!canAnimate()) {
        return;
    }
    _imp->isAnimationEnabled = val;
}

bool
KnobHelper::isAnimationEnabled() const
{
    return canAnimate() && _imp->isAnimationEnabled;
}

void
KnobHelper::setName(const std::string & name)
{
    _imp->name = name;
}

const std::string &
KnobHelper::getName() const
{
    return _imp->name;
}

void
KnobHelper::setParentKnob(boost::shared_ptr<KnobI> knob)
{
    _imp->parentKnob = knob;
}

boost::shared_ptr<KnobI> KnobHelper::getParentKnob() const
{
    return _imp->parentKnob;
}

bool
KnobHelper::getIsSecret() const
{
    return _imp->IsSecret;
}

void
KnobHelper::setIsFrozen(bool frozen)
{
    if (_signalSlotHandler) {
        _signalSlotHandler->s_setFrozen(frozen);
    }
}

bool
KnobHelper::isEnabled(int dimension) const
{
    assert( 0 <= dimension && dimension < getDimension() );
    
    return _imp->enabled[dimension];
}

void
KnobHelper::setDirty(bool d)
{
    _signalSlotHandler->s_setDirty(d);
}

void
KnobHelper::setEvaluateOnChange(bool b)
{
    QMutexLocker k(&_imp->evaluateOnChangeMutex);
    _imp->evaluateOnChange = b;
}

bool
KnobHelper::getIsPersistant() const
{
    return _imp->IsPersistant;
}

void
KnobHelper::setIsPersistant(bool b)
{
    _imp->IsPersistant = b;
}

void
KnobHelper::setCanUndo(bool val)
{
    _imp->CanUndo = val;
}

bool
KnobHelper::getCanUndo() const
{
    return _imp->CanUndo;
}

bool
KnobHelper::getEvaluateOnChange() const
{
    QMutexLocker k(&_imp->evaluateOnChangeMutex);
    return _imp->evaluateOnChange;
}

void
KnobHelper::setHintToolTip(const std::string & hint)
{
    _imp->tooltipHint = hint;
    if (_signalSlotHandler) {
        _signalSlotHandler->s_helpChanged();
    }
    
}

const std::string &
KnobHelper::getHintToolTip() const
{
    return _imp->tooltipHint;
}

void
KnobHelper::setCustomInteract(const boost::shared_ptr<OfxParamOverlayInteract> & interactDesc)
{
    assert( QThread::currentThread() == qApp->thread() );
    _imp->customInteract = interactDesc;
}

boost::shared_ptr<OfxParamOverlayInteract> KnobHelper::getCustomInteract() const
{
    assert( QThread::currentThread() == qApp->thread() );
    
    return _imp->customInteract;
}

void
KnobHelper::swapOpenGLBuffers()
{
}

void
KnobHelper::redraw()
{
    if (_imp->gui) {
        _imp->gui->redraw();
    }
}

void
KnobHelper::getViewportSize(double &width,
                            double &height) const
{
    if (_imp->gui) {
        _imp->gui->getViewportSize(width, height);
    } else {
        width = 0;
        height = 0;
    }
}

void
KnobHelper::getPixelScale(double & xScale,
                          double & yScale) const
{
    if (_imp->gui) {
        _imp->gui->getPixelScale(xScale, yScale);
    } else {
        xScale = 0;
        yScale = 0;
    }
}

void
KnobHelper::getBackgroundColour(double &r,
                                double &g,
                                double &b) const
{
    if (_imp->gui) {
        _imp->gui->getBackgroundColour(r, g, b);
    } else {
        r = 0;
        g = 0;
        b = 0;
    }
}

void
KnobHelper::saveOpenGLContext()
{
    if (_imp->gui) {
        _imp->gui->saveOpenGLContext();
    }
}

void
KnobHelper::restoreOpenGLContext()
{
    if (_imp->gui) {
        _imp->gui->restoreOpenGLContext();
    }
}

void
KnobHelper::setOfxParamHandle(void* ofxParamHandle)
{
    assert( QThread::currentThread() == qApp->thread() );
    _imp->ofxParamHandle = ofxParamHandle;
}

void*
KnobHelper::getOfxParamHandle() const
{
    assert( QThread::currentThread() == qApp->thread() );
    
    return _imp->ofxParamHandle;
}

bool
KnobHelper::isMastersPersistenceIgnored() const
{
    QReadLocker l(&_imp->mastersMutex);
    
    return _imp->ignoreMasterPersistence;
}

void
KnobHelper::copyAnimationToClipboard() const
{
    if (_imp->gui) {
        _imp->gui->copyAnimationToClipboard();
    }
}

bool
KnobHelper::slaveTo(int dimension,
                    const boost::shared_ptr<KnobI> & other,
                    int otherDimension,
                    Natron::ValueChangedReasonEnum reason,
                    bool ignoreMasterPersistence)
{
    assert(other.get() != this);
    assert( 0 <= dimension && dimension < (int)_imp->masters.size() );
<<<<<<< HEAD
    if (other->isSlave(otherDimension)) {
        return false;
    }

=======
    assert( !other->isSlave(otherDimension) );
    if (dynamic_cast<Button_Knob*>(this)) {
        return false;
    }
>>>>>>> 6a40adc1
    {
        QWriteLocker l(&_imp->mastersMutex);
        if (_imp->masters[dimension].second) {
            return false;
        }
        _imp->ignoreMasterPersistence = ignoreMasterPersistence;
        _imp->masters[dimension].second = other;
        _imp->masters[dimension].first = otherDimension;
    }
    
    KnobHelper* helper = dynamic_cast<KnobHelper*>( other.get() );
    assert(helper);

    if (helper && helper->_signalSlotHandler && _signalSlotHandler) {

        QObject::connect( helper->_signalSlotHandler.get(), SIGNAL( updateSlaves(int) ), _signalSlotHandler.get(), SLOT( onMasterChanged(int) ) );
        QObject::connect( helper->_signalSlotHandler.get(), SIGNAL( keyFrameSet(SequenceTime,int,int,bool) ),
                         _signalSlotHandler.get(), SLOT( onMasterKeyFrameSet(SequenceTime,int,int,bool) ) );
        QObject::connect( helper->_signalSlotHandler.get(), SIGNAL( keyFrameRemoved(SequenceTime,int,int) ),
                         _signalSlotHandler.get(), SLOT( onMasterKeyFrameRemoved(SequenceTime,int,int)) );
        
        QObject::connect( helper->_signalSlotHandler.get(), SIGNAL( keyFrameMoved(int,int,int) ),
                         _signalSlotHandler.get(), SLOT( onMasterKeyFrameMoved(int,int,int) ) );
        QObject::connect( helper->_signalSlotHandler.get(), SIGNAL(animationRemoved(int) ),
                         _signalSlotHandler.get(), SLOT(onMasterAnimationRemoved(int)) );
        
    }
    
    clone(other,dimension);
    
    if (_signalSlotHandler) {
        ///Notify we want to refresh
        if (reason == Natron::eValueChangedReasonPluginEdited) {
            _signalSlotHandler->s_knobSlaved(dimension,true);
        }
    }

    evaluateValueChange(dimension, reason, true);

    ///Register this as a listener of the master
    if (helper) {
        helper->addListener(false,dimension,this);
    }
    
    return true;
}

std::pair<int,boost::shared_ptr<KnobI> > KnobHelper::getMaster(int dimension) const
{
    assert(dimension >= 0 && dimension < (int)_imp->masters.size());
    QReadLocker l(&_imp->mastersMutex);
    
    return _imp->masters[dimension];
}

void
KnobHelper::resetMaster(int dimension)
{
    assert(dimension >= 0);
    _imp->masters[dimension].second.reset();
    _imp->masters[dimension].first = -1;
    _imp->ignoreMasterPersistence = false;
}

bool
KnobHelper::isSlave(int dimension) const
{
    assert(dimension >= 0);
    QReadLocker l(&_imp->mastersMutex);
    
    return bool(_imp->masters[dimension].second);
}

std::vector< std::pair<int,boost::shared_ptr<KnobI> > > KnobHelper::getMasters_mt_safe() const
{
    QReadLocker l(&_imp->mastersMutex);
    
    return _imp->masters;
}

void
KnobHelper::checkAnimationLevel(int dimension)
{
    AnimationLevelEnum level = Natron::eAnimationLevelNone;

    if ( canAnimate() && isAnimated(dimension) && getHolder() && getHolder()->getApp() ) {

        boost::shared_ptr<Curve> c = getCurve(dimension);
        SequenceTime time = getHolder()->getApp()->getTimeLine()->currentFrame();
        if (c->getKeyFramesCount() > 0) {
            KeyFrame kf;
            bool found = c->getKeyFrameWithTime(time, &kf);;
            if (found) {
                level = Natron::eAnimationLevelOnKeyframe;
            } else {
                level = Natron::eAnimationLevelInterpolatedValue;
            }
        } else {
            level = Natron::eAnimationLevelNone;
        }
    }
    setAnimationLevel(dimension,level);
}

void
KnobHelper::setAnimationLevel(int dimension,
                              Natron::AnimationLevelEnum level)
{
    {
        QMutexLocker l(&_imp->animationLevelMutex);
        assert( dimension < (int)_imp->animationLevel.size() );
        _imp->animationLevel[dimension] = level;
    }
    if ( _signalSlotHandler && _imp->gui && !_imp->gui->isGuiFrozenForPlayback() ) {
        _signalSlotHandler->s_animationLevelChanged( dimension,(int)level );
    }
}

Natron::AnimationLevelEnum
KnobHelper::getAnimationLevel(int dimension) const
{
    ///if the knob is slaved to another knob, returns the other knob value
    std::pair<int,boost::shared_ptr<KnobI> > master = getMaster(dimension);
    
    if (master.second) {
        return master.second->getAnimationLevel(master.first);
    }
    
    QMutexLocker l(&_imp->animationLevelMutex);
    if ( dimension > (int)_imp->animationLevel.size() ) {
        throw std::invalid_argument("Knob::getAnimationLevel(): Dimension out of range");
    }
    
    return _imp->animationLevel[dimension];
}

void
KnobHelper::deleteAnimationConditional(int time,int dimension,Natron::ValueChangedReasonEnum reason,bool before)
{
    if (!_imp->curves[dimension]) {
        return;
    }
    assert( 0 <= dimension && dimension < getDimension() );
    KnobHolder* holder = getHolder();
    
    boost::shared_ptr<Curve> curve;
    
    bool useGuiCurve = (!holder || !holder->canSetValue()) && _imp->gui;
    
    if (!useGuiCurve) {
        curve = _imp->curves[dimension];
    } else {
        curve = _imp->gui->getCurve(dimension);
        setGuiCurveHasChanged(dimension,true);
    }
    
    std::list<int> keysRemoved;
    if (before) {
        curve->removeKeyFramesBeforeTime(time, &keysRemoved);
    } else {
        curve->removeKeyFramesAfterTime(time, &keysRemoved);
    }
    
    if (!useGuiCurve) {
        
        if (_signalSlotHandler) {
            _signalSlotHandler->s_updateSlaves(dimension);
        }
        checkAnimationLevel(dimension);
        guiCurveCloneInternalCurve(dimension);
        evaluateValueChange(dimension,reason, true);
    }
    
    if (holder && holder->getApp()) {
        holder->getApp()->getTimeLine()->removeMultipleKeyframeIndicator(keysRemoved, true);
    }
    if (_signalSlotHandler) {
        _signalSlotHandler->s_animationRemoved(dimension);
    }

}

void
KnobHelper::deleteAnimationBeforeTime(int time,
                                      int dimension,
                                      Natron::ValueChangedReasonEnum reason)
{
    deleteAnimationConditional(time, dimension, reason, true);
}

void
KnobHelper::deleteAnimationAfterTime(int time,
                                     int dimension,
                                     Natron::ValueChangedReasonEnum reason)
{
    deleteAnimationConditional(time, dimension, reason, false);
}

bool
KnobHelper::getKeyFrameTime(int index,
                            int dimension,
                            double* time) const
{
    assert( 0 <= dimension && dimension < getDimension() );
    if ( !isAnimated(dimension) ) {
        return false;
    }
    boost::shared_ptr<Curve> curve = getCurve(dimension); //< getCurve will return the master's curve if any
    assert(curve);
    KeyFrame kf;
    bool ret = curve->getKeyFrameWithIndex(index, &kf);
    if (ret) {
        *time = kf.getTime();
    }
    
    return ret;
}

bool
KnobHelper::getLastKeyFrameTime(int dimension,
                                double* time) const
{
    assert( 0 <= dimension && dimension < getDimension() );
    if ( !canAnimate() || !isAnimated(dimension) ) {
        return false;
    }
    
    boost::shared_ptr<Curve> curve = getCurve(dimension);  //< getCurve will return the master's curve if any
    assert(curve);
    *time = curve->getMaximumTimeCovered();
    
    return true;
}

bool
KnobHelper::getFirstKeyFrameTime(int dimension,
                                 double* time) const
{
    return getKeyFrameTime(0, dimension, time);
}

int
KnobHelper::getKeyFramesCount(int dimension) const
{
    if (!canAnimate() || !isAnimated(dimension)) {
        return 0;
    }

    boost::shared_ptr<Curve> curve = getCurve(dimension);  //< getCurve will return the master's curve if any
    assert(curve);
    return curve->getKeyFramesCount();   //< getCurve will return the master's curve if any
}

bool
KnobHelper::getNearestKeyFrameTime(int dimension,
                                   double time,
                                   double* nearestTime) const
{
    assert( 0 <= dimension && dimension < getDimension() );
    if ( !canAnimate() || !isAnimated(dimension) ) {
        return false;
    }
    
    boost::shared_ptr<Curve> curve = getCurve(dimension);  //< getCurve will return the master's curve if any
    assert(curve);
    KeyFrame kf;
    bool ret = curve->getNearestKeyFrameWithTime(time, &kf);
    if (ret) {
        *nearestTime = kf.getTime();
    }
    
    return ret;
}

int
KnobHelper::getKeyFrameIndex(int dimension,
                             double time) const
{
    assert( 0 <= dimension && dimension < getDimension() );
    if ( !canAnimate() || !isAnimated(dimension) ) {
        return -1;
    }
    
    boost::shared_ptr<Curve> curve = getCurve(dimension);  //< getCurve will return the master's curve if any
    assert(curve);
    
    return curve->keyFrameIndex(time);
}

void
KnobHelper::onMasterChanged(KnobI* master,
                            int masterDimension)
{
    ///Map to the good dimension
    assert(QThread::currentThread() == qApp->thread());
    MastersMap masters;
    {
        QReadLocker l(&_imp->mastersMutex);
        masters = _imp->masters;
    }
    for (U32 i = 0; i < masters.size(); ++i) {
        if (masters[i].second.get() == master && masters[i].first == masterDimension) {
            
            ///We still want to clone the master's dimension because otherwise we couldn't edit the curve e.g in the curve editor
            ///For example we use it for roto knobs where selected beziers have their knobs slaved to the gui knobs
            clone(master,i);
            
            evaluateValueChange(i, Natron::eValueChangedReasonSlaveRefresh, true);
            
            return;
        }
    }

}


void
KnobHelper::onExprDependencyChanged(KnobI* knob,int /*dimension*/)
{
    std::set<int> dimensionsToEvaluate;
    {
        QMutexLocker k(&_imp->expressionMutex);
        for (int i = 0; i < _imp->dimension; ++i) {
            std::list<KnobI*>::iterator found = std::find(_imp->expressions[i].dependencies.begin(),_imp->expressions[i].dependencies.end(),knob);
            if (found != _imp->expressions[i].dependencies.end()) {
                dimensionsToEvaluate.insert(i);
            }
        }
    }
    for (std::set<int>::const_iterator it = dimensionsToEvaluate.begin();it != dimensionsToEvaluate.end(); ++it) {
        evaluateValueChange(*it, Natron::eValueChangedReasonSlaveRefresh, true);
    }
}

void
KnobHelper::cloneExpressions(KnobI* other)
{
    assert((int)_imp->expressions.size() == getDimension());
    try {
        for (int i = 0; i < getDimension(); ++i) {
            std::string expr = other->getExpression(i);
            bool hasRet = other->isExpressionUsingRetVariable(i);
            (void)setExpression(i, expr,hasRet);
        }
    } catch(...) {
        ///ignore errors
    }
}

void
KnobHelper::addListener(bool isExpression,int fromExprDimension,KnobI* knob)
{
    assert(fromExprDimension != -1);
    KnobHelper* slave = dynamic_cast<KnobHelper*>(knob);
    
    if ( slave->getHolder() && slave->getSignalSlotHandler() && getSignalSlotHandler() ) {
        ///hackish way to get a shared ptr to this knob
        slave->getHolder()->onKnobSlaved(slave, this,fromExprDimension,true );
    }
    
    if (slave->_signalSlotHandler && _signalSlotHandler) {
        if (!isExpression) {
            QObject::connect(_signalSlotHandler.get() , SIGNAL( updateSlaves(int) ),slave->_signalSlotHandler.get() , SLOT( onMasterChanged(int) ) );
        } else {
            QObject::connect(_signalSlotHandler.get() , SIGNAL( updateDependencies(int) ),slave->_signalSlotHandler.get() , SLOT( onExprDependencyChanged(int) ) );
            
            QMutexLocker k(&slave->_imp->expressionMutex);
            slave->_imp->expressions[fromExprDimension].dependencies.push_back(this);
        }
    }
    if (knob != this) {
        QWriteLocker l(&_imp->mastersMutex);
        
        _imp->listeners.push_back(knob);
        
    }
    
    
}

void
KnobHelper::removeListener(KnobI* knob)
{
    KnobHelper* other = dynamic_cast<KnobHelper*>(knob);
    
    if (other->_signalSlotHandler && _signalSlotHandler) {
        QObject::disconnect( other->_signalSlotHandler.get(), SIGNAL( updateSlaves(int) ), _signalSlotHandler.get(), SLOT( onMasterChanged(int) ) );
    }
    
    QWriteLocker l(&_imp->mastersMutex);
    std::list<KnobI*>::iterator found = std::find(_imp->listeners.begin(), _imp->listeners.end(), knob);
    
    if ( found != _imp->listeners.end() ) {
        _imp->listeners.erase(found);
    }
}


void
KnobHelper::getListeners(std::list<KnobI*> & listeners) const
{
    QReadLocker l(&_imp->mastersMutex);
    
    listeners = _imp->listeners;
}

SequenceTime
KnobHelper::getCurrentTime() const
{
    KnobHolder* holder = getHolder();
    return holder && holder->getApp() ? holder->getCurrentTime() : 0;
}

/***************************KNOB HOLDER******************************************/

struct KnobHolder::KnobHolderPrivate
{
    AppInstance* app;
    
    QMutex knobsMutex;
    std::vector< boost::shared_ptr<KnobI> > knobs;
    bool knobsInitialized;
    bool isSlave;
    
    ///Use to count the recursion in the function calls
    /* The image effect actions which may trigger a recursive action call on a single instance are...
     
     kOfxActionBeginInstanceChanged
     kOfxActionInstanceChanged
     kOfxActionEndInstanceChanged
     The interact actions which may trigger a recursive action to be called on the associated plugin instance are...
     
     kOfxInteractActionGainFocus
     kOfxInteractActionKeyDown
     kOfxInteractActionKeyRepeat
     kOfxInteractActionKeyUp
     kOfxInteractActionLoseFocus
     kOfxInteractActionPenDown
     kOfxInteractActionPenMotion
     kOfxInteractActionPenUp
     
     The image effect actions which may be called recursively are...
     
     kOfxActionBeginInstanceChanged
     kOfxActionInstanceChanged
     kOfxActionEndInstanceChanged
     kOfxImageEffectActionGetClipPreferences
     The interact actions which may be called recursively are...
     
     kOfxInteractActionDraw
     
     */
    ThreadStorage<int> actionsRecursionLevel;

    ///Count how many times an overlay needs to be redrawn for the instanceChanged/penMotion/penDown etc... actions
    ///to just redraw it once when the recursion level is back to 0
    QMutex overlayRedrawStackMutex;
    int overlayRedrawStack;

    ///If true, when the actionsRecursionLevel hit 0, it will trigger an evaluation.
    struct EvaluationRequest
    {
        KnobI* requester; //< the last requester
        bool isSignificant; //< is it a significant evaluation ?
        
        EvaluationRequest()
        : requester(0), isSignificant(false)
        {
        }
    };
    
    EvaluationRequest evaluateQueue;
    mutable QMutex paramsEditLevelMutex;
    KnobHolder::MultipleParamsEditEnum paramsEditLevel;
    mutable QMutex evaluationBlockedMutex;
    int evaluationBlocked;
    
    QMutex knobsFrozenMutex;
    bool knobsFrozen;
    
    mutable QMutex hasAnimationMutex;
    bool hasAnimation;
    
    DockablePanelI* settingsPanel;
    
    KnobHolderPrivate(AppInstance* appInstance_)
    : app(appInstance_)
    , knobsMutex()
    , knobs()
    , knobsInitialized(false)
    , isSlave(false)
    , actionsRecursionLevel()
    , overlayRedrawStackMutex()
    , overlayRedrawStack(0)
    , evaluateQueue()
    , paramsEditLevel(eMultipleParamsEditOff)
    , evaluationBlockedMutex(QMutex::Recursive)
    , evaluationBlocked(0)
    , knobsFrozenMutex()
    , knobsFrozen(false)
    , hasAnimationMutex()
    , hasAnimation(false)
    , settingsPanel(0)

    {
        // Initialize local data on the main-thread
        ///Don't remove the if condition otherwise this will crash because QApp is not initialized yet for Natron settings.
        if (appInstance_) {
            actionsRecursionLevel.localData() = 0;
        }
    }
};

KnobHolder::KnobHolder(AppInstance* appInstance)
: _imp( new KnobHolderPrivate(appInstance) )
{
}

KnobHolder::~KnobHolder()
{
    for (U32 i = 0; i < _imp->knobs.size(); ++i) {
        KnobHelper* helper = dynamic_cast<KnobHelper*>( _imp->knobs[i].get() );
        assert(helper);
        if (helper) {
            helper->_imp->holder = 0;
        }
    }
}

void
KnobHolder::addKnob(boost::shared_ptr<KnobI> k)
{
    assert(QThread::currentThread() == qApp->thread());
    QMutexLocker kk(&_imp->knobsMutex);
    _imp->knobs.push_back(k);
}

void
KnobHolder::insertKnob(int index, const boost::shared_ptr<KnobI>& k)
{
    if (index < 0) {
        return;
    }
    QMutexLocker kk(&_imp->knobsMutex);
    
    if (index >= (int)_imp->knobs.size()) {
        _imp->knobs.push_back(k);
    } else {
        std::vector<boost::shared_ptr<KnobI> >::iterator it = _imp->knobs.begin();
        std::advance(it, index);
        _imp->knobs.insert(it, k);
    }
}

void
KnobHolder::setPanelPointer(DockablePanelI* gui)
{
    assert(QThread::currentThread() == qApp->thread());
    _imp->settingsPanel = gui;
}

void
KnobHolder::discardPanelPointer()
{
     assert(QThread::currentThread() == qApp->thread());
    _imp->settingsPanel = 0;
}

void
KnobHolder::refreshKnobs()
{
    assert(QThread::currentThread() == qApp->thread());
    if (_imp->settingsPanel) {
        _imp->settingsPanel->scanForNewKnobs();
    }
}

void
KnobHolder::removeDynamicKnob(KnobI* knob)
{
    std::vector<boost::shared_ptr<KnobI> > knobs;
    {
        QMutexLocker k(&_imp->knobsMutex);
        knobs = _imp->knobs;
    }
    for (std::vector<boost::shared_ptr<KnobI> >::iterator it = knobs.begin(); it != knobs.end(); ++it) {
        if (it->get() == knob && (*it)->isDynamicallyCreated()) {
            (*it)->deleteKnob();
            break;
        }
    }
    
    {
        QMutexLocker k(&_imp->knobsMutex);
        for (std::vector<boost::shared_ptr<KnobI> >::iterator it2 = _imp->knobs.begin(); it2 != _imp->knobs.end(); ++it2) {
            if (it2->get() == knob && (*it2)->isDynamicallyCreated()) {
                _imp->knobs.erase(it2);
                return;
            }
        }
    }
    
}

void
KnobHolder::moveKnobOneStepUp(KnobI* knob)
{
    if (!knob->isUserKnob()) {
        return;
    }
    boost::shared_ptr<KnobI> parent = knob->getParentKnob();
    Group_Knob* parentIsGrp = dynamic_cast<Group_Knob*>(parent.get());
    Page_Knob* parentIsPage = dynamic_cast<Page_Knob*>(parent.get());
    
    //the knob belongs to a group/page , change its index within the group instead
    if (parentIsGrp) {
        parentIsGrp->moveOneStepUp(knob);
    } else if (parentIsPage) {
        parentIsPage->moveOneStepUp(knob);
    }
    
    QMutexLocker k(&_imp->knobsMutex);
    int prevInPage = -1;
    for (U32 i = 0; i < _imp->knobs.size(); ++i) {
        if (_imp->knobs[i].get() == knob) {
            if (prevInPage != -1) {
                boost::shared_ptr<KnobI> tmp = _imp->knobs[prevInPage];
                _imp->knobs[prevInPage] = _imp->knobs[i];
                _imp->knobs[i] = tmp;
            }
            break;
        } else {
            if (_imp->knobs[i]->isUserKnob() && (_imp->knobs[i]->getParentKnob() == knob->getParentKnob())) {
                prevInPage = i;
            }
        }
    }
    
}

void
KnobHolder::moveKnobOneStepDown(KnobI* knob)
{
    if (!knob->isUserKnob()) {
        return;
    }
    boost::shared_ptr<KnobI> parent = knob->getParentKnob();
    Group_Knob* parentIsGrp = dynamic_cast<Group_Knob*>(parent.get());
    Page_Knob* parentIsPage = dynamic_cast<Page_Knob*>(parent.get());
    
    //the knob belongs to a group/page , change its index within the group instead
    if (parentIsGrp) {
        parentIsGrp->moveOneStepDown(knob);
    } else if (parentIsPage) {
        parentIsPage->moveOneStepDown(knob);
    }
    
    
    QMutexLocker k(&_imp->knobsMutex);
    int foundIndex = - 1;
    for (U32 i = 0; i < _imp->knobs.size(); ++i) {
        if (_imp->knobs[i].get() == knob) {
            foundIndex = i;
            break;
        }
    }
    assert(foundIndex != -1);
    for (int i = foundIndex + 1; i < (int)_imp->knobs.size(); ++i) {
        if (_imp->knobs[i]->isUserKnob() && (_imp->knobs[i]->getParentKnob() == knob->getParentKnob())) {
            boost::shared_ptr<KnobI> tmp = _imp->knobs[foundIndex];
            _imp->knobs[foundIndex] = _imp->knobs[i];
            _imp->knobs[i] = tmp;
            break;
        }
    }
    
}

boost::shared_ptr<Page_Knob>
KnobHolder::getOrCreateUserPageKnob() 
{
    {
        QMutexLocker k(&_imp->knobsMutex);
        for (std::vector<boost::shared_ptr<KnobI> >::const_iterator it = _imp->knobs.begin(); it != _imp->knobs.end(); ++it) {
            if ((*it)->getName() == std::string(NATRON_USER_MANAGED_KNOBS_PAGE)) {
                return boost::dynamic_pointer_cast<Page_Knob>(*it);
            }
        }
    }
    boost::shared_ptr<Page_Knob> ret = Natron::createKnob<Page_Knob>(this,NATRON_USER_MANAGED_KNOBS_PAGE_LABEL,1,false);
    ret->setAsUserKnob();
    ret->setName(NATRON_USER_MANAGED_KNOBS_PAGE);
    return ret;
}

boost::shared_ptr<Int_Knob>
KnobHolder::createIntKnob(const std::string& name, const std::string& label,int dimension)
{
    boost::shared_ptr<KnobI> existingKnob = getKnobByName(name);
    if (existingKnob) {
        return boost::dynamic_pointer_cast<Int_Knob>(existingKnob);
    }
    boost::shared_ptr<Int_Knob> ret = Natron::createKnob<Int_Knob>(this,label, dimension, false);
    ret->setName(name);
    ret->setAsUserKnob();
    (void)getOrCreateUserPageKnob();
    return ret;
}

boost::shared_ptr<Double_Knob>
KnobHolder::createDoubleKnob(const std::string& name, const std::string& label,int dimension)
{
    boost::shared_ptr<KnobI> existingKnob = getKnobByName(name);
    if (existingKnob) {
        return boost::dynamic_pointer_cast<Double_Knob>(existingKnob);
    }
    boost::shared_ptr<Double_Knob> ret = Natron::createKnob<Double_Knob>(this,label, dimension, false);
    ret->setName(name);
    ret->setAsUserKnob();
    (void)getOrCreateUserPageKnob();
    return ret;
}

boost::shared_ptr<Color_Knob>
KnobHolder::createColorKnob(const std::string& name, const std::string& label,int dimension)
{
    boost::shared_ptr<KnobI> existingKnob = getKnobByName(name);
    if (existingKnob) {
        return boost::dynamic_pointer_cast<Color_Knob>(existingKnob);
    }
    boost::shared_ptr<Color_Knob> ret = Natron::createKnob<Color_Knob>(this,label, dimension, false);
    ret->setName(name);
    ret->setAsUserKnob();
    (void)getOrCreateUserPageKnob();
    return ret;
}

boost::shared_ptr<Bool_Knob>
KnobHolder::createBoolKnob(const std::string& name, const std::string& label)
{
    boost::shared_ptr<KnobI> existingKnob = getKnobByName(name);
    if (existingKnob) {
        return boost::dynamic_pointer_cast<Bool_Knob>(existingKnob);
    }
    boost::shared_ptr<Bool_Knob> ret = Natron::createKnob<Bool_Knob>(this,label, 1, false);
    ret->setName(name);
    ret->setAsUserKnob();
    (void)getOrCreateUserPageKnob();
    return ret;
}

boost::shared_ptr<Choice_Knob>
KnobHolder::createChoiceKnob(const std::string& name, const std::string& label)
{
    boost::shared_ptr<KnobI> existingKnob = getKnobByName(name);
    if (existingKnob) {
        return boost::dynamic_pointer_cast<Choice_Knob>(existingKnob);
    }
    boost::shared_ptr<Choice_Knob> ret = Natron::createKnob<Choice_Knob>(this,label, 1, false);
    ret->setName(name);
    ret->setAsUserKnob();
    (void)getOrCreateUserPageKnob();
    return ret;
}

boost::shared_ptr<Button_Knob>
KnobHolder::createButtonKnob(const std::string& name, const std::string& label)
{
    boost::shared_ptr<KnobI> existingKnob = getKnobByName(name);
    if (existingKnob) {
        return boost::dynamic_pointer_cast<Button_Knob>(existingKnob);
    }
    boost::shared_ptr<Button_Knob> ret = Natron::createKnob<Button_Knob>(this,label, 1, false);
    ret->setName(name);
    ret->setAsUserKnob();
    (void)getOrCreateUserPageKnob();
    return ret;
}

//Type corresponds to the Type enum defined in StringParamBase in ParameterWrapper.h
boost::shared_ptr<String_Knob>
KnobHolder::createStringKnob(const std::string& name, const std::string& label)
{
    boost::shared_ptr<KnobI> existingKnob = getKnobByName(name);
    if (existingKnob) {
        return boost::dynamic_pointer_cast<String_Knob>(existingKnob);
    }
    boost::shared_ptr<String_Knob> ret = Natron::createKnob<String_Knob>(this,label, 1, false);
    ret->setName(name);
    ret->setAsUserKnob();
    (void)getOrCreateUserPageKnob();
    return ret;

}

boost::shared_ptr<File_Knob>
KnobHolder::createFileKnob(const std::string& name, const std::string& label)
{
    boost::shared_ptr<KnobI> existingKnob = getKnobByName(name);
    if (existingKnob) {
        return boost::dynamic_pointer_cast<File_Knob>(existingKnob);
    }
    boost::shared_ptr<File_Knob> ret = Natron::createKnob<File_Knob>(this,label, 1, false);
    ret->setName(name);
    ret->setAsUserKnob();
    (void)getOrCreateUserPageKnob();
    return ret;
}

boost::shared_ptr<OutputFile_Knob>
KnobHolder::createOuptutFileKnob(const std::string& name, const std::string& label)
{
    boost::shared_ptr<KnobI> existingKnob = getKnobByName(name);
    if (existingKnob) {
        return boost::dynamic_pointer_cast<OutputFile_Knob>(existingKnob);
    }
    boost::shared_ptr<OutputFile_Knob> ret = Natron::createKnob<OutputFile_Knob>(this,label, 1, false);
    ret->setName(name);
    ret->setAsUserKnob();
    (void)getOrCreateUserPageKnob();
    return ret;

}

boost::shared_ptr<Path_Knob>
KnobHolder::createPathKnob(const std::string& name, const std::string& label)
{
    boost::shared_ptr<KnobI> existingKnob = getKnobByName(name);
    if (existingKnob) {
        return boost::dynamic_pointer_cast<Path_Knob>(existingKnob);
    }
    boost::shared_ptr<Path_Knob> ret = Natron::createKnob<Path_Knob>(this,label, 1, false);
    ret->setName(name);
    ret->setAsUserKnob();
    (void)getOrCreateUserPageKnob();
    return ret;

}

boost::shared_ptr<Group_Knob>
KnobHolder::createGroupKnob(const std::string& name, const std::string& label)
{
    boost::shared_ptr<KnobI> existingKnob = getKnobByName(name);
    if (existingKnob) {
        return boost::dynamic_pointer_cast<Group_Knob>(existingKnob);
    }
    boost::shared_ptr<Group_Knob> ret = Natron::createKnob<Group_Knob>(this,label, 1, false);
    ret->setName(name);
    ret->setAsUserKnob();
    (void)getOrCreateUserPageKnob();
    return ret;

}

boost::shared_ptr<Page_Knob>
KnobHolder::createPageKnob(const std::string& name, const std::string& label)
{
    boost::shared_ptr<KnobI> existingKnob = getKnobByName(name);
    if (existingKnob) {
        return boost::dynamic_pointer_cast<Page_Knob>(existingKnob);
    }
    boost::shared_ptr<Page_Knob> ret = Natron::createKnob<Page_Knob>(this,label, 1, false);
    ret->setName(name);
    ret->setAsUserKnob();
    (void)getOrCreateUserPageKnob();
    return ret;

}

boost::shared_ptr<Parametric_Knob>
KnobHolder::createParametricKnob(const std::string& name, const std::string& label,int nbCurves)
{
    boost::shared_ptr<KnobI> existingKnob = getKnobByName(name);
    if (existingKnob) {
        return boost::dynamic_pointer_cast<Parametric_Knob>(existingKnob);
    }
    boost::shared_ptr<Parametric_Knob> ret = Natron::createKnob<Parametric_Knob>(this,label, nbCurves, false);
    ret->setName(name);
    ret->setAsUserKnob();
    (void)getOrCreateUserPageKnob();
    return ret;

}

void
KnobHolder::unblockEvaluation()
{
    QMutexLocker l(&_imp->evaluationBlockedMutex);
    
    --_imp->evaluationBlocked;
    assert(_imp->evaluationBlocked >= 0);
}

void
KnobHolder::blockEvaluation()
{
    QMutexLocker l(&_imp->evaluationBlockedMutex);
    
    ++_imp->evaluationBlocked;
}

bool
KnobHolder::isEvaluationBlocked() const
{
    QMutexLocker l(&_imp->evaluationBlockedMutex);
    
    return _imp->evaluationBlocked > 0;
}

KnobHolder::MultipleParamsEditEnum
KnobHolder::getMultipleParamsEditLevel() const
{
    QMutexLocker l(&_imp->paramsEditLevelMutex);
    
    return _imp->paramsEditLevel;
}

void
KnobHolder::setMultipleParamsEditLevel(KnobHolder::MultipleParamsEditEnum level)
{
    QMutexLocker l(&_imp->paramsEditLevelMutex);
    
    _imp->paramsEditLevel = level;
}

AppInstance*
KnobHolder::getApp() const
{
    return _imp->app;
}

void
KnobHolder::initializeKnobsPublic()
{
    initializeKnobs();
    _imp->knobsInitialized = true;
}

void
KnobHolder::onGuiFrozenChange(bool frozen)
{
    ///The issue with this is if the user toggles off the global frozen mode
    ///and the knobs are already frozen because for instance they are already rendering something
    ///that would unfrozen them, though this is very unlikely that the user does it.
    setKnobsFrozen(frozen);
}

void
KnobHolder::refreshAfterTimeChange(SequenceTime time)
{
    assert(QThread::currentThread() == qApp->thread());
    if (getApp()->isGuiFrozen()) {
        return;
    }
    for (U32 i = 0; i < _imp->knobs.size(); ++i) {
        _imp->knobs[i]->onTimeChanged(time);
    }
}

void
KnobHolder::refreshInstanceSpecificKnobsOnly(SequenceTime time)
{
    assert(QThread::currentThread() == qApp->thread());
    if (getApp()->isGuiFrozen()) {
        return;
    }
    for (U32 i = 0; i < _imp->knobs.size(); ++i) {
        if ( _imp->knobs[i]->isInstanceSpecific() ) {
            _imp->knobs[i]->onTimeChanged(time);
        }
    }
}

boost::shared_ptr<KnobI> KnobHolder::getKnobByName(const std::string & name) const
{
    QMutexLocker k(&_imp->knobsMutex);
    for (U32 i = 0; i < _imp->knobs.size(); ++i) {
        if (_imp->knobs[i]->getName() == name) {
            return _imp->knobs[i];
        }
    }
    
    return boost::shared_ptr<KnobI>();
}

const std::vector< boost::shared_ptr<KnobI> > &
KnobHolder::getKnobs() const
{
    
    assert(QThread::currentThread() == qApp->thread());
    return _imp->knobs;
}

std::vector< boost::shared_ptr<KnobI> >
KnobHolder::getKnobs_mt_safe() const
{
    QMutexLocker k(&_imp->knobsMutex);
    return _imp->knobs;
}

void
KnobHolder::slaveAllKnobs(KnobHolder* other)
{
    assert(QThread::currentThread() == qApp->thread());
    if (_imp->isSlave) {
        return;
    }
    ///Call it prior to slaveTo: it will set the master pointer as pointing to other
    onAllKnobsSlaved(true,other);
    
    blockEvaluation();
    
    const std::vector<boost::shared_ptr<KnobI> > & otherKnobs = other->getKnobs();
    const std::vector<boost::shared_ptr<KnobI> > & thisKnobs = getKnobs();
    for (U32 i = 0; i < otherKnobs.size(); ++i) {
        
        if (otherKnobs[i]->isDeclaredByPlugin() || otherKnobs[i]->isUserKnob()) {
            boost::shared_ptr<KnobI> foundKnob;
            for (U32 j = 0; j < thisKnobs.size(); ++j) {
                if ( thisKnobs[j]->getName() == otherKnobs[i]->getName() ) {
                    foundKnob = thisKnobs[j];
                    break;
                }
            }
            assert(foundKnob);
            int dims = foundKnob->getDimension();
            for (int j = 0; j < dims; ++j) {
                foundKnob->slaveTo(j, otherKnobs[i], j);
            }
        }
    }
    unblockEvaluation();
    evaluate_public(NULL, true, Natron::eValueChangedReasonUserEdited);
    _imp->isSlave = true;
}

bool
KnobHolder::isSlave() const
{
    return _imp->isSlave;
}

void
KnobHolder::unslaveAllKnobs()
{
    if (!_imp->isSlave) {
        return;
    }
    const std::vector<boost::shared_ptr<KnobI> > & thisKnobs = getKnobs();
    blockEvaluation();
    for (U32 i = 0; i < thisKnobs.size(); ++i) {
        int dims = thisKnobs[i]->getDimension();
        for (int j = 0; j < dims; ++j) {
            if ( (i == thisKnobs.size() - 1) && (j == dims - 1) ) {
                unblockEvaluation();
            }
            if ( thisKnobs[i]->isSlave(j) ) {
                thisKnobs[i]->unSlave(j,true);
            }
        }
    }
    _imp->isSlave = false;
    onAllKnobsSlaved(false,(KnobHolder*)NULL);
}

void
KnobHolder::beginKnobsValuesChanged_public(Natron::ValueChangedReasonEnum reason)
{
    ///cannot run in another thread.
    assert( QThread::currentThread() == qApp->thread() );
    
    RECURSIVE_ACTION();
    beginKnobsValuesChanged(reason);
}

void
KnobHolder::endKnobsValuesChanged_public(Natron::ValueChangedReasonEnum reason)
{
    ///cannot run in another thread.
    assert( QThread::currentThread() == qApp->thread() );
    
    RECURSIVE_ACTION();
    endKnobsValuesChanged(reason);
}

void
KnobHolder::onKnobValueChanged_public(KnobI* k,
                                      Natron::ValueChangedReasonEnum reason,
                                      SequenceTime time,
                                      bool originatedFromMainThread)
{
    ///cannot run in another thread.
    assert( QThread::currentThread() == qApp->thread() );
    if (isEvaluationBlocked() || !_imp->knobsInitialized) {
        return;
    }
    RECURSIVE_ACTION();
    onKnobValueChanged(k, reason,time, originatedFromMainThread);
}

void
KnobHolder::evaluate_public(KnobI* knob,
                            bool isSignificant,
                            Natron::ValueChangedReasonEnum reason)
{
    ///cannot run in another thread.
    assert( QThread::currentThread() == qApp->thread() );
    if ( isEvaluationBlocked() ) {
        return;
    }
    _imp->evaluateQueue.isSignificant |= isSignificant;
    if (!_imp->evaluateQueue.requester) {
        _imp->evaluateQueue.requester = knob;
    }
    if (getRecursionLevel() == 0) {
        evaluate(_imp->evaluateQueue.requester, _imp->evaluateQueue.isSignificant,reason);
        _imp->evaluateQueue.requester = NULL;
        _imp->evaluateQueue.isSignificant = false;
        if ( isSignificant && getApp() ) {
            ///Don't trigger autosaves for buttons
            Button_Knob* isButton = dynamic_cast<Button_Knob*>(knob);
            if (!isButton) {
                getApp()->triggerAutoSave();
            }
        }
    }
}

void
KnobHolder::checkIfRenderNeeded()
{
    ///cannot run in another thread.
    assert( QThread::currentThread() == qApp->thread() );
    if ( (getRecursionLevel() == 1) && (_imp->evaluateQueue.requester != NULL) ) {
        evaluate(_imp->evaluateQueue.requester, _imp->evaluateQueue.isSignificant,Natron::eValueChangedReasonUserEdited);
        _imp->evaluateQueue.requester = NULL;
        _imp->evaluateQueue.isSignificant = false;
    }
}

void
KnobHolder::assertActionIsNotRecursive() const
{
# ifdef DEBUG
    
    ///Only check recursions which are on a render threads, because we do authorize recursions in getRegionOfDefinition and such which
    ///always happen in the main thread.
    if (QThread::currentThread() != qApp->thread()) {
        int recursionLvl = getRecursionLevel();
        
        if ( getApp() && getApp()->isShowingDialog() ) {
            return;
        }
        if (recursionLvl != 0) {
            qDebug() << "A non-recursive action has been called recursively.";
        }
    }
# endif // DEBUG
}

void
KnobHolder::incrementRedrawNeededCounter()
{
    {
        QMutexLocker k(&_imp->overlayRedrawStackMutex);
        ++_imp->overlayRedrawStack;
    }
}

bool
KnobHolder::checkIfOverlayRedrawNeeded()
{
    {
        QMutexLocker k(&_imp->overlayRedrawStackMutex);
        bool ret = _imp->overlayRedrawStack > 0;
        _imp->overlayRedrawStack = 0;
        return ret;
    }
}

void
KnobHolder::incrementRecursionLevel()
{
    if ( !_imp->actionsRecursionLevel.hasLocalData() ) {
        _imp->actionsRecursionLevel.localData() = 1;
    } else {
        _imp->actionsRecursionLevel.localData() += 1;
    }
    
    /*NamedKnobHolder* named = dynamic_cast<NamedKnobHolder*>(this);
     if (named) {
     std::cout << named->getScriptName_mt_safe() <<  " INCR: " << _imp->actionsRecursionLevel.localData() <<  " ( "<<
     QThread::currentThread() <<
     " ) main-thread = " << (QThread::currentThread() == qApp->thread()) << std::endl;
     }
     */
}

void
KnobHolder::decrementRecursionLevel()
{
    assert( _imp->actionsRecursionLevel.hasLocalData() );
    _imp->actionsRecursionLevel.localData() -= 1;
    /*NamedKnobHolder* named = dynamic_cast<NamedKnobHolder*>(this);
     if (named) {
     std::cout << named->getScriptName_mt_safe() << " DECR: "<< _imp->actionsRecursionLevel.localData() <<  " ( "<<QThread::currentThread() <<
     " ) main-thread = " << (QThread::currentThread() == qApp->thread()) << std::endl;
     }
     */
}

int
KnobHolder::getRecursionLevel() const
{
    
    if ( _imp->actionsRecursionLevel.hasLocalData() ) {
        /* const NamedKnobHolder* named = dynamic_cast<const NamedKnobHolder*>(this);
         if (named) {
         std::cout << named->getScriptName_mt_safe() << " GET: "<< _imp->actionsRecursionLevel.localData() <<  " ( "<<
         QThread::currentThread() <<
         " ) main-thread = " << (QThread::currentThread() == qApp->thread()) << std::endl;
         }*/
        return _imp->actionsRecursionLevel.localData();
    } else {
        /*const NamedKnobHolder* named = dynamic_cast<const NamedKnobHolder*>(this);
         if (named) {
         std::cout << named->getScriptName_mt_safe() << "GET: "<< 0 <<  "( "<< QThread::currentThread() <<
         " ) main-thread = " << (QThread::currentThread() == qApp->thread()) << std::endl;
         }
         */
        return 0;
    }
}

void
KnobHolder::restoreDefaultValues()
{
    assert(QThread::currentThread() == qApp->thread());
    
    aboutToRestoreDefaultValues();
    
    for (U32 i = 0; i < _imp->knobs.size(); ++i) {
        Button_Knob* isBtn = dynamic_cast<Button_Knob*>( _imp->knobs[i].get() );
        Page_Knob* isPage = dynamic_cast<Page_Knob*>( _imp->knobs[i].get() );
        Group_Knob* isGroup = dynamic_cast<Group_Knob*>( _imp->knobs[i].get() );
        Separator_Knob* isSeparator = dynamic_cast<Separator_Knob*>( _imp->knobs[i].get() );
        
        ///Don't restore buttons and the node label
        if ( !isBtn && !isPage && !isGroup && !isSeparator && (_imp->knobs[i]->getName() != kUserLabelKnobName) ) {
            _imp->knobs[i]->blockEvaluation();
            for (int d = 0; d < _imp->knobs[i]->getDimension(); ++d) {
                _imp->knobs[i]->resetToDefaultValue(d);
            }
            _imp->knobs[i]->unblockEvaluation();
        }
    }
    evaluate_public(NULL, true, Natron::eValueChangedReasonUserEdited);
}

void
KnobHolder::setKnobsFrozen(bool frozen)
{
    {
        QMutexLocker l(&_imp->knobsFrozenMutex);
        if (frozen == _imp->knobsFrozen) {
            return;
        }
        _imp->knobsFrozen = frozen;
    }
    const std::vector<boost::shared_ptr<KnobI> > & knobs = getKnobs();
    
    for (U32 i = 0; i < knobs.size(); ++i) {
        knobs[i]->setIsFrozen(frozen);
    }
}

void
KnobHolder::dequeueValuesSet()
{
    assert(QThread::currentThread() == qApp->thread());
    
    for (U32 i = 0; i < _imp->knobs.size(); ++i) {
        _imp->knobs[i]->dequeueValuesSet(false);
    }
}

SequenceTime
KnobHolder::getCurrentTime() const
{
    return getApp()->getTimeLine()->currentFrame();
}

void
KnobHolder::discardAppPointer()
{
    _imp->app = 0;
}


bool
KnobHolder::getHasAnimation() const
{
    QMutexLocker k(&_imp->hasAnimationMutex);
    return _imp->hasAnimation;
}


void
KnobHolder::setHasAnimation(bool hasAnimation)
{
    QMutexLocker k(&_imp->hasAnimationMutex);
    _imp->hasAnimation = hasAnimation;
}


void
KnobHolder::updateHasAnimation()
{
    
    bool hasAnimation = false;
    {
        QMutexLocker l(&_imp->knobsMutex);
        
        for (std::vector<boost::shared_ptr<KnobI> >::const_iterator it = _imp->knobs.begin(); it != _imp->knobs.end(); ++it) {
            if ((*it)->hasAnimation()) {
                hasAnimation = true;
                break;
            }
        }
    }
    QMutexLocker k(&_imp->hasAnimationMutex);
    _imp->hasAnimation = hasAnimation;
}

/***************************STRING ANIMATION******************************************/
void
AnimatingString_KnobHelper::cloneExtraData(KnobI* other,int /*dimension*/ )
{
    AnimatingString_KnobHelper* isAnimatedString = dynamic_cast<AnimatingString_KnobHelper*>(other);
    
    if (isAnimatedString) {
        _animation->clone( isAnimatedString->getAnimation() );
    }
}

void
AnimatingString_KnobHelper::cloneExtraData(KnobI* other,
                                           SequenceTime offset,
                                           const RangeD* range,
                                           int /*dimension*/)
{
    AnimatingString_KnobHelper* isAnimatedString = dynamic_cast<AnimatingString_KnobHelper*>(other);
    
    if (isAnimatedString) {
        _animation->clone(isAnimatedString->getAnimation(), offset, range);
    }
}

AnimatingString_KnobHelper::AnimatingString_KnobHelper(KnobHolder* holder,
                                                       const std::string &description,
                                                       int dimension,
                                                       bool declaredByPlugin)
: Knob<std::string>(holder,description,dimension,declaredByPlugin)
, _animation( new StringAnimationManager(this) )
{
}

AnimatingString_KnobHelper::~AnimatingString_KnobHelper()
{
    delete _animation;
}

void
AnimatingString_KnobHelper::stringToKeyFrameValue(int time,
                                                  const std::string & v,
                                                  double* returnValue)
{
    _animation->insertKeyFrame(time, v, returnValue);
}

void
AnimatingString_KnobHelper::stringFromInterpolatedValue(double interpolated,
                                                        std::string* returnValue) const
{
    _animation->stringFromInterpolatedIndex(interpolated, returnValue);
}

void
AnimatingString_KnobHelper::animationRemoved_virtual(int /*dimension*/)
{
    _animation->clearKeyFrames();
}

void
AnimatingString_KnobHelper::keyframeRemoved_virtual(int /*dimension*/,
                                                    double time)
{
    _animation->removeKeyFrame(time);
}

std::string
AnimatingString_KnobHelper::getStringAtTime(double time,
                                            int dimension) const
{
    std::string ret;
    
    if ( _animation->hasCustomInterp() ) {
        bool succeeded = _animation->customInterpolation(time, &ret);
        if (!succeeded) {
            return getValue(dimension);
        } else {
            return ret;
        }
    }
    
    return ret;
}

void
AnimatingString_KnobHelper::setCustomInterpolation(customParamInterpolationV1Entry_t func,
                                                   void* ofxParamHandle)
{
    _animation->setCustomInterpolation(func, ofxParamHandle);
}

void
AnimatingString_KnobHelper::loadAnimation(const std::map<int,std::string> & keyframes)
{
    _animation->load(keyframes);
}

void
AnimatingString_KnobHelper::saveAnimation(std::map<int,std::string>* keyframes) const
{
    _animation->save(keyframes);
}

/***************************KNOB EXPLICIT TEMPLATE INSTANTIATION******************************************/


template class Knob<int>;
template class Knob<double>;
template class Knob<bool>;
template class Knob<std::string>;
<|MERGE_RESOLUTION|>--- conflicted
+++ resolved
@@ -1929,17 +1929,14 @@
 {
     assert(other.get() != this);
     assert( 0 <= dimension && dimension < (int)_imp->masters.size() );
-<<<<<<< HEAD
     if (other->isSlave(otherDimension)) {
         return false;
     }
 
-=======
     assert( !other->isSlave(otherDimension) );
     if (dynamic_cast<Button_Knob*>(this)) {
         return false;
     }
->>>>>>> 6a40adc1
     {
         QWriteLocker l(&_imp->mastersMutex);
         if (_imp->masters[dimension].second) {
@@ -2106,7 +2103,7 @@
     if (!useGuiCurve) {
         
         if (_signalSlotHandler) {
-            _signalSlotHandler->s_updateSlaves(dimension);
+            _signalSlotHandler->s_updateDependencies(dimension);
         }
         checkAnimationLevel(dimension);
         guiCurveCloneInternalCurve(dimension);
