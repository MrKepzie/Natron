--- conflicted
+++ resolved
@@ -28,35 +28,6 @@
 #include "KnobGetValueImpl.h"
 #include "KnobSetValueImpl.h"
 
-<<<<<<< HEAD
-=======
-#include <algorithm> // min, max
-#include <cassert>
-#include <stdexcept>
-
-#include <QtCore/QDataStream>
-#include <QtCore/QDateTime>
-#include <QtCore/QByteArray>
-#include <QtCore/QCoreApplication>
-#include <QtCore/QThread>
-#include <QtCore/QDebug>
-
-#if !defined(SBK_RUN) && !defined(Q_MOC_RUN)
-GCC_DIAG_UNUSED_LOCAL_TYPEDEFS_OFF
-#include <boost/algorithm/string/predicate.hpp>
-GCC_DIAG_UNUSED_LOCAL_TYPEDEFS_ON
-#endif
-
-#include "Global/GlobalDefines.h"
-
-#include "Engine/AppInstance.h"
-#include "Engine/AppManager.h"
-#include "Engine/Curve.h"
-#include "Engine/DockablePanelI.h"
-#include "Engine/Hash64.h"
-#include "Engine/KnobFile.h"
-#include "Engine/KnobGuiI.h"
->>>>>>> 594d8dff
 #include "Engine/KnobTypes.h"
 
 SERIALIZATION_NAMESPACE_USING
@@ -445,18 +416,12 @@
 KnobHelper::setDimensionName(DimIdx dimension,
                              const std::string & name)
 {
-<<<<<<< HEAD
     if ( (dimension < 0) || ( dimension >= (int)_imp->dimensionNames.size() ) ) {
         throw std::invalid_argument("KnobHelper::getDimensionName: dimension out of range");
     }
     _imp->dimensionNames[dimension] = name;
     _signalSlotHandler->s_dimensionNameChanged(dimension);
-=======
-    assert( QThread::currentThread() == qApp->thread() );
-    _imp->dimensionNames[dim] = name;
-    if (_signalSlotHandler) {
-        _signalSlotHandler->s_dimensionNameChanged(dim);
-    }
+
 }
 
 template <typename T>
@@ -473,7 +438,6 @@
 Knob<T>::canAnimate() const
 {
     return false;
->>>>>>> 594d8dff
 }
 
 void
@@ -568,7 +532,6 @@
     if (!AnimatingObjectI::unSplitView(view)) {
         return false;
     }
-<<<<<<< HEAD
     int nDims = getNDimensions();
     for (int i = 0; i < nDims; ++i) {
         {
@@ -576,1127 +539,7 @@
             PerViewCurveMap::iterator foundView = _imp->curves[i].find(view);
             if (foundView != _imp->curves[i].end()) {
                 _imp->curves[i].erase(foundView);
-=======
-    if (_signalSlotHandler) {
-        _signalSlotHandler->s_redrawGuiCurve(curveChangeReason, view, dimension);
-    }
-
-
-    if (_signalSlotHandler /* && reason != eValueChangedReasonUserEdited*/) {
-        _signalSlotHandler->s_multipleKeyFramesRemoved(times, view, dimension, (int)reason);
-    }
-} // KnobHelper::deleteValuesAtTime
-
-void
-KnobHelper::deleteValueAtTime(CurveChangeReason curveChangeReason,
-                              double time,
-                              ViewSpec view,
-                              int dimension, bool copyCurveValueAtTimeToInternalValue)
-{
-    if ( ( dimension > (int)_imp->curves.size() ) || (dimension < 0) ) {
-        throw std::invalid_argument("KnobHelper::deleteValueAtTime(): Dimension out of range");
-    }
-
-    if ( !canAnimate() || !isAnimated(dimension, view) ) {
-        return;
-    }
-
-    CurvePtr curve;
-    bool useGuiCurve = _imp->shouldUseGuiCurve();
-    KnobGuiIPtr hasGui = getKnobGuiPointer();
-
-    if (!useGuiCurve) {
-        curve = _imp->curves[dimension];
-    } else {
-        curve = hasGui->getCurve(view, dimension);
-        setGuiCurveHasChanged(view, dimension, true);
-    }
-
-    assert(curve);
-
-    // We are about to remove the last keyframe, ensure that the internal value of the knob is the one of the animation
-    if (copyCurveValueAtTimeToInternalValue) {
-        copyValuesFromCurve(dimension);
-    }
-
-
-    try {
-        curve->removeKeyFrameWithTime(time);
-    } catch (const std::exception & e) {
-        //qDebug() << e.what();
-    }
-
-    if (!useGuiCurve && hasGui) {
-        CurvePtr guiCurve = hasGui->getCurve(view, dimension);
-        assert(guiCurve);
-        guiCurve->removeKeyFrameWithTime(time);
-    }
-
-
-    //virtual portion
-    keyframeRemoved_virtual(dimension, time);
-
-
-    {
-        KnobHolderPtr holder = getHolder();
-        if (holder) {
-            holder->updateHasAnimation();
-        }
-    }
-    
-    
-    ValueChangedReasonEnum reason = eValueChangedReasonNatronInternalEdited;
-
-    if (!useGuiCurve) {
-        checkAnimationLevel(view, dimension);
-        evaluateValueChange(dimension, time, view, reason);
-    }
-    if (_signalSlotHandler) {
-        _signalSlotHandler->s_redrawGuiCurve(curveChangeReason, view, dimension);
-    }
-
-
-    if (_signalSlotHandler /* && reason != eValueChangedReasonUserEdited*/) {
-        _signalSlotHandler->s_keyFrameRemoved(time, view, dimension, (int)reason);
-    }
-} // KnobHelper::deleteValueAtTime
-
-void
-KnobHelper::onKeyFrameRemoved(double time,
-                              ViewSpec view,
-                              int dimension,
-                              bool copyCurveValueAtTimeToInternalValue)
-{
-    deleteValueAtTime(eCurveChangeReasonInternal, time, view, dimension, copyCurveValueAtTimeToInternalValue);
-}
-
-bool
-KnobHelper::moveValuesAtTime(CurveChangeReason reason,
-                             ViewSpec view,
-                             int dimension,
-                             double dt,
-                             double dv,
-                             std::vector<KeyFrame>* keyframes)
-{
-    assert(keyframes);
-    assert( QThread::currentThread() == qApp->thread() );
-    assert( dimension >= 0 && dimension < (int)_imp->curves.size() );
-
-    if ( !canAnimate() || !isAnimated(dimension, view) ) {
-        return false;
-    }
-
-    /*
-       We write on the "GUI" curve if the engine is either:
-       - using it
-       - is still marked as different from the "internal" curve
-     */
-
-    bool useGuiCurve = _imp->shouldUseGuiCurve();
-
-    for (std::size_t i = 0; i < keyframes->size(); ++i) {
-        if ( !moveValueAtTimeInternal(useGuiCurve, (*keyframes)[i].getTime(), view, dimension, dt, dv, &(*keyframes)[i]) ) {
-            return false;
-        }
-    }
-
-
-    if (!useGuiCurve) {
-        evaluateValueChange(dimension, getCurrentTime(), view, eValueChangedReasonNatronInternalEdited);
-    } else {
-        setGuiCurveHasChanged(view, dimension, true);
-    }
-    //notify that the gui curve has changed to redraw it
-    if (_signalSlotHandler) {
-        _signalSlotHandler->s_redrawGuiCurve(reason, view, dimension);
-    }
-
-    return true;
-}
-
-bool
-KnobHelper::moveValueAtTimeInternal(bool useGuiCurve,
-                                    double time,
-                                    ViewSpec view,
-                                    int dimension,
-                                    double dt,
-                                    double dv,
-                                    KeyFrame* newKey)
-{
-    CurvePtr curve;
-    KnobGuiIPtr hasGui = getKnobGuiPointer();
-
-    if (!useGuiCurve) {
-        curve = _imp->curves[dimension];
-    } else {
-        assert(hasGui);
-        curve = hasGui->getCurve(view, dimension);
-    }
-    assert(curve);
-
-    if ( !curve->moveKeyFrameValueAndTime(time, dt, dv, newKey) ) {
-        return false;
-    }
-    if (!useGuiCurve && hasGui) {
-        CurvePtr guiCurve = hasGui->getCurve(view, dimension);
-        assert(guiCurve);
-        guiCurve->moveKeyFrameValueAndTime(time, dt, dv, 0);
-    }
-
-
-    ///Make sure string animation follows up
-    AnimatingKnobStringHelper* isString = dynamic_cast<AnimatingKnobStringHelper*>(this);
-    std::string v;
-    if (isString) {
-        isString->stringFromInterpolatedValue(time, view, &v);
-    }
-    keyframeRemoved_virtual(dimension, time);
-    if (isString) {
-        double ret;
-        isString->stringToKeyFrameValue(newKey->getTime(), view, v, &ret);
-    }
-
-
-    if (_signalSlotHandler) {
-        _signalSlotHandler->s_keyFrameMoved( view, dimension, time, newKey->getTime() );
-    }
-
-    return true;
-}
-
-bool
-KnobHelper::moveValueAtTime(CurveChangeReason reason,
-                            double time,
-                            ViewSpec view,
-                            int dimension,
-                            double dt,
-                            double dv,
-                            KeyFrame* newKey)
-{
-    assert( QThread::currentThread() == qApp->thread() );
-    assert( dimension >= 0 && dimension < (int)_imp->curves.size() );
-
-    if ( !canAnimate() || !isAnimated(dimension, view) ) {
-        return false;
-    }
-
-    /*
-       We write on the "GUI" curve if the engine is either:
-       - using it
-       - is still marked as different from the "internal" curve
-     */
-    bool useGuiCurve = _imp->shouldUseGuiCurve();
-
-    if ( !moveValueAtTimeInternal(useGuiCurve, time, view, dimension, dt, dv, newKey) ) {
-        return false;
-    }
-
-    if (!useGuiCurve) {
-        evaluateValueChange(dimension, newKey->getTime(), view, eValueChangedReasonNatronInternalEdited);
-    } else {
-        setGuiCurveHasChanged(view, dimension, true);
-    }
-    //notify that the gui curve has changed to redraw it
-    if (_signalSlotHandler) {
-        _signalSlotHandler->s_redrawGuiCurve(reason, view, dimension);
-    }
-
-    return true;
-}
-
-bool
-KnobHelper::transformValuesAtTime(CurveChangeReason curveChangeReason,
-                                  ViewSpec view,
-                                  int dimension,
-                                  const Transform::Matrix3x3& matrix,
-                                  std::vector<KeyFrame>* keyframes)
-{
-    assert( QThread::currentThread() == qApp->thread() );
-    assert( dimension >= 0 && dimension < (int)_imp->curves.size() );
-
-    if ( !canAnimate() || !isAnimated(dimension, view) ) {
-        return false;
-    }
-
-    bool useGuiCurve = _imp->shouldUseGuiCurve();
-
-    for (std::size_t i = 0; i < keyframes->size(); ++i) {
-        if ( !transformValueAtTimeInternal(useGuiCurve, (*keyframes)[i].getTime(), view, dimension, matrix, &(*keyframes)[i]) ) {
-            return false;
-        }
-    }
-
-    if (_signalSlotHandler) {
-        _signalSlotHandler->s_redrawGuiCurve(curveChangeReason, view, dimension);
-    }
-
-    if (!useGuiCurve) {
-        evaluateValueChange(dimension, getCurrentTime(), view,  eValueChangedReasonNatronInternalEdited);
-    } else {
-        setGuiCurveHasChanged(view, dimension, true);
-    }
-
-    return true;
-}
-
-bool
-KnobHelper::transformValueAtTimeInternal(bool useGuiCurve,
-                                         double time,
-                                         ViewSpec view,
-                                         int dimension,
-                                         const Transform::Matrix3x3& matrix,
-                                         KeyFrame* newKey)
-{
-    CurvePtr curve;
-    KnobGuiIPtr hasGui = getKnobGuiPointer();
-
-    if (!useGuiCurve) {
-        curve = _imp->curves[dimension];
-    } else {
-        assert(hasGui);
-        curve = hasGui->getCurve(view, dimension);
-    }
-    assert(curve);
-
-    KeyFrame k;
-    int keyindex = curve->keyFrameIndex(time);
-    if (keyindex == -1) {
-        return false;
-    }
-
-    bool gotKey = curve->getKeyFrameWithIndex(keyindex, &k);
-    if (!gotKey) {
-        return false;
-    }
-
-    Transform::Point3D p;
-    p.x = k.getTime();
-    p.y = k.getValue();
-    p.z = 1;
-
-    p = Transform::matApply(matrix, p);
-
-
-    if ( curve->areKeyFramesValuesClampedToIntegers() ) {
-        p.y = std::floor(p.y + 0.5);
-    } else if ( curve->areKeyFramesValuesClampedToBooleans() ) {
-        p.y = p.y < 0.5 ? 0 : 1;
-    }
-
-    ///Make sure string animation follows up
-    AnimatingKnobStringHelper* isString = dynamic_cast<AnimatingKnobStringHelper*>(this);
-    std::string v;
-    if (isString) {
-        isString->stringFromInterpolatedValue(k.getValue(), view, &v);
-    }
-    keyframeRemoved_virtual(dimension, time);
-    if (isString) {
-        double ret;
-        isString->stringToKeyFrameValue(p.x, view, v, &ret);
-    }
-
-
-    try {
-        *newKey = curve->setKeyFrameValueAndTime(p.x, p.y, keyindex, NULL);
-    } catch (...) {
-        return false;
-    }
-
-    if (!useGuiCurve && hasGui) {
-        CurvePtr guiCurve = hasGui->getCurve(view, dimension);
-        try {
-            guiCurve->setKeyFrameValueAndTime(p.x, p.y, keyindex, NULL);
-        } catch (...) {
-            return false;
-        }
-    }
-
-
-    if (_signalSlotHandler) {
-        _signalSlotHandler->s_keyFrameMoved(view, dimension, time, p.x);
-    }
-
-    return true;
-} // KnobHelper::transformValueAtTimeInternal
-
-bool
-KnobHelper::transformValueAtTime(CurveChangeReason curveChangeReason,
-                                 double time,
-                                 ViewSpec view,
-                                 int dimension,
-                                 const Transform::Matrix3x3& matrix,
-                                 KeyFrame* newKey)
-{
-    assert( QThread::currentThread() == qApp->thread() );
-    assert( dimension >= 0 && dimension < (int)_imp->curves.size() );
-
-    if ( !canAnimate() || !isAnimated(dimension, view) ) {
-        return false;
-    }
-
-
-    bool useGuiCurve = _imp->shouldUseGuiCurve();
-
-    if ( !transformValueAtTimeInternal(useGuiCurve, time, view, dimension, matrix, newKey) ) {
-        return false;
-    }
-
-    if (_signalSlotHandler) {
-        _signalSlotHandler->s_redrawGuiCurve(curveChangeReason, view, dimension);
-    }
-
-    if (!useGuiCurve) {
-        evaluateValueChange(dimension, getCurrentTime(), view,  eValueChangedReasonNatronInternalEdited);
-    } else {
-        setGuiCurveHasChanged(view, dimension, true);
-    }
-
-    return true;
-}
-
-void
-KnobHelper::cloneCurve(ViewSpec view,
-                       int dimension,
-                       const Curve& curve)
-{
-    assert( dimension >= 0 && dimension < (int)_imp->curves.size() );
-    CurvePtr thisCurve;
-    KnobGuiIPtr hasGui = getKnobGuiPointer();
-    bool useGuiCurve = _imp->shouldUseGuiCurve();
-    if (!useGuiCurve) {
-        thisCurve = _imp->curves[dimension];
-    } else {
-        assert(hasGui);
-        thisCurve = hasGui->getCurve(view, dimension);
-        setGuiCurveHasChanged(view, dimension, true);
-    }
-    assert(thisCurve);
-
-    if (_signalSlotHandler) {
-        _signalSlotHandler->s_animationAboutToBeRemoved(view, dimension);
-        _signalSlotHandler->s_animationRemoved(view, dimension);
-    }
-    animationRemoved_virtual(dimension);
-    thisCurve->clone(curve);
-    if (!useGuiCurve) {
-        evaluateValueChange(dimension, getCurrentTime(), view,  eValueChangedReasonNatronInternalEdited);
-        guiCurveCloneInternalCurve(eCurveChangeReasonInternal, view, dimension, eValueChangedReasonNatronInternalEdited);
-    }
-
-    if (_signalSlotHandler) {
-        std::list<double> keysList;
-        KeyFrameSet keys = thisCurve->getKeyFrames_mt_safe();
-        for (KeyFrameSet::iterator it = keys.begin(); it != keys.end(); ++it) {
-            keysList.push_back( it->getTime() );
-        }
-        if ( !keysList.empty() ) {
-            _signalSlotHandler->s_multipleKeyFramesSet(keysList, view, dimension, (int)eValueChangedReasonNatronInternalEdited);
-        }
-    }
-}
-
-bool
-KnobHelper::setInterpolationAtTime(CurveChangeReason reason,
-                                   ViewSpec view,
-                                   int dimension,
-                                   double time,
-                                   KeyframeTypeEnum interpolation,
-                                   KeyFrame* newKey)
-{
-    assert( QThread::currentThread() == qApp->thread() );
-    assert( dimension >= 0 && dimension < (int)_imp->curves.size() );
-
-    if ( !canAnimate() || !isAnimated(dimension, view) ) {
-        return false;
-    }
-
-    CurvePtr curve;
-    bool useGuiCurve = _imp->shouldUseGuiCurve();
-    KnobGuiIPtr hasGui = getKnobGuiPointer();
-    if (!useGuiCurve) {
-        curve = _imp->curves[dimension];
-    } else {
-        assert(hasGui);
-        curve = hasGui->getCurve(view, dimension);
-        setGuiCurveHasChanged(view, dimension, true);
-    }
-    assert(curve);
-
-    int keyIndex = curve->keyFrameIndex(time);
-    if (keyIndex == -1) {
-        return false;
-    }
-
-    *newKey = curve->setKeyFrameInterpolation(interpolation, keyIndex);
-
-    if (!useGuiCurve && hasGui) {
-        CurvePtr guiCurve = hasGui->getCurve(view, dimension);
-        assert(guiCurve);
-        guiCurve->setKeyFrameInterpolation(interpolation, keyIndex);
-    }
-
-    if (!useGuiCurve) {
-        evaluateValueChange(dimension, time, view, eValueChangedReasonNatronInternalEdited);
-    }
-    if (_signalSlotHandler) {
-        _signalSlotHandler->s_redrawGuiCurve(reason, view, dimension);
-    }
-
-    if (_signalSlotHandler) {
-        _signalSlotHandler->s_keyFrameInterpolationChanged(time, view, dimension);
-    }
-
-    return true;
-}
-
-bool
-KnobHelper::moveDerivativesAtTime(CurveChangeReason reason,
-                                  ViewSpec view,
-                                  int dimension,
-                                  double time,
-                                  double left,
-                                  double right)
-{
-    assert( QThread::currentThread() == qApp->thread() );
-    if ( ( dimension > (int)_imp->curves.size() ) || (dimension < 0) ) {
-        throw std::invalid_argument("KnobHelper::setInterpolationAtTime(): Dimension out of range");
-    }
-
-    if ( !canAnimate() || !isAnimated(dimension, view) ) {
-        return false;
-    }
-
-    CurvePtr curve;
-    KnobGuiIPtr hasGui = getKnobGuiPointer();
-    bool useGuiCurve = _imp->shouldUseGuiCurve();
-
-    if (!useGuiCurve) {
-        curve = _imp->curves[dimension];
-    } else {
-        assert(hasGui);
-        curve = hasGui->getCurve(view, dimension);
-        setGuiCurveHasChanged(view, dimension, true);
-    }
-
-    assert(curve);
-
-    int keyIndex = curve->keyFrameIndex(time);
-    if (keyIndex == -1) {
-        return false;
-    }
-
-    curve->setKeyFrameInterpolation(eKeyframeTypeFree, keyIndex);
-    curve->setKeyFrameDerivatives(left, right, keyIndex);
-
-    if (!useGuiCurve && hasGui) {
-        CurvePtr guiCurve = hasGui->getCurve(view, dimension);
-        assert(guiCurve);
-        guiCurve->setKeyFrameInterpolation(eKeyframeTypeFree, keyIndex);
-        guiCurve->setKeyFrameDerivatives(left, right, keyIndex);
-    }
-
-    if (!useGuiCurve) {
-        evaluateValueChange(dimension, time, view, eValueChangedReasonNatronInternalEdited);
-    }
-    if (_signalSlotHandler) {
-        _signalSlotHandler->s_redrawGuiCurve(reason, view, dimension);
-    }
-
-    if (_signalSlotHandler) {
-        _signalSlotHandler->s_derivativeMoved(time, view, dimension);
-    }
-
-    return true;
-} // KnobHelper::moveDerivativesAtTime
-
-bool
-KnobHelper::moveDerivativeAtTime(CurveChangeReason reason,
-                                 ViewSpec view,
-                                 int dimension,
-                                 double time,
-                                 double derivative,
-                                 bool isLeft)
-{
-    assert( QThread::currentThread() == qApp->thread() );
-    if ( ( dimension > (int)_imp->curves.size() ) || (dimension < 0) ) {
-        throw std::invalid_argument("KnobHelper::setInterpolationAtTime(): Dimension out of range");
-    }
-
-    if ( !canAnimate() || !isAnimated(dimension, view) ) {
-        return false;
-    }
-
-    CurvePtr curve;
-    bool useGuiCurve = _imp->shouldUseGuiCurve();
-    KnobGuiIPtr hasGui = getKnobGuiPointer();
-    if (!useGuiCurve) {
-        curve = _imp->curves[dimension];
-    } else {
-        assert(hasGui);
-        curve = hasGui->getCurve(view, dimension);
-        setGuiCurveHasChanged(view, dimension, true);
-    }
-    assert(curve);
-
-    int keyIndex = curve->keyFrameIndex(time);
-    if (keyIndex == -1) {
-        return false;
-    }
-
-    curve->setKeyFrameInterpolation(eKeyframeTypeBroken, keyIndex);
-    if (isLeft) {
-        curve->setKeyFrameLeftDerivative(derivative, keyIndex);
-    } else {
-        curve->setKeyFrameRightDerivative(derivative, keyIndex);
-    }
-
-    if (!useGuiCurve && hasGui) {
-        CurvePtr guiCurve = hasGui->getCurve(view, dimension);
-        assert(guiCurve);
-        guiCurve->setKeyFrameInterpolation(eKeyframeTypeBroken, keyIndex);
-        if (isLeft) {
-            guiCurve->setKeyFrameLeftDerivative(derivative, keyIndex);
-        } else {
-            guiCurve->setKeyFrameRightDerivative(derivative, keyIndex);
-        }
-    }
-
-
-    if (!useGuiCurve) {
-        evaluateValueChange(dimension, time, view, eValueChangedReasonNatronInternalEdited);
-    }
-    if (_signalSlotHandler) {
-        _signalSlotHandler->s_redrawGuiCurve(reason, view, dimension);
-    }
-
-    if (_signalSlotHandler) {
-        _signalSlotHandler->s_derivativeMoved(time, view, dimension);
-    }
-
-    return true;
-} // KnobHelper::moveDerivativeAtTime
-
-void
-KnobHelper::removeAnimationWithReason(ViewSpec view,
-                                      int dimension,
-                                      ValueChangedReasonEnum reason)
-{
-    assert(0 <= dimension);
-    if ( (dimension < 0) || ( (int)_imp->curves.size() <= dimension ) ) {
-        throw std::invalid_argument("KnobHelper::removeAnimationWithReason(): Dimension out of range");
-    }
-
-
-    if ( !canAnimate() || (isAnimationEnabled() && !isAnimated(dimension, view)) ) {
-        return;
-    }
-
-    CurvePtr curve;
-    KnobGuiIPtr hasGui = getKnobGuiPointer();
-    bool useGuiCurve = _imp->shouldUseGuiCurve();
-
-    if (!useGuiCurve) {
-        curve = _imp->curves[dimension];
-    } else {
-        assert(hasGui);
-        curve = hasGui->getCurve(view, dimension);
-        setGuiCurveHasChanged(view, dimension, true);
-    }
-
-    if ( _signalSlotHandler && (reason != eValueChangedReasonUserEdited) ) {
-        _signalSlotHandler->s_animationAboutToBeRemoved(view, dimension);
-    }
-
-    copyValuesFromCurve(dimension);
-
-    assert(curve);
-    if (curve) {
-        curve->clearKeyFrames();
-    }
-
-    if ( _signalSlotHandler && (reason != eValueChangedReasonUserEdited) ) {
-        _signalSlotHandler->s_animationRemoved(view, dimension);
-    }
-
-    animationRemoved_virtual(dimension);
-
-    {
-        KnobHolderPtr holder = getHolder();
-        if (holder) {
-            holder->updateHasAnimation();
-        }
-    }
-
-
-    if (!useGuiCurve) {
-        //virtual portion
-        evaluateValueChange(dimension, getCurrentTime(), view, reason);
-        guiCurveCloneInternalCurve(eCurveChangeReasonInternal, view, dimension, reason);
-    } else {
-        if (_signalSlotHandler) {
-            _signalSlotHandler->s_redrawGuiCurve(eCurveChangeReasonInternal, view, dimension);
-        }
-    }
-} // KnobHelper::removeAnimationWithReason
-
-
-void
-KnobHelper::cloneInternalCurvesIfNeeded(std::map<int, ValueChangedReasonEnum>& modifiedDimensions)
-{
-    QMutexLocker k(&_imp->mustCloneGuiCurvesMutex);
-
-    for (int i = 0; i < getDimension(); ++i) {
-        if (_imp->mustCloneInternalCurves[i]) {
-            guiCurveCloneInternalCurve(eCurveChangeReasonInternal, ViewIdx(0), i, eValueChangedReasonNatronInternalEdited);
-            _imp->mustCloneInternalCurves[i] = false;
-            modifiedDimensions.insert( std::make_pair(i, eValueChangedReasonNatronInternalEdited) );
-        }
-    }
-}
-
-void
-KnobHelper::setInternalCurveHasChanged(ViewSpec /*view*/,
-                                       int dimension,
-                                       bool changed)
-{
-    QMutexLocker k(&_imp->mustCloneGuiCurvesMutex);
-
-    _imp->mustCloneInternalCurves[dimension] = changed;
-}
-
-void
-KnobHelper::cloneGuiCurvesIfNeeded(std::map<int, ValueChangedReasonEnum>& modifiedDimensions)
-{
-    if ( !canAnimate() ) {
-        return;
-    }
-
-    bool hasChanged = false;
-    QMutexLocker k(&_imp->mustCloneGuiCurvesMutex);
-    for (int i = 0; i < getDimension(); ++i) {
-        if (_imp->mustCloneGuiCurves[i]) {
-            hasChanged = true;
-            CurvePtr curve = _imp->curves[i];
-            assert(curve);
-            KnobGuiIPtr hasGui = getKnobGuiPointer();
-            CurvePtr guicurve;
-            if (hasGui) {
-                guicurve = hasGui->getCurve(ViewIdx(0), i);
-                assert(guicurve);
-                curve->clone(*guicurve);
-            }
-
-            _imp->mustCloneGuiCurves[i] = false;
-
-            modifiedDimensions.insert( std::make_pair(i, eValueChangedReasonUserEdited) );
-        }
-    }
-    if (hasChanged) {
-        KnobHolderPtr holder = getHolder();
-        if (holder) {
-            holder->updateHasAnimation();
-        }
-    }
-}
-
-void
-KnobHelper::guiCurveCloneInternalCurve(CurveChangeReason curveChangeReason,
-                                       ViewSpec view,
-                                       int dimension,
-                                       ValueChangedReasonEnum reason)
-{
-    if ( !canAnimate() ) {
-        return;
-    }
-    KnobGuiIPtr hasGui = getKnobGuiPointer();
-    if (hasGui) {
-        CurvePtr guicurve = hasGui->getCurve(view, dimension);
-        assert(guicurve);
-        guicurve->clone( *(_imp->curves[dimension]) );
-        if ( _signalSlotHandler && (reason != eValueChangedReasonUserEdited) ) {
-            _signalSlotHandler->s_redrawGuiCurve(curveChangeReason, view, dimension);
-        }
-    }
-}
-
-CurvePtr
-KnobHelper::getGuiCurve(ViewSpec view,
-                        int dimension,
-                        bool byPassMaster) const
-{
-    if ( !canAnimate() ) {
-        return CurvePtr();
-    }
-
-    std::pair<int, KnobIPtr > master = getMaster(dimension);
-    if (!byPassMaster && master.second) {
-        return master.second->getGuiCurve(view, master.first);
-    }
-
-    KnobGuiIPtr hasGui = getKnobGuiPointer();
-    if (hasGui) {
-        return hasGui->getCurve(view, dimension);
-    } else {
-        return CurvePtr();
-    }
-}
-
-void
-KnobHelper::setGuiCurveHasChanged(ViewSpec /*view*/,
-                                  int dimension,
-                                  bool changed)
-{
-    assert( dimension < (int)_imp->mustCloneGuiCurves.size() );
-    QMutexLocker k(&_imp->mustCloneGuiCurvesMutex);
-    _imp->mustCloneGuiCurves[dimension] = changed;
-}
-
-bool
-KnobHelper::hasGuiCurveChanged(ViewSpec /*view*/,
-                               int dimension) const
-{
-    assert( dimension < (int)_imp->mustCloneGuiCurves.size() );
-    QMutexLocker k(&_imp->mustCloneGuiCurvesMutex);
-
-    return _imp->mustCloneGuiCurves[dimension];
-}
-
-CurvePtr KnobHelper::getCurve(ViewSpec view,
-                                              int dimension,
-                                              bool byPassMaster) const
-{
-    if ( (dimension < 0) || ( dimension >= (int)_imp->curves.size() ) ) {
-        return CurvePtr();
-    }
-
-    std::pair<int, KnobIPtr > master = getMaster(dimension);
-    if (!byPassMaster && master.second) {
-        return master.second->getCurve(view, master.first);
-    }
-
-    return _imp->curves[dimension];
-}
-
-bool
-KnobHelper::isAnimated(int dimension,
-                       ViewSpec view) const
-{
-    if ( !canAnimate() ) {
-        return false;
-    }
-    CurvePtr curve = getCurve(view, dimension);
-    assert(curve);
-
-    return curve->isAnimated();
-}
-
-const std::vector<CurvePtr > &
-KnobHelper::getCurves() const
-{
-    return _imp->curves;
-}
-
-int
-KnobHelper::getDimension() const
-{
-    return _imp->dimension;
-}
-
-void
-KnobHelper::beginChanges()
-{
-    KnobHolderPtr holder = getHolder();
-    if (holder) {
-        holder->beginChanges();
-    }
-}
-
-void
-KnobHelper::endChanges()
-{
-    KnobHolderPtr holder = getHolder();
-    if (holder) {
-        holder->endChanges();
-    }
-}
-
-void
-KnobHelper::blockValueChanges()
-{
-    QMutexLocker k(&_imp->valueChangedBlockedMutex);
-
-    ++_imp->valueChangedBlocked;
-}
-
-void
-KnobHelper::unblockValueChanges()
-{
-    QMutexLocker k(&_imp->valueChangedBlockedMutex);
-
-    --_imp->valueChangedBlocked;
-}
-
-bool
-KnobHelper::isValueChangesBlocked() const
-{
-    QMutexLocker k(&_imp->valueChangedBlockedMutex);
-
-    return _imp->valueChangedBlocked > 0;
-}
-
-void
-KnobHelper::blockListenersNotification()
-{
-    QMutexLocker k(&_imp->valueChangedBlockedMutex);
-
-    ++_imp->listenersNotificationBlocked;
-}
-
-void
-KnobHelper::unblockListenersNotification()
-{
-    QMutexLocker k(&_imp->valueChangedBlockedMutex);
-
-    --_imp->listenersNotificationBlocked;
-}
-
-bool
-KnobHelper::isListenersNotificationBlocked() const
-{
-    QMutexLocker k(&_imp->valueChangedBlockedMutex);
-
-    return _imp->listenersNotificationBlocked > 0;
-}
-
-bool
-KnobHelper::evaluateValueChangeInternal(int dimension,
-                                        double time,
-                                        ViewSpec view,
-                                        ValueChangedReasonEnum reason,
-                                        ValueChangedReasonEnum originalReason)
-{
-    // If this assert triggers, that is that the knob have had its function deleteKnob() called but the object was not really deleted.
-    // You should investigate why the Knob was not deleted.
-    assert(_signalSlotHandler);
-
-    AppInstancePtr app;
-    KnobHolderPtr holder = getHolder();
-    if (holder) {
-        app = holder->getApp();
-    }
-
-    KnobGuiIPtr hasGui = getKnobGuiPointer();
-    bool refreshWidget = !app || hasAnimation() || time == app->getTimeLine()->currentFrame();
-
-    /// For eValueChangedReasonTimeChanged we never call the instanceChangedAction and evaluate otherwise it would just throttle
-    /// the application responsiveness
-    onInternalValueChanged(dimension, time, view);
-
-    bool ret = false;
-    if ( ( (originalReason != eValueChangedReasonTimeChanged) || evaluateValueChangeOnTimeChange() ) && holder ) {
-        holder->beginChanges();
-        KnobIPtr thisShared = shared_from_this();
-        assert(thisShared);
-        holder->appendValueChange(thisShared, dimension, refreshWidget, time, view, originalReason, reason);
-        ret |= holder->endChanges();
-    }
-
-
-    if (!holder) {
-        computeHasModifications();
-        if (refreshWidget && _signalSlotHandler) {
-            _signalSlotHandler->s_valueChanged(view, dimension, (int)reason);
-        }
-        if ( !isListenersNotificationBlocked() ) {
-            refreshListenersAfterValueChange(view, originalReason, dimension);
-        }
-        checkAnimationLevel(view, dimension);
-    }
-
-    return ret;
-}
-
-bool
-KnobHelper::evaluateValueChange(int dimension,
-                                double time,
-                                ViewSpec view,
-                                ValueChangedReasonEnum reason)
-{
-    return evaluateValueChangeInternal(dimension, time, view, reason, reason);
-}
-
-void
-KnobHelper::setAddNewLine(bool newLine)
-{
-    _imp->newLine = newLine;
-}
-
-bool
-KnobHelper::isNewLineActivated() const
-{
-    return _imp->newLine;
-}
-
-void
-KnobHelper::setAddSeparator(bool addSep)
-{
-    _imp->addSeparator = addSep;
-}
-
-bool
-KnobHelper::isSeparatorActivated() const
-{
-    return _imp->addSeparator;
-}
-
-void
-KnobHelper::setSpacingBetweenItems(int spacing)
-{
-    _imp->itemSpacing = spacing;
-}
-
-int
-KnobHelper::getSpacingBetweenitems() const
-{
-    return _imp->itemSpacing;
-}
-
-std::string
-KnobHelper::getInViewerContextLabel() const
-{
-    QMutexLocker k(&_imp->labelMutex);
-
-    return _imp->inViewerContextLabel;
-}
-
-void
-KnobHelper::setInViewerContextLabel(const QString& label)
-{
-    {
-        QMutexLocker k(&_imp->labelMutex);
-
-        _imp->inViewerContextLabel = label.toStdString();
-    }
-    if (_signalSlotHandler) {
-        _signalSlotHandler->s_inViewerContextLabelChanged();
-    }
-}
-
-std::string
-KnobHelper::getInViewerContextIconFilePath(bool checked) const
-{
-    QMutexLocker k(&_imp->labelMutex);
-    int idx = !checked ? 0 : 1;
-
-    if ( !_imp->inViewerContextIconFilePath[idx].empty() ) {
-        return _imp->inViewerContextIconFilePath[idx];
-    }
-    int otherIdx = !checked ? 1 : 0;
-
-    return _imp->inViewerContextIconFilePath[otherIdx];
-}
-
-void
-KnobHelper::setInViewerContextIconFilePath(const std::string& icon, bool checked)
-{
-    QMutexLocker k(&_imp->labelMutex);
-    int idx = !checked ? 0 : 1;
-
-    _imp->inViewerContextIconFilePath[idx] = icon;
-}
-
-void
-KnobHelper::setInViewerContextCanHaveShortcut(bool haveShortcut)
-{
-    _imp->inViewerContextHasShortcut = haveShortcut;
-}
-
-bool
-KnobHelper::getInViewerContextHasShortcut() const
-{
-    return _imp->inViewerContextHasShortcut;
-}
-
-void
-KnobHelper::addInViewerContextShortcutsReference(const std::string& actionID)
-{
-    _imp->additionalShortcutsInTooltip.push_back(actionID);
-}
-
-const std::list<std::string>&
-KnobHelper::getInViewerContextAdditionalShortcuts() const
-{
-    return _imp->additionalShortcutsInTooltip;
-}
-
-void
-KnobHelper::setInViewerContextItemSpacing(int spacing)
-{
-    _imp->inViewerContextItemSpacing = spacing;
-}
-
-int
-KnobHelper::getInViewerContextItemSpacing() const
-{
-    return _imp->inViewerContextItemSpacing;
-}
-
-void
-KnobHelper::setInViewerContextLayoutType(ViewerContextLayoutTypeEnum layoutType)
-{
-    _imp->inViewerContextLayoutType = layoutType;
-}
-
-ViewerContextLayoutTypeEnum
-KnobHelper::getInViewerContextLayoutType() const
-{
-    return _imp->inViewerContextLayoutType;
-}
-
-void
-KnobHelper::setInViewerContextSecret(bool secret)
-{
-    {
-        QMutexLocker k(&_imp->stateMutex);
-        _imp->inViewerContextSecret = secret;
-    }
-    if (_signalSlotHandler) {
-        _signalSlotHandler->s_viewerContextSecretChanged();
-    }
-}
-
-bool
-KnobHelper::getInViewerContextSecret() const
-{
-    QMutexLocker k(&_imp->stateMutex);
-
-    return _imp->inViewerContextSecret;
-}
-
-void
-KnobHelper::setEnabled(int dimension,
-                       bool b)
-{
-    {
-        QMutexLocker k(&_imp->stateMutex);
-        _imp->enabled[dimension] = b;
-    }
-    if (_signalSlotHandler) {
-        _signalSlotHandler->s_enabledChanged();
-    }
-}
-
-void
-KnobHelper::setAllDimensionsEnabled(bool b)
-{
-    bool changed = false;
-    {
-        QMutexLocker k(&_imp->stateMutex);
-        for (U32 i = 0; i < _imp->enabled.size(); ++i) {
-            if (b != _imp->enabled[i]) {
-                _imp->enabled[i] = b;
-                changed = true;
->>>>>>> 594d8dff
+
             }
         }
         {
@@ -2813,17 +1656,9 @@
         setEnabled(false, thisDimension);
     }
 
-<<<<<<< HEAD
     if (!isMastersPersistenceIgnored()) {
         // Force the parameter to be persistent if it's not, otherwise thestate will not be saved
         setIsPersistent(true);
-=======
-    if (_signalSlotHandler) {
-        ///Notify we want to refresh
-        if (reason == eValueChangedReasonNatronInternalEdited && _signalSlotHandler) {
-            _signalSlotHandler->s_knobSlaved(dimension, true);
-        }
->>>>>>> 594d8dff
     }
 
     _signalSlotHandler->s_knobSlaved(thisDimension, view, true /* slaved*/);
@@ -3315,30 +2150,6 @@
         } else {
             hasChanged |= cloneExpressionInternal(other, ViewIdx(view), ViewIdx(otherView), DimIdx(dimension) , DimIdx(otherDimension));
         }
-<<<<<<< HEAD
-
-=======
-        if ( !oldKeysList.empty() && _signalSlotHandler) {
-            _signalSlotHandler->s_multipleKeyFramesRemoved(oldKeysList, ViewSpec::all(), dimension, (int)eValueChangedReasonNatronInternalEdited);
-        }
-
-        // Indicate new keyframes
-
-        std::list<double> keysList;
-        KeyFrameSet keys;
-        if (thisCurve) {
-            keys = thisCurve->getKeyFrames_mt_safe();
-        }
-        for (KeyFrameSet::iterator it = keys.begin(); it != keys.end(); ++it) {
-            keysList.push_back( it->getTime() );
-        }
-        if ( !keysList.empty() && _signalSlotHandler) {
-            _signalSlotHandler->s_multipleKeyFramesSet(keysList, ViewSpec::all(), dimension, (int)eValueChangedReasonNatronInternalEdited);
-        }
-        checkAnimationLevel(ViewIdx(0), dimension);
-    } else if (!updateGui) {
-        checkAnimationLevel(ViewIdx(0), dimension);
->>>>>>> 594d8dff
     }
 
     if (hasChanged) {
