/* ***** BEGIN LICENSE BLOCK *****
 * This file is part of Natron <http://www.natron.fr/>,
 * Copyright (C) 2016 INRIA and Alexandre Gauthier-Foichat
 *
 * Natron is free software: you can redistribute it and/or modify
 * it under the terms of the GNU General Public License as published by
 * the Free Software Foundation; either version 2 of the License, or
 * (at your option) any later version.
 *
 * Natron is distributed in the hope that it will be useful,
 * but WITHOUT ANY WARRANTY; without even the implied warranty of
 * MERCHANTABILITY or FITNESS FOR A PARTICULAR PURPOSE.  See the
 * GNU General Public License for more details.
 *
 * You should have received a copy of the GNU General Public License
 * along with Natron.  If not, see <http://www.gnu.org/licenses/gpl-2.0.html>
 * ***** END LICENSE BLOCK ***** */

// ***** BEGIN PYTHON BLOCK *****
// from <https://docs.python.org/3/c-api/intro.html#include-files>:
// "Since Python may define some pre-processor definitions which affect the standard headers on some systems, you must include Python.h before any standard headers are included."
#include <Python.h>
// ***** END PYTHON BLOCK *****

#include "Knob.h"
#include "KnobImpl.h"

#include <algorithm> // min, max
#include <cassert>
#include <stdexcept>

#include <QtCore/QDataStream>
#include <QtCore/QDateTime>
#include <QtCore/QByteArray>
#include <QtCore/QCoreApplication>
#include <QtCore/QThread>
#include <QtCore/QDebug>

#if !defined(SBK_RUN) && !defined(Q_MOC_RUN)
GCC_DIAG_UNUSED_LOCAL_TYPEDEFS_OFF
#include <boost/algorithm/string/predicate.hpp>
GCC_DIAG_UNUSED_LOCAL_TYPEDEFS_ON
#endif

#include "Global/GlobalDefines.h"

#include "Engine/AppInstance.h"
#include "Engine/AppManager.h"
#include "Engine/Curve.h"
#include "Engine/DockablePanelI.h"
#include "Engine/Hash64.h"
#include "Engine/KnobFile.h"
#include "Engine/KnobTypes.h"
#include "Engine/LibraryBinary.h"
#include "Engine/Node.h"
#include "Engine/Project.h"
#include "Engine/StringAnimationManager.h"
#include "Engine/TLSHolder.h"
#include "Engine/TimeLine.h"
#include "Engine/Transform.h"
#include "Engine/TrackMarker.h"
#include "Engine/TrackerContext.h"
#include "Engine/ViewIdx.h"
#include "Engine/ViewerInstance.h"

#include "Serialization/CurveSerialization.h"
#include "Serialization/KnobSerialization.h"

#include "Engine/EngineFwd.h"

SERIALIZATION_NAMESPACE_USING

NATRON_NAMESPACE_ENTER;

using std::make_pair; using std::pair;

KnobSignalSlotHandler::KnobSignalSlotHandler(const KnobIPtr& knob)
    : QObject()
    , k(knob)
{
}

void
KnobSignalSlotHandler::onAnimationRemoved(ViewSpec view,
                                          int dimension)
{
    getKnob()->onAnimationRemoved(view, dimension);
}

void
KnobSignalSlotHandler::onMasterKeyFrameSet(double time,
                                           ViewSpec view,
                                           int dimension,
                                           int reason,
                                           bool added)
{
    KnobSignalSlotHandler* handler = qobject_cast<KnobSignalSlotHandler*>( sender() );

    assert(handler);
    KnobIPtr master = handler->getKnob();

    getKnob()->clone(master, dimension);
    Q_EMIT keyFrameSet(time, view, dimension, reason, added);
}

void
KnobSignalSlotHandler::onMasterKeyFrameRemoved(double time,
                                               ViewSpec view,
                                               int dimension,
                                               int reason)
{
    KnobSignalSlotHandler* handler = qobject_cast<KnobSignalSlotHandler*>( sender() );

    assert(handler);
    KnobIPtr master = handler->getKnob();

    getKnob()->clone(master, dimension);
    Q_EMIT keyFrameRemoved(time, view, dimension, reason);
}

void
KnobSignalSlotHandler::onMasterKeyFrameMoved(ViewSpec view,
                                             int dimension,
                                             double oldTime,
                                             double newTime)
{
    KnobSignalSlotHandler* handler = qobject_cast<KnobSignalSlotHandler*>( sender() );

    assert(handler);
    KnobIPtr master = handler->getKnob();

    getKnob()->clone(master, dimension);
    Q_EMIT keyFrameMoved(view, dimension, oldTime, newTime);
}

void
KnobSignalSlotHandler::onMasterAnimationRemoved(ViewSpec view,
                                                int dimension)
{
    KnobSignalSlotHandler* handler = qobject_cast<KnobSignalSlotHandler*>( sender() );

    assert(handler);
    KnobIPtr master = handler->getKnob();

    getKnob()->clone(master, dimension);
    Q_EMIT animationRemoved(view, dimension);
}

/***************** KNOBI**********************/

bool
KnobI::slaveTo(int dimension,
               const KnobIPtr & other,
               int otherDimension,
               bool ignoreMasterPersistence)
{
    return slaveToInternal(dimension, other, otherDimension, eValueChangedReasonNatronInternalEdited, ignoreMasterPersistence);
}

void
KnobI::onKnobSlavedTo(int dimension,
                      const KnobIPtr &  other,
                      int otherDimension)
{
    slaveToInternal(dimension, other, otherDimension, eValueChangedReasonUserEdited, false);
}

void
KnobI::unSlave(int dimension,
               bool copyState)
{
    unSlaveInternal(dimension, eValueChangedReasonNatronInternalEdited, copyState);
}

void
KnobI::onKnobUnSlaved(int dimension)
{
    unSlaveInternal(dimension, eValueChangedReasonUserEdited, true);
}

void
KnobI::removeAnimation(ViewSpec view,
                       int dimension)
{
    if ( canAnimate() ) {
        removeAnimationWithReason(view, dimension, eValueChangedReasonNatronInternalEdited);
    }
}

void
KnobI::onAnimationRemoved(ViewSpec view,
                          int dimension)
{
    if ( canAnimate() ) {
        removeAnimationWithReason(view, dimension, eValueChangedReasonUserEdited);
    }
}

KnobPagePtr
KnobI::getTopLevelPage()
{
    KnobIPtr parentKnob = getParentKnob();
    KnobIPtr parentKnobTmp = parentKnob;

    while (parentKnobTmp) {
        KnobIPtr parent = parentKnobTmp->getParentKnob();
        if (!parent) {
            break;
        } else {
            parentKnobTmp = parent;
        }
    }

    ////find in which page the knob should be
    KnobPagePtr isTopLevelParentAPage = toKnobPage(parentKnobTmp);

    return isTopLevelParentAPage;
}

/***********************************KNOB HELPER******************************************/

///for each dimension, the dimension of the master this dimension is linked to, and a pointer to the master
typedef std::vector< std::pair< int, KnobIWPtr > > MastersMap;

///a curve for each dimension
typedef std::vector< CurvePtr > CurvesMap;

struct Expr
{
    std::string expression; //< the one modified by Natron
    std::string originalExpression; //< the one input by the user
    std::string exprInvalid;
    bool hasRet;

    ///The list of pair<knob, dimension> dpendencies for an expression
    std::list< std::pair<KnobIWPtr, int> > dependencies;

    //PyObject* code;

    Expr()
        : expression(), originalExpression(), exprInvalid(), hasRet(false) /*, code(0)*/ {}
};

struct KnobHelperPrivate
{
    // Ptr to the public class, can not be a smart ptr
    KnobHelper* publicInterface;

    // The holder containing this knob. This may be null if the knob is not in a collection
    KnobHolderWPtr holder;

    KnobFrameViewHashingStrategyEnum cacheInvalidationStrategy;

    // Protects the label
    mutable QMutex labelMutex;

    // The text label that will be displayed  on the GUI
    std::string label;

     // An icon to replace the label (one when checked, one when unchecked, for toggable buttons)
    std::string iconFilePath[2];

    // The script-name of the knob as available to python
    std::string name;

     // The original name passed to setName() by the user. The name might be different to comply to Python
    std::string originalName;

    // Should we add a new line after this parameter in the settings panel
    bool newLine;

    // Should we add a horizontal separator after this parameter
    bool addSeparator;

    // How much spacing in pixels should we add after this parameter. Only relevant if newLine is false
    int itemSpacing;

    // The spacing in pixels after this knob in the Viewer UI
    int inViewerContextItemSpacing;

    // The layout type in the viewer UI
    ViewerContextLayoutTypeEnum inViewerContextLayoutType;

    // The label in the viewer UI
    std::string inViewerContextLabel;

    // The icon in the viewer UI
    std::string inViewerContextIconFilePath[2];

    // Should this knob be available in the ShortCut editor by default?
    bool inViewerContextHasShortcut;

    // This is a list of script-names of knob shortcuts one can reference in the tooltip help.
    // See ViewerNode.cpp for an example.
    std::list<std::string> additionalShortcutsInTooltip;

    // A weak ptr to the parent knob containing this one. Each knob should be at least in a KnobPage
    // except the KnobPage itself.
    KnobIWPtr parentKnob;

    // Protects IsSecret, defaultIsSecret, enabled, inViewerContextSecret, defaultEnabled, evaluateOnChange
    mutable QMutex stateMutex;

    // Tells whether the knob is secret
    bool IsSecret;

    // Tells whether the knob is assumed to be secret by default. This is to avoid serializing the IsSecret value
    bool defaultIsSecret;

    // Tells whether the knob is secret in the viewer. By default it is always visible in the viewer (if it has a viewer UI)
    bool inViewerContextSecret;

    // For each dimension tells whether the knob is enabled
    std::vector<bool> enabled;

    // For each dimension, tells whether the knob is considered to be enabled by default. This is to avoid serializing the enabled value
    std::vector<bool> defaultEnabled;

    // True if this knob can use the undo/redo stack
    bool CanUndo;

    // If true, a value change will never trigger an evaluation (render)
    bool evaluateOnChange;

    // If false this knob is not serialized into the project
    bool IsPersistent;

    // The hint tooltip displayed when hovering the mouse on the parameter
    std::string tooltipHint;

    // True if the hint contains markdown encoded data
    bool hintIsMarkdown;

    // True if this knob can receive animation curves
    bool isAnimationEnabled;

    // The number of dimensions in this knob (e.g: an RGBA KnobColor is 4-dimensional)
    int dimension;

    // For each dimension an animation curve
    CurvesMap curves;

    // Read/Write lock protecting _masters & ignoreMasterPersistence & listeners
    mutable QReadWriteLock mastersMutex;

    // For each dimension, tells to which knob and the dimension in that knob it is slaved to
    MastersMap masters;

    // When true masters will not be serialized
    bool ignoreMasterPersistence;

    // Used when this knob is an alias of another knob. The other knob is set in "slaveForAlias"
    KnobIWPtr slaveForAlias;

    // This is a list of all the knobs that have expressions/links refering to this knob.
    // For each knob, a ListenerDim struct associated to each of its dimension informs as to the nature of the link (i.e: slave/master link or expression link)
    KnobI::ListenerDimsMap listeners;

    // Protects animationLevel
    mutable QMutex animationLevelMutex;

<<<<<<< HEAD
    // Indicates for each dimension whether it is static/interpolated/onkeyframe
    std::vector<AnimationLevelEnum> animationLevel;

    // Was the knob declared by a plug-in or added by Natron?
    bool declaredByPlugin;

    // True if the knob was dynamically created by the user (either via python or via the gui)
    bool dynamicallyCreated;

    // True if it was created by the user and should be put into the "User" page
    bool userKnob;

    // Pointer to the ofx param overlay interact for ofx parameter which have a custom interact
    // This is only supported OpenFX-wise
    boost::shared_ptr<OfxParamOverlayInteract> customInteract;
=======
    ///Pointer to the ofx param overlay interact
    OfxParamOverlayInteractPtr customInteract;
>>>>>>> 9114324e

    // Pointer to the knobGui interface if it has any
    KnobGuiIWPtr gui;

    // Protects mustCloneGuiCurves & mustCloneInternalCurves & mustClearExprResults
    mutable QMutex mustCloneGuiCurvesMutex;

    // Set to true if gui curves were modified by the user instead of the real internal curves.
    // If true then when finished rendering, the knob should clone the guiCurves into the internal curves.
    std::vector<bool> mustCloneGuiCurves;

    // Set to true if the internal curves were modified and we should update the gui curves
    std::vector<bool> mustCloneInternalCurves;

    // Used by deQueueValuesSet to know whether we should clear expressions results or not
    std::vector<bool> mustClearExprResults;

    // A blind handle to the ofx param, needed for custom OpenFX interpolation
    void* ofxParamHandle;

    // This is to deal with multi-instance effects such as the Tracker: instance specifics knobs are
    // not shared between instances whereas non instance specifics are shared.
    bool isInstanceSpecific;

    // For each dimension, the label displayed on the interface (e.g: "R" "G" "B" "A")
    std::vector<std::string> dimensionNames;

    // Protects expressions
    mutable QMutex expressionMutex;

    // For each dimension its expression
    std::vector<Expr> expressions;

    // Protects lastRandomHash
    mutable QMutex lastRandomHashMutex;

    // The last return value of random to preserve its state
    mutable U32 lastRandomHash;

    // TLS data for the knob
    boost::shared_ptr<TLSHolder<KnobHelper::KnobTLSData> > tlsData;

    // Protects hasModifications
    mutable QMutex hasModificationsMutex;

    // For each dimension tells whether the knob is considered to have modification or not
    std::vector<bool> hasModifications;

    // Protects valueChangedBlocked & listenersNotificationBlocked
    mutable QMutex valueChangedBlockedMutex;

    // Recursive counter to prevent calls to knobChanged callback
    int valueChangedBlocked;

    // Recursive counter to prevent calls to knobChanged callback for listeners knob (i.e: knobs that refer to this one)
    int listenersNotificationBlocked;

    // If true, when this knob change, it is required to refresh the meta-data on a Node
    bool isClipPreferenceSlave;

    KnobHelperPrivate(KnobHelper* publicInterface_,
                      const KnobHolderPtr& holder_,
                      int dimension_,
                      const std::string & label_,
                      bool declaredByPlugin_)
        : publicInterface(publicInterface_)
        , holder(holder_)
        , cacheInvalidationStrategy(eKnobHashingStrategyValue)
        , labelMutex()
        , label(label_)
        , iconFilePath()
        , name( label_.c_str() )
        , originalName( label_.c_str() )
        , newLine(true)
        , addSeparator(false)
        , itemSpacing(0)
        , inViewerContextItemSpacing(5)
        , inViewerContextLayoutType(eViewerContextLayoutTypeSpacing)
        , inViewerContextLabel()
        , inViewerContextIconFilePath()
        , inViewerContextHasShortcut(false)
        , parentKnob()
        , stateMutex()
        , IsSecret(false)
        , defaultIsSecret(false)
        , inViewerContextSecret(false)
        , enabled(dimension_)
        , defaultEnabled(dimension_)
        , CanUndo(true)
        , evaluateOnChange(true)
        , IsPersistent(true)
        , tooltipHint()
        , hintIsMarkdown(false)
        , isAnimationEnabled(true)
        , dimension(dimension_)
        , curves(dimension_)
        , mastersMutex()
        , masters(dimension_)
        , ignoreMasterPersistence(false)
        , slaveForAlias()
        , listeners()
        , animationLevelMutex()
        , animationLevel(dimension_)
        , declaredByPlugin(declaredByPlugin_)
        , dynamicallyCreated(false)
        , userKnob(false)
        , customInteract()
        , gui()
        , mustCloneGuiCurvesMutex()
        , mustCloneGuiCurves()
        , mustCloneInternalCurves()
        , mustClearExprResults()
        , ofxParamHandle(0)
        , isInstanceSpecific(false)
        , dimensionNames(dimension_)
        , expressionMutex()
        , expressions()
        , lastRandomHash(0)
        , tlsData( new TLSHolder<KnobHelper::KnobTLSData>() )
        , hasModificationsMutex()
        , hasModifications()
        , valueChangedBlockedMutex()
        , valueChangedBlocked(0)
        , listenersNotificationBlocked(0)
        , isClipPreferenceSlave(false)
    {
        {
            KnobHolderPtr h = holder.lock();
            if ( h && !h->canKnobsAnimate() ) {
                isAnimationEnabled = false;
            }
        }

        mustCloneGuiCurves.resize(dimension);
        mustCloneInternalCurves.resize(dimension);
        mustClearExprResults.resize(dimension);
        expressions.resize(dimension);
        hasModifications.resize(dimension);
        for (int i = 0; i < dimension_; ++i) {
            defaultEnabled[i] = enabled[i] = true;
            mustCloneGuiCurves[i] = false;
            mustCloneInternalCurves[i] = false;
            mustClearExprResults[i] = false;
            hasModifications[i] = false;
        }
    }

    void parseListenersFromExpression(int dimension);

    std::string declarePythonVariables(bool addTab, int dimension);

    bool shouldUseGuiCurve() const
    {
        if (!holder.lock()) {
            return false;
        }

        return !holder.lock()->isSetValueCurrentlyPossible() && gui.lock();
    }
};

KnobHelper::KnobHelper(const KnobHolderPtr& holder,
                       const std::string &label,
                       int dimension,
                       bool declaredByPlugin)
    : _signalSlotHandler()
    , _imp( new KnobHelperPrivate(this, holder, dimension, label, declaredByPlugin) )
{
    if (holder) {
        setHashParent(holder);
    }
}

KnobHelper::~KnobHelper()
{
}

void
KnobHelper::setHolder(const KnobHolderPtr& holder)
{
    _imp->holder = holder;
}

void
KnobHelper::incrementExpressionRecursionLevel() const
{
    KnobDataTLSPtr tls = _imp->tlsData->getOrCreateTLSData();

    assert(tls);
    ++tls->expressionRecursionLevel;
}

void
KnobHelper::decrementExpressionRecursionLevel() const
{
    KnobDataTLSPtr tls = _imp->tlsData->getTLSData();

    assert(tls);
    assert(tls->expressionRecursionLevel > 0);
    --tls->expressionRecursionLevel;
}

int
KnobHelper::getExpressionRecursionLevel() const
{
    KnobDataTLSPtr tls = _imp->tlsData->getTLSData();

    if (!tls) {
        return 0;
    }

    return tls->expressionRecursionLevel;
}

void
KnobHelper::setHashingStrategy(KnobFrameViewHashingStrategyEnum strategy)
{
    _imp->cacheInvalidationStrategy = strategy;
}

KnobFrameViewHashingStrategyEnum
KnobHelper::getHashingStrategy() const
{
    return _imp->cacheInvalidationStrategy;
}

void
KnobHelper::deleteKnob()
{
    KnobI::ListenerDimsMap listenersCpy = _imp->listeners;

    for (ListenerDimsMap::iterator it = listenersCpy.begin(); it != listenersCpy.end(); ++it) {
        KnobIPtr knob = it->first.lock();
        if (!knob) {
            continue;
        }
        KnobIPtr aliasKnob = knob->getAliasMaster();
        if (aliasKnob.get() == this) {
            knob->setKnobAsAliasOfThis(aliasKnob, false);
        }
        for (int i = 0; i < knob->getDimension(); ++i) {
            knob->setExpressionInvalid( i, false, tr("%1: parameter does not exist").arg( QString::fromUtf8( getName().c_str() ) ).toStdString() );
            knob->unSlave(i, false);
        }
    }

    KnobHolderPtr holder = getHolder();

    if ( holder && holder->getApp() ) {
        holder->getApp()->recheckInvalidExpressions();
    }

    for (int i = 0; i < getDimension(); ++i) {
        clearExpression(i, true);
    }

    resetParent();

    if (holder) {
        KnobGroup* isGrp =  dynamic_cast<KnobGroup*>(this);
        KnobPage* isPage = dynamic_cast<KnobPage*>(this);
        if (isGrp)     {
            KnobsVec children = isGrp->getChildren();
            for (KnobsVec::iterator it = children.begin(); it != children.end(); ++it) {
                holder->deleteKnob(*it, true);
            }
        } else if (isPage) {
            KnobsVec children = isPage->getChildren();
            for (KnobsVec::iterator it = children.begin(); it != children.end(); ++it) {
                holder->deleteKnob(*it, true);
            }
        }

        EffectInstancePtr effect = toEffectInstance(holder);
        if (effect) {
            if ( useHostOverlayHandle() ) {
                effect->getNode()->removePositionHostOverlay( shared_from_this() );
            }
            effect->getNode()->removeParameterFromPython( getName() );
        }
    }
    _signalSlotHandler.reset();
} // KnobHelper::deleteKnob

void
KnobHelper::setKnobGuiPointer(const KnobGuiIPtr& ptr)
{
    assert( QThread::currentThread() == qApp->thread() );
    _imp->gui = ptr;
}

KnobGuiIPtr
KnobHelper::getKnobGuiPointer() const
{
    return _imp->gui.lock();
}

bool
KnobHelper::getAllDimensionVisible() const
{
    if ( getKnobGuiPointer() ) {
        return getKnobGuiPointer()->getAllDimensionsVisible();
    }

    return true;
}

#ifdef DEBUG
void
KnobHelper::debugHook()
{
    assert(true);
}

#endif

bool
KnobHelper::isDeclaredByPlugin() const
{
    return _imp->declaredByPlugin;
}

void
KnobHelper::setAsInstanceSpecific()
{
    _imp->isInstanceSpecific = true;
}

bool
KnobHelper::isInstanceSpecific() const
{
    return _imp->isInstanceSpecific;
}

void
KnobHelper::setDynamicallyCreated()
{
    _imp->dynamicallyCreated = true;
}

bool
KnobHelper::isDynamicallyCreated() const
{
    return _imp->dynamicallyCreated;
}

void
KnobHelper::setAsUserKnob(bool b)
{
    _imp->userKnob = b;
    _imp->dynamicallyCreated = b;
}

bool
KnobHelper::isUserKnob() const
{
    return _imp->userKnob;
}

void
KnobHelper::populate()
{
    KnobIPtr thisKnob = shared_from_this();
    boost::shared_ptr<KnobSignalSlotHandler> handler( new KnobSignalSlotHandler(thisKnob) );

    setSignalSlotHandler(handler);

    if (!isAnimatedByDefault()) {
        _imp->isAnimationEnabled = false;
    }

    KnobColor* isColor = dynamic_cast<KnobColor*>(this);
    KnobSeparator* isSep = dynamic_cast<KnobSeparator*>(this);
    KnobPage* isPage = dynamic_cast<KnobPage*>(this);
    KnobGroup* isGrp = dynamic_cast<KnobGroup*>(this);
    if (isPage || isGrp) {
        _imp->evaluateOnChange = false;
    }
    if (isSep) {
        _imp->IsPersistent = false;
    }
    for (int i = 0; i < _imp->dimension; ++i) {
        _imp->enabled[i] = true;
        if ( canAnimate() ) {
            _imp->curves[i] = CurvePtr( new Curve(shared_from_this(), i) );
        }
        _imp->animationLevel[i] = eAnimationLevelNone;


        if (!isColor) {
            switch (i) {
            case 0:
                _imp->dimensionNames[i] = "x";
                break;
            case 1:
                _imp->dimensionNames[i] = "y";
                break;
            case 2:
                _imp->dimensionNames[i] = "z";
                break;
            case 3:
                _imp->dimensionNames[i] = "w";
                break;
            default:
                break;
            }
        } else {
            switch (i) {
            case 0:
                _imp->dimensionNames[i] = "r";
                break;
            case 1:
                _imp->dimensionNames[i] = "g";
                break;
            case 2:
                _imp->dimensionNames[i] = "b";
                break;
            case 3:
                _imp->dimensionNames[i] = "a";
                break;
            default:
                break;
            }
        }
    }
} // KnobHelper::populate

std::string
KnobHelper::getDimensionName(int dimension) const
{
    assert( dimension < (int)_imp->dimensionNames.size() && dimension >= 0);

    return _imp->dimensionNames[dimension];
}

void
KnobHelper::setDimensionName(int dim,
                             const std::string & name)
{
    assert( QThread::currentThread() == qApp->thread() );
    _imp->dimensionNames[dim] = name;
    _signalSlotHandler->s_dimensionNameChanged(dim);
}

template <typename T>
const std::string &
Knob<T>::typeName() const
{
    static std::string knobNoTypeName("NoType");

    return knobNoTypeName;
}

template <typename T>
bool
Knob<T>::canAnimate() const
{
    return false;
}

void
KnobHelper::setSignalSlotHandler(const boost::shared_ptr<KnobSignalSlotHandler> & handler)
{
    _signalSlotHandler = handler;
}

void
KnobHelper::deleteValuesAtTime(CurveChangeReason curveChangeReason,
                               const std::list<double>& times,
                               ViewSpec view,
                               int dimension, bool copyCurveValueAtTimeToInternalValue)
{
    if ( ( dimension > (int)_imp->curves.size() ) || (dimension < 0) ) {
        throw std::invalid_argument("KnobHelper::deleteValueAtTime(): Dimension out of range");
    }

    if ( times.empty() ) {
        return;
    }

    if ( !canAnimate() || !isAnimated(dimension, view) ) {
        return;
    }
    CurvePtr curve;
    bool useGuiCurve = _imp->shouldUseGuiCurve();
    KnobGuiIPtr hasGui = getKnobGuiPointer();

    if (!useGuiCurve) {
        curve = _imp->curves[dimension];
    } else {
        curve = hasGui->getCurve(view, dimension);
        setGuiCurveHasChanged(view, dimension, true);
    }

    assert(curve);

    // We are about to remove the last keyframe, ensure that the internal value of the knob is the one of the animation
    if (copyCurveValueAtTimeToInternalValue) {
        copyValuesFromCurve(dimension);
    }

    try {
        for (std::list<double>::const_iterator it = times.begin(); it != times.end(); ++it) {
            curve->removeKeyFrameWithTime(*it);
        }
    } catch (const std::exception & e) {
        //qDebug() << e.what();
    }

    if (!useGuiCurve && hasGui) {
        CurvePtr guiCurve = hasGui->getCurve(view, dimension);
        assert(guiCurve);
        for (std::list<double>::const_iterator it = times.begin(); it != times.end(); ++it) {
            guiCurve->removeKeyFrameWithTime(*it);
        }
    }


    //virtual portion
    for (std::list<double>::const_iterator it = times.begin(); it != times.end(); ++it) {
        keyframeRemoved_virtual(dimension, *it);
    }

    {
        KnobHolderPtr holder = getHolder();
        if (holder) {
            holder->updateHasAnimation();
        }
    }
    

    ValueChangedReasonEnum reason = eValueChangedReasonNatronInternalEdited;

    if (!useGuiCurve) {
        checkAnimationLevel(view, dimension);
        evaluateValueChange(dimension, *times.begin(), view, reason);
    }
    if (_signalSlotHandler) {
        _signalSlotHandler->s_redrawGuiCurve(curveChangeReason, view, dimension);
    }


    if (_signalSlotHandler /* && reason != eValueChangedReasonUserEdited*/) {
        _signalSlotHandler->s_multipleKeyFramesRemoved(times, view, dimension, (int)reason);
    }
} // KnobHelper::deleteValuesAtTime

void
KnobHelper::deleteValueAtTime(CurveChangeReason curveChangeReason,
                              double time,
                              ViewSpec view,
                              int dimension, bool copyCurveValueAtTimeToInternalValue)
{
    if ( ( dimension > (int)_imp->curves.size() ) || (dimension < 0) ) {
        throw std::invalid_argument("KnobHelper::deleteValueAtTime(): Dimension out of range");
    }

    if ( !canAnimate() || !isAnimated(dimension, view) ) {
        return;
    }

    CurvePtr curve;
    bool useGuiCurve = _imp->shouldUseGuiCurve();
    KnobGuiIPtr hasGui = getKnobGuiPointer();

    if (!useGuiCurve) {
        curve = _imp->curves[dimension];
    } else {
        curve = hasGui->getCurve(view, dimension);
        setGuiCurveHasChanged(view, dimension, true);
    }

    assert(curve);

    // We are about to remove the last keyframe, ensure that the internal value of the knob is the one of the animation
    if (copyCurveValueAtTimeToInternalValue) {
        copyValuesFromCurve(dimension);
    }


    try {
        curve->removeKeyFrameWithTime(time);
    } catch (const std::exception & e) {
        //qDebug() << e.what();
    }

    if (!useGuiCurve && hasGui) {
        CurvePtr guiCurve = hasGui->getCurve(view, dimension);
        assert(guiCurve);
        guiCurve->removeKeyFrameWithTime(time);
    }


    //virtual portion
    keyframeRemoved_virtual(dimension, time);


    {
        KnobHolderPtr holder = getHolder();
        if (holder) {
            holder->updateHasAnimation();
        }
    }
    
    
    ValueChangedReasonEnum reason = eValueChangedReasonNatronInternalEdited;

    if (!useGuiCurve) {
        checkAnimationLevel(view, dimension);
        evaluateValueChange(dimension, time, view, reason);
    }
    if (_signalSlotHandler) {
        _signalSlotHandler->s_redrawGuiCurve(curveChangeReason, view, dimension);
    }


    if (_signalSlotHandler /* && reason != eValueChangedReasonUserEdited*/) {
        _signalSlotHandler->s_keyFrameRemoved(time, view, dimension, (int)reason);
    }
} // KnobHelper::deleteValueAtTime

void
KnobHelper::onKeyFrameRemoved(double time,
                              ViewSpec view,
                              int dimension,
                              bool copyCurveValueAtTimeToInternalValue)
{
    deleteValueAtTime(eCurveChangeReasonInternal, time, view, dimension, copyCurveValueAtTimeToInternalValue);
}

bool
KnobHelper::moveValuesAtTime(CurveChangeReason reason,
                             ViewSpec view,
                             int dimension,
                             double dt,
                             double dv,
                             std::vector<KeyFrame>* keyframes)
{
    assert(keyframes);
    assert( QThread::currentThread() == qApp->thread() );
    assert( dimension >= 0 && dimension < (int)_imp->curves.size() );

    if ( !canAnimate() || !isAnimated(dimension, view) ) {
        return false;
    }

    /*
       We write on the "GUI" curve if the engine is either:
       - using it
       - is still marked as different from the "internal" curve
     */

    bool useGuiCurve = _imp->shouldUseGuiCurve();

    for (std::size_t i = 0; i < keyframes->size(); ++i) {
        if ( !moveValueAtTimeInternal(useGuiCurve, (*keyframes)[i].getTime(), view, dimension, dt, dv, &(*keyframes)[i]) ) {
            return false;
        }
    }


    if (!useGuiCurve) {
        evaluateValueChange(dimension, getCurrentTime(), view, eValueChangedReasonNatronInternalEdited);
    } else {
        setGuiCurveHasChanged(view, dimension, true);
    }
    //notify that the gui curve has changed to redraw it
    if (_signalSlotHandler) {
        _signalSlotHandler->s_redrawGuiCurve(reason, view, dimension);
    }

    return true;
}

bool
KnobHelper::moveValueAtTimeInternal(bool useGuiCurve,
                                    double time,
                                    ViewSpec view,
                                    int dimension,
                                    double dt,
                                    double dv,
                                    KeyFrame* newKey)
{
    CurvePtr curve;
    KnobGuiIPtr hasGui = getKnobGuiPointer();

    if (!useGuiCurve) {
        curve = _imp->curves[dimension];
    } else {
        assert(hasGui);
        curve = hasGui->getCurve(view, dimension);
    }
    assert(curve);

    if ( !curve->moveKeyFrameValueAndTime(time, dt, dv, newKey) ) {
        return false;
    }
    if (!useGuiCurve && hasGui) {
        CurvePtr guiCurve = hasGui->getCurve(view, dimension);
        assert(guiCurve);
        guiCurve->moveKeyFrameValueAndTime(time, dt, dv, 0);
    }


    ///Make sure string animation follows up
    AnimatingKnobStringHelper* isString = dynamic_cast<AnimatingKnobStringHelper*>(this);
    std::string v;
    if (isString) {
        isString->stringFromInterpolatedValue(time, view, &v);
    }
    keyframeRemoved_virtual(dimension, time);
    if (isString) {
        double ret;
        isString->stringToKeyFrameValue(newKey->getTime(), view, v, &ret);
    }


    if (_signalSlotHandler) {
        _signalSlotHandler->s_keyFrameMoved( view, dimension, time, newKey->getTime() );
    }

    return true;
}

bool
KnobHelper::moveValueAtTime(CurveChangeReason reason,
                            double time,
                            ViewSpec view,
                            int dimension,
                            double dt,
                            double dv,
                            KeyFrame* newKey)
{
    assert( QThread::currentThread() == qApp->thread() );
    assert( dimension >= 0 && dimension < (int)_imp->curves.size() );

    if ( !canAnimate() || !isAnimated(dimension, view) ) {
        return false;
    }

    /*
       We write on the "GUI" curve if the engine is either:
       - using it
       - is still marked as different from the "internal" curve
     */
    bool useGuiCurve = _imp->shouldUseGuiCurve();

    if ( !moveValueAtTimeInternal(useGuiCurve, time, view, dimension, dt, dv, newKey) ) {
        return false;
    }

    if (!useGuiCurve) {
        evaluateValueChange(dimension, newKey->getTime(), view, eValueChangedReasonNatronInternalEdited);
    } else {
        setGuiCurveHasChanged(view, dimension, true);
    }
    //notify that the gui curve has changed to redraw it
    if (_signalSlotHandler) {
        _signalSlotHandler->s_redrawGuiCurve(reason, view, dimension);
    }

    return true;
}

bool
KnobHelper::transformValuesAtTime(CurveChangeReason curveChangeReason,
                                  ViewSpec view,
                                  int dimension,
                                  const Transform::Matrix3x3& matrix,
                                  std::vector<KeyFrame>* keyframes)
{
    assert( QThread::currentThread() == qApp->thread() );
    assert( dimension >= 0 && dimension < (int)_imp->curves.size() );

    if ( !canAnimate() || !isAnimated(dimension, view) ) {
        return false;
    }

    bool useGuiCurve = _imp->shouldUseGuiCurve();

    for (std::size_t i = 0; i < keyframes->size(); ++i) {
        if ( !transformValueAtTimeInternal(useGuiCurve, (*keyframes)[i].getTime(), view, dimension, matrix, &(*keyframes)[i]) ) {
            return false;
        }
    }

    if (_signalSlotHandler) {
        _signalSlotHandler->s_redrawGuiCurve(curveChangeReason, view, dimension);
    }

    if (!useGuiCurve) {
        evaluateValueChange(dimension, getCurrentTime(), view,  eValueChangedReasonNatronInternalEdited);
    } else {
        setGuiCurveHasChanged(view, dimension, true);
    }

    return true;
}

bool
KnobHelper::transformValueAtTimeInternal(bool useGuiCurve,
                                         double time,
                                         ViewSpec view,
                                         int dimension,
                                         const Transform::Matrix3x3& matrix,
                                         KeyFrame* newKey)
{
    CurvePtr curve;
    KnobGuiIPtr hasGui = getKnobGuiPointer();

    if (!useGuiCurve) {
        curve = _imp->curves[dimension];
    } else {
        assert(hasGui);
        curve = hasGui->getCurve(view, dimension);
    }
    assert(curve);

    KeyFrame k;
    int keyindex = curve->keyFrameIndex(time);
    if (keyindex == -1) {
        return false;
    }

    bool gotKey = curve->getKeyFrameWithIndex(keyindex, &k);
    if (!gotKey) {
        return false;
    }

    Transform::Point3D p;
    p.x = k.getTime();
    p.y = k.getValue();
    p.z = 1;

    p = Transform::matApply(matrix, p);


    if ( curve->areKeyFramesValuesClampedToIntegers() ) {
        p.y = std::floor(p.y + 0.5);
    } else if ( curve->areKeyFramesValuesClampedToBooleans() ) {
        p.y = p.y < 0.5 ? 0 : 1;
    }

    ///Make sure string animation follows up
    AnimatingKnobStringHelper* isString = dynamic_cast<AnimatingKnobStringHelper*>(this);
    std::string v;
    if (isString) {
        isString->stringFromInterpolatedValue(k.getValue(), view, &v);
    }
    keyframeRemoved_virtual(dimension, time);
    if (isString) {
        double ret;
        isString->stringToKeyFrameValue(p.x, view, v, &ret);
    }


    try {
        *newKey = curve->setKeyFrameValueAndTime(p.x, p.y, keyindex, NULL);
    } catch (...) {
        return false;
    }

    if (!useGuiCurve && hasGui) {
        CurvePtr guiCurve = hasGui->getCurve(view, dimension);
        try {
            guiCurve->setKeyFrameValueAndTime(p.x, p.y, keyindex, NULL);
        } catch (...) {
            return false;
        }
    }


    if (_signalSlotHandler) {
        _signalSlotHandler->s_keyFrameMoved(view, dimension, time, p.x);
    }

    return true;
} // KnobHelper::transformValueAtTimeInternal

bool
KnobHelper::transformValueAtTime(CurveChangeReason curveChangeReason,
                                 double time,
                                 ViewSpec view,
                                 int dimension,
                                 const Transform::Matrix3x3& matrix,
                                 KeyFrame* newKey)
{
    assert( QThread::currentThread() == qApp->thread() );
    assert( dimension >= 0 && dimension < (int)_imp->curves.size() );

    if ( !canAnimate() || !isAnimated(dimension, view) ) {
        return false;
    }


    bool useGuiCurve = _imp->shouldUseGuiCurve();

    if ( !transformValueAtTimeInternal(useGuiCurve, time, view, dimension, matrix, newKey) ) {
        return false;
    }

    if (_signalSlotHandler) {
        _signalSlotHandler->s_redrawGuiCurve(curveChangeReason, view, dimension);
    }

    if (!useGuiCurve) {
        evaluateValueChange(dimension, getCurrentTime(), view,  eValueChangedReasonNatronInternalEdited);
    } else {
        setGuiCurveHasChanged(view, dimension, true);
    }

    return true;
}

void
KnobHelper::cloneCurve(ViewSpec view,
                       int dimension,
                       const Curve& curve)
{
    assert( dimension >= 0 && dimension < (int)_imp->curves.size() );
    CurvePtr thisCurve;
    KnobGuiIPtr hasGui = getKnobGuiPointer();
    bool useGuiCurve = _imp->shouldUseGuiCurve();
    if (!useGuiCurve) {
        thisCurve = _imp->curves[dimension];
    } else {
        assert(hasGui);
        thisCurve = hasGui->getCurve(view, dimension);
        setGuiCurveHasChanged(view, dimension, true);
    }
    assert(thisCurve);

    if (_signalSlotHandler) {
        _signalSlotHandler->s_animationAboutToBeRemoved(view, dimension);
        _signalSlotHandler->s_animationRemoved(view, dimension);
    }
    animationRemoved_virtual(dimension);
    thisCurve->clone(curve);
    if (!useGuiCurve) {
        evaluateValueChange(dimension, getCurrentTime(), view,  eValueChangedReasonNatronInternalEdited);
        guiCurveCloneInternalCurve(eCurveChangeReasonInternal, view, dimension, eValueChangedReasonNatronInternalEdited);
    }

    if (_signalSlotHandler) {
        std::list<double> keysList;
        KeyFrameSet keys = thisCurve->getKeyFrames_mt_safe();
        for (KeyFrameSet::iterator it = keys.begin(); it != keys.end(); ++it) {
            keysList.push_back( it->getTime() );
        }
        if ( !keysList.empty() ) {
            _signalSlotHandler->s_multipleKeyFramesSet(keysList, view, dimension, (int)eValueChangedReasonNatronInternalEdited);
        }
    }
}

bool
KnobHelper::setInterpolationAtTime(CurveChangeReason reason,
                                   ViewSpec view,
                                   int dimension,
                                   double time,
                                   KeyframeTypeEnum interpolation,
                                   KeyFrame* newKey)
{
    assert( QThread::currentThread() == qApp->thread() );
    assert( dimension >= 0 && dimension < (int)_imp->curves.size() );

    if ( !canAnimate() || !isAnimated(dimension, view) ) {
        return false;
    }

    CurvePtr curve;
    bool useGuiCurve = _imp->shouldUseGuiCurve();
    KnobGuiIPtr hasGui = getKnobGuiPointer();
    if (!useGuiCurve) {
        curve = _imp->curves[dimension];
    } else {
        assert(hasGui);
        curve = hasGui->getCurve(view, dimension);
        setGuiCurveHasChanged(view, dimension, true);
    }
    assert(curve);

    int keyIndex = curve->keyFrameIndex(time);
    if (keyIndex == -1) {
        return false;
    }

    *newKey = curve->setKeyFrameInterpolation(interpolation, keyIndex);

    if (!useGuiCurve && hasGui) {
        CurvePtr guiCurve = hasGui->getCurve(view, dimension);
        assert(guiCurve);
        guiCurve->setKeyFrameInterpolation(interpolation, keyIndex);
    }

    if (!useGuiCurve) {
        evaluateValueChange(dimension, time, view, eValueChangedReasonNatronInternalEdited);
    }
    if (_signalSlotHandler) {
        _signalSlotHandler->s_redrawGuiCurve(reason, view, dimension);
    }

    if (_signalSlotHandler) {
        _signalSlotHandler->s_keyFrameInterpolationChanged(time, view, dimension);
    }

    return true;
}

bool
KnobHelper::moveDerivativesAtTime(CurveChangeReason reason,
                                  ViewSpec view,
                                  int dimension,
                                  double time,
                                  double left,
                                  double right)
{
    assert( QThread::currentThread() == qApp->thread() );
    if ( ( dimension > (int)_imp->curves.size() ) || (dimension < 0) ) {
        throw std::invalid_argument("KnobHelper::setInterpolationAtTime(): Dimension out of range");
    }

    if ( !canAnimate() || !isAnimated(dimension, view) ) {
        return false;
    }

    CurvePtr curve;
    KnobGuiIPtr hasGui = getKnobGuiPointer();
    bool useGuiCurve = _imp->shouldUseGuiCurve();

    if (!useGuiCurve) {
        curve = _imp->curves[dimension];
    } else {
        assert(hasGui);
        curve = hasGui->getCurve(view, dimension);
        setGuiCurveHasChanged(view, dimension, true);
    }

    assert(curve);

    int keyIndex = curve->keyFrameIndex(time);
    if (keyIndex == -1) {
        return false;
    }

    curve->setKeyFrameInterpolation(eKeyframeTypeFree, keyIndex);
    curve->setKeyFrameDerivatives(left, right, keyIndex);

    if (!useGuiCurve && hasGui) {
        CurvePtr guiCurve = hasGui->getCurve(view, dimension);
        assert(guiCurve);
        guiCurve->setKeyFrameInterpolation(eKeyframeTypeFree, keyIndex);
        guiCurve->setKeyFrameDerivatives(left, right, keyIndex);
    }

    if (!useGuiCurve) {
        evaluateValueChange(dimension, time, view, eValueChangedReasonNatronInternalEdited);
    }
    if (_signalSlotHandler) {
        _signalSlotHandler->s_redrawGuiCurve(reason, view, dimension);
    }

    if (_signalSlotHandler) {
        _signalSlotHandler->s_derivativeMoved(time, view, dimension);
    }

    return true;
} // KnobHelper::moveDerivativesAtTime

bool
KnobHelper::moveDerivativeAtTime(CurveChangeReason reason,
                                 ViewSpec view,
                                 int dimension,
                                 double time,
                                 double derivative,
                                 bool isLeft)
{
    assert( QThread::currentThread() == qApp->thread() );
    if ( ( dimension > (int)_imp->curves.size() ) || (dimension < 0) ) {
        throw std::invalid_argument("KnobHelper::setInterpolationAtTime(): Dimension out of range");
    }

    if ( !canAnimate() || !isAnimated(dimension, view) ) {
        return false;
    }

    CurvePtr curve;
    bool useGuiCurve = _imp->shouldUseGuiCurve();
    KnobGuiIPtr hasGui = getKnobGuiPointer();
    if (!useGuiCurve) {
        curve = _imp->curves[dimension];
    } else {
        assert(hasGui);
        curve = hasGui->getCurve(view, dimension);
        setGuiCurveHasChanged(view, dimension, true);
    }
    assert(curve);

    int keyIndex = curve->keyFrameIndex(time);
    if (keyIndex == -1) {
        return false;
    }

    curve->setKeyFrameInterpolation(eKeyframeTypeBroken, keyIndex);
    if (isLeft) {
        curve->setKeyFrameLeftDerivative(derivative, keyIndex);
    } else {
        curve->setKeyFrameRightDerivative(derivative, keyIndex);
    }

    if (!useGuiCurve && hasGui) {
        CurvePtr guiCurve = hasGui->getCurve(view, dimension);
        assert(guiCurve);
        guiCurve->setKeyFrameInterpolation(eKeyframeTypeBroken, keyIndex);
        if (isLeft) {
            guiCurve->setKeyFrameLeftDerivative(derivative, keyIndex);
        } else {
            guiCurve->setKeyFrameRightDerivative(derivative, keyIndex);
        }
    }


    if (!useGuiCurve) {
        evaluateValueChange(dimension, time, view, eValueChangedReasonNatronInternalEdited);
    }
    if (_signalSlotHandler) {
        _signalSlotHandler->s_redrawGuiCurve(reason, view, dimension);
    }

    if (_signalSlotHandler) {
        _signalSlotHandler->s_derivativeMoved(time, view, dimension);
    }

    return true;
} // KnobHelper::moveDerivativeAtTime

void
KnobHelper::removeAnimationWithReason(ViewSpec view,
                                      int dimension,
                                      ValueChangedReasonEnum reason)
{
    assert(0 <= dimension);
    if ( (dimension < 0) || ( (int)_imp->curves.size() <= dimension ) ) {
        throw std::invalid_argument("KnobHelper::removeAnimationWithReason(): Dimension out of range");
    }


    if ( !canAnimate() || !isAnimated(dimension, view) ) {
        return;
    }

    CurvePtr curve;
    KnobGuiIPtr hasGui = getKnobGuiPointer();
    bool useGuiCurve = _imp->shouldUseGuiCurve();

    if (!useGuiCurve) {
        curve = _imp->curves[dimension];
    } else {
        assert(hasGui);
        curve = hasGui->getCurve(view, dimension);
        setGuiCurveHasChanged(view, dimension, true);
    }

    if ( _signalSlotHandler && (reason != eValueChangedReasonUserEdited) ) {
        _signalSlotHandler->s_animationAboutToBeRemoved(view, dimension);
    }

    copyValuesFromCurve(dimension);

    assert(curve);
    if (curve) {
        curve->clearKeyFrames();
    }

    if ( _signalSlotHandler && (reason != eValueChangedReasonUserEdited) ) {
        _signalSlotHandler->s_animationRemoved(view, dimension);
    }

    animationRemoved_virtual(dimension);

    {
        KnobHolderPtr holder = getHolder();
        if (holder) {
            holder->updateHasAnimation();
        }
    }


    if (!useGuiCurve) {
        //virtual portion
        evaluateValueChange(dimension, getCurrentTime(), view, reason);
        guiCurveCloneInternalCurve(eCurveChangeReasonInternal, view, dimension, reason);
    } else {
        if (_signalSlotHandler) {
            _signalSlotHandler->s_redrawGuiCurve(eCurveChangeReasonInternal, view, dimension);
        }
    }
} // KnobHelper::removeAnimationWithReason

void
KnobHelper::clearExpressionsResultsIfNeeded(std::map<int, ValueChangedReasonEnum>& modifiedDimensions)
{
    QMutexLocker k(&_imp->mustCloneGuiCurvesMutex);

    for (int i = 0; i < getDimension(); ++i) {
        if (_imp->mustClearExprResults[i]) {
            clearExpressionsResults(i);
            _imp->mustClearExprResults[i] = false;
            modifiedDimensions.insert( std::make_pair(i, eValueChangedReasonNatronInternalEdited) );
        }
    }
}

void
KnobHelper::cloneInternalCurvesIfNeeded(std::map<int, ValueChangedReasonEnum>& modifiedDimensions)
{
    QMutexLocker k(&_imp->mustCloneGuiCurvesMutex);

    for (int i = 0; i < getDimension(); ++i) {
        if (_imp->mustCloneInternalCurves[i]) {
            guiCurveCloneInternalCurve(eCurveChangeReasonInternal, ViewIdx(0), i, eValueChangedReasonNatronInternalEdited);
            _imp->mustCloneInternalCurves[i] = false;
            modifiedDimensions.insert( std::make_pair(i, eValueChangedReasonNatronInternalEdited) );
        }
    }
}

void
KnobHelper::setInternalCurveHasChanged(ViewSpec /*view*/,
                                       int dimension,
                                       bool changed)
{
    QMutexLocker k(&_imp->mustCloneGuiCurvesMutex);

    _imp->mustCloneInternalCurves[dimension] = changed;
}

void
KnobHelper::cloneGuiCurvesIfNeeded(std::map<int, ValueChangedReasonEnum>& modifiedDimensions)
{
    if ( !canAnimate() ) {
        return;
    }

    bool hasChanged = false;
    QMutexLocker k(&_imp->mustCloneGuiCurvesMutex);
    for (int i = 0; i < getDimension(); ++i) {
        if (_imp->mustCloneGuiCurves[i]) {
            hasChanged = true;
            CurvePtr curve = _imp->curves[i];
            assert(curve);
            KnobGuiIPtr hasGui = getKnobGuiPointer();
            CurvePtr guicurve;
            if (hasGui) {
                guicurve = hasGui->getCurve(ViewIdx(0), i);
                assert(guicurve);
                curve->clone(*guicurve);
            }

            _imp->mustCloneGuiCurves[i] = false;

            modifiedDimensions.insert( std::make_pair(i, eValueChangedReasonUserEdited) );
        }
    }
    if (hasChanged) {
        KnobHolderPtr holder = getHolder();
        if (holder) {
            holder->updateHasAnimation();
        }
    }
}

void
KnobHelper::guiCurveCloneInternalCurve(CurveChangeReason curveChangeReason,
                                       ViewSpec view,
                                       int dimension,
                                       ValueChangedReasonEnum reason)
{
    if ( !canAnimate() ) {
        return;
    }
    KnobGuiIPtr hasGui = getKnobGuiPointer();
    if (hasGui) {
        CurvePtr guicurve = hasGui->getCurve(view, dimension);
        assert(guicurve);
        guicurve->clone( *(_imp->curves[dimension]) );
        if ( _signalSlotHandler && (reason != eValueChangedReasonUserEdited) ) {
            _signalSlotHandler->s_redrawGuiCurve(curveChangeReason, view, dimension);
        }
    }
}

CurvePtr
KnobHelper::getGuiCurve(ViewSpec view,
                        int dimension,
                        bool byPassMaster) const
{
    if ( !canAnimate() ) {
        return CurvePtr();
    }

    std::pair<int, KnobIPtr > master = getMaster(dimension);
    if (!byPassMaster && master.second) {
        return master.second->getGuiCurve(view, master.first);
    }

    KnobGuiIPtr hasGui = getKnobGuiPointer();
    if (hasGui) {
        return hasGui->getCurve(view, dimension);
    } else {
        return CurvePtr();
    }
}

void
KnobHelper::setGuiCurveHasChanged(ViewSpec /*view*/,
                                  int dimension,
                                  bool changed)
{
    assert( dimension < (int)_imp->mustCloneGuiCurves.size() );
    QMutexLocker k(&_imp->mustCloneGuiCurvesMutex);
    _imp->mustCloneGuiCurves[dimension] = changed;
}

bool
KnobHelper::hasGuiCurveChanged(ViewSpec /*view*/,
                               int dimension) const
{
    assert( dimension < (int)_imp->mustCloneGuiCurves.size() );
    QMutexLocker k(&_imp->mustCloneGuiCurvesMutex);

    return _imp->mustCloneGuiCurves[dimension];
}

CurvePtr KnobHelper::getCurve(ViewSpec view,
                                              int dimension,
                                              bool byPassMaster) const
{
    if ( (dimension < 0) || ( dimension >= (int)_imp->curves.size() ) ) {
        return CurvePtr();
    }

    std::pair<int, KnobIPtr > master = getMaster(dimension);
    if (!byPassMaster && master.second) {
        return master.second->getCurve(view, master.first);
    }

    return _imp->curves[dimension];
}

bool
KnobHelper::isAnimated(int dimension,
                       ViewSpec view) const
{
    if ( !canAnimate() ) {
        return false;
    }
    CurvePtr curve = getCurve(view, dimension);
    assert(curve);

    return curve->isAnimated();
}

const std::vector<CurvePtr > &
KnobHelper::getCurves() const
{
    return _imp->curves;
}

int
KnobHelper::getDimension() const
{
    return _imp->dimension;
}

void
KnobHelper::beginChanges()
{
    KnobHolderPtr holder = getHolder();
    if (holder) {
        holder->beginChanges();
    }
}

void
KnobHelper::endChanges()
{
    KnobHolderPtr holder = getHolder();
    if (holder) {
        holder->endChanges();
    }
}

void
KnobHelper::blockValueChanges()
{
    QMutexLocker k(&_imp->valueChangedBlockedMutex);

    ++_imp->valueChangedBlocked;
}

void
KnobHelper::unblockValueChanges()
{
    QMutexLocker k(&_imp->valueChangedBlockedMutex);

    --_imp->valueChangedBlocked;
}

bool
KnobHelper::isValueChangesBlocked() const
{
    QMutexLocker k(&_imp->valueChangedBlockedMutex);

    return _imp->valueChangedBlocked > 0;
}

void
KnobHelper::blockListenersNotification()
{
    QMutexLocker k(&_imp->valueChangedBlockedMutex);

    ++_imp->listenersNotificationBlocked;
}

void
KnobHelper::unblockListenersNotification()
{
    QMutexLocker k(&_imp->valueChangedBlockedMutex);

    --_imp->listenersNotificationBlocked;
}

bool
KnobHelper::isListenersNotificationBlocked() const
{
    QMutexLocker k(&_imp->valueChangedBlockedMutex);

    return _imp->listenersNotificationBlocked > 0;
}

bool
KnobHelper::evaluateValueChangeInternal(int dimension,
                                        double time,
                                        ViewSpec view,
                                        ValueChangedReasonEnum reason,
                                        ValueChangedReasonEnum originalReason)
{
    AppInstancePtr app;
    KnobHolderPtr holder = getHolder();
    if (holder) {
        app = holder->getApp();
    }

    KnobGuiIPtr hasGui = getKnobGuiPointer();
    bool refreshWidget = !app || hasAnimation() || time == app->getTimeLine()->currentFrame();

    /// For eValueChangedReasonTimeChanged we never call the instanceChangedAction and evaluate otherwise it would just throttle
    /// the application responsiveness
    onInternalValueChanged(dimension, time, view);

    bool ret = false;
    if ( ( (originalReason != eValueChangedReasonTimeChanged) || evaluateValueChangeOnTimeChange() ) && holder ) {
        holder->beginChanges();
        KnobIPtr thisShared = shared_from_this();
        assert(thisShared);
        holder->appendValueChange(thisShared, dimension, refreshWidget, time, view, originalReason, reason);
        ret |= holder->endChanges();
    }


    if (!holder) {
        computeHasModifications();
        if (refreshWidget) {
            _signalSlotHandler->s_valueChanged(view, dimension, (int)reason);
        }
        if ( !isListenersNotificationBlocked() ) {
            refreshListenersAfterValueChange(view, originalReason, dimension);
        }
        checkAnimationLevel(view, dimension);
    }

    return ret;
}

bool
KnobHelper::evaluateValueChange(int dimension,
                                double time,
                                ViewSpec view,
                                ValueChangedReasonEnum reason)
{
    return evaluateValueChangeInternal(dimension, time, view, reason, reason);
}

void
KnobHelper::setAddNewLine(bool newLine)
{
    _imp->newLine = newLine;
}

bool
KnobHelper::isNewLineActivated() const
{
    return _imp->newLine;
}

void
KnobHelper::setAddSeparator(bool addSep)
{
    _imp->addSeparator = addSep;
}

bool
KnobHelper::isSeparatorActivated() const
{
    return _imp->addSeparator;
}

void
KnobHelper::setSpacingBetweenItems(int spacing)
{
    _imp->itemSpacing = spacing;
}

int
KnobHelper::getSpacingBetweenitems() const
{
    return _imp->itemSpacing;
}

std::string
KnobHelper::getInViewerContextLabel() const
{
    QMutexLocker k(&_imp->labelMutex);

    return _imp->inViewerContextLabel;
}

void
KnobHelper::setInViewerContextLabel(const QString& label)
{
    {
        QMutexLocker k(&_imp->labelMutex);

        _imp->inViewerContextLabel = label.toStdString();
    }
    _signalSlotHandler->s_inViewerContextLabelChanged();
}

std::string
KnobHelper::getInViewerContextIconFilePath(bool checked) const
{
    QMutexLocker k(&_imp->labelMutex);
    int idx = !checked ? 0 : 1;

    if ( !_imp->inViewerContextIconFilePath[idx].empty() ) {
        return _imp->inViewerContextIconFilePath[idx];
    }
    int otherIdx = !checked ? 1 : 0;

    return _imp->inViewerContextIconFilePath[otherIdx];
}

void
KnobHelper::setInViewerContextIconFilePath(const std::string& icon, bool checked)
{
    QMutexLocker k(&_imp->labelMutex);
    int idx = !checked ? 0 : 1;

    _imp->inViewerContextIconFilePath[idx] = icon;
}

void
KnobHelper::setInViewerContextCanHaveShortcut(bool haveShortcut)
{
    _imp->inViewerContextHasShortcut = haveShortcut;
}

bool
KnobHelper::getInViewerContextHasShortcut() const
{
    return _imp->inViewerContextHasShortcut;
}

void
KnobHelper::addInViewerContextShortcutsReference(const std::string& actionID)
{
    _imp->additionalShortcutsInTooltip.push_back(actionID);
}

const std::list<std::string>&
KnobHelper::getInViewerContextAdditionalShortcuts() const
{
    return _imp->additionalShortcutsInTooltip;
}

void
KnobHelper::setInViewerContextItemSpacing(int spacing)
{
    _imp->inViewerContextItemSpacing = spacing;
}

int
KnobHelper::getInViewerContextItemSpacing() const
{
    return _imp->inViewerContextItemSpacing;
}

void
KnobHelper::setInViewerContextLayoutType(ViewerContextLayoutTypeEnum layoutType)
{
    _imp->inViewerContextLayoutType = layoutType;
}

ViewerContextLayoutTypeEnum
KnobHelper::getInViewerContextLayoutType() const
{
    return _imp->inViewerContextLayoutType;
}

void
KnobHelper::setInViewerContextSecret(bool secret)
{
    {
        QMutexLocker k(&_imp->stateMutex);
        _imp->inViewerContextSecret = secret;
    }
    _signalSlotHandler->s_viewerContextSecretChanged();
}

bool
KnobHelper::getInViewerContextSecret() const
{
    QMutexLocker k(&_imp->stateMutex);

    return _imp->inViewerContextSecret;
}

void
KnobHelper::setEnabled(int dimension,
                       bool b)
{
    {
        QMutexLocker k(&_imp->stateMutex);
        _imp->enabled[dimension] = b;
    }
    _signalSlotHandler->s_enabledChanged();
}

void
KnobHelper::setDefaultEnabled(int dimension,
                              bool b)
{
    {
        QMutexLocker k(&_imp->stateMutex);
        _imp->defaultEnabled[dimension] = b;
    }
    setEnabled(dimension, b);
}

void
KnobHelper::setAllDimensionsEnabled(bool b)
{
    bool changed = false;
    {
        QMutexLocker k(&_imp->stateMutex);
        for (U32 i = 0; i < _imp->enabled.size(); ++i) {
            if (b != _imp->enabled[i]) {
                _imp->enabled[i] = b;
                changed = true;
            }
        }
    }

    if (changed && _signalSlotHandler) {
        _signalSlotHandler->s_enabledChanged();
    }
}

void
KnobHelper::setDefaultAllDimensionsEnabled(bool b)
{
    {
        QMutexLocker k(&_imp->stateMutex);
        for (U32 i = 0; i < _imp->enabled.size(); ++i) {
            _imp->defaultEnabled[i] = b;
        }
    }
    setAllDimensionsEnabled(b);
}

void
KnobHelper::setSecretByDefault(bool b)
{
    {
        QMutexLocker k(&_imp->stateMutex);
        _imp->defaultIsSecret = b;
    }
    setSecret(b);
}

void
KnobHelper::setSecret(bool b)
{
    {
        QMutexLocker k(&_imp->stateMutex);
        if (_imp->IsSecret == b) {
            return;
        }
        _imp->IsSecret = b;
    }

    ///the knob was revealed , refresh its gui to the current time
    if (!b) {
        KnobHolderPtr holder = getHolder();
        if (holder) {
            AppInstancePtr app = holder->getApp();
            if (app) {
                onTimeChanged( false, app->getTimeLine()->currentFrame() );
            }
        }
    }
    if (_signalSlotHandler) {
        _signalSlotHandler->s_secretChanged();
    }
}

int
KnobHelper::determineHierarchySize() const
{
    int ret = 0;
    KnobIPtr current = getParentKnob();

    while (current) {
        ++ret;
        current = current->getParentKnob();
    }

    return ret;
}

std::string
KnobHelper::getLabel() const
{
    QMutexLocker k(&_imp->labelMutex);

    return _imp->label;
}

void
KnobHelper::setLabel(const std::string& label)
{
    {
        QMutexLocker k(&_imp->labelMutex);
        _imp->label = label;
    }
    if (_signalSlotHandler) {
        _signalSlotHandler->s_labelChanged();
    }
}

void
KnobHelper::setIconLabel(const std::string& iconFilePath,
                         bool checked,
                         bool alsoSetViewerUIIcon)
{
    {
        QMutexLocker k(&_imp->labelMutex);
        int idx = !checked ? 0 : 1;

        _imp->iconFilePath[idx] = iconFilePath;
    }
    if (alsoSetViewerUIIcon) {
        setInViewerContextIconFilePath(iconFilePath, checked);
    }
}

const std::string&
KnobHelper::getIconLabel(bool checked) const
{
    QMutexLocker k(&_imp->labelMutex);
    int idx = !checked ? 0 : 1;

    if ( !_imp->iconFilePath[idx].empty() ) {
        return _imp->iconFilePath[idx];
    }
    int otherIdx = !checked ? 1 : 0;

    return _imp->iconFilePath[otherIdx];
}

bool
KnobHelper::hasAnimation() const
{
    for (int i = 0; i < getDimension(); ++i) {
        if (getKeyFramesCount(ViewIdx(0), i) > 0) {
            return true;
        }
        if ( !getExpression(i).empty() ) {
            return true;
        }
    }

    return false;
}

static std::size_t
getMatchingParenthesisPosition(std::size_t openingParenthesisPos,
                               char openingChar,
                               char closingChar,
                               const std::string& str)
{
    assert(openingParenthesisPos < str.size() && str.at(openingParenthesisPos) == openingChar);

    int noOpeningParenthesisFound = 0;
    int i = openingParenthesisPos + 1;

    while ( i < (int)str.size() ) {
        if (str.at(i) == closingChar) {
            if (noOpeningParenthesisFound == 0) {
                break;
            } else {
                --noOpeningParenthesisFound;
            }
        } else if (str.at(i) == openingChar) {
            ++noOpeningParenthesisFound;
        }
        ++i;
    }
    if ( i >= (int)str.size() ) {
        return std::string::npos;
    }

    return i;
}

static void
extractParameters(std::size_t startParenthesis,
                  std::size_t endParenthesis,
                  const std::string& str,
                  std::vector<std::string>* params)
{
    std::size_t i = startParenthesis + 1;
    int insideParenthesis = 0;

    while (i < endParenthesis || insideParenthesis < 0) {
        std::string curParam;
        if (str.at(i) == '(') {
            ++insideParenthesis;
        } else if (str.at(i) == ')') {
            --insideParenthesis;
        }
        while ( i < str.size() && (str.at(i) != ',' || insideParenthesis > 0) ) {
            curParam.push_back( str.at(i) );
            ++i;
            if (str.at(i) == '(') {
                ++insideParenthesis;
            } else if (str.at(i) == ')') {
                if (insideParenthesis > 0) {
                    --insideParenthesis;
                } else {
                    break;
                }
            }
        }
        params->push_back(curParam);
    }
}

static bool
parseTokenFrom(int fromDim,
               int dimensionParamPos,
               bool returnsTuple,
               const std::string& str,
               const std::string& token,
               std::size_t inputPos,
               std::size_t *tokenStart,
               std::string* output)
{
    std::size_t pos;

//    std::size_t tokenSize;
    bool foundMatchingToken = false;

    while (!foundMatchingToken) {
        pos = str.find(token, inputPos);
        if (pos == std::string::npos) {
            return false;
        }

        *tokenStart = pos;
        pos += token.size();

        ///Find nearest opening parenthesis
        for (; pos < str.size(); ++pos) {
            if (str.at(pos) == '(') {
                foundMatchingToken = true;
                break;
            } else if (str.at(pos) != ' ') {
                //We didn't find a good token
                break;
            }
        }

        if ( pos >= str.size() ) {
            throw std::invalid_argument("Invalid expr");
        }

        if (!foundMatchingToken) {
            inputPos = pos;
        }
    }

    std::size_t endingParenthesis = getMatchingParenthesisPosition(pos, '(', ')',  str);
    if (endingParenthesis == std::string::npos) {
        throw std::invalid_argument("Invalid expr");
    }

    std::vector<std::string> params;
    ///If the function returns a tuple like get()[dimension], do not extract parameters
    if (!returnsTuple) {
        extractParameters(pos, endingParenthesis, str, &params);
    } else {
        //try to find the tuple
        std::size_t it = endingParenthesis + 1;
        while (it < str.size() && str.at(it) == ' ') {
            ++it;
        }
        if ( ( it < str.size() ) && (str.at(it) == '[') ) {
            ///we found a tuple
            std::size_t endingBracket = getMatchingParenthesisPosition(it, '[', ']',  str);
            if (endingBracket == std::string::npos) {
                throw std::invalid_argument("Invalid expr");
            }
            params.push_back( str.substr(it + 1, endingBracket - it - 1) );
        }
    }


    //The get() function does not always returns a tuple
    if ( params.empty() ) {
        params.push_back("-1");
    }
    if (dimensionParamPos == -1) {
        ++dimensionParamPos;
    }


    if ( (dimensionParamPos < 0) || ( (int)params.size() <= dimensionParamPos ) ) {
        throw std::invalid_argument("Invalid expr");
    }

    std::stringstream ss;
    /*
       When replacing the getValue() (or similar function) call by addAsDepdendencyOf
       the parameter prefixing the addAsDepdendencyOf will register itself its dimension params[dimensionParamPos] as a dependency of the expression
       at the "fromDim" dimension of thisParam
     */
    ss << ".addAsDependencyOf(" << fromDim << ",thisParam," <<  params[dimensionParamPos] << ")\n";
    std::string toInsert = ss.str();

    // tokenSize = endingParenthesis - tokenStart + 1;
    if ( (*tokenStart < 2) || (str[*tokenStart - 1] != '.') ) {
        throw std::invalid_argument("Invalid expr");
    }

    std::locale loc;
    //Find the start of the symbol
    int i = (int)*tokenStart - 2;
    int nClosingParenthesisMet = 0;
    while (i >= 0) {
        if (str[i] == ')') {
            ++nClosingParenthesisMet;
        }
        if ( std::isspace(str[i], loc) ||
             ( str[i] == '=') ||
             ( str[i] == '\n') ||
             ( str[i] == '\t') ||
             ( str[i] == '+') ||
             ( str[i] == '-') ||
             ( str[i] == '*') ||
             ( str[i] == '/') ||
             ( str[i] == '%') ||
             ( ( str[i] == '(') && !nClosingParenthesisMet ) ) {
            break;
        }
        --i;
    }
    ++i;
    std::string varName = str.substr(i, *tokenStart - 1 - i);
    output->append(varName + toInsert);

    //assert(*tokenSize > 0);
    return true;
} // parseTokenFrom

static bool
extractAllOcurrences(const std::string& str,
                     const std::string& token,
                     bool returnsTuple,
                     int dimensionParamPos,
                     int fromDim,
                     std::string *outputScript)
{
    std::size_t tokenStart;
    bool couldFindToken;

    try {
        couldFindToken = parseTokenFrom(fromDim, dimensionParamPos, returnsTuple, str, token, 0, &tokenStart, outputScript);
    } catch (...) {
        return false;
    }

    while (couldFindToken) {
        try {
            couldFindToken = parseTokenFrom(fromDim, dimensionParamPos, returnsTuple, str, token, tokenStart + 1, &tokenStart, outputScript);
        } catch (...) {
            return false;
        }
    }

    return true;
}

std::string
KnobHelperPrivate::declarePythonVariables(bool addTab,
                                          int dim)
{
    KnobHolderPtr h = holder.lock();
    if (!h) {
        throw std::runtime_error("This parameter cannot have an expression");
    }

    EffectInstancePtr effect = toEffectInstance(h);
    if (!effect) {
        throw std::runtime_error("This parameter cannot have an expression");
    }

    NodePtr node = effect->getNode();
    assert(node);

    NodeCollectionPtr collection = node->getGroup();
    if (!collection) {
        throw std::runtime_error("This parameter cannot have an expression");
    }
    NodeGroupPtr isParentGrp = toNodeGroup(collection);
    std::string appID = node->getApp()->getAppIDString();
    std::string tabStr = addTab ? "    " : "";
    std::stringstream ss;
    if (appID != "app") {
        ss << tabStr << "app = " << appID << "\n";
    }


    //Define all nodes reachable through expressions in the scope


    //Define all nodes in the same group reachable by their bare script-name
    NodesList siblings = collection->getNodes();
    for (NodesList::iterator it = siblings.begin(); it != siblings.end(); ++it) {
        if ( (*it)->isActivated() && !(*it)->getParentMultiInstance() ) {
            std::string scriptName = (*it)->getScriptName_mt_safe();
            std::string fullName = (*it)->getFullyQualifiedName();
            ss << tabStr << scriptName << " = " << appID << "." << fullName << "\n";
        }
    }

    if (isParentGrp) {
        ss << tabStr << "thisGroup = " << appID << "." << isParentGrp->getNode()->getFullyQualifiedName() << "\n";
    } else {
        ss << tabStr << "thisGroup = " << appID << "\n";
    }
    ss << tabStr << "thisNode = " << node->getScriptName_mt_safe() <<  "\n";

    ///Now define the variables in the scope
    ss << tabStr << "thisParam = thisNode." << name << "\n";
    ss << tabStr << "random = thisParam.random\n";
    ss << tabStr << "randomInt = thisParam.randomInt\n";
    ss << tabStr << "curve = thisParam.curve\n";
    if (dimension != -1) {
        ss << tabStr << "dimension = " << dim << "\n";
    }

    //If this node is a group, also define all nodes inside the group, though they will be referencable via
    //thisNode.childname but also with <NodeName.childname>
    NodeGroupPtr isHolderGrp = toNodeGroup(effect);
    if (isHolderGrp) {
        NodesList children = isHolderGrp->getNodes();
        for (NodesList::iterator it = children.begin(); it != children.end(); ++it) {
            if ( (*it)->isActivated() && !(*it)->getParentMultiInstance() && (*it)->isPersistent() ) {
                std::string scriptName = (*it)->getScriptName_mt_safe();
                std::string fullName = (*it)->getFullyQualifiedName();

                std::string nodeFullName = appID + "." + fullName;
                bool isAttrDefined;
                PyObject* obj = NATRON_PYTHON_NAMESPACE::getAttrRecursive(nodeFullName, appPTR->getMainModule(), &isAttrDefined);
                Q_UNUSED(obj);
                if (isAttrDefined) {
                    ss << tabStr << node->getScriptName_mt_safe() << "." << scriptName << " = " << nodeFullName << "\n";
                }
            }
        }
    }


    return ss.str();
} // KnobHelperPrivate::declarePythonVariables

void
KnobHelperPrivate::parseListenersFromExpression(int dimension)
{
    //Extract pointers to knobs referred to by the expression
    //Our heuristic is quite simple: we replace in the python code all calls to:
    // - getValue
    // - getValueAtTime
    // - getDerivativeAtTime
    // - getIntegrateFromTimeToTime
    // - get
    // And replace them by addAsDependencyOf(thisParam) which will register the parameters as a dependency of this parameter

    std::string expressionCopy;

    {
        QMutexLocker k(&expressionMutex);
        expressionCopy = expressions[dimension].originalExpression;
    }
    std::string script;

    if  ( !extractAllOcurrences(expressionCopy, "getValue", false, 0, dimension, &script) ) {
        return;
    }

    if ( !extractAllOcurrences(expressionCopy, "getValueAtTime", false, 1,  dimension, &script) ) {
        return;
    }

    if ( !extractAllOcurrences(expressionCopy, "getDerivativeAtTime", false, 1,  dimension, &script) ) {
        return;
    }

    if ( !extractAllOcurrences(expressionCopy, "getIntegrateFromTimeToTime", false, 2, dimension, &script) ) {
        return;
    }

    if ( !extractAllOcurrences(expressionCopy, "get", true, -1, dimension, &script) ) {
        return;
    }

    std::string declarations = declarePythonVariables(false, dimension);
    std::stringstream ss;
    ss << "frame=0\n";
    ss << "view=0\n";
    ss << declarations << '\n';
    ss << expressionCopy << '\n';
    ss << script;
    script = ss.str();
    ///This will register the listeners
    std::string error;
    bool ok = NATRON_PYTHON_NAMESPACE::interpretPythonScript(script, &error, NULL);
    if ( !error.empty() ) {
        qDebug() << error.c_str();
    }
    assert(ok);
    if (!ok) {
        throw std::runtime_error("KnobHelperPrivate::parseListenersFromExpression(): interpretPythonScript(" + script + ") failed!");
    }
} // KnobHelperPrivate::parseListenersFromExpression

std::string
KnobHelper::validateExpression(const std::string& expression,
                               int dimension,
                               bool hasRetVariable,
                               std::string* resultAsString)
{

#ifdef NATRON_RUN_WITHOUT_PYTHON
    throw std::invalid_argument("NATRON_RUN_WITHOUT_PYTHON is defined");
#endif
    PythonGILLocker pgl;

    if ( expression.empty() ) {
        throw std::invalid_argument("empty expression");;
    }


    std::string exprCpy = expression;

    //if !hasRetVariable the expression is expected to be single-line
    if (!hasRetVariable) {
        std::size_t foundNewLine = expression.find("\n");
        if (foundNewLine != std::string::npos) {
            throw std::invalid_argument("unexpected new line character \'\\n\'");
        }
        //preprend the line with "ret = ..."
        std::string toInsert("    ret = ");
        exprCpy.insert(0, toInsert);
    } else {
        exprCpy.insert(0, "    ");
        std::size_t foundNewLine = exprCpy.find("\n");
        while (foundNewLine != std::string::npos) {
            exprCpy.insert(foundNewLine + 1, "    ");
            foundNewLine = exprCpy.find("\n", foundNewLine + 1);
        }
    }

    KnobHolderPtr holder = getHolder();
    if (!holder) {
        throw std::runtime_error("This parameter cannot have an expression");
    }

    EffectInstancePtr effect = toEffectInstance(holder);
    if (!effect) {
        throw std::runtime_error("This parameter cannot have an expression");
    }

    NodePtr node = effect->getNode();
    assert(node);
    std::string appID = holder->getApp()->getAppIDString();
    std::string nodeName = node->getFullyQualifiedName();
    std::string nodeFullName = appID + "." + nodeName;
    std::string exprFuncPrefix = nodeFullName + "." + getName() + ".";
    std::string exprFuncName;
    {
        std::stringstream tmpSs;
        tmpSs << "expression" << dimension;
        exprFuncName = tmpSs.str();
    }

    exprCpy.append("\n    return ret\n");

    ///Now define the thisNode variable

    std::stringstream ss;
    ss << "def "  << exprFuncName << "(frame, view):\n";
    ss << _imp->declarePythonVariables(true, dimension);


    std::string script = ss.str();
    script.append(exprCpy);
    script.append(exprFuncPrefix + exprFuncName + " = " + exprFuncName);

    ///Try to compile the expression and evaluate it, if it doesn't have a good syntax, throw an exception
    ///with the error.
    std::string error;
    std::string funcExecScript = "ret = " + exprFuncPrefix + exprFuncName;

    {
        EXPR_RECURSION_LEVEL();

        if ( !NATRON_PYTHON_NAMESPACE::interpretPythonScript(script, &error, 0) ) {
            throw std::runtime_error(error);
        }

        std::stringstream ss;
        ss << funcExecScript << '(' << getCurrentTime() << ", " <<  getCurrentView() << ")\n";
        if ( !NATRON_PYTHON_NAMESPACE::interpretPythonScript(ss.str(), &error, 0) ) {
            throw std::runtime_error(error);
        }

        PyObject *ret = PyObject_GetAttrString(NATRON_PYTHON_NAMESPACE::getMainModule(), "ret"); //get our ret variable created above

        if ( !ret || PyErr_Occurred() ) {
#ifdef DEBUG
            PyErr_Print();
#endif
            throw std::runtime_error("return value must be assigned to the \"ret\" variable");
        }


        KnobDoubleBase* isDouble = dynamic_cast<KnobDoubleBase*>(this);
        KnobIntBase* isInt = dynamic_cast<KnobIntBase*>(this);
        KnobBoolBase* isBool = dynamic_cast<KnobBoolBase*>(this);
        KnobStringBase* isString = dynamic_cast<KnobStringBase*>(this);
        if (isDouble) {
            double r = isDouble->pyObjectToType<double>(ret);
            *resultAsString = QString::number(r).toStdString();
        } else if (isInt) {
            int r = isInt->pyObjectToType<int>(ret);
            *resultAsString = QString::number(r).toStdString();
        } else if (isBool) {
            bool r = isBool->pyObjectToType<bool>(ret);
            *resultAsString = r ? "True" : "False";
        } else {
            assert(isString);
            *resultAsString = isString->pyObjectToType<std::string>(ret);
        }
    }


    return funcExecScript;
} // KnobHelper::validateExpression

bool
KnobHelper::checkInvalidExpressions()
{
    int ndims = getDimension();
    std::vector<std::pair<std::string, bool> > exprToReapply(ndims);
    {
        QMutexLocker k(&_imp->expressionMutex);
        for (int i = 0; i < ndims; ++i) {
            if ( !_imp->expressions[i].exprInvalid.empty() ) {
                exprToReapply[i] = std::make_pair(_imp->expressions[i].originalExpression, _imp->expressions[i].hasRet);
            }
        }
    }
    bool isInvalid = false;

    for (int i = 0; i < ndims; ++i) {
        if ( !exprToReapply[i].first.empty() ) {
            setExpressionInternal(i, exprToReapply[i].first, exprToReapply[i].second, true, false);
        }
        std::string err;
        if ( !isExpressionValid(i, &err) ) {
            isInvalid = true;
        }
    }

    return !isInvalid;
}

bool
KnobHelper::isExpressionValid(int dimension,
                              std::string* error) const
{
    int ndims = getDimension();

    if ( (dimension < 0) || (dimension >= ndims) ) {
        return false;
    }
    {
        QMutexLocker k(&_imp->expressionMutex);
        if (error) {
            *error = _imp->expressions[dimension].exprInvalid;
        }

        return _imp->expressions[dimension].exprInvalid.empty();
    }
}

void
KnobHelper::setExpressionInvalid(int dimension,
                                 bool valid,
                                 const std::string& error)
{
    int ndims = getDimension();

    if ( (dimension < 0) || (dimension >= ndims) ) {
        return;
    }
    bool wasValid;
    {
        QMutexLocker k(&_imp->expressionMutex);
        wasValid = _imp->expressions[dimension].exprInvalid.empty();
        _imp->expressions[dimension].exprInvalid = error;
    }
    KnobHolderPtr holder = getHolder();
    if ( holder && holder->getApp() ) {
        if (wasValid && !valid) {
            getHolder()->getApp()->addInvalidExpressionKnob( boost::const_pointer_cast<KnobI>( shared_from_this() ) );
            if (_signalSlotHandler) {
                _signalSlotHandler->s_expressionChanged(dimension);
            }
        } else if (!wasValid && valid) {
            bool haveOtherExprInvalid = false;
            {
                QMutexLocker k(&_imp->expressionMutex);
                for (int i = 0; i < ndims; ++i) {
                    if (i != dimension) {
                        if ( !_imp->expressions[dimension].exprInvalid.empty() ) {
                            haveOtherExprInvalid = true;
                            break;
                        }
                    }
                }
            }
            if (!haveOtherExprInvalid) {
                holder->getApp()->removeInvalidExpressionKnob( shared_from_this() );
            }
            if (_signalSlotHandler) {
                _signalSlotHandler->s_expressionChanged(dimension);
            }
        }
    }
} // KnobHelper::setExpressionInvalid

void
KnobHelper::setExpressionInternal(int dimension,
                                  const std::string& expression,
                                  bool hasRetVariable,
                                  bool clearResults,
                                  bool failIfInvalid)
{
#ifdef NATRON_RUN_WITHOUT_PYTHON

    return;
#endif
    assert( dimension >= 0 && dimension < getDimension() );

    PythonGILLocker pgl;

    ///Clear previous expr
    clearExpression(dimension, clearResults);

    if ( expression.empty() ) {
        return;
    }

    std::string exprResult;
    std::string exprCpy;
    std::string exprInvalid;
    try {
        exprCpy = validateExpression(expression, dimension, hasRetVariable, &exprResult);
    } catch (const std::exception &e) {
        exprInvalid = e.what();
        exprCpy = expression;
        if (failIfInvalid) {
            throw e;
        }
    }

    //Set internal fields

    {
        QMutexLocker k(&_imp->expressionMutex);
        _imp->expressions[dimension].hasRet = hasRetVariable;
        _imp->expressions[dimension].expression = exprCpy;
        _imp->expressions[dimension].originalExpression = expression;
        _imp->expressions[dimension].exprInvalid = exprInvalid;

        ///This may throw an exception upon failure
        //NATRON_PYTHON_NAMESPACE::compilePyScript(exprCpy, &_imp->expressions[dimension].code);
    }

    KnobHolderPtr holder = getHolder();
    if (holder) {
        //Parse listeners of the expression, to keep track of dependencies to indicate them to the user.

        if ( exprInvalid.empty() ) {
            EXPR_RECURSION_LEVEL();
            _imp->parseListenersFromExpression(dimension);
        } else {
            AppInstancePtr app = holder->getApp();
            if (app) {
                app->addInvalidExpressionKnob( shared_from_this() );
            }
        }
    }


    //Notify the expr. has changed
    expressionChanged(dimension);
} // KnobHelper::setExpressionInternal

void
KnobHelper::replaceNodeNameInExpression(int dimension,
                                        const std::string& oldName,
                                        const std::string& newName)
{
    assert(dimension >= 0 && dimension < _imp->dimension);
    KnobHolderPtr holder = getHolder();
    if (!holder) {
        return;
    }
    EffectInstancePtr isEffect = toEffectInstance(holder);
    if (!isEffect) {
        return;
    }

    isEffect->beginChanges();
    std::string hasExpr = getExpression(dimension);
    if ( hasExpr.empty() ) {
        return;
    }
    bool hasRetVar = isExpressionUsingRetVariable(dimension);
    try {
        //Change in expressions the script-name
        QString estr = QString::fromUtf8( hasExpr.c_str() );
        estr.replace( QString::fromUtf8( oldName.c_str() ), QString::fromUtf8( newName.c_str() ) );
        hasExpr = estr.toStdString();
        setExpression(dimension, hasExpr, hasRetVar, false);
    } catch (...) {
    }

    isEffect->endChanges(true);
}

bool
KnobHelper::isExpressionUsingRetVariable(int dimension) const
{
    QMutexLocker k(&_imp->expressionMutex);

    return _imp->expressions[dimension].hasRet;
}

bool
KnobHelper::getExpressionDependencies(int dimension,
                                      std::list<std::pair<KnobIWPtr, int> >& dependencies) const
{
    QMutexLocker k(&_imp->expressionMutex);

    if ( !_imp->expressions[dimension].expression.empty() ) {
        dependencies = _imp->expressions[dimension].dependencies;

        return true;
    }

    return false;
}

void
KnobHelper::clearExpression(int dimension,
                            bool clearResults)
{
    PythonGILLocker pgl;
    bool hadExpression;
    {
        QMutexLocker k(&_imp->expressionMutex);
        hadExpression = !_imp->expressions[dimension].originalExpression.empty();
        _imp->expressions[dimension].expression.clear();
        _imp->expressions[dimension].originalExpression.clear();
        _imp->expressions[dimension].exprInvalid.clear();
        //Py_XDECREF(_imp->expressions[dimension].code); //< new ref
        //_imp->expressions[dimension].code = 0;
    }
    KnobIPtr thisShared = shared_from_this();
    {
        std::list<std::pair<KnobIWPtr, int> > dependencies;
        {
            QWriteLocker kk(&_imp->mastersMutex);
            dependencies = _imp->expressions[dimension].dependencies;
            _imp->expressions[dimension].dependencies.clear();
        }
        for (std::list<std::pair<KnobIWPtr, int> >::iterator it = dependencies.begin();
             it != dependencies.end(); ++it) {
            KnobIPtr otherKnob = it->first.lock();
            KnobHelper* other = dynamic_cast<KnobHelper*>( otherKnob.get() );
            assert(other);
            if (!other) {
                continue;
            }
            ListenerDimsMap otherListeners;
            {
                QReadLocker otherMastersLocker(&other->_imp->mastersMutex);
                otherListeners = other->_imp->listeners;
            }

            for (ListenerDimsMap::iterator it = otherListeners.begin(); it != otherListeners.end(); ++it) {
                KnobIPtr knob = it->first.lock();
                if (knob.get() == this) {
                    //erase from the dimensions vector
                    assert( dimension < (int)it->second.size() );
                    it->second[dimension].isListening = false;

                    //if it has no longer has a reference to this knob, erase it
                    bool hasReference = false;
                    for (std::size_t d = 0; d < it->second.size(); ++d) {
                        if (it->second[d].isListening) {
                            hasReference = true;
                            break;
                        }
                    }
                    if (!hasReference) {
                        otherListeners.erase(it);
                    }

                    break;
                }
            }

            {
                KnobHolderPtr holder = getHolder();
                if (holder) {
                    holder->onKnobSlaved(thisShared, otherKnob, dimension, false );
                }
            }


            {
                QWriteLocker otherMastersLocker(&other->_imp->mastersMutex);
                other->_imp->listeners = otherListeners;
            }
        }
    }

    if (clearResults) {
        clearExpressionsResults(dimension);
    }

    if (hadExpression) {
        expressionChanged(dimension);
    }
} // KnobHelper::clearExpression

void
KnobHelper::expressionChanged(int dimension)
{
    KnobHolderPtr holder = getHolder();
    if (holder) {
        holder->updateHasAnimation();
    }

    if (_signalSlotHandler) {
        _signalSlotHandler->s_expressionChanged(dimension);
    }
    computeHasModifications();
}

static bool
catchErrors(PyObject* mainModule,
            std::string* error)
{
    if ( PyErr_Occurred() ) {
        PyErr_Print();
        ///Gui session, do stdout, stderr redirection
        if ( PyObject_HasAttrString(mainModule, "catchErr") ) {
            PyObject* errCatcher = PyObject_GetAttrString(mainModule, "catchErr"); //get our catchOutErr created above, new ref
            PyObject *errorObj = 0;
            if (errCatcher) {
                errorObj = PyObject_GetAttrString(errCatcher, "value"); //get the  stderr from our catchErr object, new ref
                assert(errorObj);
                *error = NATRON_PYTHON_NAMESPACE::PyStringToStdString(errorObj);
                PyObject* unicode = PyUnicode_FromString("");
                PyObject_SetAttrString(errCatcher, "value", unicode);
                Py_DECREF(errorObj);
                Py_DECREF(errCatcher);
            }
        }

        return false;
    }

    return true;
}

bool
KnobHelper::executeExpression(double time,
                              ViewIdx view,
                              int dimension,
                              PyObject** ret,
                              std::string* error) const
{
    std::string expr;
    {
        QMutexLocker k(&_imp->expressionMutex);
        expr = _imp->expressions[dimension].expression;
    }

    //returns a new ref, this function's documentation is not clear onto what it returns...
    //https://docs.python.org/2/c-api/veryhigh.html
    PyObject* mainModule = NATRON_PYTHON_NAMESPACE::getMainModule();
    PyObject* globalDict = PyModule_GetDict(mainModule);
    std::stringstream ss;

    ss << expr << '(' << time << ", " <<  view << ")\n";
    std::string script = ss.str();
    PyObject* v = PyRun_String(script.c_str(), Py_file_input, globalDict, 0);
    Py_XDECREF(v);

    *ret = 0;

    if ( !catchErrors(mainModule, error) ) {
        return false;
    }
    *ret = PyObject_GetAttrString(mainModule, "ret"); //get our ret variable created above
    if (!*ret) {
        *error = "Missing ret variable";

        return false;
    }
    if ( !catchErrors(mainModule, error) ) {
        return false;
    }

    return true;
}

std::string
KnobHelper::getExpression(int dimension) const
{
    if (dimension == -1) {
        dimension = 0;
    }
    QMutexLocker k(&_imp->expressionMutex);

    return _imp->expressions[dimension].originalExpression;
}

KnobHolderPtr
KnobHelper::getHolder() const
{
    return _imp->holder.lock();
}

void
KnobHelper::setAnimationEnabled(bool val)
{
    if ( !canAnimate() ) {
        return;
    }
    KnobHolderPtr holder = getHolder();
    if (holder && !holder->canKnobsAnimate() ) {
        return;
    }
    _imp->isAnimationEnabled = val;
}

bool
KnobHelper::isAnimationEnabled() const
{
    return canAnimate() && _imp->isAnimationEnabled;
}

void
KnobHelper::setName(const std::string & name,
                    bool throwExceptions)
{
    _imp->originalName = name;
    _imp->name = NATRON_PYTHON_NAMESPACE::makeNameScriptFriendly(name);
    KnobHolderPtr holder = getHolder();

    if (!holder) {
        return;
    }
    //Try to find a duplicate
    int no = 1;
    bool foundItem;
    std::string finalName;
    do {
        std::stringstream ss;
        ss << _imp->name;
        if (no > 1) {
            ss << no;
        }
        finalName = ss.str();
        if ( holder->getOtherKnobByName( finalName, shared_from_this() ) ) {
            foundItem = true;
        } else {
            foundItem = false;
        }
        ++no;
    } while (foundItem);


    EffectInstancePtr effect = toEffectInstance(holder);
    if (effect) {
        NodePtr node = effect->getNode();
        std::string effectScriptName = node->getScriptName_mt_safe();
        if ( !effectScriptName.empty() ) {
            std::string newPotentialQualifiedName = node->getApp()->getAppIDString() +  node->getFullyQualifiedName();
            newPotentialQualifiedName += '.';
            newPotentialQualifiedName += finalName;

            bool isAttrDefined = false;
            PyObject* obj = NATRON_PYTHON_NAMESPACE::getAttrRecursive(newPotentialQualifiedName, appPTR->getMainModule(), &isAttrDefined);
            Q_UNUSED(obj);
            if (isAttrDefined) {
                QString message = tr("A Python attribute with the name %1 already exists.").arg(QString::fromUtf8(newPotentialQualifiedName.c_str()));
                if (throwExceptions) {
                    throw std::runtime_error( message.toStdString() );
                } else {
                    appPTR->writeToErrorLog_mt_safe(QString::fromUtf8(getName().c_str()), QDateTime::currentDateTime(), message );
                    std::cerr << message.toStdString() << std::endl;

                    return;
                }
            }
        }
    }
    _imp->name = finalName;
} // KnobHelper::setName

const std::string &
KnobHelper::getName() const
{
    return _imp->name;
}

const std::string &
KnobHelper::getOriginalName() const
{
    return _imp->originalName;
}

void
KnobHelper::resetParent()
{
    KnobIPtr parent = _imp->parentKnob.lock();

    if (parent) {
        KnobGroupPtr isGrp =  toKnobGroup(parent);
        KnobPagePtr isPage = toKnobPage(parent);
        if (isGrp) {
            isGrp->removeKnob( shared_from_this() );
        } else if (isPage) {
            isPage->removeKnob( shared_from_this() );
        } else {
            assert(false);
        }
        _imp->parentKnob.reset();
    }
}

void
KnobHelper::setParentKnob(KnobIPtr knob)
{
    _imp->parentKnob = knob;
}

KnobIPtr
KnobHelper::getParentKnob() const
{
    return _imp->parentKnob.lock();
}

bool
KnobHelper::getIsSecret() const
{
    QMutexLocker k(&_imp->stateMutex);

    return _imp->IsSecret;
}

bool
KnobHelper::getIsSecretRecursive() const
{
    if ( getIsSecret() ) {
        return true;
    }
    KnobIPtr parent = getParentKnob();
    if (parent) {
        return parent->getIsSecretRecursive();
    }

    return false;
}

bool
KnobHelper::getDefaultIsSecret() const
{
    QMutexLocker k(&_imp->stateMutex);

    return _imp->defaultIsSecret;
}

void
KnobHelper::setIsFrozen(bool frozen)
{
    if (_signalSlotHandler) {
        _signalSlotHandler->s_setFrozen(frozen);
    }
}

bool
KnobHelper::isEnabled(int dimension) const
{
    assert( 0 <= dimension && dimension < getDimension() );

    QMutexLocker k(&_imp->stateMutex);

    return _imp->enabled[dimension];
}

bool
KnobHelper::isDefaultEnabled(int dimension) const
{
    assert( 0 <= dimension && dimension < getDimension() );

    QMutexLocker k(&_imp->stateMutex);

    return _imp->defaultEnabled[dimension];
}

void
KnobHelper::setDirty(bool d)
{
    _signalSlotHandler->s_setDirty(d);
}

void
KnobHelper::setEvaluateOnChange(bool b)
{
    KnobPage* isPage = dynamic_cast<KnobPage*>(this);
    KnobGroup* isGrp = dynamic_cast<KnobGroup*>(this);

    if (isPage || isGrp) {
        b = false;
    }
    {
        QMutexLocker k(&_imp->stateMutex);
        _imp->evaluateOnChange = b;
    }
    if (_signalSlotHandler) {
        _signalSlotHandler->s_evaluateOnChangeChanged(b);
    }
}

bool
KnobHelper::getIsPersistent() const
{
    return _imp->IsPersistent;
}

void
KnobHelper::setIsPersistent(bool b)
{
    _imp->IsPersistent = b;
}

void
KnobHelper::setCanUndo(bool val)
{
    _imp->CanUndo = val;
}

bool
KnobHelper::getCanUndo() const
{
    return _imp->CanUndo;
}

void
KnobHelper::setIsMetadataSlave(bool slave)
{
    _imp->isClipPreferenceSlave = slave;
}

bool
KnobHelper::getIsMetadataSlave() const
{
    return _imp->isClipPreferenceSlave;
}

bool
KnobHelper::getEvaluateOnChange() const
{
    QMutexLocker k(&_imp->stateMutex);

    return _imp->evaluateOnChange;
}

void
KnobHelper::setHintToolTip(const std::string & hint)
{
    _imp->tooltipHint = hint;
    if (_signalSlotHandler) {
        _signalSlotHandler->s_helpChanged();
    }
}

const std::string &
KnobHelper::getHintToolTip() const
{
    return _imp->tooltipHint;
}

bool
KnobHelper::isHintInMarkdown() const
{
    return _imp->hintIsMarkdown;
}

void
KnobHelper::setHintIsMarkdown(bool b)
{
    _imp->hintIsMarkdown = b;
}

void
KnobHelper::setCustomInteract(const OfxParamOverlayInteractPtr & interactDesc)
{
    assert( QThread::currentThread() == qApp->thread() );
    _imp->customInteract = interactDesc;
}

OfxParamOverlayInteractPtr KnobHelper::getCustomInteract() const
{
    assert( QThread::currentThread() == qApp->thread() );

    return _imp->customInteract;
}

void
KnobHelper::swapOpenGLBuffers()
{
    KnobGuiIPtr hasGui = getKnobGuiPointer();

    if (hasGui) {
        hasGui->swapOpenGLBuffers();
    }
}

void
KnobHelper::redraw()
{
    KnobGuiIPtr hasGui = getKnobGuiPointer();

    if (hasGui) {
        hasGui->redraw();
    }
}

void
KnobHelper::getOpenGLContextFormat(int* depthPerComponents, bool* hasAlpha) const
{
    KnobGuiIPtr hasGui = getKnobGuiPointer();
    if (hasGui) {
        hasGui->getOpenGLContextFormat(depthPerComponents, hasAlpha);
    } else {
        *depthPerComponents = 8;
        *hasAlpha = false;
    }
}

void
KnobHelper::getViewportSize(double &width,
                            double &height) const
{
    KnobGuiIPtr hasGui = getKnobGuiPointer();

    if (hasGui) {
        hasGui->getViewportSize(width, height);
    } else {
        width = 0;
        height = 0;
    }
}

void
KnobHelper::getPixelScale(double & xScale,
                          double & yScale) const
{
    KnobGuiIPtr hasGui = getKnobGuiPointer();

    if (hasGui) {
        hasGui->getPixelScale(xScale, yScale);
    } else {
        xScale = 0;
        yScale = 0;
    }
}

void
KnobHelper::getBackgroundColour(double &r,
                                double &g,
                                double &b) const
{
    KnobGuiIPtr hasGui = getKnobGuiPointer();

    if (hasGui) {
        hasGui->getBackgroundColour(r, g, b);
    } else {
        r = 0;
        g = 0;
        b = 0;
    }
}

int
KnobHelper::getWidgetFontHeight() const
{
    KnobGuiIPtr hasGui = getKnobGuiPointer();

    if (hasGui) {
        return hasGui->getWidgetFontHeight();
    }

    return 0;
}

int
KnobHelper::getStringWidthForCurrentFont(const std::string& string) const
{
    KnobGuiIPtr hasGui = getKnobGuiPointer();

    if (hasGui) {
        return hasGui->getStringWidthForCurrentFont(string);
    }

    return 0;
}

void
KnobHelper::toWidgetCoordinates(double *x,
                                double *y) const
{
    KnobGuiIPtr hasGui = getKnobGuiPointer();

    if (hasGui) {
        hasGui->toWidgetCoordinates(x, y);
    }
}

void
KnobHelper::toCanonicalCoordinates(double *x,
                                   double *y) const
{
    KnobGuiIPtr hasGui = getKnobGuiPointer();

    if (hasGui) {
        hasGui->toCanonicalCoordinates(x, y);
    }
}

RectD
KnobHelper::getViewportRect() const
{
    KnobGuiIPtr hasGui = getKnobGuiPointer();

    if (hasGui) {
        return hasGui->getViewportRect();
    } else {
        return RectD();
    }
}

void
KnobHelper::getCursorPosition(double& x,
                              double& y) const
{
    KnobGuiIPtr hasGui = getKnobGuiPointer();

    if (hasGui) {
        return hasGui->getCursorPosition(x, y);
    } else {
        x = 0;
        y = 0;
    }
}

void
KnobHelper::saveOpenGLContext()
{
    KnobGuiIPtr hasGui = getKnobGuiPointer();

    if (hasGui) {
        hasGui->saveOpenGLContext();
    }
}

void
KnobHelper::restoreOpenGLContext()
{
    KnobGuiIPtr hasGui = getKnobGuiPointer();

    if (hasGui) {
        hasGui->restoreOpenGLContext();
    }
}

void
KnobHelper::setOfxParamHandle(void* ofxParamHandle)
{
    assert( QThread::currentThread() == qApp->thread() );
    _imp->ofxParamHandle = ofxParamHandle;
}

void*
KnobHelper::getOfxParamHandle() const
{
    assert( QThread::currentThread() == qApp->thread() );

    return _imp->ofxParamHandle;
}

bool
KnobHelper::isMastersPersistenceIgnored() const
{
    QReadLocker l(&_imp->mastersMutex);

    return _imp->ignoreMasterPersistence;
}

void
KnobHelper::copyAnimationToClipboard() const
{
    KnobGuiIPtr hasGui = getKnobGuiPointer();

    if (hasGui) {
        hasGui->copyAnimationToClipboard(-1);
    }
}

bool
KnobHelper::slaveToInternal(int dimension,
                            const KnobIPtr & other,
                            int otherDimension,
                            ValueChangedReasonEnum reason,
                            bool ignoreMasterPersistence)
{
    assert(other.get() != this);
    if (dimension < 0 || dimension >= (int)_imp->masters.size()) {
        return false;
    }
    assert( 0 <= dimension && dimension < (int)_imp->masters.size() );

    if (other->getMaster(otherDimension).second.get() == this) {
        //avoid recursion
        return false;
    }
    {
        QWriteLocker l(&_imp->mastersMutex);
        if ( _imp->masters[dimension].second.lock() ) {
            return false;
        }
        _imp->ignoreMasterPersistence = ignoreMasterPersistence;
        _imp->masters[dimension].second = other;
        _imp->masters[dimension].first = otherDimension;
    }

    KnobHelper* masterKnob = dynamic_cast<KnobHelper*>( other.get() );
    assert(masterKnob);
    if (!masterKnob) {
        return false;
    }

    if (masterKnob->_signalSlotHandler && _signalSlotHandler) {
        QObject::connect( masterKnob->_signalSlotHandler.get(), SIGNAL(keyFrameSet(double,ViewSpec,int,int,bool)),
                          _signalSlotHandler.get(), SLOT(onMasterKeyFrameSet(double,ViewSpec,int,int,bool)), Qt::UniqueConnection );
        QObject::connect( masterKnob->_signalSlotHandler.get(), SIGNAL(keyFrameRemoved(double,ViewSpec,int,int)),
                          _signalSlotHandler.get(), SLOT(onMasterKeyFrameRemoved(double,ViewSpec,int,int)), Qt::UniqueConnection );
        QObject::connect( masterKnob->_signalSlotHandler.get(), SIGNAL(keyFrameMoved(ViewSpec,int,double,double)),
                          _signalSlotHandler.get(), SLOT(onMasterKeyFrameMoved(ViewSpec,int,double,double)), Qt::UniqueConnection );
        QObject::connect( masterKnob->_signalSlotHandler.get(), SIGNAL(animationRemoved(ViewSpec,int)),
                          _signalSlotHandler.get(), SLOT(onMasterAnimationRemoved(ViewSpec,int)), Qt::UniqueConnection );
    }

    bool hasChanged = cloneAndCheckIfChanged(other, dimension);

    //Do not disable buttons when they are slaved
    KnobButton* isBtn = dynamic_cast<KnobButton*>(this);
    if (!isBtn) {
        setEnabled(dimension, false);
    }

    if (_signalSlotHandler) {
        ///Notify we want to refresh
        if (reason == eValueChangedReasonNatronInternalEdited) {
            _signalSlotHandler->s_knobSlaved(dimension, true);
        }
    }

    if (hasChanged) {
        evaluateValueChange(dimension, getCurrentTime(), ViewIdx(0), reason);
    } else if (isBtn) {
        //For buttons, don't evaluate or the instanceChanged action of the button will be called,
        //just refresh the hasModifications flag so it gets serialized
        isBtn->computeHasModifications();
        //force the aliased parameter to be persistent if it's not, otherwise it will not be saved
        isBtn->setIsPersistent(true);
    }

    ///Register this as a listener of the master
    if (masterKnob) {
        masterKnob->addListener( false, dimension, otherDimension, shared_from_this() );
    }

    return true;
} // KnobHelper::slaveTo

std::pair<int, KnobIPtr > KnobHelper::getMaster(int dimension) const
{
    assert( dimension >= 0 && dimension < (int)_imp->masters.size() );
    QReadLocker l(&_imp->mastersMutex);
    std::pair<int, KnobIPtr > ret = std::make_pair( _imp->masters[dimension].first, _imp->masters[dimension].second.lock() );

    return ret;
}

void
KnobHelper::resetMaster(int dimension)
{
    assert(dimension >= 0);
    _imp->masters[dimension].second.reset();
    _imp->masters[dimension].first = -1;
    _imp->ignoreMasterPersistence = false;
}

bool
KnobHelper::isSlave(int dimension) const
{
    assert(dimension >= 0);
    QReadLocker l(&_imp->mastersMutex);

    return bool( _imp->masters[dimension].second.lock() );
}

void
KnobHelper::checkAnimationLevel(ViewSpec view,
                                int dimension)
{
    bool changed = false;
    KnobHolderPtr holder = getHolder();

    for (int i = 0; i < _imp->dimension; ++i) {
        if ( (i == dimension) || (dimension == -1) ) {
            AnimationLevelEnum level = eAnimationLevelNone;


            if ( canAnimate() &&
                 isAnimated(i, view) &&
                 getExpression(i).empty() &&
                 holder && holder->getApp() ) {
                CurvePtr c = getCurve(view, i);
                double time = holder->getApp()->getTimeLine()->currentFrame();
                if (c->getKeyFramesCount() > 0) {
                    KeyFrame kf;
                    int nKeys = c->getNKeyFramesInRange(time, time + 1);
                    if (nKeys > 0) {
                        level = eAnimationLevelOnKeyframe;
                    } else {
                        level = eAnimationLevelInterpolatedValue;
                    }
                } else {
                    level = eAnimationLevelNone;
                }
            } else {
                level = eAnimationLevelNone;
            }
            {
                QMutexLocker l(&_imp->animationLevelMutex);
                assert( dimension < (int)_imp->animationLevel.size() );
                if (_imp->animationLevel[i] != level) {
                    changed = true;
                    _imp->animationLevel[i] = level;
                }
            }
        }
    }

    KnobGuiIPtr hasGui = getKnobGuiPointer();
    if ( changed && _signalSlotHandler && hasGui && !hasGui->isGuiFrozenForPlayback() ) {
        _signalSlotHandler->s_animationLevelChanged(view, dimension );
    }
}

AnimationLevelEnum
KnobHelper::getAnimationLevel(int dimension) const
{
    ///if the knob is slaved to another knob, returns the other knob value
    std::pair<int, KnobIPtr > master = getMaster(dimension);

    if (master.second) {
        //Make sure it is refreshed
        master.second->checkAnimationLevel(ViewSpec(0), master.first);

        return master.second->getAnimationLevel(master.first);
    }

    QMutexLocker l(&_imp->animationLevelMutex);
    if ( dimension > (int)_imp->animationLevel.size() ) {
        throw std::invalid_argument("Knob::getAnimationLevel(): Dimension out of range");
    }

    return _imp->animationLevel[dimension];
}

void
KnobHelper::deleteAnimationConditional(double time,
                                       ViewSpec view,
                                       int dimension,
                                       ValueChangedReasonEnum reason,
                                       bool before)
{
    if (!_imp->curves[dimension]) {
        return;
    }
    assert( 0 <= dimension && dimension < getDimension() );

    CurvePtr curve;
    KnobGuiIPtr hasGui = getKnobGuiPointer();
    bool useGuiCurve = _imp->shouldUseGuiCurve();

    if (!useGuiCurve) {
        curve = _imp->curves[dimension];
    } else {
        assert(hasGui);
        curve = hasGui->getCurve(view, dimension);
        setGuiCurveHasChanged(view, dimension, true);
    }

    std::list<int> keysRemoved;
    if (before) {
        curve->removeKeyFramesBeforeTime(time, &keysRemoved);
    } else {
        curve->removeKeyFramesAfterTime(time, &keysRemoved);
    }

    if (!useGuiCurve) {
        checkAnimationLevel(view, dimension);
        guiCurveCloneInternalCurve(eCurveChangeReasonInternal, view, dimension, reason);
        evaluateValueChange(dimension, time, view, reason);
    }

    KnobHolderPtr holder = getHolder();
    if ( holder && holder->getApp() ) {
        holder->getApp()->removeMultipleKeyframeIndicator(keysRemoved, true);
    }
}

void
KnobHelper::deleteAnimationBeforeTime(double time,
                                      ViewSpec view,
                                      int dimension,
                                      ValueChangedReasonEnum reason)
{
    deleteAnimationConditional(time, view, dimension, reason, true);
}

void
KnobHelper::deleteAnimationAfterTime(double time,
                                     ViewSpec view,
                                     int dimension,
                                     ValueChangedReasonEnum reason)
{
    deleteAnimationConditional(time, view, dimension, reason, false);
}

bool
KnobHelper::getKeyFrameTime(ViewSpec view,
                            int index,
                            int dimension,
                            double* time) const
{
    assert( 0 <= dimension && dimension < getDimension() );
    if ( !isAnimated(dimension, view) ) {
        return false;
    }
    CurvePtr curve = getCurve(view, dimension); //< getCurve will return the master's curve if any
    assert(curve);
    KeyFrame kf;
    bool ret = curve->getKeyFrameWithIndex(index, &kf);
    if (ret) {
        *time = kf.getTime();
    }

    return ret;
}

bool
KnobHelper::getLastKeyFrameTime(ViewSpec view,
                                int dimension,
                                double* time) const
{
    assert( 0 <= dimension && dimension < getDimension() );
    if ( !canAnimate() || !isAnimated(dimension, view) ) {
        return false;
    }

    CurvePtr curve = getCurve(view, dimension);  //< getCurve will return the master's curve if any
    assert(curve);
    *time = curve->getMaximumTimeCovered();

    return true;
}

bool
KnobHelper::getFirstKeyFrameTime(ViewSpec view,
                                 int dimension,
                                 double* time) const
{
    return getKeyFrameTime(view, 0, dimension, time);
}

int
KnobHelper::getKeyFramesCount(ViewSpec view,
                              int dimension) const
{
    if ( !canAnimate() || !isAnimated(dimension, view) ) {
        return 0;
    }

    CurvePtr curve = getCurve(view, dimension);  //< getCurve will return the master's curve if any
    assert(curve);

    return curve->getKeyFramesCount();   //< getCurve will return the master's curve if any
}

bool
KnobHelper::getNearestKeyFrameTime(ViewSpec view,
                                   int dimension,
                                   double time,
                                   double* nearestTime) const
{
    assert( 0 <= dimension && dimension < getDimension() );
    if ( !canAnimate() || !isAnimated(dimension, view) ) {
        return false;
    }

    CurvePtr curve = getCurve(view, dimension);  //< getCurve will return the master's curve if any
    assert(curve);
    KeyFrame kf;
    bool ret = curve->getNearestKeyFrameWithTime(time, &kf);
    if (ret) {
        *nearestTime = kf.getTime();
    }

    return ret;
}

int
KnobHelper::getKeyFrameIndex(ViewSpec view,
                             int dimension,
                             double time) const
{
    assert( 0 <= dimension && dimension < getDimension() );
    if ( !canAnimate() || !isAnimated(dimension, view) ) {
        return -1;
    }

    CurvePtr curve = getCurve(view, dimension);  //< getCurve will return the master's curve if any
    assert(curve);

    return curve->keyFrameIndex(time);
}

void
KnobHelper::refreshListenersAfterValueChange(ViewSpec view,
                                             ValueChangedReasonEnum reason,
                                             int dimension)
{
    ListenerDimsMap listeners;

    getListeners(listeners);

    if ( listeners.empty() ) {
        return;
    }

    double time = getCurrentTime();
    for (ListenerDimsMap::iterator it = listeners.begin(); it != listeners.end(); ++it) {
        KnobHelper* slaveKnob = dynamic_cast<KnobHelper*>( it->first.lock().get() );
        if (!slaveKnob) {
            continue;
        }


        std::set<int> dimensionsToEvaluate;
        bool mustClone = false;
        for (std::size_t i = 0; i < it->second.size(); ++i) {
            if ( it->second[i].isListening && ( (it->second[i].targetDim == dimension) || (it->second[i].targetDim == -1) || (dimension == -1) ) ) {
                dimensionsToEvaluate.insert(i);
                if (!it->second[i].isExpr) {
                    mustClone = true;
                }
            }
        }

        if ( dimensionsToEvaluate.empty() ) {
            continue;
        }

        int dimChanged;
        if (dimensionsToEvaluate.size() > 1) {
            dimChanged = -1;
        } else {
            dimChanged = *dimensionsToEvaluate.begin();
        }

        if (mustClone) {
            ///We still want to clone the master's dimension because otherwise we couldn't edit the curve e.g in the curve editor
            ///For example we use it for roto knobs where selected beziers have their knobs slaved to the gui knobs
            slaveKnob->clone(shared_from_this(), dimChanged);
        }

        slaveKnob->evaluateValueChangeInternal(dimChanged, time, view, eValueChangedReasonSlaveRefresh, reason);

        //call recursively
        if ( !slaveKnob->isListenersNotificationBlocked() ) {
            slaveKnob->refreshListenersAfterValueChange(view, reason, dimChanged);
        }
    } // for all listeners
} // KnobHelper::refreshListenersAfterValueChange

void
KnobHelper::cloneExpressions(const KnobIPtr& other,
                             int dimension,
                             int otherDimension)
{
    assert( (int)_imp->expressions.size() == getDimension() );
    assert( (dimension == otherDimension) || (dimension != -1) );
    try {
        if (dimension == -1) {
            int dims = std::min( getDimension(), other->getDimension() );
            for (int i = 0; i < dims; ++i) {
                std::string expr = other->getExpression(i);
                bool hasRet = other->isExpressionUsingRetVariable(i);
                if ( !expr.empty() ) {
                    setExpression(i, expr, hasRet, false);
                    cloneExpressionsResults(other, i, i);
                }
            }
        } else {
            if (otherDimension == -1) {
                otherDimension = dimension;
            }
            assert( dimension >= 0 && dimension < getDimension() &&
                    otherDimension >= 0 && otherDimension < other->getDimension() );
            std::string expr = other->getExpression(otherDimension);
            bool hasRet = other->isExpressionUsingRetVariable(otherDimension);
            if ( !expr.empty() ) {
                setExpression(dimension, expr, hasRet, false);
                cloneExpressionsResults(other, dimension, otherDimension);
            }
        }
    } catch (...) {
        ///ignore errors
    }
}

bool
KnobHelper::cloneExpressionsAndCheckIfChanged(const KnobIPtr& other,
                                              int dimension,
                                              int otherDimension)
{
    assert( (int)_imp->expressions.size() == getDimension() );
    assert( (dimension == otherDimension) || (dimension != -1) );
    assert(other);
    bool ret = false;
    try {
        int dims = std::min( getDimension(), other->getDimension() );
        for (int i = 0; i < dims; ++i) {
            if ( (i == dimension) || (dimension == -1) ) {
                std::string expr = other->getExpression(i);
                bool hasRet = other->isExpressionUsingRetVariable(i);
                if ( !expr.empty() && ( (expr != _imp->expressions[i].originalExpression) || (hasRet != _imp->expressions[i].hasRet) ) ) {
                    setExpression(i, expr, hasRet, false);
                    cloneExpressionsResults(other, i, otherDimension);
                    ret = true;
                }
            }
        }
    } catch (...) {
        ///ignore errors
    }

    return ret;
}

void
KnobHelper::cloneOneCurve(const KnobIPtr& other,
                          int offset,
                          const RangeD* range,
                          int dimension,
                          int otherDimension)
{
    assert( dimension >= 0 && dimension < getDimension() &&
            otherDimension >= 0 && otherDimension < getDimension() );
    CurvePtr thisCurve = getCurve(ViewIdx(0), dimension, true);
    CurvePtr otherCurve = other->getCurve(ViewIdx(0), otherDimension, true);
    if (thisCurve && otherCurve) {
        if (!range) {
            thisCurve->clone(*otherCurve);
        } else {
            thisCurve->clone(*otherCurve, offset, range);
        }
    }
    CurvePtr guiCurve = getGuiCurve(ViewIdx(0), dimension);
    CurvePtr otherGuiCurve = other->getGuiCurve(ViewIdx(0), otherDimension);
    if (guiCurve) {
        if (otherGuiCurve) {
            if (!range) {
                guiCurve->clone(*otherGuiCurve);
            } else {
                guiCurve->clone(*otherGuiCurve, offset, range);
            }
        } else {
            if (otherCurve) {
                if (!range) {
                    guiCurve->clone(*otherCurve);
                } else {
                    guiCurve->clone(*otherCurve, offset, range);
                }
            }
        }
    }
    checkAnimationLevel(ViewIdx(0), dimension);
}

void
KnobHelper::cloneCurves(const KnobIPtr& other,
                        int offset,
                        const RangeD* range,
                        int dimension,
                        int otherDimension)
{
    assert( (dimension == otherDimension) || (dimension != -1) );
    assert(other);
    if (dimension == -1) {
        int dimMin = std::min( getDimension(), other->getDimension() );
        for (int i = 0; i < dimMin; ++i) {
            cloneOneCurve(other, offset, range, i, i);
        }
    } else {
        if (otherDimension == -1) {
            otherDimension = dimension;
        }
        cloneOneCurve(other, offset, range, dimension, otherDimension);
    }
}

bool
KnobHelper::cloneOneCurveAndCheckIfChanged(const KnobIPtr& other,
                                           bool updateGui,
                                           int dimension,
                                           int otherDimension)
{
    assert( dimension >= 0 && dimension < getDimension() &&
            otherDimension >= 0 && otherDimension < getDimension() );
    bool cloningCurveChanged = false;
    CurvePtr thisCurve = getCurve(ViewIdx(0), dimension, true);
    CurvePtr otherCurve = other->getCurve(ViewIdx(0), otherDimension, true);
    KeyFrameSet oldKeys;
    if (thisCurve && otherCurve) {
        if (updateGui) {
            oldKeys = thisCurve->getKeyFrames_mt_safe();
        }
        cloningCurveChanged |= thisCurve->cloneAndCheckIfChanged(*otherCurve);
    }

    CurvePtr guiCurve = getGuiCurve(ViewIdx(0), dimension);
    CurvePtr otherGuiCurve = other->getGuiCurve(ViewIdx(0), otherDimension);
    if (guiCurve) {
        if (otherGuiCurve) {
            cloningCurveChanged |= guiCurve->cloneAndCheckIfChanged(*otherGuiCurve);
        } else {
            cloningCurveChanged |= guiCurve->cloneAndCheckIfChanged(*otherCurve);
        }
    }

    if (updateGui && cloningCurveChanged) {
        // Indicate that old keyframes are removed

        std::list<double> oldKeysList;
        for (KeyFrameSet::iterator it = oldKeys.begin(); it != oldKeys.end(); ++it) {
            oldKeysList.push_back( it->getTime() );
        }
        if ( !oldKeysList.empty() ) {
            _signalSlotHandler->s_multipleKeyFramesRemoved(oldKeysList, ViewSpec::all(), dimension, (int)eValueChangedReasonNatronInternalEdited);
        }

        // Indicate new keyframes

        std::list<double> keysList;
        KeyFrameSet keys;
        if (thisCurve) {
            keys = thisCurve->getKeyFrames_mt_safe();
        }
        for (KeyFrameSet::iterator it = keys.begin(); it != keys.end(); ++it) {
            keysList.push_back( it->getTime() );
        }
        if ( !keysList.empty() ) {
            _signalSlotHandler->s_multipleKeyFramesSet(keysList, ViewSpec::all(), dimension, (int)eValueChangedReasonNatronInternalEdited);
        }
        checkAnimationLevel(ViewIdx(0), dimension);
    } else if (!updateGui) {
        checkAnimationLevel(ViewIdx(0), dimension);
    }

    return cloningCurveChanged;
} // KnobHelper::cloneOneCurveAndCheckIfChanged

bool
KnobHelper::cloneCurvesAndCheckIfChanged(const KnobIPtr& other,
                                         bool updateGui,
                                         int dimension,
                                         int otherDimension)
{
    assert( (dimension == otherDimension) || (dimension != -1) );
    assert(other);
    assert( (dimension == otherDimension) || (dimension != -1) );
    assert(other);
    bool hasChanged = false;
    if (dimension == -1) {
        int dimMin = std::min( getDimension(), other->getDimension() );
        for (int i = 0; i < dimMin; ++i) {
            hasChanged |= cloneOneCurveAndCheckIfChanged(other, updateGui, i, i);
        }
    } else {
        if (otherDimension == -1) {
            otherDimension = dimension;
        }
        assert( dimension >= 0 && dimension < getDimension() &&
                otherDimension >= 0 && otherDimension < getDimension() );
        hasChanged |= cloneOneCurveAndCheckIfChanged(other, updateGui, dimension, otherDimension);
    }

    return hasChanged;
}

//The knob in parameter will "listen" to this knob. Hence this knob is a dependency of the knob in parameter.
void
KnobHelper::addListener(const bool isExpression,
                        const int listenerDimension,
                        const int listenedToDimension,
                        const KnobIPtr& listener)
{
    assert( listenedToDimension == -1 || (listenedToDimension >= 0 && listenedToDimension < _imp->dimension) );
    KnobHelper* listenerIsHelper = dynamic_cast<KnobHelper*>( listener.get() );
    assert(listenerIsHelper);
    if (!listenerIsHelper) {
        return;
    }
    KnobIPtr thisShared = shared_from_this();
    if (listenerIsHelper->_signalSlotHandler && _signalSlotHandler) {
        //Notify the holder one of its knob is now slaved
        KnobHolderPtr holder = listenerIsHelper->getHolder();
        if (holder) {
            holder->onKnobSlaved(listener, thisShared, listenerDimension, true );
        }
    }

    // If this knob is already a dependency of the knob, add it to its dimension vector
    {
        QWriteLocker l(&_imp->mastersMutex);
        ListenerDimsMap::iterator foundListening = _imp->listeners.find(listener);
        if ( foundListening != _imp->listeners.end() ) {
            foundListening->second[listenerDimension].isListening = true;
            foundListening->second[listenerDimension].isExpr = isExpression;
            foundListening->second[listenerDimension].targetDim = listenedToDimension;
        } else {
            std::vector<ListenerDim>& dims = _imp->listeners[listener];
            dims.resize( listener->getDimension() );
            dims[listenerDimension].isListening = true;
            dims[listenerDimension].isExpr = isExpression;
            dims[listenerDimension].targetDim = listenedToDimension;
        }
    }

    if (isExpression) {
        QMutexLocker k(&listenerIsHelper->_imp->expressionMutex);
        assert(listenerDimension >= 0 && listenerDimension < listenerIsHelper->_imp->dimension);
        listenerIsHelper->_imp->expressions[listenerDimension].dependencies.push_back( std::make_pair(thisShared, listenedToDimension) );
    }
}

void
KnobHelper::removeListener(const KnobIPtr& listener,
                           int listenerDimension)
{
    KnobHelperPtr listenerHelper = boost::dynamic_pointer_cast<KnobHelper>(listener);

    assert(listenerHelper);

    QWriteLocker l(&_imp->mastersMutex);
    for (ListenerDimsMap::iterator it = _imp->listeners.begin(); it != _imp->listeners.end(); ++it) {
        if (it->first.lock() == listener) {
            it->second[listenerDimension].isListening = false;

            bool hasDimensionListening = false;
            for (std::size_t i = 0; i < it->second.size(); ++i) {
                if (it->second[listenerDimension].isListening) {
                    hasDimensionListening = true;
                    break;
                }
            }
            if (!hasDimensionListening) {
                _imp->listeners.erase(it);
            }
            break;
        }
    }
}

void
KnobHelper::getListeners(KnobI::ListenerDimsMap & listeners) const
{
    QReadLocker l(&_imp->mastersMutex);

    listeners = _imp->listeners;
}

double
KnobHelper::getCurrentTime() const
{
    KnobHolderPtr holder = getHolder();

    return holder && holder->getApp() ? holder->getCurrentTime() : 0;
}

ViewIdx
KnobHelper::getCurrentView() const
{
    KnobHolderPtr holder = getHolder();

    return ( holder && holder->getApp() ) ? holder->getCurrentView() : ViewIdx(0);
}


double
KnobHelper::random(double time,
                   unsigned int seed) const
{
    randomSeed(time, seed);

    return random();
}

double
KnobHelper::random(double min,
                   double max) const
{
    QMutexLocker k(&_imp->lastRandomHashMutex);

    _imp->lastRandomHash = hashFunction(_imp->lastRandomHash);

    return ( (double)_imp->lastRandomHash / (double)0x100000000LL ) * (max - min)  + min;
}

int
KnobHelper::randomInt(double time,
                      unsigned int seed) const
{
    randomSeed(time, seed);

    return randomInt();
}

int
KnobHelper::randomInt(int min,
                      int max) const
{
    return (int)random( (double)min, (double)max );
}

struct alias_cast_float
{
    alias_cast_float()
        : raw(0)
    {
    };                          // initialize to 0 in case sizeof(T) < 8

    union
    {
        U32 raw;
        float data;
    };
};

void
KnobHelper::randomSeed(double time,
                       unsigned int seed) const
{
    U64 hash = 0;
    KnobHolderPtr holder = getHolder();

    if (holder) {
#pragma message WARN("Urgent: Find a better way to get a hash for randomSeed because this too heavy!")
        EffectInstancePtr effect = toEffectInstance(holder);
        if (effect) {
            Hash64 h;
            effect->getNode()->appendKnobsToFrameViewHash(time, ViewIdx(0), &h);
            h.computeHash();
            hash = h.value();
        }
    }
    U32 hash32 = (U32)hash;
    hash32 += seed;

    alias_cast_float ac;
    ac.data = (float)time;
    hash32 += ac.raw;

    QMutexLocker k(&_imp->lastRandomHashMutex);
    _imp->lastRandomHash = hash32;
}

bool
KnobHelper::hasModifications() const
{
    QMutexLocker k(&_imp->hasModificationsMutex);

    for (int i = 0; i < _imp->dimension; ++i) {
        if (_imp->hasModifications[i]) {
            return true;
        }
    }

    return false;
}

bool
KnobHelper::hasModificationsForSerialization() const
{
    bool enabledChanged = false;
    bool defValueChanged = false;
    for (int i = 0; i < getDimension(); ++i) {
        if ( isEnabled(i) != isDefaultEnabled(i) ) {
            enabledChanged = true;
        }
        if (hasDefaultValueChanged(i)) {
            defValueChanged = true;
        }
    }

    return hasModifications() ||
           getIsSecret() != getDefaultIsSecret() || enabledChanged || defValueChanged;
}

bool
KnobHelper::hasModifications(int dimension) const
{
    if ( (dimension < 0) || (dimension >= _imp->dimension) ) {
        throw std::invalid_argument("KnobHelper::hasModifications: Dimension out of range");
    }
    QMutexLocker k(&_imp->hasModificationsMutex);

    return _imp->hasModifications[dimension];
}

bool
KnobHelper::setHasModifications(int dimension,
                                bool value,
                                bool lock)
{
    assert(dimension >= 0 && dimension < _imp->dimension);
    bool ret;
    if (lock) {
        QMutexLocker k(&_imp->hasModificationsMutex);
        ret = _imp->hasModifications[dimension] != value;
        _imp->hasModifications[dimension] = value;
    } else {
        assert( !_imp->hasModificationsMutex.tryLock() );
        ret = _imp->hasModifications[dimension] != value;
        _imp->hasModifications[dimension] = value;
    }

    return ret;
}

KnobIPtr
KnobHelper::createDuplicateOnHolder(const KnobHolderPtr& otherHolder,
                                    const KnobPagePtr& page,
                                    const KnobGroupPtr& group,
                                    int indexInParent,
                                    bool makeAlias,
                                    const std::string& newScriptName,
                                    const std::string& newLabel,
                                    const std::string& newToolTip,
                                    bool refreshParams,
                                    bool isUserKnob)
{
    ///find-out to which node that master knob belongs to
    KnobHolderPtr holder = getHolder();
    if ( !holder || !holder->getApp() ) {
        return KnobIPtr();
    }

    EffectInstancePtr otherIsEffect = toEffectInstance(otherHolder);
    EffectInstancePtr isEffect = toEffectInstance(holder);
    KnobBool* isBool = dynamic_cast<KnobBool*>(this);
    KnobInt* isInt = dynamic_cast<KnobInt*>(this);
    KnobDouble* isDbl = dynamic_cast<KnobDouble*>(this);
    KnobChoice* isChoice = dynamic_cast<KnobChoice*>(this);
    KnobColor* isColor = dynamic_cast<KnobColor*>(this);
    KnobString* isString = dynamic_cast<KnobString*>(this);
    KnobFile* isFile = dynamic_cast<KnobFile*>(this);
    KnobOutputFile* isOutputFile = dynamic_cast<KnobOutputFile*>(this);
    KnobPath* isPath = dynamic_cast<KnobPath*>(this);
    KnobGroup* isGrp = dynamic_cast<KnobGroup*>(this);
    KnobPage* isPage = dynamic_cast<KnobPage*>(this);
    KnobButton* isBtn = dynamic_cast<KnobButton*>(this);
    KnobParametric* isParametric = dynamic_cast<KnobParametric*>(this);


    //Ensure the group user page is created
    KnobPagePtr destPage;
    if (page) {
        destPage = page;
    } else {
        if (otherIsEffect) {
            destPage = otherIsEffect->getOrCreateUserPageKnob();
        }
    }

    KnobIPtr output;
    if (isBool) {
        KnobBoolPtr newKnob = otherHolder->createBoolKnob(newScriptName, newLabel, isUserKnob);
        output = newKnob;
    } else if (isInt) {
        KnobIntPtr newKnob = otherHolder->createIntKnob(newScriptName, newLabel, getDimension(), isUserKnob);
        newKnob->setMinimumsAndMaximums( isInt->getMinimums(), isInt->getMaximums() );
        newKnob->setDisplayMinimumsAndMaximums( isInt->getDisplayMinimums(), isInt->getDisplayMaximums() );
        if ( isInt->isSliderDisabled() ) {
            newKnob->disableSlider();
        }
        output = newKnob;
    } else if (isDbl) {
        KnobDoublePtr newKnob = otherHolder->createDoubleKnob(newScriptName, newLabel, getDimension(), isUserKnob);
        newKnob->setSpatial( isDbl->getIsSpatial() );
        if ( isDbl->isRectangle() ) {
            newKnob->setAsRectangle();
        }
        for (int i = 0; i < getDimension(); ++i) {
            newKnob->setValueIsNormalized( i, isDbl->getValueIsNormalized(i) );
        }
        if ( isDbl->isSliderDisabled() ) {
            newKnob->disableSlider();
        }
        newKnob->setMinimumsAndMaximums( isDbl->getMinimums(), isDbl->getMaximums() );
        newKnob->setDisplayMinimumsAndMaximums( isDbl->getDisplayMinimums(), isDbl->getDisplayMaximums() );
        output = newKnob;
    } else if (isChoice) {
        KnobChoicePtr newKnob = otherHolder->createChoiceKnob(newScriptName, newLabel, isUserKnob);
        if (!makeAlias) {
            newKnob->populateChoices( isChoice->getEntries_mt_safe(), isChoice->getEntriesHelp_mt_safe() );
        }
        output = newKnob;
    } else if (isColor) {
        KnobColorPtr newKnob = otherHolder->createColorKnob(newScriptName, newLabel, getDimension(), isUserKnob);
        newKnob->setMinimumsAndMaximums( isColor->getMinimums(), isColor->getMaximums() );
        newKnob->setDisplayMinimumsAndMaximums( isColor->getDisplayMinimums(), isColor->getDisplayMaximums() );
        output = newKnob;
    } else if (isString) {
        KnobStringPtr newKnob = otherHolder->createStringKnob(newScriptName, newLabel, isUserKnob);
        if ( isString->isLabel() ) {
            newKnob->setAsLabel();
        }
        if ( isString->isCustomKnob() ) {
            newKnob->setAsCustom();
        }
        if ( isString->isMultiLine() ) {
            newKnob->setAsMultiLine();
        }
        if ( isString->usesRichText() ) {
            newKnob->setUsesRichText(true);
        }
        output = newKnob;
    } else if (isFile) {
        KnobFilePtr newKnob = otherHolder->createFileKnob(newScriptName, newLabel, isUserKnob);
        if ( isFile->isInputImageFile() ) {
            newKnob->setAsInputImage();
        }
        output = newKnob;
    } else if (isOutputFile) {
        KnobOutputFilePtr newKnob = otherHolder->createOuptutFileKnob(newScriptName, newLabel, isUserKnob);
        if ( isOutputFile->isOutputImageFile() ) {
            newKnob->setAsOutputImageFile();
        }
        output = newKnob;
    } else if (isPath) {
        KnobPathPtr newKnob = otherHolder->createPathKnob(newScriptName, newLabel, isUserKnob);
        if ( isPath->isMultiPath() ) {
            newKnob->setMultiPath(true);
        }
        output = newKnob;
    } else if (isGrp) {
        KnobGroupPtr newKnob = otherHolder->createGroupKnob(newScriptName, newLabel, isUserKnob);
        if ( isGrp->isTab() ) {
            newKnob->setAsTab();
        }
        output = newKnob;
    } else if (isPage) {
        KnobPagePtr newKnob = otherHolder->createPageKnob(newScriptName, newLabel, isUserKnob);
        output = newKnob;
    } else if (isBtn) {
        KnobButtonPtr newKnob = otherHolder->createButtonKnob(newScriptName, newLabel, isUserKnob);
        output = newKnob;
    } else if (isParametric) {
        KnobParametricPtr newKnob = otherHolder->createParametricKnob(newScriptName, newLabel, isParametric->getDimension(), isUserKnob);
        output = newKnob;
    }
    if (!output) {
        return KnobIPtr();
    }
    for (int i = 0; i < getDimension(); ++i) {
        output->setDimensionName( i, getDimensionName(i) );
    }
    output->setName(newScriptName, true);
    output->cloneDefaultValues( shared_from_this() );
    output->clone( shared_from_this() );
    if ( canAnimate() ) {
        output->setAnimationEnabled( isAnimationEnabled() );
    }
    output->setEvaluateOnChange( getEvaluateOnChange() );
    output->setHintToolTip(newToolTip);
    output->setAddNewLine(true);
    output->setHashingStrategy(getHashingStrategy());
    if (group) {
        if (indexInParent == -1) {
            group->addKnob(output);
        } else {
            group->insertKnob(indexInParent, output);
        }
    } else if (destPage) {
        if (indexInParent == -1) {
            destPage->addKnob(output);
        } else {
            destPage->insertKnob(indexInParent, output);
        }
    }
    if (isUserKnob && otherIsEffect) {
        otherIsEffect->getNode()->declarePythonFields();
    }
    if (!makeAlias && otherIsEffect && isEffect) {
        NodeCollectionPtr collec;
        collec = isEffect->getNode()->getGroup();

        NodeGroupPtr isCollecGroup = toNodeGroup(collec);
        std::stringstream ss;
        if (isCollecGroup) {
            ss << "thisGroup." << newScriptName;
        } else {
            ss << "app." << otherIsEffect->getNode()->getFullyQualifiedName() << "." << newScriptName;
        }
        if (output->getDimension() > 1) {
            ss << ".get()[dimension]";
        } else {
            ss << ".get()";
        }

        try {
            std::string script = ss.str();
            for (int i = 0; i < getDimension(); ++i) {
                clearExpression(i, true);
                setExpression(i, script, false, false);
            }
        } catch (...) {
        }
    } else {
        setKnobAsAliasOfThis(output, true);
    }
    if (refreshParams) {
        otherHolder->recreateUserKnobs(true);
    }

    return output;
} // KnobHelper::createDuplicateOnNode

bool
KnobI::areTypesCompatibleForSlave(const KnobIPtr& lhs,
                                  const KnobIPtr& rhs)
{
    if ( lhs->typeName() == rhs->typeName() ) {
        return true;
    }

    //These are compatible types
    KnobIntPtr lhsIsInt = toKnobInt(lhs);
    KnobIntPtr rhsIsInt = toKnobInt(rhs);
    KnobDoublePtr lhsIsDouble = toKnobDouble(lhs);
    KnobColorPtr lhsIsColor = toKnobColor(lhs);
    KnobDoublePtr rhsIsDouble = toKnobDouble(rhs);
    KnobColorPtr rhsIsColor = toKnobColor(rhs);

    //Knobs containing doubles are compatibles with knobs containing integers because the user might want to link values
    //stored in a double parameter to a int parameter and vice versa
    if ( (lhsIsDouble || lhsIsColor || lhsIsInt) && (rhsIsColor || rhsIsDouble || rhsIsInt) ) {
        return true;
    }

    /*  KnobChoicePtr lhsIsChoice = toKnobChoice(lhs);
       KnobChoicePtr rhsIsChoice = toKnobChoice(rhs);
       if (lhsIsChoice || rhsIsChoice) {
          return false;
       }
     */


    return false;
}

bool
KnobHelper::setKnobAsAliasOfThis(const KnobIPtr& master,
                                 bool doAlias)
{
    //Sanity check
    if ( !master || ( master->getDimension() != getDimension() ) ||
         ( master->typeName() != typeName() ) ) {
        return false;
    }

    /*
       For choices, copy exactly the menu entries because they have to be the same
     */
    if (doAlias) {
        master->onKnobAboutToAlias( shared_from_this() );
    }
    beginChanges();
    for (int i = 0; i < getDimension(); ++i) {
        if ( isSlave(i) ) {
            unSlave(i, false);
        }
        if (doAlias) {
            //master->clone(this, i);
            bool ok = slaveToInternal(i, master, i, eValueChangedReasonNatronInternalEdited, false);
            assert(ok);
            Q_UNUSED(ok);
        }
    }
    for (int i = 0; i < getDimension(); ++i) {
        master->setDimensionName( i, getDimensionName(i) );
    }
    handleSignalSlotsForAliasLink(master, doAlias);

    endChanges();

    QWriteLocker k(&_imp->mastersMutex);
    if (doAlias) {
        _imp->slaveForAlias = master;
    } else {
        _imp->slaveForAlias.reset();
    }

    return true;
}

KnobIPtr
KnobHelper::getAliasMaster()  const
{
    QReadLocker k(&_imp->mastersMutex);

    return _imp->slaveForAlias.lock();
}

void
KnobHelper::getAllExpressionDependenciesRecursive(std::set<NodePtr >& nodes) const
{
    std::set<KnobIPtr> deps;
    {
        QMutexLocker k(&_imp->expressionMutex);
        for (int i = 0; i < _imp->dimension; ++i) {
            for (std::list< std::pair<KnobIWPtr, int> >::const_iterator it = _imp->expressions[i].dependencies.begin();
                 it != _imp->expressions[i].dependencies.end(); ++it) {
                KnobIPtr knob = it->first.lock();
                if (knob) {
                    deps.insert(knob);
                }
            }
        }
    }
    {
        QReadLocker k(&_imp->mastersMutex);
        for (int i = 0; i < _imp->dimension; ++i) {
            KnobIPtr master = _imp->masters[i].second.lock();
            if (master) {
                if ( std::find(deps.begin(), deps.end(), master) == deps.end() ) {
                    deps.insert(master);
                }
            }
        }
    }
    std::list<KnobIPtr> knobsToInspectRecursive;

    for (std::set<KnobIPtr>::iterator it = deps.begin(); it != deps.end(); ++it) {
        EffectInstancePtr effect  = toEffectInstance( (*it)->getHolder() );
        if (effect) {
            NodePtr node = effect->getNode();

            nodes.insert(node);
            knobsToInspectRecursive.push_back(*it);
        }
    }


    for (std::list<KnobIPtr>::iterator it = knobsToInspectRecursive.begin(); it != knobsToInspectRecursive.end(); ++it) {
        (*it)->getAllExpressionDependenciesRecursive(nodes);
    }
}



static void
initializeValueSerializationStorage(const KnobIPtr& knob, const int dimension, ValueSerialization* serialization)
{
    serialization->_expression = knob->getExpression(dimension);
    serialization->_expresionHasReturnVariable = knob->isExpressionUsingRetVariable(dimension);
    CurvePtr curve = knob->getCurve(ViewSpec::current(), dimension);
    if (curve) {
        curve->toSerialization(&serialization->_animationCurve);
    }

    std::pair< int, KnobIPtr > master = knob->getMaster(dimension);

    if ( master.second && !knob->isMastersPersistenceIgnored() ) {
        if (master.second->getDimension() > 1) {
            serialization->_slaveMasterLink.masterDimensionName = master.second->getDimensionName(master.first);
        }
        serialization->_slaveMasterLink.hasLink = true;
        if (master.second != knob) {
            NamedKnobHolderPtr holder = boost::dynamic_pointer_cast<NamedKnobHolder>( master.second->getHolder() );
            assert(holder);

            TrackMarkerPtr isMarker = toTrackMarker(holder);
            if (isMarker) {
                if (isMarker) {
                    serialization->_slaveMasterLink.masterTrackName = isMarker->getScriptName_mt_safe();
                    if (isMarker->getContext()->getNode()->getEffectInstance() != holder) {
                        serialization->_slaveMasterLink.masterNodeName = isMarker->getContext()->getNode()->getScriptName_mt_safe();
                    }
                }
            } else {
                // coverity[dead_error_line]
                if (holder && holder != knob->getHolder()) {
                    serialization->_slaveMasterLink.masterNodeName = holder->getScriptName_mt_safe();
                }
            }
            serialization->_slaveMasterLink.masterKnobName = master.second->getName();
        }
    }


    KnobBoolBasePtr isBoolBase = toKnobBoolBase(knob);
    KnobIntPtr isInt = toKnobInt(knob);
    KnobBoolPtr isBool = toKnobBool(knob);
    KnobButtonPtr isButton = toKnobButton(knob);
    KnobDoubleBasePtr isDoubleBase = toKnobDoubleBase(knob);
    KnobDoublePtr isDouble = toKnobDouble(knob);
    KnobColorPtr isColor = toKnobColor(knob);
    KnobChoicePtr isChoice = toKnobChoice(knob);
    KnobStringBasePtr isStringBase = toKnobStringBase(knob);
    KnobParametricPtr isParametric = toKnobParametric(knob);
    KnobPagePtr isPage = toKnobPage(knob);
    KnobGroupPtr isGrp = toKnobGroup(knob);
    KnobSeparatorPtr isSep = toKnobSeparator(knob);
    KnobButtonPtr btn = toKnobButton(knob);

    if (isInt) {
        serialization->_value.isInt = isInt->getValue(dimension);
        serialization->_type = ValueSerialization::eSerializationValueVariantTypeInteger;
        serialization->_defaultValue.isInt = isInt->getDefaultValue(dimension);
        serialization->_serializeValue = (serialization->_value.isInt != serialization->_defaultValue.isInt);
        serialization->_serializeDefaultValue = isInt->hasDefaultValueChanged(dimension);
    } else if (isBool || isGrp || isButton) {
        serialization->_value.isBool = isBoolBase->getValue(dimension);
        serialization->_type = ValueSerialization::eSerializationValueVariantTypeBoolean;
        serialization->_defaultValue.isBool = isBoolBase->getDefaultValue(dimension);
        serialization->_serializeValue = (serialization->_value.isBool != serialization->_defaultValue.isBool);
        serialization->_serializeDefaultValue = isBoolBase->hasDefaultValueChanged(dimension);
    } else if (isColor || isDouble) {
        serialization->_value.isDouble = isDoubleBase->getValue(dimension);
        serialization->_type = ValueSerialization::eSerializationValueVariantTypeDouble;
        serialization->_defaultValue.isDouble = isDoubleBase->getDefaultValue(dimension);
        serialization->_serializeValue = (serialization->_value.isDouble != serialization->_defaultValue.isDouble);
        serialization->_serializeDefaultValue = isDoubleBase->hasDefaultValueChanged(dimension);
    } else if (isStringBase) {
        serialization->_value.isString = isStringBase->getValue(dimension);
        serialization->_type = ValueSerialization::eSerializationValueVariantTypeString;
        serialization->_defaultValue.isString = isStringBase->getDefaultValue(dimension);
        serialization->_serializeValue = (serialization->_value.isString != serialization->_defaultValue.isString);
        serialization->_serializeDefaultValue = isStringBase->hasDefaultValueChanged(dimension);

    } else if (isChoice) {
        serialization->_value.isString = isChoice->getActiveEntryText_mt_safe();
        serialization->_type = ValueSerialization::eSerializationValueVariantTypeString;
        //serialization->_defaultValue.isString
        std::vector<std::string> entries = isChoice->getEntries_mt_safe();
        int defIndex = isChoice->getDefaultValue(dimension);
        std::string defValue;
        if (defIndex >= 0 && defIndex < (int)entries.size()) {
            defValue = entries[defIndex];
        }
        serialization->_defaultValue.isString = defValue;
        serialization->_serializeValue = (serialization->_value.isString != serialization->_defaultValue.isString);
        serialization->_serializeDefaultValue = isChoice->hasDefaultValueChanged(dimension);

    }

    // Check if we need to serialize this dimension
    serialization->_mustSerialize = true;

    if (serialization->_expression.empty() && !serialization->_slaveMasterLink.hasLink && !serialization->_serializeValue && !serialization->_serializeDefaultValue) {
        serialization->_mustSerialize = false;
    }

} // initializeValueSerializationStorage

void
KnobHelper::restoreValueFromSerialization(const SERIALIZATION_NAMESPACE::ValueSerialization& obj, int targetDimension, bool restoreDefaultValue)
{
    KnobIPtr thisShared = shared_from_this();
    KnobBoolBasePtr isBoolBase = toKnobBoolBase(thisShared);
    KnobIntPtr isInt = toKnobInt(thisShared);
    KnobBoolPtr isBool = toKnobBool(thisShared);
    KnobButtonPtr isButton = toKnobButton(thisShared);
    KnobDoubleBasePtr isDoubleBase = toKnobDoubleBase(thisShared);
    KnobDoublePtr isDouble = toKnobDouble(thisShared);
    KnobColorPtr isColor = toKnobColor(thisShared);
    KnobChoicePtr isChoice = toKnobChoice(thisShared);
    KnobStringBasePtr isStringBase = toKnobStringBase(thisShared);
    KnobPagePtr isPage = toKnobPage(thisShared);
    KnobGroupPtr isGrp = toKnobGroup(thisShared);
    KnobSeparatorPtr isSep = toKnobSeparator(thisShared);
    KnobButtonPtr btn = toKnobButton(thisShared);

    // We do the opposite of what is done in initializeValueSerializationStorage()
    if (isInt) {
        if (restoreDefaultValue) {
            isInt->setDefaultValueWithoutApplying(obj._defaultValue.isInt, targetDimension);
        }
        isInt->setValue(obj._value.isInt, ViewSpec::all(), targetDimension);
    } else if (isBool || isGrp || isButton) {
        assert(isBoolBase);
        if (restoreDefaultValue) {
            isBoolBase->setDefaultValueWithoutApplying(obj._defaultValue.isBool, targetDimension);
        }
        isBoolBase->setValue(obj._value.isBool, ViewSpec::all(), targetDimension);
    } else if (isColor || isDouble) {
        assert(isDoubleBase);
        if (restoreDefaultValue) {
            isDoubleBase->setDefaultValueWithoutApplying(obj._defaultValue.isDouble, targetDimension);
        }
        isDoubleBase->setValue(obj._value.isDouble, ViewSpec::all(), targetDimension);

    } else if (isStringBase) {
        if (restoreDefaultValue) {
            isStringBase->setDefaultValueWithoutApplying(obj._defaultValue.isString, targetDimension);
        }
        isStringBase->setValue(obj._value.isString, ViewSpec::all(), targetDimension);

    } else if (isChoice) {
        bool found = false;
        bool foundDefault = false;
        std::vector<std::string> entries = isChoice->getEntries_mt_safe();
        for (std::size_t i = 0; i < entries.size(); ++i) {
            if ( boost::iequals(entries[i], obj._value.isString) ) {
                isChoice->setValue(i);
                found = true;
                break;
            } else if (boost::iequals(entries[i], obj._defaultValue.isString)) {
                foundDefault = true;
            }
        }
        if (!found) {
            // Fallback on default if found, otherwise just remember the active entry if the entries happen
            // to have it again in the future
            if (foundDefault) {
                isChoice->setValueFromLabel(obj._defaultValue.isString, 0);
            } else {
                isChoice->setActiveEntry(obj._value.isString);
            }
        }
    }

}

void
KnobHelper::toSerialization(SerializationObjectBase* serializationBase)
{

    SERIALIZATION_NAMESPACE::KnobSerialization* serialization = dynamic_cast<SERIALIZATION_NAMESPACE::KnobSerialization*>(serializationBase);
    SERIALIZATION_NAMESPACE::GroupKnobSerialization* groupSerialization = dynamic_cast<SERIALIZATION_NAMESPACE::GroupKnobSerialization*>(serializationBase);
    assert(serialization || groupSerialization);
    if (!serialization && !groupSerialization) {
        return;
    }

    if (groupSerialization) {
        KnobGroup* isGrp = dynamic_cast<KnobGroup*>(this);
        KnobPage* isPage = dynamic_cast<KnobPage*>(this);

        assert(isGrp || isPage);

        groupSerialization->_typeName = typeName();
        groupSerialization->_name = getName();
        groupSerialization->_label = getLabel();
        groupSerialization->_secret = getIsSecret();

        if (isGrp) {
            groupSerialization->_isSetAsTab = isGrp->isTab();
            groupSerialization->_isOpened = isGrp->getValue();
        }

        KnobsVec children;

        if (isGrp) {
            children = isGrp->getChildren();
        } else if (isPage) {
            children = isPage->getChildren();
        }
        for (std::size_t i = 0; i < children.size(); ++i) {
            if (isPage) {
                // If page, check that the child is a top level child and not child of a sub-group
                // otherwise let the sub group register the child
                KnobIPtr parent = children[i]->getParentKnob();
                if (parent.get() != isPage) {
                    continue;
                }
            }
            KnobGroupPtr isGrp = toKnobGroup(children[i]);
            if (isGrp) {
                boost::shared_ptr<GroupKnobSerialization> serialisation( new GroupKnobSerialization );
                isGrp->toSerialization(serialisation.get());
                groupSerialization->_children.push_back(serialisation);
            } else {
                //KnobChoicePtr isChoice = toKnobChoice(children[i].get());
                //bool copyKnob = false;//isChoice != NULL;
                KnobSerializationPtr serialisation( new KnobSerialization );
                children[i]->toSerialization(serialisation.get());
                groupSerialization->_children.push_back(serialisation);
            }
        }
    } else {


        KnobIPtr thisShared = shared_from_this();

        serialization->_typeName = typeName();
        serialization->_dimension = getDimension();
        serialization->_scriptName = getName();
        serialization->_visibilityChanged = (getIsSecret() != getDefaultIsSecret());

        int nDimsDisabled = 0;
        for (int i = 0; i < serialization->_dimension; ++i) {
            // If the knob is slaved, it will be disabled so do not take it into account
            if (!isSlave(i) && (isEnabled(i) != isDefaultEnabled(i))) {
                ++nDimsDisabled;
            }
        }
        if (nDimsDisabled == serialization->_dimension) {
            serialization->_enabledChanged = true;
        }

        // Values bits
        serialization->_values.resize(serialization->_dimension);
        for (int i = 0; i < serialization->_dimension; ++i) {
            serialization->_values[i]._serialization = serialization;
            serialization->_values[i]._dimension = i;
            initializeValueSerializationStorage(thisShared, i, &serialization->_values[i]);
        }

        serialization->_masterIsAlias = getAliasMaster().get() != 0;

        // User knobs bits
        serialization->_isUserKnob = isUserKnob();
        serialization->_label = getLabel();
        serialization->_triggerNewLine = isNewLineActivated();
        serialization->_evaluatesOnChange = getEvaluateOnChange();
        serialization->_isPersistent = getIsPersistent();
        serialization->_animatesChanged = (isAnimationEnabled() != isAnimatedByDefault());
        serialization->_tooltip = getHintToolTip();
        serialization->_iconFilePath[0] = getIconLabel(false);
        serialization->_iconFilePath[1] = getIconLabel(true);

        // Viewer UI context bits
        if (getHolder()) {
            if (getHolder()->getInViewerContextKnobIndex(thisShared) != -1) {
                serialization->_hasViewerInterface = true;
                serialization->_inViewerContextItemSpacing = getInViewerContextItemSpacing();
                ViewerContextLayoutTypeEnum layout = getInViewerContextLayoutType();
                switch (layout) {
                    case eViewerContextLayoutTypeAddNewLine:
                        serialization->_inViewerContextItemLayout = kInViewerContextItemLayoutNewLine;
                        break;
                    case eViewerContextLayoutTypeSeparator:
                        serialization->_inViewerContextItemLayout = kInViewerContextItemLayoutAddSeparator;
                        break;
                    case eViewerContextLayoutTypeStretchAfter:
                        serialization->_inViewerContextItemLayout = kInViewerContextItemLayoutStretchAfter;
                        break;
                    case eViewerContextLayoutTypeStretchBefore:
                        serialization->_inViewerContextItemLayout = kInViewerContextItemLayoutStretchBefore;
                        break;
                    case eViewerContextLayoutTypeSpacing:
                        serialization->_inViewerContextItemLayout.clear();
                        break;
                }
                serialization->_inViewerContextSecret = getInViewerContextSecret();
                if (serialization->_isUserKnob) {
                    serialization->_inViewerContextLabel = getInViewerContextLabel();
                    serialization->_inViewerContextIconFilePath[0] = getInViewerContextIconFilePath(false);
                    serialization->_inViewerContextIconFilePath[1] = getInViewerContextIconFilePath(true);

                }
            }
        }

        // Per-type specific data
        KnobChoice* isChoice = dynamic_cast<KnobChoice*>(this);
        if (isChoice) {
            ChoiceExtraData* extraData = new ChoiceExtraData;
            extraData->_entries = isChoice->getEntries_mt_safe();
            extraData->_helpStrings = isChoice->getEntriesHelp_mt_safe();
            serialization->_extraData.reset(extraData);
        }
        KnobParametric* isParametric = dynamic_cast<KnobParametric*>(this);
        if (isParametric) {
            ParametricExtraData* extraData = new ParametricExtraData;
            isParametric->saveParametricCurves(&extraData->parametricCurves);
            serialization->_extraData.reset(extraData);
        }
        KnobString* isString = dynamic_cast<KnobString*>(this);
        if (isString) {
            TextExtraData* extraData = new TextExtraData;
            isString->getAnimation().save(&extraData->keyframes);
            serialization->_extraData.reset(extraData);
            extraData->fontFamily = isString->getFontFamily();
            extraData->fontSize = isString->getFontSize();
            isString->getFontColor(&extraData->fontColor[0], &extraData->fontColor[1], &extraData->fontColor[2]);
            extraData->italicActivated = isString->getItalicActivated();
            extraData->boldActivated = isString->getBoldActivated();
        }
        if (serialization->_isUserKnob) {
            if (isString) {
                TextExtraData* extraData = dynamic_cast<TextExtraData*>(serialization->_extraData.get());
                assert(extraData);
                extraData->label = isString->isLabel();
                extraData->multiLine = isString->isMultiLine();
                extraData->richText = isString->usesRichText();
            }
            KnobDouble* isDbl = dynamic_cast<KnobDouble*>(this);
            KnobInt* isInt = dynamic_cast<KnobInt*>(this);
            KnobColor* isColor = dynamic_cast<KnobColor*>(this);
            if (isDbl || isInt || isColor) {
                ValueExtraData* extraData = new ValueExtraData;
                if (isDbl) {
                    extraData->useHostOverlayHandle = serialization->_dimension == 2 && isDbl->getHasHostOverlayHandle();
                    extraData->min = isDbl->getMinimum();
                    extraData->max = isDbl->getMaximum();
                    extraData->dmin = isDbl->getDisplayMinimum();
                    extraData->dmax = isDbl->getDisplayMaximum();
                } else if (isInt) {
                    extraData->min = isInt->getMinimum();
                    extraData->max = isInt->getMaximum();
                    extraData->dmin = isInt->getDisplayMinimum();
                    extraData->dmax = isInt->getDisplayMaximum();
                } else if (isColor) {
                    extraData->min = isColor->getMinimum();
                    extraData->max = isColor->getMaximum();
                    extraData->dmin = isColor->getDisplayMinimum();
                    extraData->dmax = isColor->getDisplayMaximum();
                }
                serialization->_extraData.reset(extraData);
            }

            KnobFile* isFile = dynamic_cast<KnobFile*>(this);
            KnobOutputFile* isOutFile = dynamic_cast<KnobOutputFile*>(this);
            if (isFile || isOutFile) {
                FileExtraData* extraData = new FileExtraData;
                extraData->useSequences = isFile ? isFile->isInputImageFile() : isOutFile->isOutputImageFile();
                serialization->_extraData.reset(extraData);
            }

            KnobPath* isPath = dynamic_cast<KnobPath*>(this);
            if (isPath) {
                PathExtraData* extraData = new PathExtraData;
                extraData->multiPath = isPath->isMultiPath();
                serialization->_extraData.reset(extraData);
            }
        }

        // Check if we need to serialize this knob
        serialization->_mustSerialize = true;
        if (!serialization->_isUserKnob && !serialization->_visibilityChanged && !serialization->_masterIsAlias &&
            !serialization->_hasViewerInterface) {
            bool mustSerialize = false;
            for (std::size_t i = 0; i < serialization->_values.size(); ++i) {
                mustSerialize |= serialization->_values[i]._mustSerialize;
            }

            if (!mustSerialize) {
                // Check if there are extra data
                {
                    const TextExtraData* data = dynamic_cast<const TextExtraData*>(serialization->_extraData.get());
                    if (data) {
                        if (!data->keyframes.empty() || data->fontFamily != NATRON_FONT || data->fontSize != KnobString::getDefaultFontPointSize() || data->fontColor[0] != 0 || data->fontColor[1] != 0 || data->fontColor[2] != 0) {
                            mustSerialize = true;
                        }
                    }
                }
                {
                    const ParametricExtraData* data = dynamic_cast<const ParametricExtraData*>(serialization->_extraData.get());
                    if (data) {
                        if (!data->parametricCurves.empty()) {
                            mustSerialize = true;
                        }
                    }
                }

            }
            serialization->_mustSerialize = mustSerialize;
        }
    } // groupSerialization
} // KnobHelper::toSerialization


void
KnobHelper::fromSerialization(const SerializationObjectBase& serializationBase)
{
    // We allow non persistent knobs to be loaded if we found a valid serialization for them
    const SERIALIZATION_NAMESPACE::KnobSerialization* serialization = dynamic_cast<const SERIALIZATION_NAMESPACE::KnobSerialization*>(&serializationBase);
    assert(serialization);
    if (!serialization) {
        return;
    }

    // Block any instance change action call when loading a knob
    blockValueChanges();
    beginChanges();

    // Restore visibility
    if (serialization->_visibilityChanged) {
        setSecret(!getDefaultIsSecret());
    }
    // Restore enabled state
    if (serialization->_enabledChanged) {
        setAllDimensionsEnabled(!isDefaultEnabled(0));
    }

    // There is a case where the dimension of a parameter might have changed between versions, e.g:
    // the size parameter of the Blur node was previously a Double1D and has become a Double2D to control
    // both dimensions.
    // For compatibility, we do not load only the first dimension, otherwise the result wouldn't be the same,
    // instead we replicate the last dimension of the serialized knob to all other remaining dimensions to fit the
    // knob's dimensions.


    // The number of serialized dimension does not necessarily equals the number of dimensions of the knob because some dimensions
    // may had no modification to serialize.
    for (std::size_t d = 0; d < serialization->_values.size(); ++d) {
        int dimensionIndex = serialization->_values[d]._dimension;



        // Clone animation
        if (!serialization->_values[d]._animationCurve.keys.empty()) {
            CurvePtr curve = getCurve(ViewIdx(0), dimensionIndex);
            if (curve) {
                curve->fromSerialization(serialization->_values[d]._animationCurve);
            }
        } else if (serialization->_values[d]._expression.empty() && !serialization->_values[d]._slaveMasterLink.hasLink) {
            restoreValueFromSerialization(serialization->_values[d], dimensionIndex, serialization->_values[d]._serializeDefaultValue);
        }

    } // for all dims


    // Restore extra datas
    KnobFile* isInFile = dynamic_cast<KnobFile*>(this);
    KnobString* isString = dynamic_cast<KnobString*>(this);
    if (isString) {
        const TextExtraData* data = dynamic_cast<const TextExtraData*>(serialization->_extraData.get());
        if (data) {
            isString->loadAnimation(data->keyframes);
            isString->setFontColor(data->fontColor[0], data->fontColor[1], data->fontColor[2]);
            isString->setFontFamily(data->fontFamily);
            isString->setFontSize(std::max(data->fontSize,1));
            isString->setItalicActivated(data->italicActivated);
            isString->setBoldActivated(data->boldActivated);
        }

    }

    // Load parametric parameter's curves
    KnobParametric* isParametric = dynamic_cast<KnobParametric*>(this);
    if (isParametric) {
        const ParametricExtraData* data = dynamic_cast<const ParametricExtraData*>(serialization->_extraData.get());
        if (data) {
            isParametric->loadParametricCurves(data->parametricCurves);
        }
    }


    // Restore user knobs bits
    if (serialization->_isUserKnob) {
        setAsUserKnob(true);
        setIsPersistent(serialization->_isPersistent);
        if (serialization->_animatesChanged) {
            setAnimationEnabled(!isAnimatedByDefault());
        }
        setEvaluateOnChange(serialization->_evaluatesOnChange);
        setName(serialization->_scriptName);
        setHintToolTip(serialization->_tooltip);
        setAddNewLine(serialization->_triggerNewLine);
        setIconLabel(serialization->_iconFilePath[0], false);
        setIconLabel(serialization->_iconFilePath[1], true);

        KnobInt* isInt = dynamic_cast<KnobInt*>(this);
        KnobDouble* isDouble = dynamic_cast<KnobDouble*>(this);
        KnobColor* isColor = dynamic_cast<KnobColor*>(this);
        KnobChoice* isChoice = dynamic_cast<KnobChoice*>(this);
        KnobOutputFile* isOutFile = dynamic_cast<KnobOutputFile*>(this);
        KnobPath* isPath = dynamic_cast<KnobPath*>(this);

        int nDims = std::min( getDimension(), serialization->_dimension );

        if (isInt) {
            const ValueExtraData* data = dynamic_cast<const ValueExtraData*>(serialization->_extraData.get());
            assert(data);
            if (data) {
                std::vector<int> minimums, maximums, dminimums, dmaximums;
                for (int i = 0; i < nDims; ++i) {
                    minimums.push_back(data->min);
                    maximums.push_back(data->max);
                    dminimums.push_back(data->dmin);
                    dmaximums.push_back(data->dmax);
                }
                isInt->setMinimumsAndMaximums(minimums, maximums);
                isInt->setDisplayMinimumsAndMaximums(dminimums, dmaximums);
            }
        } else if (isDouble) {
            const ValueExtraData* data = dynamic_cast<const ValueExtraData*>(serialization->_extraData.get());
            assert(data);
            if (data) {
                std::vector<double> minimums, maximums, dminimums, dmaximums;
                for (int i = 0; i < nDims; ++i) {
                    minimums.push_back(data->min);
                    maximums.push_back(data->max);
                    dminimums.push_back(data->dmin);
                    dmaximums.push_back(data->dmax);
                }
                isDouble->setMinimumsAndMaximums(minimums, maximums);
                isDouble->setDisplayMinimumsAndMaximums(dminimums, dmaximums);
                if (data->useHostOverlayHandle) {
                    isDouble->setHasHostOverlayHandle(true);
                }
            }

        } else if (isChoice) {
            const ChoiceExtraData* data = dynamic_cast<const ChoiceExtraData*>(serialization->_extraData.get());
            if (data) {
                isChoice->populateChoices(data->_entries, data->_helpStrings);
            }
        } else if (isColor) {
            const ValueExtraData* data = dynamic_cast<const ValueExtraData*>(serialization->_extraData.get());
            if (data) {
                std::vector<double> minimums, maximums, dminimums, dmaximums;
                for (int i = 0; i < nDims; ++i) {
                    minimums.push_back(data->min);
                    maximums.push_back(data->max);
                    dminimums.push_back(data->dmin);
                    dmaximums.push_back(data->dmax);
                }
                isColor->setMinimumsAndMaximums(minimums, maximums);
                isColor->setDisplayMinimumsAndMaximums(dminimums, dmaximums);
            }
        } else if (isString) {
            const TextExtraData* data = dynamic_cast<const TextExtraData*>(serialization->_extraData.get());
            if (data) {
                if (data->label) {
                    isString->setAsLabel();
                } else if (data->multiLine) {
                    isString->setAsMultiLine();
                    if (data->richText) {
                        isString->setUsesRichText(true);
                    }
                }
            }

        } else if (isInFile || isOutFile) {
            const FileExtraData* data = dynamic_cast<const FileExtraData*>(serialization->_extraData.get());
            if (data && data->useSequences) {
                if (isInFile) {
                    isInFile->setAsInputImage();
                } else if (isOutFile) {
                    isOutFile->setAsOutputImageFile();
                }
            }
        } else if (isPath) {
            const PathExtraData* data = dynamic_cast<const PathExtraData*>(serialization->_extraData.get());
            if (data && data->multiPath) {
                isPath->setMultiPath(true);
            }
        }

    } // isUserKnob

    // Restore viewer UI context
    if (serialization->_hasViewerInterface) {
        setInViewerContextItemSpacing(serialization->_inViewerContextItemSpacing);
        ViewerContextLayoutTypeEnum layoutType = eViewerContextLayoutTypeSpacing;
        if (serialization->_inViewerContextItemLayout == kInViewerContextItemLayoutNewLine) {
            layoutType = eViewerContextLayoutTypeAddNewLine;
        } else if (serialization->_inViewerContextItemLayout == kInViewerContextItemLayoutStretchAfter) {
            layoutType = eViewerContextLayoutTypeStretchAfter;
        } else if (serialization->_inViewerContextItemLayout == kInViewerContextItemLayoutStretchBefore) {
            layoutType = eViewerContextLayoutTypeStretchBefore;
        } else if (serialization->_inViewerContextItemLayout == kInViewerContextItemLayoutAddSeparator) {
            layoutType = eViewerContextLayoutTypeSeparator;
        }
        setInViewerContextLayoutType(layoutType);
        setInViewerContextSecret(serialization->_inViewerContextSecret);
        if (isUserKnob()) {
            setInViewerContextLabel(QString::fromUtf8(serialization->_inViewerContextLabel.c_str()));
            setInViewerContextIconFilePath(serialization->_inViewerContextIconFilePath[0], false);
            setInViewerContextIconFilePath(serialization->_inViewerContextIconFilePath[1], true);
        }
    }
    
    //allow changes again
    endChanges();
    unblockValueChanges();
} // KnobHelper::fromSerialization



/***************************KNOB HOLDER******************************************/

struct KnobHolder::KnobHolderPrivate
{
    AppInstanceWPtr app;
    QMutex knobsMutex;
    std::vector< KnobIPtr > knobs;
    bool knobsInitialized;
    bool isInitializingKnobs;
    bool isSlave;
    std::vector<KnobIWPtr> knobsWithViewerUI;

    ///Count how many times an overlay needs to be redrawn for the instanceChanged/penMotion/penDown etc... actions
    ///to just redraw it once when the recursion level is back to 0
    QMutex overlayRedrawStackMutex;
    int overlayRedrawStack;
    bool isDequeingValuesSet;
    mutable QMutex paramsEditLevelMutex;
    KnobHolder::MultipleParamsEditEnum paramsEditLevel;
    int paramsEditRecursionLevel;
    mutable QMutex evaluationBlockedMutex;
    int evaluationBlocked;

    //Set in the begin/endChanges block
    bool canCurrentlySetValue;
    KnobChanges knobChanged;
    int nbSignificantChangesDuringEvaluationBlock;
    int nbChangesDuringEvaluationBlock;
    int nbChangesRequiringMetadataRefresh;
    QMutex knobsFrozenMutex;
    bool knobsFrozen;
    mutable QMutex hasAnimationMutex;
    bool hasAnimation;
    DockablePanelI* settingsPanel;

    KnobHolderPrivate(const AppInstancePtr& appInstance_)
        : app(appInstance_)
        , knobsMutex()
        , knobs()
        , knobsInitialized(false)
        , isInitializingKnobs(false)
        , isSlave(false)
        , overlayRedrawStackMutex()
        , overlayRedrawStack(0)
        , isDequeingValuesSet(false)
        , paramsEditLevel(eMultipleParamsEditOff)
        , paramsEditRecursionLevel(0)
        , evaluationBlockedMutex(QMutex::Recursive)
        , evaluationBlocked(0)
        , canCurrentlySetValue(true)
        , knobChanged()
        , nbSignificantChangesDuringEvaluationBlock(0)
        , nbChangesDuringEvaluationBlock(0)
        , nbChangesRequiringMetadataRefresh(0)
        , knobsFrozenMutex()
        , knobsFrozen(false)
        , hasAnimationMutex()
        , hasAnimation(false)
        , settingsPanel(0)

    {
    }

    KnobHolderPrivate(const KnobHolderPrivate& other)
    : app(other.app)
    , knobsMutex()
    , knobs(other.knobs)
    , knobsInitialized(other.knobsInitialized)
    , isInitializingKnobs(other.isInitializingKnobs)
    , isSlave(other.isSlave)
    , overlayRedrawStackMutex()
    , overlayRedrawStack(0)
    , isDequeingValuesSet(other.isDequeingValuesSet)
    , paramsEditLevel(other.paramsEditLevel)
    , paramsEditRecursionLevel(other.paramsEditRecursionLevel)
    , evaluationBlockedMutex(QMutex::Recursive)
    , evaluationBlocked(0)
    , canCurrentlySetValue(other.canCurrentlySetValue)
    , knobChanged()
    , nbSignificantChangesDuringEvaluationBlock(0)
    , nbChangesDuringEvaluationBlock(0)
    , nbChangesRequiringMetadataRefresh(0)
    , knobsFrozenMutex()
    , knobsFrozen(false)
    , hasAnimationMutex()
    , hasAnimation(other.hasAnimation)
    , settingsPanel(other.settingsPanel)
    {

    }
};

KnobHolder::KnobHolder(const AppInstancePtr& appInstance)
    : QObject()
    , _imp( new KnobHolderPrivate(appInstance) )
{
    QObject::connect( this, SIGNAL(doEndChangesOnMainThread()), this, SLOT(onDoEndChangesOnMainThreadTriggered()) );
    QObject::connect( this, SIGNAL(doEvaluateOnMainThread(bool,bool)), this,
                      SLOT(onDoEvaluateOnMainThread(bool,bool)) );
    QObject::connect( this, SIGNAL(doValueChangeOnMainThread(KnobIPtr,int,double,ViewSpec,bool)), this,
                      SLOT(onDoValueChangeOnMainThread(KnobIPtr,int,double,ViewSpec,bool)) );
}

KnobHolder::KnobHolder(const KnobHolder& other)
    : QObject()
    , boost::enable_shared_from_this<KnobHolder>()
    , _imp (new KnobHolderPrivate(*other._imp))
{
    QObject::connect( this, SIGNAL( doEndChangesOnMainThread() ), this, SLOT( onDoEndChangesOnMainThreadTriggered() ) );
    QObject::connect( this, SIGNAL( doEvaluateOnMainThread(bool, bool) ), this,
                     SLOT( onDoEvaluateOnMainThread(bool, bool) ) );
    QObject::connect( this, SIGNAL( doValueChangeOnMainThread(KnobIPtr, int, double, ViewSpec, bool) ), this,
                     SLOT( onDoValueChangeOnMainThread(KnobIPtr, int, double, ViewSpec, bool) ) );
}

KnobHolder::~KnobHolder()
{
    for (U32 i = 0; i < _imp->knobs.size(); ++i) {
        KnobHelperPtr helper = boost::dynamic_pointer_cast<KnobHelper>(_imp->knobs[i]);
        assert(helper);
        if ( helper && (helper->getHolder().get() == this) ) {
            helper->_imp->holder.reset();
        }
    }
}

void
KnobHolder::setViewerUIKnobs(const KnobsVec& knobs)
{
    QMutexLocker k(&_imp->knobsMutex);
    _imp->knobsWithViewerUI.clear();
    for (KnobsVec::const_iterator it = knobs.begin(); it != knobs.end(); ++it) {
        _imp->knobsWithViewerUI.push_back(*it);
    }

}

void
KnobHolder::addKnobToViewerUI(const KnobIPtr& knob)
{
    QMutexLocker k(&_imp->knobsMutex);
    _imp->knobsWithViewerUI.push_back(knob);
}

void
KnobHolder::insertKnobToViewerUI(const KnobIPtr& knob, int index)
{
    QMutexLocker k(&_imp->knobsMutex);
    if (index < 0 || index >= (int)_imp->knobsWithViewerUI.size()) {
        _imp->knobsWithViewerUI.push_back(knob);
    } else {
        std::vector<KnobIWPtr>::iterator it = _imp->knobsWithViewerUI.begin();
        std::advance(it, index);
        _imp->knobsWithViewerUI.insert(it, knob);
    }
}

void
KnobHolder::removeKnobViewerUI(const KnobIPtr& knob)
{
    QMutexLocker k(&_imp->knobsMutex);
    for (std::vector<KnobIWPtr>::iterator it = _imp->knobsWithViewerUI.begin(); it!=_imp->knobsWithViewerUI.end(); ++it) {
        KnobIPtr p = it->lock();
        if (p == knob) {
            _imp->knobsWithViewerUI.erase(it);
            return;
        }
    }

}

int
KnobHolder::getInViewerContextKnobIndex(const KnobIConstPtr& knob) const
{
    QMutexLocker k(&_imp->knobsMutex);
    int i = 0;
    for (std::vector<KnobIWPtr>::const_iterator it = _imp->knobsWithViewerUI.begin(); it!=_imp->knobsWithViewerUI.end(); ++it, ++i) {
        KnobIPtr p = it->lock();
        if (p == knob) {
            return i;
        }
    }
    return -1;
}

KnobsVec
KnobHolder::getViewerUIKnobs() const
{
    QMutexLocker k(&_imp->knobsMutex);
    KnobsVec ret;
    for (std::vector<KnobIWPtr>::const_iterator it = _imp->knobsWithViewerUI.begin(); it != _imp->knobsWithViewerUI.end(); ++it) {
        KnobIPtr k = it->lock();
        if (k) {
            ret.push_back(k);
        }
    }

    return ret;
}

void
KnobHolder::setIsInitializingKnobs(bool b)
{
    QMutexLocker k(&_imp->knobsMutex);

    _imp->isInitializingKnobs = b;
}

bool
KnobHolder::isInitializingKnobs() const
{
    QMutexLocker k(&_imp->knobsMutex);

    return _imp->isInitializingKnobs;
}

void
KnobHolder::addKnob(const KnobIPtr& k)
{
    assert( QThread::currentThread() == qApp->thread() );
    QMutexLocker kk(&_imp->knobsMutex);
    for (KnobsVec::iterator it = _imp->knobs.begin(); it != _imp->knobs.end(); ++it) {
        if (*it == k) {
            return;
        }
    }
    _imp->knobs.push_back(k);
}

void
KnobHolder::insertKnob(int index,
                       const KnobIPtr& k)
{
    if (index < 0) {
        return;
    }
    QMutexLocker kk(&_imp->knobsMutex);
    for (KnobsVec::iterator it = _imp->knobs.begin(); it != _imp->knobs.end(); ++it) {
        if (*it == k) {
            return;
        }
    }
    if ( index >= (int)_imp->knobs.size() ) {
        _imp->knobs.push_back(k);
    } else {
        KnobsVec::iterator it = _imp->knobs.begin();
        std::advance(it, index);
        _imp->knobs.insert(it, k);
    }
}

void
KnobHolder::removeKnobFromList(const KnobIConstPtr& knob)
{
    QMutexLocker kk(&_imp->knobsMutex);

    for (KnobsVec::iterator it = _imp->knobs.begin(); it != _imp->knobs.end(); ++it) {
        if (*it == knob) {
            _imp->knobs.erase(it);

            return;
        }
    }
}

void
KnobHolder::setPanelPointer(DockablePanelI* gui)
{
    assert( QThread::currentThread() == qApp->thread() );
    _imp->settingsPanel = gui;
}

void
KnobHolder::discardPanelPointer()
{
    assert( QThread::currentThread() == qApp->thread() );
    _imp->settingsPanel = 0;
}

void
KnobHolder::recreateUserKnobs(bool keepCurPageIndex)
{
    assert( QThread::currentThread() == qApp->thread() );
    if (_imp->settingsPanel) {
        _imp->settingsPanel->recreateUserKnobs(keepCurPageIndex);
        EffectInstance* isEffect = dynamic_cast<EffectInstance*>(this);
        if (isEffect) {
            isEffect->getNode()->declarePythonFields();
        }
    }
}

void
KnobHolder::recreateKnobs(bool keepCurPageIndex)
{
    assert( QThread::currentThread() == qApp->thread() );
    if (_imp->settingsPanel) {
        _imp->settingsPanel->refreshGuiForKnobsChanges(keepCurPageIndex);
        EffectInstance* isEffect = dynamic_cast<EffectInstance*>(this);
        if (isEffect) {
            isEffect->getNode()->declarePythonFields();
        }
    }
}

void
KnobHolder::deleteKnob(const KnobIPtr& knob,
                       bool alsoDeleteGui)
{
    assert( QThread::currentThread() == qApp->thread() );

    KnobsVec knobs;
    {
        QMutexLocker k(&_imp->knobsMutex);
        knobs = _imp->knobs;
    }
    KnobIPtr sharedKnob;
    for (KnobsVec::iterator it = knobs.begin(); it != knobs.end(); ++it) {
        if (*it == knob) {
            (*it)->deleteKnob();
            sharedKnob = *it;
            break;
        }
    }

    {
        QMutexLocker k(&_imp->knobsMutex);
        for (KnobsVec::iterator it2 = _imp->knobs.begin(); it2 != _imp->knobs.end(); ++it2) {
            if (*it2 == knob) {
                _imp->knobs.erase(it2);
                break;
            }
        }
    }

    if (alsoDeleteGui && _imp->settingsPanel) {
        _imp->settingsPanel->deleteKnobGui(sharedKnob);
    }
}

bool
KnobHolder::moveViewerUIKnobOneStepUp(const KnobIPtr& knob)
{
    QMutexLocker k(&_imp->knobsMutex);
    for (std::size_t i = 0; i < _imp->knobsWithViewerUI.size(); ++i) {
        if (_imp->knobsWithViewerUI[i].lock() == knob) {
            if (i == 0) {
                return false;
            }
            std::swap(_imp->knobsWithViewerUI[i - 1], _imp->knobsWithViewerUI[i]);
            return true;
        }
    }
    return false;
}

bool
KnobHolder::moveViewerUIOneStepDown(const KnobIPtr& knob)
{
    QMutexLocker k(&_imp->knobsMutex);
    for (std::size_t i = 0; i < _imp->knobsWithViewerUI.size(); ++i) {
        if (_imp->knobsWithViewerUI[i].lock() == knob) {
            if (i == _imp->knobsWithViewerUI.size() - 1) {
                return false;
            }
            std::swap(_imp->knobsWithViewerUI[i + 1], _imp->knobsWithViewerUI[i]);
            return true;
        }
    }
    return false;
}

bool
KnobHolder::moveKnobOneStepUp(const KnobIPtr& knob)
{
    if ( !knob->isUserKnob() && !toKnobPage(knob) ) {
        return false;
    }
    KnobIPtr parent = knob->getParentKnob();
    KnobGroupPtr parentIsGrp = toKnobGroup(parent);
    KnobPagePtr parentIsPage = toKnobPage(parent);

    //the knob belongs to a group/page , change its index within the group instead
    bool moveOk = false;
    if (!parent) {
        moveOk = true;
    }
    try {
        if (parentIsGrp) {
            moveOk = parentIsGrp->moveOneStepUp(knob);
        } else if (parentIsPage) {
            moveOk = parentIsPage->moveOneStepUp(knob);
        }
    } catch (const std::exception& e) {
        qDebug() << e.what();
        assert(false);

        return false;
    }

    if (moveOk) {
        QMutexLocker k(&_imp->knobsMutex);
        int prevInPage = -1;
        if (parent) {
            for (U32 i = 0; i < _imp->knobs.size(); ++i) {
                if (_imp->knobs[i] == knob) {
                    if (prevInPage != -1) {
                        KnobIPtr tmp = _imp->knobs[prevInPage];
                        _imp->knobs[prevInPage] = _imp->knobs[i];
                        _imp->knobs[i] = tmp;
                    }
                    break;
                } else {
                    if ( _imp->knobs[i]->isUserKnob() && (_imp->knobs[i]->getParentKnob() == parent) ) {
                        prevInPage = i;
                    }
                }
            }
        } else {
            bool foundPrevPage = false;
            for (U32 i = 0; i < _imp->knobs.size(); ++i) {
                if (_imp->knobs[i] == knob) {
                    if (prevInPage != -1) {
                        KnobIPtr tmp = _imp->knobs[prevInPage];
                        _imp->knobs[prevInPage] = _imp->knobs[i];
                        _imp->knobs[i] = tmp;
                        foundPrevPage = true;
                    }
                    break;
                } else {
                    if ( !_imp->knobs[i]->getParentKnob() ) {
                        prevInPage = i;
                    }
                }
            }
            if (!foundPrevPage) {
                moveOk = false;
            }
        }
    }

    return moveOk;
} // KnobHolder::moveKnobOneStepUp

bool
KnobHolder::moveKnobOneStepDown(const KnobIPtr& knob)
{
    if ( !knob->isUserKnob() && !toKnobPage(knob) ) {
        return false;
    }
    KnobIPtr parent = knob->getParentKnob();
    KnobGroupPtr parentIsGrp = toKnobGroup(parent);
    KnobPagePtr parentIsPage = toKnobPage(parent);

    //the knob belongs to a group/page , change its index within the group instead
    bool moveOk = false;
    if (!parent) {
        moveOk = true;
    }
    try {
        if (parentIsGrp) {
            moveOk = parentIsGrp->moveOneStepDown(knob);
        } else if (parentIsPage) {
            moveOk = parentIsPage->moveOneStepDown(knob);
        }
    } catch (const std::exception& e) {
        qDebug() << e.what();
        assert(false);

        return false;
    }

    QMutexLocker k(&_imp->knobsMutex);
    int foundIndex = -1;
    for (U32 i = 0; i < _imp->knobs.size(); ++i) {
        if (_imp->knobs[i] == knob) {
            foundIndex = i;
            break;
        }
    }
    assert(foundIndex != -1);
    if (foundIndex < 0) {
        return false;
    }
    if (moveOk) {
        //The knob (or page) could be moved inside the group/page, just move it down
        if (parent) {
            for (int i = foundIndex + 1; i < (int)_imp->knobs.size(); ++i) {
                if ( _imp->knobs[i]->isUserKnob() && (_imp->knobs[i]->getParentKnob() == parent) ) {
                    KnobIPtr tmp = _imp->knobs[foundIndex];
                    _imp->knobs[foundIndex] = _imp->knobs[i];
                    _imp->knobs[i] = tmp;
                    break;
                }
            }
        } else {
            bool foundNextPage = false;
            for (int i = foundIndex + 1; i < (int)_imp->knobs.size(); ++i) {
                if ( !_imp->knobs[i]->getParentKnob() ) {
                    KnobIPtr tmp = _imp->knobs[foundIndex];
                    _imp->knobs[foundIndex] = _imp->knobs[i];
                    _imp->knobs[i] = tmp;
                    foundNextPage = true;
                    break;
                }
            }

            if (!foundNextPage) {
                moveOk = false;
            }
        }
    }

    return moveOk;
} // KnobHolder::moveKnobOneStepDown

KnobPagePtr
KnobHolder::getUserPageKnob() const
{
    {
        QMutexLocker k(&_imp->knobsMutex);
        for (KnobsVec::const_iterator it = _imp->knobs.begin(); it != _imp->knobs.end(); ++it) {
            if ( (*it)->getName() == NATRON_USER_MANAGED_KNOBS_PAGE ) {
                return toKnobPage(*it);
            }
        }
    }

    return KnobPagePtr();
}

KnobPagePtr
KnobHolder::getOrCreateUserPageKnob()
{
    KnobPagePtr ret = getUserPageKnob();

    if (ret) {
        return ret;
    }
    ret = AppManager::createKnob<KnobPage>(shared_from_this(), tr(NATRON_USER_MANAGED_KNOBS_PAGE_LABEL), 1, false);
    ret->setAsUserKnob(true);
    ret->setName(NATRON_USER_MANAGED_KNOBS_PAGE);


    EffectInstance* isEffect = dynamic_cast<EffectInstance*>(this);
    if (isEffect) {
        isEffect->getNode()->declarePythonFields();
    }

    return ret;
}

KnobIntPtr
KnobHolder::createIntKnob(const std::string& name,
                          const std::string& label,
                          int dimension,
                          bool userKnob)
{
    KnobIPtr existingKnob = getKnobByName(name);

    if (existingKnob) {
        return toKnobInt(existingKnob);
    }
    KnobIntPtr ret = AppManager::createKnob<KnobInt>(shared_from_this(), label, dimension, false);
    ret->setName(name);
    ret->setAsUserKnob(userKnob);
    /*KnobPagePtr pageknob = getOrCreateUserPageKnob();
       Q_UNUSED(pageknob);*/
    EffectInstance* isEffect = dynamic_cast<EffectInstance*>(this);
    if (isEffect && userKnob) {
        isEffect->getNode()->declarePythonFields();
    }

    return ret;
}

KnobDoublePtr
KnobHolder::createDoubleKnob(const std::string& name,
                             const std::string& label,
                             int dimension,
                             bool userKnob)
{
    KnobIPtr existingKnob = getKnobByName(name);

    if (existingKnob) {
        return toKnobDouble(existingKnob);
    }
    KnobDoublePtr ret = AppManager::createKnob<KnobDouble>(shared_from_this(), label, dimension, false);
    ret->setName(name);
    ret->setAsUserKnob(userKnob);
    /*KnobPagePtr pageknob = getOrCreateUserPageKnob();
       Q_UNUSED(pageknob);*/
    EffectInstance* isEffect = dynamic_cast<EffectInstance*>(this);
    if (isEffect && userKnob) {
        isEffect->getNode()->declarePythonFields();
    }

    return ret;
}

KnobColorPtr
KnobHolder::createColorKnob(const std::string& name,
                            const std::string& label,
                            int dimension,
                            bool userKnob)
{
    KnobIPtr existingKnob = getKnobByName(name);

    if (existingKnob) {
        return toKnobColor(existingKnob);
    }
    KnobColorPtr ret = AppManager::createKnob<KnobColor>(shared_from_this(), label, dimension, false);
    ret->setName(name);
    ret->setAsUserKnob(userKnob);
    /*KnobPagePtr pageknob = getOrCreateUserPageKnob();
       Q_UNUSED(pageknob);*/
    EffectInstance* isEffect = dynamic_cast<EffectInstance*>(this);
    if (isEffect && userKnob) {
        isEffect->getNode()->declarePythonFields();
    }

    return ret;
}

KnobBoolPtr
KnobHolder::createBoolKnob(const std::string& name,
                           const std::string& label,
                           bool userKnob)
{
    KnobIPtr existingKnob = getKnobByName(name);

    if (existingKnob) {
        return toKnobBool(existingKnob);
    }
    KnobBoolPtr ret = AppManager::createKnob<KnobBool>(shared_from_this(), label, 1, false);
    ret->setName(name);
    ret->setAsUserKnob(userKnob);
    /*KnobPagePtr pageknob = getOrCreateUserPageKnob();
       Q_UNUSED(pageknob);*/
    EffectInstance* isEffect = dynamic_cast<EffectInstance*>(this);
    if (isEffect && userKnob) {
        isEffect->getNode()->declarePythonFields();
    }

    return ret;
}

KnobChoicePtr
KnobHolder::createChoiceKnob(const std::string& name,
                             const std::string& label,
                             bool userKnob)
{
    KnobIPtr existingKnob = getKnobByName(name);

    if (existingKnob) {
        return toKnobChoice(existingKnob);
    }
    KnobChoicePtr ret = AppManager::createKnob<KnobChoice>(shared_from_this(), label, 1, false);
    ret->setName(name);
    ret->setAsUserKnob(userKnob);
    /*KnobPagePtr pageknob = getOrCreateUserPageKnob();
       Q_UNUSED(pageknob);*/
    EffectInstance* isEffect = dynamic_cast<EffectInstance*>(this);
    if (isEffect && userKnob) {
        isEffect->getNode()->declarePythonFields();
    }

    return ret;
}

KnobButtonPtr
KnobHolder::createButtonKnob(const std::string& name,
                             const std::string& label,
                             bool userKnob)
{
    KnobIPtr existingKnob = getKnobByName(name);

    if (existingKnob) {
        return toKnobButton(existingKnob);
    }
    KnobButtonPtr ret = AppManager::createKnob<KnobButton>(shared_from_this(), label, 1, false);
    ret->setName(name);
    ret->setAsUserKnob(userKnob);
    /*KnobPagePtr pageknob = getOrCreateUserPageKnob();
       Q_UNUSED(pageknob);*/
    EffectInstance* isEffect = dynamic_cast<EffectInstance*>(this);
    if (isEffect && userKnob) {
        isEffect->getNode()->declarePythonFields();
    }

    return ret;
}

KnobSeparatorPtr
KnobHolder::createSeparatorKnob(const std::string& name,
                                const std::string& label,
                                bool userKnob)
{
    KnobIPtr existingKnob = getKnobByName(name);

    if (existingKnob) {
        return toKnobSeparator(existingKnob);
    }
    KnobSeparatorPtr ret = AppManager::createKnob<KnobSeparator>(shared_from_this(), label, 1, false);
    ret->setName(name);
    ret->setAsUserKnob(userKnob);
    /*KnobPagePtr pageknob = getOrCreateUserPageKnob();
       Q_UNUSED(pageknob);*/
    EffectInstance* isEffect = dynamic_cast<EffectInstance*>(this);
    if (isEffect && userKnob) {
        isEffect->getNode()->declarePythonFields();
    }

    return ret;
}

//Type corresponds to the Type enum defined in StringParamBase in Parameter.h
KnobStringPtr
KnobHolder::createStringKnob(const std::string& name,
                             const std::string& label,
                             bool userKnob)
{
    KnobIPtr existingKnob = getKnobByName(name);

    if (existingKnob) {
        return toKnobString(existingKnob);
    }
    KnobStringPtr ret = AppManager::createKnob<KnobString>(shared_from_this(), label, 1, false);
    ret->setName(name);
    ret->setAsUserKnob(userKnob);
    /*KnobPagePtr pageknob = getOrCreateUserPageKnob();
       Q_UNUSED(pageknob);*/
    EffectInstance* isEffect = dynamic_cast<EffectInstance*>(this);
    if (isEffect && userKnob) {
        isEffect->getNode()->declarePythonFields();
    }

    return ret;
}

KnobFilePtr
KnobHolder::createFileKnob(const std::string& name,
                           const std::string& label,
                           bool userKnob)
{
    KnobIPtr existingKnob = getKnobByName(name);

    if (existingKnob) {
        return toKnobFile(existingKnob);
    }
    KnobFilePtr ret = AppManager::createKnob<KnobFile>(shared_from_this(), label, 1, false);
    ret->setName(name);
    ret->setAsUserKnob(userKnob);
    /*KnobPagePtr pageknob = getOrCreateUserPageKnob();
       Q_UNUSED(pageknob);*/
    EffectInstance* isEffect = dynamic_cast<EffectInstance*>(this);
    if (isEffect && userKnob) {
        isEffect->getNode()->declarePythonFields();
    }

    return ret;
}

KnobOutputFilePtr
KnobHolder::createOuptutFileKnob(const std::string& name,
                                 const std::string& label,
                                 bool userKnob)
{
    KnobIPtr existingKnob = getKnobByName(name);

    if (existingKnob) {
        return toKnobOutputFile(existingKnob);
    }
    KnobOutputFilePtr ret = AppManager::createKnob<KnobOutputFile>(shared_from_this(), label, 1, false);
    ret->setName(name);
    ret->setAsUserKnob(userKnob);
    /*KnobPagePtr pageknob = getOrCreateUserPageKnob();
       Q_UNUSED(pageknob);*/
    EffectInstance* isEffect = dynamic_cast<EffectInstance*>(this);
    if (isEffect && userKnob) {
        isEffect->getNode()->declarePythonFields();
    }

    return ret;
}

KnobPathPtr
KnobHolder::createPathKnob(const std::string& name,
                           const std::string& label,
                           bool userKnob)
{
    KnobIPtr existingKnob = getKnobByName(name);

    if (existingKnob) {
        return toKnobPath(existingKnob);
    }
    KnobPathPtr ret = AppManager::createKnob<KnobPath>(shared_from_this(), label, 1, false);
    ret->setName(name);
    ret->setAsUserKnob(userKnob);
    /*KnobPagePtr pageknob = getOrCreateUserPageKnob();
       Q_UNUSED(pageknob);*/
    EffectInstance* isEffect = dynamic_cast<EffectInstance*>(this);
    if (isEffect && userKnob) {
        isEffect->getNode()->declarePythonFields();
    }

    return ret;
}

KnobGroupPtr
KnobHolder::createGroupKnob(const std::string& name,
                            const std::string& label,
                            bool userKnob)
{
    KnobIPtr existingKnob = getKnobByName(name);

    if (existingKnob) {
        return toKnobGroup(existingKnob);
    }
    KnobGroupPtr ret = AppManager::createKnob<KnobGroup>(shared_from_this(), label, 1, false);
    ret->setName(name);
    ret->setAsUserKnob(userKnob);
    /*KnobPagePtr pageknob = getOrCreateUserPageKnob();
       Q_UNUSED(pageknob);*/
    EffectInstance* isEffect = dynamic_cast<EffectInstance*>(this);
    if (isEffect && userKnob) {
        isEffect->getNode()->declarePythonFields();
    }

    return ret;
}

KnobPagePtr
KnobHolder::createPageKnob(const std::string& name,
                           const std::string& label,
                           bool userKnob)
{
    KnobIPtr existingKnob = getKnobByName(name);

    if (existingKnob) {
        return toKnobPage(existingKnob);
    }
    KnobPagePtr ret = AppManager::createKnob<KnobPage>(shared_from_this(), label, 1, false);
    ret->setName(name);
    ret->setAsUserKnob(userKnob);
    /*KnobPagePtr pageknob = getOrCreateUserPageKnob();
       Q_UNUSED(pageknob);*/
    EffectInstance* isEffect = dynamic_cast<EffectInstance*>(this);
    if (isEffect && userKnob) {
        isEffect->getNode()->declarePythonFields();
    }

    return ret;
}

KnobParametricPtr
KnobHolder::createParametricKnob(const std::string& name,
                                 const std::string& label,
                                 int nbCurves,
                                 bool userKnob)
{
    KnobIPtr existingKnob = getKnobByName(name);

    if (existingKnob) {
        return toKnobParametric(existingKnob);
    }
    KnobParametricPtr ret = AppManager::createKnob<KnobParametric>(shared_from_this(), label, nbCurves, false);
    ret->setName(name);
    ret->setAsUserKnob(userKnob);
    /*KnobPagePtr pageknob = getOrCreateUserPageKnob();
       Q_UNUSED(pageknob);*/
    EffectInstance* isEffect = dynamic_cast<EffectInstance*>(this);
    if (isEffect && userKnob) {
        isEffect->getNode()->declarePythonFields();
    }

    return ret;
}

void
KnobHolder::onDoEvaluateOnMainThread(bool significant,
                                     bool refreshMetadata)
{
    assert( QThread::currentThread() == qApp->thread() );
    evaluate(significant, refreshMetadata);
}

void
KnobHolder::incrHashAndEvaluate(bool isSignificant,
                                bool refreshMetadatas)
{
    onSignificantEvaluateAboutToBeCalled(KnobIPtr(), eValueChangedReasonNatronInternalEdited, -1, 0, ViewSpec(0));
    evaluate(isSignificant, refreshMetadatas);
}

void
KnobHolder::onDoEndChangesOnMainThreadTriggered()
{
    assert( QThread::currentThread() == qApp->thread() );
    endChanges();
}

bool
KnobHolder::endChanges(bool discardRendering)
{
    bool isMT = QThread::currentThread() == qApp->thread();

    if ( !isMT && !canHandleEvaluateOnChangeInOtherThread() ) {
        Q_EMIT doEndChangesOnMainThread();

        return true;
    }


    bool thisChangeSignificant = false;
    bool thisBracketHadChange = false;
    KnobChanges knobChanged;
    {
        QMutexLocker l(&_imp->evaluationBlockedMutex);

        knobChanged = _imp->knobChanged;
        for (KnobChanges::iterator it = knobChanged.begin(); it != knobChanged.end(); ++it) {
            if ( it->knob->getEvaluateOnChange() ) {
                thisChangeSignificant = true;
            }

            if ( !it->valueChangeBlocked && it->knob->getIsMetadataSlave() ) {
                ++_imp->nbChangesRequiringMetadataRefresh;
            }
        }
        if (thisChangeSignificant) {
            ++_imp->nbSignificantChangesDuringEvaluationBlock;
        }
        if ( !knobChanged.empty() ) {
            ++_imp->nbChangesDuringEvaluationBlock;
            thisBracketHadChange = true;
        }

        _imp->knobChanged.clear();
    }
    KnobIPtr firstKnobChanged;
    ValueChangedReasonEnum firstKnobReason = eValueChangedReasonNatronGuiEdited;
    int firstKnobDimension = -1;
    ViewSpec firstKnobView(0);
    double firstKnobTime = 0;
    if ( !knobChanged.empty() ) {
        KnobChange& first = knobChanged.front();
        firstKnobChanged = first.knob;
        firstKnobReason = first.reason;
        if (!first.dimensionChanged.empty()) {
            firstKnobDimension = *(first.dimensionChanged.begin());
        }
        firstKnobTime = first.time;
        firstKnobView = first.view;
    }
    bool isChangeDueToTimeChange = firstKnobReason == eValueChangedReasonTimeChanged;
    bool isLoadingProject = false;
    if ( getApp() ) {
        isLoadingProject = getApp()->getProject()->isLoadingProject();
    }

    // If the node is currently modifying its input, do not ask for a render
    // because at then end of the inputChanged handler, it will ask for a refresh
    // and a rebuild of the inputs tree.
    EffectInstance* isEffect = dynamic_cast<EffectInstance*>(this);
    bool duringInputChangeAction = false;
    if (isEffect) {
        NodePtr node = isEffect->getNode();
        if ( isMT && node->duringInputChangedAction() ) {
            duringInputChangeAction = true;
        }
    }


    // Increment hash only if significant
    if (thisChangeSignificant && thisBracketHadChange && !isLoadingProject && !duringInputChangeAction && !isChangeDueToTimeChange) {
        onSignificantEvaluateAboutToBeCalled(firstKnobChanged, firstKnobReason, firstKnobDimension, firstKnobTime, firstKnobView);
    }

    bool guiFrozen = firstKnobChanged ? getApp() && firstKnobChanged->getKnobGuiPointer() && firstKnobChanged->getKnobGuiPointer()->isGuiFrozenForPlayback() : false;

    // Call instanceChanged on each knob
    bool ret = false;
    for (KnobChanges::iterator it = knobChanged.begin(); it != knobChanged.end(); ++it) {
        if (it->knob && !it->valueChangeBlocked && !isLoadingProject) {
            if ( !it->originatedFromMainThread && !canHandleEvaluateOnChangeInOtherThread() ) {
                Q_EMIT doValueChangeOnMainThread(it->knob, it->originalReason, it->time, it->view, it->originatedFromMainThread);
            } else {
                ret |= onKnobValueChanged_public(it->knob, it->originalReason, it->time, it->view, it->originatedFromMainThread);
            }
        }

        it->knob->computeHasModifications();

        int dimension = -1;
        if (it->dimensionChanged.size() == 1) {
            dimension = *it->dimensionChanged.begin();
        }
        if (!guiFrozen) {
            boost::shared_ptr<KnobSignalSlotHandler> handler = it->knob->getSignalSlotHandler();
            if (handler) {
                handler->s_valueChanged(it->view, dimension, it->reason);
            }
            it->knob->checkAnimationLevel(it->view, dimension);
        }

        if ( !it->valueChangeBlocked && !it->knob->isListenersNotificationBlocked() && firstKnobReason != eValueChangedReasonTimeChanged) {
            it->knob->refreshListenersAfterValueChange(it->view, it->originalReason, dimension);
        }
    }

    int evaluationBlocked;
    bool hasHadSignificantChange = false;
    bool hasHadAnyChange = false;
    bool mustRefreshMetadatas = false;

    {
        QMutexLocker l(&_imp->evaluationBlockedMutex);
        if (_imp->evaluationBlocked > 0) {
            --_imp->evaluationBlocked;
        }
        evaluationBlocked = _imp->evaluationBlocked;
        if (evaluationBlocked == 0) {
            if (_imp->nbSignificantChangesDuringEvaluationBlock) {
                hasHadSignificantChange = true;
            }
            if (_imp->nbChangesRequiringMetadataRefresh) {
                mustRefreshMetadatas = true;
            }
            if (_imp->nbChangesDuringEvaluationBlock) {
                hasHadAnyChange = true;
            }
            _imp->nbSignificantChangesDuringEvaluationBlock = 0;
            _imp->nbChangesDuringEvaluationBlock = 0;
            _imp->nbChangesRequiringMetadataRefresh = 0;
        }
    }


    // Call getClipPreferences & render
    if ( hasHadAnyChange && !discardRendering && !isLoadingProject && !duringInputChangeAction && !isChangeDueToTimeChange && (evaluationBlocked == 0) ) {
        if (!isMT) {
            Q_EMIT doEvaluateOnMainThread(hasHadSignificantChange, mustRefreshMetadatas);
        } else {
            evaluate(hasHadSignificantChange, mustRefreshMetadatas);
        }
    }

    return ret;
} // KnobHolder::endChanges

void
KnobHolder::onDoValueChangeOnMainThread(const KnobIPtr& knob,
                                        int reason,
                                        double time,
                                        ViewSpec view,
                                        bool originatedFromMT)
{
    assert( QThread::currentThread() == qApp->thread() );
    onKnobValueChanged_public(knob, (ValueChangedReasonEnum)reason, time, view, originatedFromMT);
}

void
KnobHolder::appendValueChange(const KnobIPtr& knob,
                              int dimension,
                              bool refreshGui,
                              double time,
                              ViewSpec view,
                              ValueChangedReasonEnum originalReason,
                              ValueChangedReasonEnum reason)
{
    if ( isInitializingKnobs() ) {
        return;
    }
    {
        QMutexLocker l(&_imp->evaluationBlockedMutex);
        KnobChange* foundChange = 0;
        for (KnobChanges::iterator it = _imp->knobChanged.begin(); it != _imp->knobChanged.end(); ++it) {
            if (it->knob == knob) {
                foundChange = &*it;
                break;
            }
        }
        if (!foundChange) {
            KnobChange p;
            _imp->knobChanged.push_back(p);
            foundChange = &_imp->knobChanged.back();
        }
        assert(foundChange);

        foundChange->reason = reason;
        foundChange->originalReason = originalReason;
        foundChange->originatedFromMainThread = QThread::currentThread() == qApp->thread();
        foundChange->refreshGui |= refreshGui;
        foundChange->time = time;
        foundChange->view = view;
        foundChange->knob = knob;
        foundChange->valueChangeBlocked = knob->isValueChangesBlocked();
        if (dimension == -1) {
            for (int i = 0; i < knob->getDimension(); ++i) {
                foundChange->dimensionChanged.insert(i);
            }
        } else {
            foundChange->dimensionChanged.insert(dimension);
        }

        if ( !foundChange->valueChangeBlocked && knob->getIsMetadataSlave() ) {
            ++_imp->nbChangesRequiringMetadataRefresh;
        }

        if ( knob->getEvaluateOnChange() ) {
            ++_imp->nbSignificantChangesDuringEvaluationBlock;
        }
        ++_imp->nbChangesDuringEvaluationBlock;

        //We do not call instanceChanged now since the hash did not change!
        //Make sure to call it after

        /*if (reason == eValueChangedReasonTimeChanged) {
            return;
           }*/
    }
} // KnobHolder::appendValueChange

void
KnobHolder::beginChanges()
{
    /*
     * Start a begin/end block, actually blocking all evaluations (renders) but not value changed callback.
     */
    bool canSet = canSetValue();
    QMutexLocker l(&_imp->evaluationBlockedMutex);

    ++_imp->evaluationBlocked;
    if (_imp->evaluationBlocked == 1) {
        _imp->canCurrentlySetValue = canSet;
    }
    //std::cout <<"INCR: " << _imp->evaluationBlocked << std::endl;
}

bool
KnobHolder::isEvaluationBlocked() const
{
    QMutexLocker l(&_imp->evaluationBlockedMutex);

    return _imp->evaluationBlocked > 0;
}

bool
KnobHolder::isSetValueCurrentlyPossible() const
{
    {
        QMutexLocker l(&_imp->evaluationBlockedMutex);
        if (_imp->evaluationBlocked > 0) {
            return _imp->canCurrentlySetValue;
        }
    }

    return canSetValue();
}

void
KnobHolder::getAllExpressionDependenciesRecursive(std::set<NodePtr >& nodes) const
{
    QMutexLocker k(&_imp->knobsMutex);

    for (KnobsVec::const_iterator it = _imp->knobs.begin(); it != _imp->knobs.end(); ++it) {
        (*it)->getAllExpressionDependenciesRecursive(nodes);
    }
}

KnobHolder::MultipleParamsEditEnum
KnobHolder::getMultipleParamsEditLevel() const
{
    QMutexLocker l(&_imp->paramsEditLevelMutex);

    return _imp->paramsEditLevel;
}

void
KnobHolder::setMultipleParamsEditLevel(KnobHolder::MultipleParamsEditEnum level)
{
    QMutexLocker l(&_imp->paramsEditLevelMutex);

    if ( appPTR->isBackground() ) {
        _imp->paramsEditLevel = KnobHolder::eMultipleParamsEditOff;
    } else {
        if (level == KnobHolder::eMultipleParamsEditOff) {
            if (_imp->paramsEditRecursionLevel > 0) {
                --_imp->paramsEditRecursionLevel;
            }
            if (_imp->paramsEditRecursionLevel == 0) {
                _imp->paramsEditLevel = KnobHolder::eMultipleParamsEditOff;
            }
            endChanges();
        } else if (level == KnobHolder::eMultipleParamsEditOn) {
            _imp->paramsEditLevel = level;
        } else {
            assert(level == KnobHolder::eMultipleParamsEditOnCreateNewCommand);
            beginChanges();
            if (_imp->paramsEditLevel == KnobHolder::eMultipleParamsEditOff) {
                _imp->paramsEditLevel = KnobHolder::eMultipleParamsEditOnCreateNewCommand;
            }
            ++_imp->paramsEditRecursionLevel;
        }
    }
}

AppInstancePtr
KnobHolder::getApp() const
{
    return _imp->app.lock();
}

void
KnobHolder::initializeKnobsPublic()
{
    {
        InitializeKnobsFlag_RAII __isInitializingKnobsFlag__( shared_from_this() );
        initializeKnobs();
    }
    _imp->knobsInitialized = true;
}

void
KnobHolder::refreshAfterTimeChange(bool isPlayback,
                                   double time)
{
    assert( QThread::currentThread() == qApp->thread() );
    AppInstancePtr app = getApp();
    if ( !app || app->isGuiFrozen() ) {
        return;
    }
    for (std::size_t i = 0; i < _imp->knobs.size(); ++i) {
        _imp->knobs[i]->onTimeChanged(isPlayback, time);
    }
    refreshExtraStateAfterTimeChanged(isPlayback, time);
}

void
KnobHolder::refreshAfterTimeChangeOnlyKnobsWithTimeEvaluation(double time)
{
    assert( QThread::currentThread() == qApp->thread() );
    for (std::size_t i = 0; i < _imp->knobs.size(); ++i) {
        if ( _imp->knobs[i]->evaluateValueChangeOnTimeChange() ) {
            _imp->knobs[i]->onTimeChanged(false, time);
        }
    }
}

void
KnobHolder::refreshInstanceSpecificKnobsOnly(bool isPlayback,
                                             double time)
{
    assert( QThread::currentThread() == qApp->thread() );
    if ( !getApp() || getApp()->isGuiFrozen() ) {
        return;
    }
    for (U32 i = 0; i < _imp->knobs.size(); ++i) {
        if ( _imp->knobs[i]->isInstanceSpecific() ) {
            _imp->knobs[i]->onTimeChanged(isPlayback, time);
        }
    }
}

KnobIPtr
KnobHolder::getKnobByName(const std::string & name) const
{
    QMutexLocker k(&_imp->knobsMutex);

    for (U32 i = 0; i < _imp->knobs.size(); ++i) {
        if (_imp->knobs[i]->getName() == name) {
            return _imp->knobs[i];
        }
    }

    return KnobIPtr();
}

// Same as getKnobByName expect that if we find the caller, we skip it
KnobIPtr
KnobHolder::getOtherKnobByName(const std::string & name,
                               const KnobIConstPtr& caller) const
{
    QMutexLocker k(&_imp->knobsMutex);

    for (U32 i = 0; i < _imp->knobs.size(); ++i) {
        if (_imp->knobs[i] == caller) {
            continue;
        }
        if (_imp->knobs[i]->getName() == name) {
            return _imp->knobs[i];
        }
    }

    return KnobIPtr();
}

const std::vector< KnobIPtr > &
KnobHolder::getKnobs() const
{
    assert( QThread::currentThread() == qApp->thread() );

    return _imp->knobs;
}

std::vector< KnobIPtr >
KnobHolder::getKnobs_mt_safe() const
{
    QMutexLocker k(&_imp->knobsMutex);

    return _imp->knobs;
}

void
KnobHolder::slaveAllKnobs(const KnobHolderPtr& other,
                          bool restore)
{
    assert( QThread::currentThread() == qApp->thread() );
    if (_imp->isSlave) {
        return;
    }
    ///Call it prior to slaveTo: it will set the master pointer as pointing to other
    onAllKnobsSlaved(true, other);

    ///When loading a project, we don't need to slave all knobs here because the serialization of each knob separatly
    ///will reslave it correctly if needed
    if (!restore) {
        beginChanges();

        const KnobsVec & otherKnobs = other->getKnobs();
        const KnobsVec & thisKnobs = getKnobs();
        for (U32 i = 0; i < otherKnobs.size(); ++i) {
            if ( otherKnobs[i]->isDeclaredByPlugin() || otherKnobs[i]->isUserKnob() ) {
                KnobIPtr foundKnob;
                for (U32 j = 0; j < thisKnobs.size(); ++j) {
                    if ( thisKnobs[j]->getName() == otherKnobs[i]->getName() ) {
                        foundKnob = thisKnobs[j];
                        break;
                    }
                }
                assert(foundKnob);
                if (!foundKnob) {
                    continue;
                }
                int dims = foundKnob->getDimension();
                for (int j = 0; j < dims; ++j) {
                    foundKnob->slaveTo(j, otherKnobs[i], j);
                }
            }
        }
        endChanges();
    }
    _imp->isSlave = true;
}

bool
KnobHolder::isSlave() const
{
    return _imp->isSlave;
}

void
KnobHolder::unslaveAllKnobs()
{
    if (!_imp->isSlave) {
        return;
    }
    const KnobsVec & thisKnobs = getKnobs();
    beginChanges();
    for (U32 i = 0; i < thisKnobs.size(); ++i) {
        int dims = thisKnobs[i]->getDimension();
        for (int j = 0; j < dims; ++j) {
            if ( thisKnobs[i]->isSlave(j) ) {
                thisKnobs[i]->unSlave(j, true);
            }
        }
    }
    endChanges();
    _imp->isSlave = false;
    onAllKnobsSlaved(false, KnobHolderPtr());
}

void
KnobHolder::beginKnobsValuesChanged_public(ValueChangedReasonEnum reason)
{
    ///cannot run in another thread.
    assert( QThread::currentThread() == qApp->thread() );

    RECURSIVE_ACTION();
    beginKnobsValuesChanged(reason);
}

void
KnobHolder::endKnobsValuesChanged_public(ValueChangedReasonEnum reason)
{
    ///cannot run in another thread.
    assert( QThread::currentThread() == qApp->thread() );

    RECURSIVE_ACTION();
    endKnobsValuesChanged(reason);
}

bool
KnobHolder::onKnobValueChanged_public(const KnobIPtr& k,
                                      ValueChangedReasonEnum reason,
                                      double time,
                                      ViewSpec view,
                                      bool originatedFromMainThread)
{
    ///cannot run in another thread.
    assert( QThread::currentThread() == qApp->thread() );
    if (!_imp->knobsInitialized) {
        return false;
    }
    RECURSIVE_ACTION();

    return onKnobValueChanged(k, reason, time, view, originatedFromMainThread);
}

void
KnobHolder::checkIfRenderNeeded()
{
    ///cannot run in another thread.
    assert( QThread::currentThread() == qApp->thread() );
    if ( (getRecursionLevel() == 0) ) {
        endChanges();
    }
}

void
KnobHolder::incrementRedrawNeededCounter()
{
    {
        QMutexLocker k(&_imp->overlayRedrawStackMutex);
        ++_imp->overlayRedrawStack;
    }
}

bool
KnobHolder::checkIfOverlayRedrawNeeded()
{
    {
        QMutexLocker k(&_imp->overlayRedrawStackMutex);
        bool ret = _imp->overlayRedrawStack > 0;
        _imp->overlayRedrawStack = 0;

        return ret;
    }
}


void
KnobHolder::setKnobsFrozen(bool frozen)
{
    {
        QMutexLocker l(&_imp->knobsFrozenMutex);
        if (frozen == _imp->knobsFrozen) {
            return;
        }
        _imp->knobsFrozen = frozen;
    }
    KnobsVec knobs = getKnobs_mt_safe();

    for (U32 i = 0; i < knobs.size(); ++i) {
        knobs[i]->setIsFrozen(frozen);
    }
}

bool
KnobHolder::areKnobsFrozen() const
{
    QMutexLocker l(&_imp->knobsFrozenMutex);

    return _imp->knobsFrozen;
}

bool
KnobHolder::isDequeueingValuesSet() const
{
    {
        QMutexLocker k(&_imp->overlayRedrawStackMutex);

        return _imp->isDequeingValuesSet;
    }
}

bool
KnobHolder::dequeueValuesSet()
{
    assert( QThread::currentThread() == qApp->thread() );
    beginChanges();
    {
        QMutexLocker k(&_imp->overlayRedrawStackMutex);
        _imp->isDequeingValuesSet = true;
    }
    bool ret = false;
    for (U32 i = 0; i < _imp->knobs.size(); ++i) {
        ret |= _imp->knobs[i]->dequeueValuesSet(false);
    }
    {
        QMutexLocker k(&_imp->overlayRedrawStackMutex);
        _imp->isDequeingValuesSet = false;
    }
    endChanges();

    return ret;
}

double
KnobHolder::getCurrentTime() const
{
    return getApp() ? getApp()->getTimeLine()->currentFrame() : 0;
}

int
KnobHolder::getPageIndex(const KnobPagePtr page) const
{
    QMutexLocker k(&_imp->knobsMutex);
    int pageIndex = 0;

    for (std::size_t i = 0; i < _imp->knobs.size(); ++i) {
        KnobPagePtr ispage = toKnobPage(_imp->knobs[i]);
        if (ispage) {
            if (page == ispage) {
                return pageIndex;
            } else {
                ++pageIndex;
            }
        }
    }

    return -1;
}

bool
KnobHolder::getHasAnimation() const
{
    QMutexLocker k(&_imp->hasAnimationMutex);

    return _imp->hasAnimation;
}

void
KnobHolder::setHasAnimation(bool hasAnimation)
{
    QMutexLocker k(&_imp->hasAnimationMutex);

    _imp->hasAnimation = hasAnimation;
}

void
KnobHolder::updateHasAnimation()
{
    bool hasAnimation = false;
    {
        QMutexLocker l(&_imp->knobsMutex);

        for (KnobsVec::const_iterator it = _imp->knobs.begin(); it != _imp->knobs.end(); ++it) {
            if ( (*it)->hasAnimation() ) {
                hasAnimation = true;
                break;
            }
        }
    }
    QMutexLocker k(&_imp->hasAnimationMutex);

    _imp->hasAnimation = hasAnimation;
}

void
KnobHolder::appendToHash(double time, ViewIdx view, Hash64* hash)
{
    KnobsVec knobs = getKnobs_mt_safe();
    for (KnobsVec::const_iterator it = knobs.begin(); it!=knobs.end(); ++it) {
        if (!(*it)->getEvaluateOnChange()) {
            continue;
        }
        hash->append((*it)->computeHash(time, view));
    }
    HashableObject::appendToHash(time, view, hash);
} // Node::appendKnobsToFrameViewHash



/***************************STRING ANIMATION******************************************/
void
AnimatingKnobStringHelper::cloneExtraData(const KnobIPtr& other,
                                          int /*dimension*/,
                                          int /*otherDimension*/)
{
    AnimatingKnobStringHelperPtr isAnimatedString = boost::dynamic_pointer_cast<AnimatingKnobStringHelper>(other);

    if (isAnimatedString) {
        _animation->clone( isAnimatedString->getAnimation() );
    }
}

bool
AnimatingKnobStringHelper::cloneExtraDataAndCheckIfChanged(const KnobIPtr& other,
                                                           int /*dimension*/,
                                                           int /*otherDimension*/)
{
    AnimatingKnobStringHelperPtr isAnimatedString = boost::dynamic_pointer_cast<AnimatingKnobStringHelper>(other);

    if (isAnimatedString) {
        return _animation->cloneAndCheckIfChanged( isAnimatedString->getAnimation() );
    }

    return false;
}

void
AnimatingKnobStringHelper::cloneExtraData(const KnobIPtr& other,
                                          double offset,
                                          const RangeD* range,
                                          int /*dimension*/,
                                          int /*otherDimension*/)
{
    AnimatingKnobStringHelperPtr isAnimatedString = boost::dynamic_pointer_cast<AnimatingKnobStringHelper>(other);

    if (isAnimatedString) {
        _animation->clone(isAnimatedString->getAnimation(), offset, range);
    }
}

AnimatingKnobStringHelper::AnimatingKnobStringHelper(const KnobHolderPtr& holder,
                                                     const std::string &description,
                                                     int dimension,
                                                     bool declaredByPlugin)
    : KnobStringBase(holder, description, dimension, declaredByPlugin)
    , _animation()
{
}

AnimatingKnobStringHelper::~AnimatingKnobStringHelper()
{
}

void
AnimatingKnobStringHelper::populate()
{
    KnobStringBase::populate();
    _animation.reset(new StringAnimationManager( shared_from_this() ) );
}

void
AnimatingKnobStringHelper::stringToKeyFrameValue(double time,
                                                 ViewSpec /*view*/,
                                                 const std::string & v,
                                                 double* returnValue)
{
    _animation->insertKeyFrame(time, v, returnValue);
}

void
AnimatingKnobStringHelper::stringFromInterpolatedValue(double interpolated,
                                                       ViewSpec view,
                                                       std::string* returnValue) const
{
    assert( !view.isAll() );
    Q_UNUSED(view);
    _animation->stringFromInterpolatedIndex(interpolated, returnValue);
}

void
AnimatingKnobStringHelper::animationRemoved_virtual(int /*dimension*/)
{
    _animation->clearKeyFrames();
}

void
AnimatingKnobStringHelper::keyframeRemoved_virtual(int /*dimension*/,
                                                   double time)
{
    _animation->removeKeyFrame(time);
}

std::string
AnimatingKnobStringHelper::getStringAtTime(double time,
                                           ViewSpec view,
                                           int dimension)
{
    std::string ret;

    // assert(!view.isAll());
    // assert(!view.isCurrent()); // not yet implemented
    if ( _animation->hasCustomInterp() ) {
        bool succeeded = false;
        try {
            succeeded = _animation->customInterpolation(time, &ret);
        } catch (...) {
        }

        if (!succeeded) {
            return getValue(dimension, view);
        } else {
            return ret;
        }
    }

    return ret;
}

void
AnimatingKnobStringHelper::setCustomInterpolation(customParamInterpolationV1Entry_t func,
                                                  void* ofxParamHandle)
{
    _animation->setCustomInterpolation(func, ofxParamHandle);
}

void
AnimatingKnobStringHelper::loadAnimation(const std::map<int, std::string> & keyframes)
{
    _animation->load(keyframes);
}

void
AnimatingKnobStringHelper::saveAnimation(std::map<int, std::string>* keyframes) const
{
    _animation->save(keyframes);
}

/***************************KNOB EXPLICIT TEMPLATE INSTANTIATION******************************************/


template class Knob<int>;
template class Knob<double>;
template class Knob<bool>;
template class Knob<std::string>;

NATRON_NAMESPACE_EXIT;

NATRON_NAMESPACE_USING;
#include "moc_Knob.cpp"<|MERGE_RESOLUTION|>--- conflicted
+++ resolved
@@ -359,7 +359,6 @@
     // Protects animationLevel
     mutable QMutex animationLevelMutex;
 
-<<<<<<< HEAD
     // Indicates for each dimension whether it is static/interpolated/onkeyframe
     std::vector<AnimationLevelEnum> animationLevel;
 
@@ -374,11 +373,7 @@
 
     // Pointer to the ofx param overlay interact for ofx parameter which have a custom interact
     // This is only supported OpenFX-wise
-    boost::shared_ptr<OfxParamOverlayInteract> customInteract;
-=======
-    ///Pointer to the ofx param overlay interact
     OfxParamOverlayInteractPtr customInteract;
->>>>>>> 9114324e
 
     // Pointer to the knobGui interface if it has any
     KnobGuiIWPtr gui;
@@ -4325,13 +4320,17 @@
     KnobHolderPtr holder = getHolder();
 
     if (holder) {
-#pragma message WARN("Urgent: Find a better way to get a hash for randomSeed because this too heavy!")
         EffectInstancePtr effect = toEffectInstance(holder);
         if (effect) {
-            Hash64 h;
-            effect->getNode()->appendKnobsToFrameViewHash(time, ViewIdx(0), &h);
-            h.computeHash();
-            hash = h.value();
+            U64 cachedHash = effect->findCachedHash(time, ViewIdx(0));
+            if (cachedHash == 0) {
+                // Not cached.. compute a hash for the effect that does not depend on its inputs
+                Hash64 hashObj;
+                effect->computeHash_noCache(time, ViewIdx(0), &hashObj);
+                hashObj.computeHash();
+                cachedHash = hashObj.value();
+            }
+            hash = cachedHash;
         }
     }
     U32 hash32 = (U32)hash;
