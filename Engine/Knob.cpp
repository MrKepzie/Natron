--- conflicted
+++ resolved
@@ -251,13 +251,9 @@
     int inViewerContextAddSeparator;
     int inViewerContextItemSpacing;
     int inViewerContextAddNewLine;
-<<<<<<< HEAD
     std::string inViewerContextLabel;
     bool inViewerContextHasShortcut;
 
-
-=======
->>>>>>> 1117af30
     boost::weak_ptr<KnobI> parentKnob;
     mutable QMutex stateMutex; // protects IsSecret defaultIsSecret enabled
     bool IsSecret, defaultIsSecret, inViewerContextSecret;
@@ -4511,7 +4507,6 @@
 void
 KnobHolder::addKnobToViewerUI(const KnobPtr& knob)
 {
-<<<<<<< HEAD
     assert(QThread::currentThread() == qApp->thread());
     _imp->knobsWithViewerUI.push_back(knob);
 }
@@ -4528,18 +4523,6 @@
         }
     }
     return ret;
-=======
-    QMutexLocker k(&_imp->knobsMutex);
-
-    for (KnobsVec::const_iterator it = _imp->knobs.begin(); it != _imp->knobs.end(); ++it) {
-        int index = (*it)->getInViewerContextIndex();
-        if (index != -1) {
-            return true;
-        }
-    }
-
-    return false;
->>>>>>> 1117af30
 }
 
 void
