--- conflicted
+++ resolved
@@ -1120,16 +1120,12 @@
         return;
     }
 
-<<<<<<< HEAD
-    ViewerInstancePtr viewer;
-=======
     if (!getNode()->getInput(0)) {
         Q_EMIT trackingFinished();
         return;
     }
 
-    ViewerInstance* viewer = 0;
->>>>>>> c05c986b
+    ViewerInstancePtr viewer;
     if (overlayInteract) {
         viewer = overlayInteract->getInternalViewerNode();
     }
