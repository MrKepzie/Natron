/* ***** BEGIN LICENSE BLOCK *****
 * This file is part of Natron <http://www.natron.fr/>,
 * Copyright (C) 2013-2017 INRIA and Alexandre Gauthier-Foichat
 *
 * Natron is free software: you can redistribute it and/or modify
 * it under the terms of the GNU General Public License as published by
 * the Free Software Foundation; either version 2 of the License, or
 * (at your option) any later version.
 *
 * Natron is distributed in the hope that it will be useful,
 * but WITHOUT ANY WARRANTY; without even the implied warranty of
 * MERCHANTABILITY or FITNESS FOR A PARTICULAR PURPOSE.  See the
 * GNU General Public License for more details.
 *
 * You should have received a copy of the GNU General Public License
 * along with Natron.  If not, see <http://www.gnu.org/licenses/gpl-2.0.html>
 * ***** END LICENSE BLOCK ***** */

#ifndef NATRON_ENGINE_EFFECTINSTANCE_H
#define NATRON_ENGINE_EFFECTINSTANCE_H

// ***** BEGIN PYTHON BLOCK *****
// from <https://docs.python.org/3/c-api/intro.html#include-files>:
// "Since Python may define some pre-processor definitions which affect the standard headers on some systems, you must include Python.h before any standard headers are included."
#include <Python.h>
// ***** END PYTHON BLOCK *****

#include "Global/Macros.h"

#include <list>
#include <bitset>

#if !defined(Q_MOC_RUN) && !defined(SBK_RUN)
#include <boost/shared_ptr.hpp>
#include <boost/scoped_ptr.hpp>
#include <boost/weak_ptr.hpp>
#include <boost/enable_shared_from_this.hpp>
#endif

#include "Global/GlobalDefines.h"
#include "Global/KeySymbols.h"

#include "Engine/ImagePlaneDesc.h"
#include "Engine/Color.h"
#include "Engine/Knob.h" // for KnobHolder
#include "Engine/RectD.h"
#include "Engine/RectI.h"
#include "Engine/RenderStats.h"
#include "Engine/FrameViewRequest.h"
#include "Engine/EffectInstanceActionResults.h"
#include "Engine/PluginActionShortcut.h"
#include "Engine/ViewIdx.h"

#include "Engine/EngineFwd.h"

NATRON_NAMESPACE_ENTER;

// Various useful plugin IDs, @see EffectInstance::getPluginID()
#define PLUGINID_OFX_MERGE        "net.sf.openfx.MergePlugin"
#define PLUGINID_OFX_ROTOMERGE    "net.sf.openfx.MergeRoto"
#define PLUGINID_OFX_TRACKERPM    "net.sf.openfx.TrackerPM"
#define PLUGINID_OFX_DOTEXAMPLE   "net.sf.openfx.dotexample"
#define PLUGINID_OFX_RADIAL       "net.sf.openfx.Radial"
#define PLUGINID_OFX_SENOISE      "net.sf.openfx.SeNoise"
#define PLUGINID_OFX_READOIIO     "fr.inria.openfx.ReadOIIO"
#define PLUGINID_OFX_WRITEOIIO    "fr.inria.openfx.WriteOIIO"
#define PLUGINID_OFX_ROTO         "net.sf.openfx.RotoPlugin"
#define PLUGINID_OFX_TRANSFORM    "net.sf.openfx.TransformPlugin"
#define PLUGINID_OFX_TIMEBLUR     "net.sf.openfx.TimeBlur"
#define PLUGINID_OFX_GRADE        "net.sf.openfx.GradePlugin"
#define PLUGINID_OFX_COLORCORRECT "net.sf.openfx.ColorCorrectPlugin"
#define PLUGINID_OFX_COLORLOOKUP  "net.sf.openfx.ColorLookupPlugin"
#define PLUGINID_OFX_BLURCIMG     "net.sf.cimg.CImgBlur"
#define PLUGINID_OFX_INVERT       "net.sf.openfx.Invert"
#define PLUGINID_OFX_SHARPENCIMG  "net.sf.cimg.CImgSharpen"
#define PLUGINID_OFX_SOFTENCIMG   "net.sf.cimg.CImgSoften"
#define PLUGINID_OFX_CORNERPIN    "net.sf.openfx.CornerPinPlugin"
#define PLUGINID_OFX_CONSTANT     "net.sf.openfx.ConstantPlugin"
#define PLUGINID_OFX_TIMEOFFSET   "net.sf.openfx.timeOffset"
#define PLUGINID_OFX_FRAMEHOLD    "net.sf.openfx.FrameHold"
#define PLUGINID_OFX_NOOP         "net.sf.openfx.NoOpPlugin"
#define PLUGINID_OFX_PREMULT      "net.sf.openfx.Premult"
#define PLUGINID_OFX_UNPREMULT    "net.sf.openfx.Unpremult"
#define PLUGINID_OFX_RETIME       "net.sf.openfx.Retime"
#define PLUGINID_OFX_FRAMERANGE   "net.sf.openfx.FrameRange"
#define PLUGINID_OFX_RUNSCRIPT    "fr.inria.openfx.RunScript"
#define PLUGINID_OFX_READFFMPEG   "fr.inria.openfx.ReadFFmpeg"
#define PLUGINID_OFX_SHUFFLE      "net.sf.openfx.ShufflePlugin"
#define PLUGINID_OFX_TIMEDISSOLVE "net.sf.openfx.TimeDissolvePlugin"
#define PLUGINID_OFX_WRITEFFMPEG  "fr.inria.openfx.WriteFFmpeg"
#define PLUGINID_OFX_READPFM      "fr.inria.openfx.ReadPFM"
#define PLUGINID_OFX_WRITEPFM     "fr.inria.openfx.WritePFM"
#define PLUGINID_OFX_READMISC     "fr.inria.openfx.ReadMisc"
#define PLUGINID_OFX_READPSD      "net.fxarena.openfx.ReadPSD"
#define PLUGINID_OFX_READKRITA    "fr.inria.openfx.ReadKrita"
#define PLUGINID_OFX_READSVG      "net.fxarena.openfx.ReadSVG"
#define PLUGINID_OFX_READORA      "fr.inria.openfx.OpenRaster"
#define PLUGINID_OFX_READCDR      "fr.inria.openfx.ReadCDR"
#define PLUGINID_OFX_READPNG      "fr.inria.openfx.ReadPNG"
#define PLUGINID_OFX_WRITEPNG     "fr.inria.openfx.WritePNG"
#define PLUGINID_OFX_READPDF      "fr.inria.openfx.ReadPDF"

#define PLUGINID_NATRON_VIEWER_GROUP        (NATRON_ORGANIZATION_DOMAIN_TOPLEVEL "." NATRON_ORGANIZATION_DOMAIN_SUB ".built-in.Viewer")
#define PLUGINID_NATRON_VIEWER_INTERNAL     (NATRON_ORGANIZATION_DOMAIN_TOPLEVEL "." NATRON_ORGANIZATION_DOMAIN_SUB ".built-in.ViewerInternal")
#define PLUGINID_NATRON_DISKCACHE           (NATRON_ORGANIZATION_DOMAIN_TOPLEVEL "." NATRON_ORGANIZATION_DOMAIN_SUB ".built-in.DiskCache")
#define PLUGINID_NATRON_DOT                 (NATRON_ORGANIZATION_DOMAIN_TOPLEVEL "." NATRON_ORGANIZATION_DOMAIN_SUB ".built-in.Dot")
#define PLUGINID_NATRON_REMOVE_PLANE        (NATRON_ORGANIZATION_DOMAIN_TOPLEVEL "." NATRON_ORGANIZATION_DOMAIN_SUB ".built-in.RemovePlane")
#define PLUGINID_NATRON_ADD_PLANE           (NATRON_ORGANIZATION_DOMAIN_TOPLEVEL "." NATRON_ORGANIZATION_DOMAIN_SUB ".built-in.AddPlane")
#define PLUGINID_NATRON_READQT              (NATRON_ORGANIZATION_DOMAIN_TOPLEVEL "." NATRON_ORGANIZATION_DOMAIN_SUB ".built-in.ReadQt")
#define PLUGINID_NATRON_WRITEQT             (NATRON_ORGANIZATION_DOMAIN_TOPLEVEL "." NATRON_ORGANIZATION_DOMAIN_SUB ".built-in.WriteQt")
#define PLUGINID_NATRON_GROUP               (NATRON_ORGANIZATION_DOMAIN_TOPLEVEL "." NATRON_ORGANIZATION_DOMAIN_SUB ".built-in.Group")
#define PLUGINID_NATRON_INPUT               (NATRON_ORGANIZATION_DOMAIN_TOPLEVEL "." NATRON_ORGANIZATION_DOMAIN_SUB ".built-in.Input")
#define PLUGINID_NATRON_OUTPUT              (NATRON_ORGANIZATION_DOMAIN_TOPLEVEL "." NATRON_ORGANIZATION_DOMAIN_SUB ".built-in.Output")
#define PLUGINID_NATRON_BACKDROP            (NATRON_ORGANIZATION_DOMAIN_TOPLEVEL "." NATRON_ORGANIZATION_DOMAIN_SUB ".built-in.BackDrop") // DO NOT change the capitalization, even if it's wrong
#define PLUGINID_NATRON_ROTOPAINT           (NATRON_ORGANIZATION_DOMAIN_TOPLEVEL "." NATRON_ORGANIZATION_DOMAIN_SUB ".built-in.RotoPaint")
#define PLUGINID_NATRON_ROTO                (NATRON_ORGANIZATION_DOMAIN_TOPLEVEL "." NATRON_ORGANIZATION_DOMAIN_SUB ".built-in.Roto")
#define PLUGINID_NATRON_ROTOSHAPE           (NATRON_ORGANIZATION_DOMAIN_TOPLEVEL "." NATRON_ORGANIZATION_DOMAIN_SUB ".built-in.RotoShape")
#define PLUGINID_NATRON_LAYEREDCOMP         (NATRON_ORGANIZATION_DOMAIN_TOPLEVEL "." NATRON_ORGANIZATION_DOMAIN_SUB ".built-in.LayeredComp")
#define PLUGINID_NATRON_PRECOMP             (NATRON_ORGANIZATION_DOMAIN_TOPLEVEL "." NATRON_ORGANIZATION_DOMAIN_SUB ".built-in.Precomp")
#define PLUGINID_NATRON_TRACKER             (NATRON_ORGANIZATION_DOMAIN_TOPLEVEL "." NATRON_ORGANIZATION_DOMAIN_SUB ".built-in.Tracker")
#define PLUGINID_NATRON_JOINVIEWS           (NATRON_ORGANIZATION_DOMAIN_TOPLEVEL "." NATRON_ORGANIZATION_DOMAIN_SUB ".built-in.JoinViews")
#define PLUGINID_NATRON_READ                (NATRON_ORGANIZATION_DOMAIN_TOPLEVEL "." NATRON_ORGANIZATION_DOMAIN_SUB ".built-in.Read")
#define PLUGINID_NATRON_WRITE               (NATRON_ORGANIZATION_DOMAIN_TOPLEVEL "." NATRON_ORGANIZATION_DOMAIN_SUB ".built-in.Write")
#define PLUGINID_NATRON_ONEVIEW             (NATRON_ORGANIZATION_DOMAIN_TOPLEVEL "." NATRON_ORGANIZATION_DOMAIN_SUB ".built-in.OneView")
#define PLUGINID_NATRON_STUB                (NATRON_ORGANIZATION_DOMAIN_TOPLEVEL "." NATRON_ORGANIZATION_DOMAIN_SUB ".built-in.Stub")

#define kReaderParamNameOriginalFrameRange "originalFrameRange"
#define kReaderParamNameFirstFrame "firstFrame"
#define kReaderParamNameLastFrame "lastFrame"

<<<<<<< HEAD
#define kNodePageParamName "nodePage"
#define kNodePageParamLabel "Node"
#define kInfoPageParamName "infoPage"
#define kInfoPageParamLabel "Info"
#define kPyPlugPageParamName "pyPlugPage"
#define kPyPlugPageParamLabel "PyPlug"

#define kDisableNodeKnobName "disableNode"
#define kLifeTimeNodeKnobName "nodeLifeTime"
#define kEnableLifeTimeNodeKnobName "enableNodeLifeTime"
#define kUserLabelKnobName "userTextArea"
#define kEnableMaskKnobName "enableMask"
#define kEnableInputKnobName "enableInput"
#define kMaskChannelKnobName "maskChannel"
#define kInputChannelKnobName "inputChannel"
#define kEnablePreviewKnobName "enablePreview"
#define kOutputChannelsKnobName "channels"

#define kNatronRightClickMenuSeparator "NatronRightClickMenuSeparator"

#define kHostMixingKnobName "hostMix"
#define kHostMixingKnobLabel "Mix"
#define kHostMixingKnobHint "Mix between the source image at 0 and the full effect at 1"

#define kOfxMaskInvertParamName "maskInvert"
#define kOfxMixParamName "mix"

#define kReadOIIOAvailableViewsKnobName "availableViews"
#define kWriteOIIOParamViewsSelector "viewsSelector"

#define kNatronNodeKnobExportPyPlugGroup "exportPyPlugDialog"
#define kNatronNodeKnobExportPyPlugGroupLabel "Export"

#define kNatronNodeKnobExportPyPlugButton "exportPyPlug"
#define kNatronNodeKnobExportPyPlugButtonLabel "Export"

#define kNatronNodeKnobConvertToGroupButton "convertToGroup"
#define kNatronNodeKnobConvertToGroupButtonLabel "Convert to Group"

#define kNatronNodeKnobPyPlugPluginID "pyPlugPluginID"
#define kNatronNodeKnobPyPlugPluginIDLabel "PyPlug ID"
#define kNatronNodeKnobPyPlugPluginIDHint "When exporting a group to PyPlug, this will be the plug-in ID of the PyPlug.\n" \
"Generally, this contains domain and sub-domains names " \
"such as fr.inria.group.XXX.\n" \
"If two plug-ins or more happen to have the same ID, they will be " \
"gathered by version.\n" \
"If two plug-ins or more have the same ID and version, the first loaded in the" \
" search-paths will take precedence over the other."

#define kNatronNodeKnobPyPlugPluginLabel "pyPlugPluginLabel"
#define kNatronNodeKnobPyPlugPluginLabelLabel "PyPlug Label"
#define kNatronNodeKnobPyPlugPluginLabelHint "When exporting a group to PyPlug, this will be the plug-in label as visible in the GUI of the PyPlug"

#define kNatronNodeKnobPyPlugPluginGrouping "pyPlugPluginGrouping"
#define kNatronNodeKnobPyPlugPluginGroupingLabel "PyPlug Grouping"
#define kNatronNodeKnobPyPlugPluginGroupingHint "When exporting a group to PyPlug, this will be the grouping of the PyPlug, that is the menu under which it should be located. For example: \"Color/MyPyPlugs\". Each sub-level must be separated by a '/' character"

#define kNatronNodeKnobPyPlugPluginIconFile "pyPlugPluginIcon"
#define kNatronNodeKnobPyPlugPluginIconFileLabel "PyPlug Icon"
#define kNatronNodeKnobPyPlugPluginIconFileHint "When exporting a group to PyPlug, this parameter indicates the filename of a PNG file of the icon to be used for this plug-in. The filename should be relative to the directory containing the PyPlug script"

#define kNatronNodeKnobPyPlugPluginDescription "pyPlugPluginDescription"
#define kNatronNodeKnobPyPlugPluginDescriptionLabel "PyPlug Description"
#define kNatronNodeKnobPyPlugPluginDescriptionHint "When exporting a group to PyPlug, this will be the documentation of the PyPlug"

#define kNatronNodeKnobPyPlugPluginDescriptionIsMarkdown "pyPlugPluginDescriptionIsMarkdown"
#define kNatronNodeKnobPyPlugPluginDescriptionIsMarkdownLabel "Markdown"
#define kNatronNodeKnobPyPlugPluginDescriptionIsMarkdownHint "Indicates whether the PyPlug description is encoded in Markdown or not. This is helpful to use rich text capabilities for the documentation"

#define kNatronNodeKnobPyPlugPluginVersion "pyPlugPluginVersion"
#define kNatronNodeKnobPyPlugPluginVersionLabel "PyPlug Version"
#define kNatronNodeKnobPyPlugPluginVersionHint "When exporting a group to PyPlug, this will be the version of the PyPlug. This is useful to indicate users it has changed"

#define kNatronNodeKnobPyPlugPluginCallbacksPythonScript "pyPlugCallbacksPythonScript"
#define kNatronNodeKnobPyPlugPluginCallbacksPythonScriptLabel "Callback(s) Python script"
#define kNatronNodeKnobPyPlugPluginCallbacksPythonScriptHint "When exporting a group to PyPlug, this parameter indicates the filename of a Python script where callbacks used by this PyPlug are defined. The filename should be relative to the directory containing the PyPlug script"

#define kNatronNodeKnobPyPlugPluginShortcut "pyPlugPluginShortcut"
#define kNatronNodeKnobPyPlugPluginShortcutLabel "PyPlug Shortcut"
#define kNatronNodeKnobPyPlugPluginShortcutHint "When exporting a group to PyPlug, this will be the keyboard shortcut by default the user can use to create the PyPlug. The user can always change it later on in the Preferences/Shortcut Editor"

#define kNatronNodeKnobExportDialogFilePath "exportFilePath"
#define kNatronNodeKnobExportDialogFilePathLabel "File"
#define kNatronNodeKnobExportDialogFilePathHint "The file where to write"

#define kNatronNodeKnobExportDialogOkButton "exportDialogOkButton"
#define kNatronNodeKnobExportDialogOkButtonLabel "Ok"

#define kNatronNodeKnobExportDialogCancelButton "exportDialogCancelButton"
#define kNatronNodeKnobExportDialogCancelButtonLabel "Cancel"

#define kNatronNodeKnobKeepInAnimationModuleButton "keepInAnimationModuleButton"
#define kNatronNodeKnobKeepInAnimationModuleButtonLabel "Keep In Animation Module"
#define kNatronNodeKnobKeepInAnimationModuleButtonHint "When checked, this node will always be visible in the Animation Module regardless of whether its settings panel is opened or not"


#define kNodeParamProcessAllLayers "processAllPlanes"
#define kNodeParamProcessAllLayersLabel "All Planes"
#define kNodeParamProcessAllLayersHint "When checked all planes in input will be processed and output to the same plane as in input. It is useful for example to apply a Transform effect on all planes."


#define kNodeParamUserLayers "userPlanes"
#define kNodeParamUserLayersLabel "Planes"
#define kNodeParamUserLayersHint "Add here any plane that should be created by this node"

// A persistent message that will always be cleared upon a successful render, this may be useful to report errors in render without taking care of clearing the persistent message manually
#define kNatronPersistentErrorGenericRenderMessage "NatronPersistentErrorGenericRenderMessage"
=======
NATRON_NAMESPACE_ENTER
>>>>>>> fe3f94e2

/**
 * @brief This is the base class for visual effects.
 **/
class EffectInstance
    : public NamedKnobHolder
{
GCC_DIAG_SUGGEST_OVERRIDE_OFF
    Q_OBJECT
GCC_DIAG_SUGGEST_OVERRIDE_ON

public:

    class Implementation;


    struct RenderActionArgs
    {
        // The time at which to render
        TimeValue time;

        // The view to render
        ViewIdx view;

        // The proxy scale at which this effect is rendering
        RenderScale proxyScale;

        // The mipMapLevel at which this effect is rendering
        unsigned int mipMapLevel;

        // The render window: this is the portion to render for each output plane
        RectI roi;

        // The list of output planes: these are the images to write to in output
        std::list<std::pair<ImagePlaneDesc, ImagePtr > > outputPlanes;

        // Should render use OpenGL or CPU or any other supported device
        RenderBackendTypeEnum backendType;

        // The OpenGL context to used to render if backend type is set to eRenderBackendTypeOpenGL
        // or eRenderBackendTypeOSMesa
        OSGLContextPtr glContext;

        // The effect data attached to the current OpenGL context. These are the data that were returned by
        // attachOpenGLContext.
        EffectOpenGLContextDataPtr glContextData;

        // The RGBA channels to process. This can optimize render times for un-needed channels.
        std::bitset<4> processChannels;
        
    };


protected: // derives from KnobHolder, parent of JoinViewsNode, OneViewNode, PrecompNode, ReadNode, RotoPaint
    // TODO: enable_shared_from_this
    // constructors should be privatized in any class that derives from boost::enable_shared_from_this<>

    /**
     * @brief Constructor used once for each node created. Its purpose is to create the "live instance".
     * You shouldn't do any heavy processing here nor lengthy initialization as the constructor is often
     * called just to be able to call a few virtuals fonctions.
     * The constructor is always called by the main thread of the application.
     **/
    explicit EffectInstance(const NodePtr& node);

protected:
    EffectInstance(const EffectInstancePtr& other, const FrameViewRenderKey& key);

public:

    EffectInstancePtr shared_from_this() {
        return boost::dynamic_pointer_cast<EffectInstance>(KnobHolder::shared_from_this());
    }

    EffectInstanceConstPtr shared_from_this() const {
        return boost::dynamic_pointer_cast<const EffectInstance>(KnobHolder::shared_from_this());
    }

    // dtor
    virtual ~EffectInstance();


    struct GetImageInArgs
    {
        // The input nb to fetch the image from
        //
        // Default - 0
        int inputNb;

        // The time to sample on the input
        //
        // Default - The current render time of this effect
        const TimeValue* inputTime;

        // The view to sample on the input
        //
        // Default - The current render view of this effect
        const ViewIdx* inputView;

        // The current action proxy scale
        //
        // Default - 1.
        const RenderScale* currentActionProxyScale;

        // The current action mipmap level
        //
        // Default - 0
        const unsigned int* currentActionMipMapLevel;

        // The desired scale of the input image
        //
        // Default - currentActionProxyScale
        const RenderScale* inputProxyScale;

        // The desired mipmap level of the input image
        //
        // Default - currentActionMipMapLevel
        const unsigned int* inputMipMapLevel;

        // When calling getImage while not during a render, these are the bounds to render in canonical coordinates.
        // If not specified, this will ask to render the full region of definition.
        //
        // Default - NULL
        const RectD* optionalBounds;

        // The plane to render in input
        //
        // Default -  W use the result of
        // the getClipComponents action
        const ImagePlaneDesc* plane;

        // The backend that should be used to return the image. E.G: the input may compute a OpenGL texture but the effect pulling
        // the image may not support OpenGL. In this case setting storage to eRenderBackendTypeCPU would convert the OpenGL texture to
        // a RAM image. If NULL, the image returned from the upstream plug-in will not be changed.
        //
        // Default - NULL
        const RenderBackendTypeEnum* renderBackend;

        // If the getImagePlane call is made during a render, this is the render window in pixel coordinates
        // that was passed to render. If NULL, the render window is assumed to be the union of all requested regions
        // on the requestData. If there's no request data, that means we are not during a render then the current render
        // window is assumed to be the region of definition.
        //
        // Default - NULL
        const RectI* currentRenderWindow;

        // True if the render should be draft (i.e: low res) because user is anyway
        // scrubbing timeline or a slider
        //
        // Default - The current render draft mode, or false if not during a render
        const bool* draftMode;

        // Is this render triggered by a playback or render on disk ?
        //
        // Default - The current render playback flag, or false if not during a render
        const bool* playback;

        // Make sure each node in the tree gets rendered at least once
        //
        // Default - false
        bool byPassCache;


        GetImageInArgs();

        GetImageInArgs(const unsigned int* currentMipMapLevel, const RenderScale* currentProxyScale, const RectI* currentRenderWindow, const RenderBackendTypeEnum* backend);
    };

    struct GetImageOutArgs
    {
        // The resulting image plane
        ImagePtr image;

        // The roi of the input effect effect on the image. This may be useful e.g to limit the bounds accessed by the plug-in
        RectI roiPixel;

        // Whether we have a distortion stack to apply
        Distortion2DStackPtr distortionStack;
    };

    /** @brief This is the main-entry point to pull images from up-stream of this node.
     * This function may be used in 2 different situations:
     *
     * 1) We are currently in the render of a plug-in and wish to fetch images from above.
     * In this case the image in input has probably already been pre-computed and cached away using the
     * getFramesNeeded and getRegionsOfInterest actions to drive the algorithm.
     *
     * 2) We are not currently rendering: for example we may be in the knobChanged or inputChanged or getDistortion or drawOverlay action:
     * This image will pull images from upstream that have not yet be pre-computed.
     * Internally it will call TreeRender::launchRender.
     * In this case the inArgs have an extra
     * optionalBounds parameter that can be set to specify which portion of the input image is needed.
     *
     * Note that this is very important in the case 1) that all images that are accessed via getImage() are
     * declared to Natron with getFramesNeeded otherwise Natron has to fallback to a less optimized pipeline 
     * that keeps image longer in memory and it may risk to render twice an effect.
     *
     * @returns This function returns true if the image set in the outArgs is valid.
     * Note that in the outArgs is returned the distortion stack to apply if this effect was marked
     * as getCanDistort().
     *
     **/
    bool getImagePlane(const GetImageInArgs& inArgs, GetImageOutArgs* outArgs) WARN_UNUSED_RETURN;

private:

    /**
     * @brief In output the RoI in canonical coordinates is set to ask for on the input effect.
     * @param roiCanonical The RoI in output to fetch on the input
     * @param roiExpand If this effect has multiple inputs but does not support input images with
     * different size, we fill roiCanonical up to roiExpand by adding black borders.
     * @returns True if it could resolve the RoI, false otherwise in which case the caller should
     * ask for the RoD.
     **/
    bool resolveRoIForGetImage(const GetImageInArgs& inArgs,
                               unsigned int mipMapLevel,
                               const RenderScale& proxyScale,
                               RectD* roiCanonical,
                               RectD* roiExpand);
public:

    //////////////////////////////////////////////////////////////////////
    //////////////////////////////////////////////////////////////////////
    /////////////// Actions to be overriden by the effect   //////////////

    /**
     * @brief Wrapper around getComponentsNeededAndProduced, see getComponentsNeededAndProduced.
     **/
    ActionRetCodeEnum getLayersProducedAndNeeded_public(TimeValue time, ViewIdx view, GetComponentsResultsPtr* results);

    /**
     * @brief Returns the layer availables for the given inputNb. If inputNb is -1, this returns the layers available in output.
     * The layers available are the layers produced by the corresponding node, plus the pass-through layers plus the default project
     * layers plus the user created layers at this node.
     * This function calls getLayersProducedAndNeeded_public() internally.
     **/
    ActionRetCodeEnum getAvailableLayers(TimeValue time, ViewIdx view, int inputNb, std::list<ImagePlaneDesc>* availableLayers) ;


    static void mergeLayersList(const std::list<ImagePlaneDesc>& inputList,
                                std::list<ImagePlaneDesc>* toList);

protected:

    /**
     * @brief Called by getLayersProducedAndNeeded_public.
     * Must be implemented for an effect that returns true to isMultiPlanar().
     * Non multi-planar effects have a default implementation in the getLayersProducedAndNeeded_default() function.
     * Must return the layers needed for each input and the layers produced in output of the effect.
     * If this effect allows some layers to be inherited from an upstram effect, it must indicate the time view 
     * and from which input to fetch them.
     **/
    virtual ActionRetCodeEnum getLayersProducedAndNeeded(TimeValue time,
                                                  ViewIdx view,
                                                  std::map<int, std::list<ImagePlaneDesc> >* inputLayersNeeded,
                                                  std::list<ImagePlaneDesc>* layersProduced,
                                                  TimeValue* passThroughTime,
                                                  ViewIdx* passThroughView,
                                                  int* passThroughInputNb);

private:

    /**
     * @brief The default implementation of getLayersProducedAndNeeded for non multi-planar effects.
     * Default implementation uses the desired number of components of the images set in getTimeInvariantMetadata.
     **/
    ActionRetCodeEnum getLayersProducedAndNeeded_default(TimeValue time,
                                               ViewIdx view,
                                               std::map<int, std::list<ImagePlaneDesc> >* inputLayersNeeded,
                                               std::list<ImagePlaneDesc>* layersProduced,
                                                std::list<ImagePlaneDesc>* passThroughPlanes,
                                               TimeValue* passThroughTime,
                                               ViewIdx* passThroughView,
                                               int* passThroughInputNb,
                                               bool* processAll,
                                               std::bitset<4>* processChannels);


    /**
     * @brief Wrapper around getLayersProducedAndNeeded_default and getLayersProducedAndNeeded, called internally by
     * getLayersProducedAndNeeded_public
     **/
    ActionRetCodeEnum getComponentsNeededInternal(TimeValue time,
                                                  ViewIdx view,
                                                  std::map<int, std::list<ImagePlaneDesc> >* inputLayersNeeded,
                                                  std::list<ImagePlaneDesc>* layersProduced,
                                                  std::list<ImagePlaneDesc>* passThroughPlanes,
                                                  TimeValue* passThroughTime,
                                                  ViewIdx* passThroughView,
                                                  int* passThroughInputNb,
                                                  bool* processAll,
                                                  std::bitset<4>* processChannels);
    
    

public:



    /**
     * @brief Wrapper around attachOpenGLContext, see attachOpenGLContext
     **/
    ActionRetCodeEnum attachOpenGLContext_public(TimeValue time, ViewIdx view, const RenderScale& scale, const OSGLContextPtr& glContext, EffectOpenGLContextDataPtr* data);

    /**
     * @brief Wrapper around dettachOpenGLContext, see dettachOpenGLContext
     **/
    ActionRetCodeEnum dettachOpenGLContext_public(const OSGLContextPtr& glContext, const EffectOpenGLContextDataPtr& data);

    /**
     * @brief Called for plug-ins that support concurrent OpenGL renders when the effect is about to be destroyed to release all contexts data.
     **/
    void dettachAllOpenGLContexts();


protected:

    /**
     * @brief This function must initialize all OpenGL context related data such as shaders, LUTs, etc...
     * This function will be called once per context. The function dettachOpenGLContext() will be called
     * on the value returned by this function to deinitialize all context related data.
     *
     * If the function supportsConcurrentOpenGLRenders() returns false, each call to attachOpenGLContext must be followed by
     * a call to dettachOpenGLContext before attaching a DIFFERENT context, meaning the plug-in thread-safety is instance safe at most.
     *
     **/
    virtual ActionRetCodeEnum attachOpenGLContext(TimeValue time, ViewIdx view, const RenderScale& scale, const OSGLContextPtr& glContext, EffectOpenGLContextDataPtr* data);

    /**
     * @brief This function must free all OpenGL context related data that were allocated previously in a call to attachOpenGLContext().
     **/
    virtual ActionRetCodeEnum dettachOpenGLContext(const OSGLContextPtr& glContext, const EffectOpenGLContextDataPtr& data);


public:

    /**
     * @brief For sequential effects, this is called before the first call to render .
     * For non sequential effects, this is called before each call to render.
     **/
    ActionRetCodeEnum beginSequenceRender_public(double first, double last,
                                          double step, bool interactive, const RenderScale & scale,
                                          bool isSequentialRender, bool isRenderResponseToUserInteraction,
                                          bool draftMode,
                                          ViewIdx view,
                                          RenderBackendTypeEnum backendType,
                                          const EffectOpenGLContextDataPtr& glContextData);


    /**
     * @brief For sequential effects, this is called after the last call to render in a sequence.
     * For non sequential effects, this is called after each call to render.
     **/
    ActionRetCodeEnum endSequenceRender_public(double first, double last,
                                        double step, bool interactive, const RenderScale & scale,
                                        bool isSequentialRender, bool isRenderResponseToUserInteraction,
                                        bool draftMode,
                                        ViewIdx view,
                                        RenderBackendTypeEnum backendType,
                                        const EffectOpenGLContextDataPtr& glContextData);



    /**
     * @brief The main render action. This should render onto the given output planes.
     **/
    ActionRetCodeEnum render_public(const RenderActionArgs & args) WARN_UNUSED_RETURN;


protected:

    virtual ActionRetCodeEnum beginSequenceRender(double first,
                                           double last,
                                           double step,
                                           bool interactive,
                                           const RenderScale & scale,
                                           bool isSequentialRender,
                                           bool isRenderResponseToUserInteraction,
                                           bool draftMode,
                                           ViewIdx view,
                                           RenderBackendTypeEnum backendType,
                                           const EffectOpenGLContextDataPtr& glContextData);

    virtual ActionRetCodeEnum endSequenceRender(double first,
                                         double last,
                                         double step,
                                         bool interactive,
                                         const RenderScale & scale,
                                         bool isSequentialRender,
                                         bool isRenderResponseToUserInteraction,
                                         bool draftMode,
                                         ViewIdx view,
                                         RenderBackendTypeEnum backendType,
                                         const EffectOpenGLContextDataPtr& glContextData);

    virtual ActionRetCodeEnum render(const RenderActionArgs & /*args*/) WARN_UNUSED_RETURN;

public:

    /**
     * @brief For effects that can return a distortion function (e.g an affine Transform), then they 
     * may flag so with the getCanDistort() function. In this case this function will be called prior to
     * calling render. If possible, Natron will concatenate distortion effects and only the effect at
     * the bottom will do the final rendering.
     **/
    ActionRetCodeEnum getDistortion_public(TimeValue time,
                                           const RenderScale & renderScale,
                                           bool draftRender,
                                           ViewIdx view,
                                           GetDistortionResultsPtr* results) WARN_UNUSED_RETURN;



protected:



    virtual ActionRetCodeEnum getInverseDistortion(TimeValue time,
                                            const RenderScale & renderScale,
                                            bool draftRender,
                                            ViewIdx view,
                                            DistortionFunction2D* distortion) WARN_UNUSED_RETURN;
    
public:

    /**
     * @brief Indicates whether the effect is an identity, i.e: it doesn't produce
     * any change in output and is a pass-through.
     * @param time The time that should be passed to render()
     * @param scale The scale of the renderWindow
     * @param renderWindow The portion of the image over which the effect should be identity
     * @param view The view that should be passed to render()
     * @param inputTime[out] the input time to which this plugin is identity of
     * @param inputNb[out] the input number of the effect that is identity of.
     * The special value of -2 indicates that the plugin is identity of itself at another time
     * @param inputView[out] the input view of the effect that is identity of.
     **/
    ActionRetCodeEnum isIdentity_public(bool useIdentityCache, // only set to true when calling for the whole image (not for a subrect)
                                        TimeValue time,
                                        const RenderScale & scale,
                                        const RectI & renderWindow,
                                        ViewIdx view,
                                        const ImagePlaneDesc& plane,
                                        IsIdentityResultsPtr* results) WARN_UNUSED_RETURN;
protected:


    virtual ActionRetCodeEnum isIdentity(TimeValue time,
                                         const RenderScale & scale,
                                         const RectI & roi,
                                         ViewIdx view,
                                         const ImagePlaneDesc& plane,
                                         TimeValue* inputTime,
                                         ViewIdx* inputView,
                                         int* inputNb,
                                         ImagePlaneDesc* inputPlane) WARN_UNUSED_RETURN;
    
public:
    
    /**
     * @brief Return the region that the plugin is capable of filling.
     * This is meaningful for plugins that generate images or transform images.
     * By default it returns in rod the union of all inputs RoD and eStatusReplyDefault is returned.
     * In case of failure the plugin should return eActionStatusFailed.
     **/
    ActionRetCodeEnum getRegionOfDefinition_public(TimeValue time,
                                            const RenderScale & scale,
                                            ViewIdx view,
                                            GetRegionOfDefinitionResultsPtr* results) WARN_UNUSED_RETURN;


    void calcDefaultRegionOfDefinition_public(TimeValue time, const RenderScale & scale, ViewIdx view,  RectD *rod);


    /**
     * @brief If the instance rod is infinite, returns the union of all connected inputs. If there's no input this returns the
     * project format.
     **/
    void ifInfiniteApplyHeuristic(TimeValue time,
                                  const RenderScale & scale,
                                  ViewIdx view,
                                  RectD* rod); //!< input/output


protected:


    virtual ActionRetCodeEnum getRegionOfDefinition(TimeValue time, const RenderScale & scale, ViewIdx view,
                                             RectD* rod) WARN_UNUSED_RETURN;

    virtual void calcDefaultRegionOfDefinition(TimeValue time, const RenderScale & scale, ViewIdx view, RectD *rod);

public:

    /**
     * @brief Indicates for each input node what is the region of interest
     * of the node at time 'time' and render scale 'scale' given a render window.
     * For exemple a blur plugin would specify what it needs
     * from inputs in order to do a blur taking into account the size of the blurring kernel.
     * By default, it returns renderWindow for each input.
     **/
    ActionRetCodeEnum getRegionsOfInterest_public(TimeValue time,
                                     const RenderScale & scale,
                                     const RectD & renderWindow,   //!< the region to be rendered in the output image, in Canonical Coordinates
                                     ViewIdx view,
                                     RoIMap* ret);

protected:



    virtual ActionRetCodeEnum getRegionsOfInterest(TimeValue time,
                                      const RenderScale & scale,
                                      const RectD & renderWindow,
                                      ViewIdx view,
                                      RoIMap* ret);

public:

    /**
     * @brief Computes the frame/view pairs needed by this effect in input for the render action.
     * @param time The time at which the input should be sampled
     * @param view the view at which the input should be sampled
     * @param hash If set this will return the hash of the node for the given time view. In a
     * render thread, this hash should be cached away
     **/
    ActionRetCodeEnum getFramesNeeded_public(TimeValue time, ViewIdx view, GetFramesNeededResultsPtr* results);

protected:


    virtual ActionRetCodeEnum getFramesNeeded(TimeValue time, ViewIdx view,  FramesNeededMap* results) ;

public:

    /**
     * @brief Can be derived to get the frame range wherein the plugin is capable of producing frames.
     * By default it merges the frame range of the inputs.
     * In case of failure the plugin should return eActionStatusFailed.
     **/
    ActionRetCodeEnum getFrameRange_public(GetFrameRangeResultsPtr* results);


protected:


    virtual ActionRetCodeEnum getFrameRange(double *first, double *last);

public:

    virtual void beginKnobsValuesChanged_public(ValueChangedReasonEnum reason) OVERRIDE FINAL;

    virtual void endKnobsValuesChanged_public(ValueChangedReasonEnum reason) OVERRIDE FINAL;

    /**
     * @breif Don't override this one, override onKnobValueChanged instead.
     **/
    virtual bool onKnobValueChanged_public(const KnobIPtr& k, ValueChangedReasonEnum reason, TimeValue time, ViewSetSpec view) OVERRIDE FINAL;

    void beginEditKnobs_public();

protected:

    /**
     * @brief Used to bracket a series of call to onKnobValueChanged(...) in case many complex changes are done
     * at once.
     **/
    virtual void beginKnobsValuesChanged(ValueChangedReasonEnum /*reason*/) OVERRIDE
    {
    }

    /**
     * @brief Used to bracket a series of call to onKnobValueChanged(...) in case many complex changes are done
     * at once.
     **/
    virtual void endKnobsValuesChanged(ValueChangedReasonEnum /*reason*/) OVERRIDE
    {
    }

    /**
     * @brief Called right away when the user first opens the settings panel of the node.
     * This is called after each params had its default value set.
     **/
    virtual void beginEditKnobs()
    {
    }


    /**
     * @brief Called whenever a param changes
     **/
    virtual bool knobChanged(const KnobIPtr& knob,
                             ValueChangedReasonEnum reason,
                             ViewSetSpec view,
                             TimeValue time);

public:

    void onInputChanged_public(int inputNo);

    void onMetadataChanged_recursive_public();

    void onMetadataChanged_nonRecursive_public();

protected:

    // Called by onMetadataChanged_recursive_public() to recursively
    // update downstream effects.
    void onMetadataChanged_recursive(std::set<NodePtr>* markedNodes);

    // Calls onMetadataChanged, returns true if something changed, false otherwise
    bool onMetadataChanged_nonRecursive();

    /**
     * @brief Called when metadata have been changed
     * Implementation must call base class version
     **/
    virtual void onMetadataChanged(const NodeMetadata& metadata);


    /**
     * @brief Called anytime an input connection is changed
     **/
    virtual void onInputChanged(int inputNo);


public:

    void createInstanceAction_public();

protected:

    virtual void createInstanceAction() {}

public:


    /**
     * @brief Returns the preferred metadata to render with
     * This should only be called to compute the clip preferences, call the appropriate
     * getters to get the actual values.
     * The default implementation gives reasonable values appropriate to the context of the node (the inputs)
     * and the values reported by the supported components/bitdepth
     *
     * This should not be reimplemented except for OpenFX which already has its default specification
     * for clip Preferences, see setDefaultClipPreferences()
     *
     **/
    ActionRetCodeEnum getTimeInvariantMetadata_public(GetTimeInvariantMetadataResultsPtr* results);

    ActionRetCodeEnum getDefaultMetadata(NodeMetadata& metadata);

    int getUnmappedNumberOfCompsForColorPlane(int inputNb, const std::vector<NodeMetadataPtr>& inputs, int firstNonOptionalConnectedInputComps) const;


protected:

    virtual ActionRetCodeEnum getTimeInvariantMetadata(NodeMetadata& /*metadata*/) { return eActionStatusReplyDefault; }


public:

    void purgeCaches_public();

protected:

    /**
     * @brief Can be overloaded to clear any cache the plugin might be
     * handling on his side.
     **/
    virtual void purgeCaches()
    {
    };


public:

    static RenderScale getCombinedScale(unsigned int mipMapLevel, const RenderScale& proxyScale);


    //////////////////////////////////////////////////////////////////////
    //////////////////////////////////////////////////////////////////////

    
    /**
     * @brief Returns a pointer to the node holding this effect.
     **/
    NodePtr getNode() const WARN_UNUSED_RETURN;

    virtual void appendToHash(const ComputeHashArgs& args, Hash64* hash) OVERRIDE;

public:

    /**
     * @brief Recursively invalidates the hash of this node and the nodes downstream.
     **/
    virtual bool invalidateHashCacheInternal(std::set<HashableObject*>* invalidatedObjects) OVERRIDE ;

    bool invalidateHashCacheRecursive(const bool recurse, std::set<HashableObject*>* invalidatedObjects);


public:


    virtual EffectInstanceTLSDataPtr getTLSObject() const;
    virtual EffectInstanceTLSDataPtr getTLSObjectForThread(QThread* thread) const;
    virtual EffectInstanceTLSDataPtr getOrCreateTLSObject() const;

#ifdef DEBUG
    virtual void checkCanSetValueAndWarn() {}
#endif

    /**
     * @brief Forwarded to the node's name
     **/
    const std::string & getScriptName() const WARN_UNUSED_RETURN;
    virtual std::string getScriptName_mt_safe() const OVERRIDE FINAL WARN_UNUSED_RETURN;
    virtual void onScriptNameChanged(const std::string& /*fullyQualifiedName*/) {}


    /**
     * @brief Forwarded to the node's render views count
     **/
    int getRenderViewsCount() const WARN_UNUSED_RETURN;

    /**
     * @brief Returns input n. This returns the input main instance.
     * @returns NULL if the input is not connected, a pointer to the main instance otherwise.
     * MT-Safe
     **/
    EffectInstancePtr getInputMainInstance(int n) const WARN_UNUSED_RETURN;

    /**
     * @brief Returns the input render clone that is used to render the given frame/view
     **/
    EffectInstancePtr getInputRenderEffect(int n, TimeValue time, ViewIdx view) const WARN_UNUSED_RETURN;

    /**
     * @brief Same as getInputRenderEffect except that the effect returned does not necessarily corresponds to the same time/view but it is a render clone
     **/
    EffectInstancePtr getInputRenderEffectAtAnyTimeView(int n) const WARN_UNUSED_RETURN;


    /**
     * @brief Implement to returns what input should be used by default.
     * @param connected If true, should return in inputIndex an input that is connected, otherwise -1
     * (e.g: when the node is disabled).
     * If false, should return an input that is not yet connected, otherwise -1 (e.g: when auto-connecting
     * a node into an existing pipe).
     * By default this function does nothing and the implementation of Node::getPreferredInputInternal is used.
     **/
    virtual bool getDefaultInput(bool connected, int* inputIndex) const
    {
        Q_UNUSED(connected);
        Q_UNUSED(inputIndex);
        return false;
    }

    /**
     * @brief Forwarded to the node holding the effect
     **/
    bool hasOutputConnected() const WARN_UNUSED_RETURN;

    /**
     * @brief Is this node an input node ? An input node means
     * it has no input.
     **/
    virtual bool isGenerator() const WARN_UNUSED_RETURN
    {
        return false;
    }

    /**
     * @brief Is the node a reader ?
     **/
    virtual bool isReader() const WARN_UNUSED_RETURN
    {
        return false;
    }

    /**
     * @brief Basically returns true for PLUGINID_OFX_READFFMPEG
     **/
    virtual bool isVideoReader() const WARN_UNUSED_RETURN
    {
        return false;
    }

    /**
     * @brief Is the node a writer ?
     **/
    virtual bool isWriter() const WARN_UNUSED_RETURN
    {
        return false;
    }

    /**
     * @brief Basically returns true for PLUGINID_OFX_WRITEFFMPEG
     **/
    virtual bool isVideoWriter() const WARN_UNUSED_RETURN
    {
        return false;
    }

    /**
     * @brief Is this node an output node ? An output node means
     * that a RenderEngine can be created.
     * If returning true, you may subclass createRenderEngine() to 
     * create a custom render engine if needed. The basic render engine
     * handles writers & disk cache.
     **/
    virtual bool isOutput() const WARN_UNUSED_RETURN
    {
        return false;
    }


    /**
     * @brief To be implemented if this effect has the isOutput() function retuning true.
     * Creates the engine that will control the output rendering.
     * The default render engine just renders the requested tree and doesn't do
     * extra-stuff.
     **/
    virtual RenderEngine* createRenderEngine();

    /**
     * @brief Returns true if the node is capable of generating
     * data and process data on the input as well
     **/
    virtual bool isGeneratorAndFilter() const WARN_UNUSED_RETURN
    {
        return false;
    }

    /**
     * @brief How many input can we have at most. (i.e: how many input arrows)
     * This function should be MT-safe and should never change the value returned.
     **/
    virtual int getMaxInputCount() const WARN_UNUSED_RETURN = 0;

    /**
     * @brief Is inputNb optional ? In which case the render can be made without it.
     **/
    virtual bool isInputOptional(int inputNb) const WARN_UNUSED_RETURN = 0;

    /**
     * @brief Is inputNb a mask ? In which case the effect will have an additionnal mask parameter.
     **/
    virtual bool isInputMask(int /*inputNb*/) const WARN_UNUSED_RETURN
    {
        return false;
    };


    virtual bool getMakeSettingsPanel() const { return true; }


    virtual bool getCreateChannelSelectorKnob() const;

    void refreshAcceptedComponents(int nInputs);

    void refreshAcceptedBitDepths();

protected:

    /**
     * @brief Routine called after the creation of an effect. This function must
     * fill for the given input what number of image components is supported by the plug-in.
     * Each bit of the bitset indicate whether image of N components are supported.
     *
     * This function is also called to specify what image components this effect can output.
     * In that case inputNb equals -1.
     **/
    virtual void addAcceptedComponents(int inputNb, std::bitset<4> * comps) = 0;
    virtual void addSupportedBitDepth(std::list<ImageBitDepthEnum>* depths) const = 0;

public:

    /**
     * @brief Can be derived to give a more meaningful label to the input 'inputNb'
     **/
    virtual std::string getInputLabel(int inputNb) const WARN_UNUSED_RETURN;

    void onInputLabelChanged(int inputNb, const std::string& label);

    /**
     * @brief Return a string indicating the purpose of the given input. It is used for the user documentation.
     **/
    virtual std::string getInputHint(int inputNb) const WARN_UNUSED_RETURN;


    /**
     * @bried Returns the effect render order preferences:
     * eSequentialPreferenceNotSequential: The effect does not need to be run in a sequential order
     * eSequentialPreferenceOnlySequential: The effect can only be run in a sequential order (i.e like the background render would do)
     * eSequentialPreferencePreferSequential: This indicates that the effect would work better by rendering sequential. This is merely
     * a hint to Natron but for now we just consider it as eSequentialPreferenceNotSequential.
     **/
    virtual SequentialPreferenceEnum getSequentialPreference() const
    {
        return eSequentialPreferenceNotSequential;
    }


    
    /**
     * @brief Visits this node as a pre-pass to the actual render.
     * This function does the following operations:
     * - Check if the node is identity, if so it recurses on the identity input
     * - Check if this node can render any requested plane to render if not recurses on pass-through input
     * - Check if this node has a transform, if so recurses on the distorsion input
     * - Check if the image is cached, if so do not continue
     * - Recurses on all frames needed on inputs.
     **/
    ActionRetCodeEnum requestRender(TimeValue time,
                                    ViewIdx view,
                                    const RenderScale& proxyScale,
                                    unsigned int mipMapLevel,
                                    const ImagePlaneDesc& plane,
                                    const RectD & roiCanonical,
                                    int inputNbInRequester,
                                    const FrameViewRequestPtr& requester,
                                    const RequestPassSharedDataPtr& requestPassSharedData,
                                    FrameViewRequestPtr* createdRequest,
                                    EffectInstancePtr* createdRenderClone);

private:

    ActionRetCodeEnum requestRenderInternal(const RectD & roiCanonical,
                                            int inputNbInRequester,
                                            const FrameViewRequestPtr& requestData,
                                            const FrameViewRequestPtr& requester,
                                            const RequestPassSharedDataPtr& requestPassSharedData);
    
public:
    
    /**
     * @brief Function that actually render a request. In output, the image corresponding to the request
     * is rendered. Only a single thread will be able to call launchRender on the same frame view request.
     * This function must be called on the FrameViewRequest object returned by requestRender()
     **/
    ActionRetCodeEnum launchRender(const RequestPassSharedDataPtr& requestPassSharedData, const FrameViewRequestPtr& requestData);

    /**
     * @brief Convenience function for getCurrentRender()->isRenderAborted()
     **/
    bool isRenderAborted() const;

    /**
     * @brief Effects are always copied throughout a render
     **/
    virtual bool isRenderCloneNeeded() const OVERRIDE 
    {
        return true;
    }


    //// Dynamic properties
    void setRenderThreadSafety(RenderSafetyEnum safety);
    RenderSafetyEnum getCurrentRenderThreadSafety() const;
    virtual RenderSafetyEnum getPluginRenderThreadSafety() const;
    void revertToPluginThreadSafety();

    void setCurrentOpenGLRenderSupport(PluginOpenGLRenderSupport support);
    PluginOpenGLRenderSupport getCurrentOpenGLRenderSupport();

    void setCurrentSequentialRenderSupport(SequentialPreferenceEnum support);
    SequentialPreferenceEnum getCurrentSequentialRenderSupport() const;

    void setCurrentCanDistort(bool support);
    bool getCurrentCanDistort() const;

    void setCurrentCanTransform(bool support);
    bool getCurrentCanTransform() const;

    void setCurrentSupportTiles(bool support);
    bool getCurrentSupportTiles() const;

    bool getCurrentTemporalImageAccess() const;
    void setCurrentTemporalImageAccess(bool enabled);

    void setCurrentSupportMultiRes(bool support);
    bool getCurrentSupportMultiRes() const;

    void setCurrentSupportRenderScale(bool support);
    bool getCurrentSupportRenderScale() const;

    void setCurrentAlphaFillWith1(bool enabled);
    bool getCurrentAlphaFillWith1() const;

    void refreshDynamicProperties();


protected:

    virtual KnobHolderPtr createRenderCopy(const FrameViewRenderKey& key) const OVERRIDE;

    
private:

    ActionRetCodeEnum launchRenderInternal(const RequestPassSharedDataPtr& requestPassSharedData, const FrameViewRequestPtr& requestData);


public:



    class NotifyRenderingStarted_RAII
    {
        Node* _node;
        bool _didEmit;
        bool _didGroupEmit;

public:

        NotifyRenderingStarted_RAII(Node* node);

        ~NotifyRenderingStarted_RAII();
    };

    class NotifyInputNRenderingStarted_RAII
    {
        Node* _node;
        int _inputNumber;
        bool _didEmit;

public:

        NotifyInputNRenderingStarted_RAII(Node* node,
                                          int inputNumber);

        ~NotifyInputNRenderingStarted_RAII();
    };


public:

    /**
     * @brief Returns the node output format
     **/
    RectI getOutputFormat();

    /**
     * @brief Returns whether the effect is frame-varying (i.e: a Reader with different images in the sequence)
     **/
    bool isFrameVarying();

    /**
     * @brief Returns the preferred output frame rate to render with
     **/
    double getFrameRate();

    /**
     * @brief Returns the preferred premultiplication flag for the output image
     **/
    ImagePremultiplicationEnum getPremult();

    /**
     * @brief If true, the plug-in knows how to render frames at non integer times. If false
     * this is the hint indicating that the plug-ins can only render integer frame times (such as a Reader)
     **/
    bool canRenderContinuously();

    /**
     * @brief Returns the field ordering of images produced by this plug-in
     **/
    ImageFieldingOrderEnum getFieldingOrder();

    /**
     * @brief Returns the pixel aspect ratio, depth and components for the given input.
     * If inputNb equals -1 then this function will check the output components.
     **/
    double getAspectRatio(int inputNb);


    /**
     * @brief Returns the expected color plane components by this node on the given input.
     * If inputNb is -1, it returns the expected components for the color plane in output.
     * For multi-planar effects, they must support all kind of components.
     **/
    void getMetadataComponents(int inputNb, ImagePlaneDesc* plane, ImagePlaneDesc* pairedPlane);

    ImageBitDepthEnum getBitDepth(int inputNb);


    /**
     * @brief Return true if this effect can return a distortion 2D. In this case
     * you have to implement getDistortion.
     **/
    virtual bool getCanDistort() const
    {
        return false;
    }

    /**
     * @brief Return true if this effect can return a transform as a matrix 3x3. In this case
     * you have to implement getDistortion function.
     * Note that this is deprecated, you should use getCanDistort instead.
     **/
    virtual bool getCanTransform() const
    {
        return false;
    }


    /**
     * @brief Deprecated: Returns whether the given input can have 3x3 tranformation matrices attached when calling getImagePlane
     * getInputCanReceiveDistortion() should be preferred
     **/
    virtual bool getInputCanReceiveTransform(int /*inputNb*/) const
    {
        return false;
    }

    /**
     * @brief Return true if the given input should also attempt to return a distortion function
     * along with the image when possible
     **/
    virtual bool getInputCanReceiveDistortion(int /*inputNb*/) const
    {
        return false;
    }

    /**
     * @brief Returns whether the effect is "plane" aware (e.g: can it handle other planes besides the color plane).
     * If returning true, the effect is expected to implement getLayersProducedAndNeeded
     **/
    virtual bool isMultiPlanar() const;

    /**
     * @brief Controls how planes are handled by this node if it cannot produce them
     **/
    enum PassThroughEnum
    {
        // If a plane does not exist on this node, returns a black image
        ePassThroughBlockNonRenderedPlanes,

        // If a plane does not exist on this node, ask it on the pass-through input returned by getLayersProducedAndNeeded_public
        ePassThroughPassThroughNonRenderedPlanes,

        // We render any plane, this is the same as if isMultiPlanar() == false
        ePassThroughRenderAllRequestedPlanes
    };

    virtual EffectInstance::PassThroughEnum isPassThroughForNonRenderedPlanes() const;

    /**
     * @brief Returns true if the effect prefers to render all planes produced returned by getLayersProducedAndNeeded_public at once
     * e.g: an optical flow node may prefer it if it can render backward and forward motion planes at once.
     **/
    virtual bool isAllProducedPlanesAtOncePreferred() const;

    /**
     * @brief Returns whether the effect is multi-view or not
     **/
    virtual bool isViewAware() const;

    /**
     * @brief Controls how views are rendered by this effect
     **/
    enum ViewInvarianceLevel
    {
        // All views produce a different result and will have a separate cache entry
        eViewInvarianceAllViewsVariant,

        // Unused
        eViewInvarianceOnlyPassThroughPlanesVariant,

        // All views are assumed to produce the same result hence they all share the same cache entry
        eViewInvarianceAllViewsInvariant,
    };

    virtual ViewInvarianceLevel isViewInvariant() const;


public:


    virtual PluginOpenGLRenderSupport getOpenGLSupport() const WARN_UNUSED_RETURN;



    virtual bool shouldCacheOutput(bool isFrameVaryingOrAnimated, int visitsCount) const;


    /**
     * @brief Override to initialize the overlay interact. It is called only on the
     * live instance.
     **/
    virtual void initializeOverlayInteract()
    {
    }


public:


    /**
     * @brief Overload this and return true if your operator should dislay a preview image by default.
     **/
    virtual bool makePreviewByDefault() const WARN_UNUSED_RETURN
    {
        return isReader();
    }


    virtual void clearLastRenderedImage();


    /**
     * @brief Use this function to post a transient message to the user. It will be displayed using
     * a dialog. The message can be of 4 types...
     * INFORMATION_MESSAGE : you just want to inform the user about something.
     * eMessageTypeWarning : you want to inform the user that something important happened.
     * eMessageTypeError : you want to inform the user an error occured.
     * eMessageTypeQuestion : you want to ask the user about something.
     * The function will return true always except for a message of type eMessageTypeQuestion, in which
     * case the function may return false if the user pressed the 'No' button.
     * @param content The message you want to pass.
     **/
    bool message(MessageTypeEnum type, const std::string & content) const;


    /**
     * @brief Must return the preferred layout of images that are received with getImage
     **/
    virtual ImageBufferLayoutEnum getPreferredBufferLayout() const
    {
        return eImageBufferLayoutRGBAPackedFullRect;
    }

    /**
     * @brief Does this effect supports tiling ?
     * http://openfx.sourceforge.net/Documentation/1.3/ofxProgrammingReference.html#kOfxImageEffectPropSupportsTiles
     * If a clip or plugin does not support tiled images, then the host should supply
     * full RoD images to the effect whenever it fetches one.
     **/
    virtual bool supportsTiles() const
    {
        return true;
    }

    /**
     * @brief When true the plug-in may have actions called with an abitrary render scale.
     * Spatial parameters must then take the render scale into account.
     **/
    virtual bool supportsRenderScale() const {
        return true;
    }

    /**
     * @brief Does this effect supports multiresolution ?
     * http://openfx.sourceforge.net/Documentation/1.3/ofxProgrammingReference.html#kOfxImageEffectPropSupportsMultiResolution
     * Multiple resolution images mean...
     * input and output images can be of any size
     * input and output images can be offset from the origin
     **/
    virtual bool supportsMultiResolution() const
    {
        return true;
    }


    /**
     * @brief Does this effect can support multiple clips PAR ?
     * http://openfx.sourceforge.net/Documentation/1.3/ofxProgrammingReference.html#kOfxImageEffectPropSupportsMultipleClipPARs
     * If a plugin does not accept clips of differing PARs, then the host must resample all images fed to that effect to agree with the output's PAR.
     * If a plugin does accept clips of differing PARs, it will need to specify the output clip's PAR in the kOfxImageEffectActionGetClipPreferences action.
     **/
    virtual bool supportsMultipleClipPARs() const
    {
        return false;
    }

    virtual bool supportsMultipleClipDepths() const
    {
        return false;
    }

    virtual bool supportsMultipleClipFPSs() const
    {
        return false;
    }

    /**
     * @brief If this function returns true, this flags that images may be retrieved at different timeline times for a single render
     **/
    virtual bool doesTemporalClipAccess() const
    {
        return false;
    }

    /**
     * @brief If this function returns true, all knobs of thie KnobHolder will have their curve appended to their hash
     * regardless of their hashing strategy.
     **/
    virtual bool isFullAnimationToHashEnabled() const OVERRIDE FINAL;

    /**
     * @brief Hint the cache whether this effect can make draft mode renders or not
     **/
    virtual bool isDraftRenderSupported() const;

    virtual bool canCPUImplementationSupportOSMesa() const
    {
        return false;
    }

    virtual void onEnableOpenGLKnobValueChanged(bool /*activated*/)
    {

    }

    /**
     * @brief If this effect is a writer then the file path corresponding to the output images path will be fed
     * with the content of pattern.
     **/
    void setOutputFilesForWriter(const std::string & pattern);


    /**
     * @brief Callback called to fetch data from the plug-in before creating an instance.
     **/
    virtual void describePlugin()
    {
    }


public:

    /**
     * @brief Push a new undo command to the undo/redo stack associated to this node.
     * The stack takes ownership of the shared pointer, so you should not hold a strong reference to the passed pointer.
     * If no undo/redo stack is present, the command will just be redone once then destroyed.
     **/
    void pushUndoCommand(const UndoCommandPtr& command);

    // Same as the version above, do NOT derefence command after this call as it will be destroyed already, usually this call is
    // made as such: pushUndoCommand(new MyCommand(...))
    void pushUndoCommand(UndoCommand* command);

    /**
     * @brief Set the cursor to be one of the default cursor.
     * @returns True if it successfully set the cursor, false otherwise.
     * Note: this can only be called during an overlay interact action.
     **/
    bool setCurrentCursor(CursorEnum defaultCursor);
    bool setCurrentCursor(const QString& customCursorFilePath);

    ///Doesn't do anything, instead we overriden onKnobValueChanged_public
    virtual bool onKnobValueChanged(const KnobIPtr& k,
                                    ValueChangedReasonEnum reason,
                                    TimeValue time,
                                    ViewSetSpec view) OVERRIDE FINAL;


    virtual bool canHandleRenderScaleForOverlays() const { return true; }



    void setInteractColourPicker_public(const ColorRgba<double>& color, bool setColor, bool hasColor);

    virtual bool isDoingInteractAction() const OVERRIDE FINAL WARN_UNUSED_RETURN;

    enum OverlayViewportTypeEnum
    {
        // An overlay that is drawn in the viewer
        eOverlayViewportTypeViewer,

        // An overlay that is drawn in the timeline (not the animation module)
        eOverlayViewportTypeTimeline
    };

    /**
     * @brief Register a new overlay that will be drawn on the viewer when this node settings panel is opened.
     * @param knobs The key of the map must match a key in the overlay's knobs description. The value associated
     * to the key is the script-name of a knob on this effect that should fill the role description returned by
     * getDescription() on the overlay.
     *
     * Note that overlays for a node will be drawn in the order they were registered by this function.
     * To re-order them, you may call removeOverlay and registerOverlay again.
     *
     * This function throws an std::invalid_argument() exception if the descriptor cannot find a required knob.
     **/
    void registerOverlay(OverlayViewportTypeEnum type, const OverlayInteractBasePtr& overlay, const std::map<std::string,std::string>& knobs);

    /**
     * @brief Remove a previously registered overlay
     **/
    void removeOverlay(OverlayViewportTypeEnum type, const OverlayInteractBasePtr& overlay);

    void clearOverlays(OverlayViewportTypeEnum type);

    /**
     * @brief Returns the list of all registered overlays
     **/
    void getOverlays(OverlayViewportTypeEnum type, std::list<OverlayInteractBasePtr> *overlays) const;

    /**
     * @brief Convenience function that returns true if at least one overlay was registered
     **/
    bool hasOverlayInteract() const;

    /**
     * @brief Reimplement to control how the host adds the RGBA checkboxes.
     * @returns True if you want the host to add the RGBA checkboxes, false otherwise.
     **/
    virtual bool isHostChannelSelectorSupported(bool* defaultR,
                                                bool* defaultG,
                                                bool* defaultB,
                                                bool* defaultA) const
    {
        *defaultR = true;
        *defaultG = true;
        *defaultB = true;
        *defaultA = true;

        return true;
    }

    /**
     * @brief Reimplement to activate host masking
     * Note that in this case this is expected that getMaxInputCount returns the number of inputs *with* the mask.
     * The function getInputLabel should also return the appropriate label for the mask.
     * The function isInputMask should also return true for this mask index.
     * The mask will be the last input, i.e its index will be getMaxInputCount() - 1.
     **/
    virtual bool isHostMaskingEnabled() const
    {
        return false;
    }

    /**
     * @brief Reimplement to activate host mixing
     **/
    virtual bool isHostMixingEnabled() const
    {
        return false;
    }

    virtual void onKnobsAboutToBeLoaded(const SERIALIZATION_NAMESPACE::NodeSerialization& /*serialization*/) {}

    virtual void onKnobsLoaded() {}

    /**
     * @brief Called after all knobs have been loaded and the node has been created
     **/
    virtual void onEffectCreated(const CreateNodeArgs& /*args*/) {}

    

    /**
     * @brief Must return whether the plug-in handles concurrent OpenGL renders or not.
     * By default the OpenFX OpenGL render suite cannot support concurrent OpenGL renders, but version 2 specified by natron allows to do so.
     **/
    virtual bool supportsConcurrentOpenGLRenders() const { return true; }


    /**
     * @brief Called when something that should force a new evaluation (render) is done.
     * @param isSignificant If false the viewers will only be redrawn and nothing will be rendered.
     * @param refreshMetadata If true the meta-datas on this node and all nodes downstream recursively will be re-computed.
     **/
    virtual void evaluate(bool isSignificant, bool refreshMetadata) OVERRIDE;

    PluginMemoryPtr createMemoryChunk(std::size_t nBytes);

protected:

    virtual PluginMemoryPtr createPluginMemory();

public:

    void releasePluginMemory(const PluginMemory* mem);


    bool ifInfiniteclipRectToProjectDefault(RectD* rod) const;

    /**
     * @brief This is used exclusively by nodes in the underlying graph of the implementation of the RotoPaint.
     * Do not use that anywhere else.
     **/
    void attachRotoItem(const RotoDrawableItemPtr& stroke);

    /**
     * @brief Returns the attached roto item. If called from a render thread, this will
     * return a pointer to the render copy.
     **/
    RotoDrawableItemPtr getAttachedRotoItem() const;

    /**
     * @brief Return the item set with attachRotoItem
     **/
    RotoDrawableItemPtr getOriginalAttachedItem() const;

    /**
     * @brief If an item is returned by the getAttachedRotoItem() method and this is a paint stroke
     * This function returns whether it is currently being drawn by the user or not.
     **/
    bool isDuringPaintStrokeCreation() const;

    /**
     * @brief Virtual function that may be implemented that can enable accumulation. By default, it calls isDuringPaintStrokeCreation()
     **/
    virtual bool isAccumulationEnabled() const WARN_UNUSED_RETURN;

    /**
     * @brief For plug-ins that accumulate (ie.: isAccumulationEnabled() returns true) (for now just RotoShapeRenderNode), this is a pointer
     * to the last rendered image.
     **/
    void setAccumBuffer(const ImagePlaneDesc& plane, const ImagePtr& lastRenderedImage);
    ImagePtr getAccumBuffer(const ImagePlaneDesc& plane) const;


    /***
     * @brief For a plug-in that accumates, this function may set in updateArea an update portion for the image instead of rendering the whole RoI.
     * Typically for a paint stroke, that would be the bounding box of the user points that have not been rendered yet.
     * @returns True if updateArea was set, false otherwise in which case the plug-in expects that the full RoI must be rendered as usual
     */
    virtual bool getAccumulationUpdateRoI(RectD* updateArea) const;

    void setProcessChannelsValues(bool doR, bool doG, bool doB, bool doA);


    KnobDoublePtr getOrCreateHostMixKnob(const KnobPagePtr& mainPage);

    KnobPagePtr getOrCreateMainPage();

    //Returns true if changed
    bool refreshChannelSelectors();

    void refreshLayersSelectorsVisibility();

    void refreshEnabledKnobsLabel(const ImagePlaneDesc& mainInputComps, const ImagePlaneDesc& outputComps);

    bool addUserComponents(const ImagePlaneDesc& comps);

    bool getProcessChannel(int channelIndex) const;

    KnobLayersPtr getOrCreateUserPlanesKnob(const KnobPagePtr& page);

    KnobLayersPtr getUserPlanesKnob() const;

    KnobBoolPtr getProcessChannelKnob(int channelIndex) const;

    KnobBoolPtr getPreviewEnabledKnob() const;


    KnobBoolPtr getProcessAllLayersKnob() const;

    KnobChoicePtr getOrCreateOpenGLEnabledKnob();

    KnobStringPtr getExtraLabelKnob() const;

    KnobStringPtr getOFXSubLabelKnob() const;

    KnobBoolPtr getDisabledKnob() const;

    bool isLifetimeActivated(int *firstFrame, int *lastFrame) const;

    KnobBoolPtr getLifeTimeEnabledKnob() const;

    KnobIntPtr getLifeTimeKnob() const;

    KnobPagePtr getPyPlugPage() const;

    KnobStringPtr getPyPlugIDKnob() const;

    KnobStringPtr getPyPlugLabelKnob() const;

    KnobFilePtr getPyPlugIconKnob() const;

    KnobFilePtr getPyPlugExtScriptKnob() const;

    KnobChoicePtr getLayerChoiceKnob(int inputNb) const;

    double getHostMixingValue(TimeValue time, ViewIdx view) const;

    std::string getKnobChangedCallback() const;
    std::string getInputChangedCallback() const;
    std::string getBeforeRenderCallback() const;
    std::string getBeforeFrameRenderCallback() const;
    std::string getAfterRenderCallback() const;
    std::string getAfterFrameRenderCallback() const;
    std::string getAfterNodeCreatedCallback() const;
    std::string getBeforeNodeRemovalCallback() const;
    std::string getAfterSelectionChangedCallback() const;

    std::string getNodeExtraLabel() const;


    bool isPluginUsingHostChannelSelectors() const;

    bool hasAtLeastOneChannelToProcess() const;
    
    /**
     * @brief Returns the components and index of the channel to use to produce the mask.
     * None = -1
     * R = 0
     * G = 1
     * B = 2
     * A = 3
     **/
    int getMaskChannel(int inputNb, const std::list<ImagePlaneDesc>& availableLayers, ImagePlaneDesc* comps) const;

    int isMaskChannelKnob(const KnobIConstPtr& knob) const;

    /**
     * @brief Returns whether masking is enabled or not
     **/
    bool isMaskEnabled(int inputNb) const;

    bool getSelectedLayer(int inputNb,
                          const std::list<ImagePlaneDesc>& availableLayers,
                          std::bitset<4> *processChannels,
                          bool* isAll,
                          ImagePlaneDesc *layer) const;

    /**
     * @brief Returns true if the given input supports the given components. If inputNb equals -1
     * then this function will check whether the effect can produce the given components.
     **/
    bool isSupportedComponent(int inputNb, const ImagePlaneDesc& comp) const;

    /**
     * @brief Returns the most appropriate number of components that can be supported by the inputNb.
     * If inputNb equals -1 then this function will check the output components.
     **/
    int findClosestSupportedNumberOfComponents(int inputNb, int nComps) const;

    std::bitset<4> getSupportedComponents(int inputNb) const;

    ImageBitDepthEnum getBestSupportedBitDepth() const;
    bool isSupportedBitDepth(ImageBitDepthEnum depth) const;
    ImageBitDepthEnum getClosestSupportedBitDepth(ImageBitDepthEnum depth);
    

    
    void refreshFormatParamChoice(const std::vector<ChoiceOption>& entries, int defValue, bool loadingProject);

    int getFrameStepKnobValue() const;

    bool handleFormatKnob(const KnobIPtr& knob);

    void onOpenGLEnabledKnobChangedOnProject(bool activated);

    void initializeKnobs(bool loadingSerialization, bool hasGUI);

    void checkForPremultWarningAndCheckboxes();

    bool isForceCachingEnabled() const;

    void setForceCachingEnabled(bool b);

    bool isKeepInAnimationModuleButtonDown() const;

    bool getHideInputsKnobValue() const;
    
    void setHideInputsKnobValue(bool hidden);

    bool getDisabledKnobValue() const;

    bool isNodeDisabledForFrame(TimeValue time, ViewIdx view) const;

    void setNodeDisabled(bool disabled);

    void restoreSublabel();

    void computeFrameRangeForReader(const KnobIPtr& fileKnob, bool setFrameRange);

    void findPluginFormatKnobs();


private:

    void refreshMetadaWarnings(const NodeMetadata &metadata);

    void refreshInfos();

    std::string makeInfoForInput(int inputNumber);

    void onFileNameParameterChanged(const KnobIPtr& fileKnob);

    bool handleDefaultKnobChanged(const KnobIPtr& what, ValueChangedReasonEnum reason);

    void initializeDefaultKnobs(bool loadingSerialization, bool hasGUI);

    void findPluginFormatKnobs(const KnobsVec & knobs, bool loadingSerialization);

    void findRightClickMenuKnob(const KnobsVec& knobs);

    void createNodePage(const KnobPagePtr& settingsPage);

    void createInfoPage();

    void createPyPlugPage();

    void createPyPlugExportGroup();

    void findOrCreateChannelEnabled();

    void createLabelKnob(const KnobPagePtr& settingsPage, const std::string& label);


    void createMaskSelectors(const std::vector<std::pair<bool, bool> >& hasMaskChannelSelector,
                             const std::vector<std::string>& inputLabels,
                             const KnobPagePtr& mainPage,
                             bool addNewLineOnLastMask,
                             KnobIPtr* lastKnobCreated);

    void createChannelSelector(int inputNb, const std::string & inputName, bool isOutput, const KnobPagePtr& page, KnobIPtr* lastKnobBeforeAdvancedOption);


    void createChannelSelectors(const std::vector<std::pair<bool, bool> >& hasMaskChannelSelector,
                                const std::vector<std::string>& inputLabels,
                                const KnobPagePtr& mainPage,
                                KnobIPtr* lastKnobBeforeAdvancedOption);


protected:
    

    virtual void refreshExtraStateAfterTimeChanged(bool isPlayback, TimeValue time)  OVERRIDE;

    /**
     * @brief Must be implemented to initialize any knob using the
     * KnobFactory.
     **/
    virtual void initializeKnobs() OVERRIDE
    {
    }

    virtual void fetchRenderCloneKnobs() OVERRIDE;



private:

    
    
    boost::scoped_ptr<Implementation> _imp; // PIMPL: hide implementation details

    friend class ReadNode;
    friend class WriteNode;
    friend class ImageBitMapMarker_RAII;

private:

    /**
     * @brief Returns the index of the input if inputEffect is a valid input connected to this effect, otherwise returns -1.
     **/
    int getInputNumber(const EffectInstancePtr& inputEffect) const;
};



/**
 * @typedef Any plug-in should have a static function called BuildEffect with the following signature.
 * It is used to build a new instance of an effect. Basically it should just call the constructor.
 **/
typedef EffectInstancePtr (*EffectBuilder)(const NodePtr&);
typedef EffectInstancePtr (*EffectRenderCloneBuilder)(const EffectInstancePtr& mainInstance, const FrameViewRenderKey& key);

inline EffectInstancePtr
toEffectInstance(const KnobHolderPtr& effect)
{
    return boost::dynamic_pointer_cast<EffectInstance>(effect);
}


NATRON_NAMESPACE_EXIT

#endif // NATRON_ENGINE_EFFECTINSTANCE_H<|MERGE_RESOLUTION|>--- conflicted
+++ resolved
@@ -53,7 +53,7 @@
 
 #include "Engine/EngineFwd.h"
 
-NATRON_NAMESPACE_ENTER;
+NATRON_NAMESPACE_ENTER
 
 // Various useful plugin IDs, @see EffectInstance::getPluginID()
 #define PLUGINID_OFX_MERGE        "net.sf.openfx.MergePlugin"
@@ -128,7 +128,6 @@
 #define kReaderParamNameFirstFrame "firstFrame"
 #define kReaderParamNameLastFrame "lastFrame"
 
-<<<<<<< HEAD
 #define kNodePageParamName "nodePage"
 #define kNodePageParamLabel "Node"
 #define kInfoPageParamName "infoPage"
@@ -236,9 +235,7 @@
 
 // A persistent message that will always be cleared upon a successful render, this may be useful to report errors in render without taking care of clearing the persistent message manually
 #define kNatronPersistentErrorGenericRenderMessage "NatronPersistentErrorGenericRenderMessage"
-=======
-NATRON_NAMESPACE_ENTER
->>>>>>> fe3f94e2
+
 
 /**
  * @brief This is the base class for visual effects.
@@ -1995,13 +1992,6 @@
 
 
 
-/**
- * @typedef Any plug-in should have a static function called BuildEffect with the following signature.
- * It is used to build a new instance of an effect. Basically it should just call the constructor.
- **/
-typedef EffectInstancePtr (*EffectBuilder)(const NodePtr&);
-typedef EffectInstancePtr (*EffectRenderCloneBuilder)(const EffectInstancePtr& mainInstance, const FrameViewRenderKey& key);
-
 inline EffectInstancePtr
 toEffectInstance(const KnobHolderPtr& effect)
 {
