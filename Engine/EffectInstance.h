--- conflicted
+++ resolved
@@ -1516,13 +1516,10 @@
 
     virtual bool isDoingInteractAction() const OVERRIDE FINAL WARN_UNUSED_RETURN;
 
-<<<<<<< HEAD
-=======
     virtual void onInteractViewportSelectionCleared() {}
 
     virtual void onInteractViewportSelectionUpdated(const RectD& /*rectangle*/, bool /*onRelease*/) {}
 
->>>>>>> f47de4b4
     void setDoingInteractAction(bool doing);
 
     /* @brief Overlay support:
