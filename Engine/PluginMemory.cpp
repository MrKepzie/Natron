--- conflicted
+++ resolved
@@ -50,12 +50,8 @@
     RamBuffer<char> data;
     int locked;
     QMutex mutex;
-<<<<<<< HEAD
     EffectInstanceWPtr effect;
-=======
-    EffectInstWPtr effect;
     bool unregisterOnExit;
->>>>>>> f9e11730
 };
 
 PluginMemory::PluginMemory(const EffectInstancePtr& effect)
@@ -65,12 +61,8 @@
 
 PluginMemory::~PluginMemory()
 {
-<<<<<<< HEAD
-    EffectInstancePtr e = _imp->effect.lock();
-=======
     if (_imp->unregisterOnExit) {
-        EffectInstPtr e = _imp->effect.lock();
->>>>>>> f9e11730
+        EffectInstancePtr e = _imp->effect.lock();
 
         if (e) {
             e->removePluginMemoryPointer(this);
