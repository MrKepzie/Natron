--- conflicted
+++ resolved
@@ -138,11 +138,8 @@
     Lut.cpp \
     Markdown.cpp \
     MemoryFile.cpp \
-<<<<<<< HEAD
     MultiThread.cpp \
-=======
     MemoryInfo.cpp \
->>>>>>> 6bc91b65
     Node.cpp \
     NodeChannelSelectors.cpp \
     NodeDocumentation.cpp \
@@ -321,11 +318,8 @@
     CacheEntryKeyBase.h \
     CacheEntrySerialization.h \
     CoonsRegularization.h \
-<<<<<<< HEAD
     ChoiceOption.h \
-=======
     Color.h \
->>>>>>> 6bc91b65
     ColorParser.h \
     CreateNodeArgs.h \
     Curve.h \
