#This Source Code Form is subject to the terms of the Mozilla Public
#License, v. 2.0. If a copy of the MPL was not distributed with this
#file, You can obtain one at http://mozilla.org/MPL/2.0/.


TARGET = Engine
TEMPLATE = lib
CONFIG += staticlib
CONFIG += moc
CONFIG += boost qt expat cairo python
QT += core network
greaterThan(QT_MAJOR_VERSION, 4): QT += concurrent
QT -= gui


precompile_header {
  # Use Precompiled headers (PCH)
  # we specify PRECOMPILED_DIR, or qmake places precompiled headers in Natron/c++.pch, thus blocking the creation of the Unix executable
  PRECOMPILED_DIR = pch
  PRECOMPILED_HEADER = pch.h
}

include(../global.pri)
include(../config.pri)


#OpenFX C api includes and OpenFX c++ layer includes that are located in the submodule under /libs/OpenFX
INCLUDEPATH += $$PWD/../libs/OpenFX/include
DEPENDPATH  += $$PWD/../libs/OpenFX/include
INCLUDEPATH += $$PWD/../libs/OpenFX_extensions
DEPENDPATH  += $$PWD/../libs/OpenFX_extensions
INCLUDEPATH += $$PWD/../libs/OpenFX/HostSupport/include
DEPENDPATH  += $$PWD/../libs/OpenFX/HostSupport/include
INCLUDEPATH += $$PWD/..
INCLUDEPATH += $$PWD/../libs/SequenceParsing

DEPENDPATH += $$PWD/../Global

win32-msvc* {
	CONFIG(64bit) {
		QMAKE_LFLAGS += /MACHINE:X64
	} else {
		QMAKE_LFLAGS += /MACHINE:X86
	}
}

SOURCES += \
    AppInstance.cpp \
    AppManager.cpp \
    BlockingBackgroundRender.cpp \
    ChannelSet.cpp \
    Curve.cpp \
    CurveSerialization.cpp \
    EffectInstance.cpp \
    FileDownloader.cpp \
    FileSystemModel.cpp \
    FrameEntry.cpp \
    FrameKey.cpp \
    FrameParamsSerialization.cpp \
    Hash64.cpp \
    HistogramCPU.cpp \
    Image.cpp \
    ImageKey.cpp \
    ImageParamsSerialization.cpp \
    Interpolation.cpp \
    Knob.cpp \
    KnobSerialization.cpp \
    KnobFactory.cpp \
    KnobFile.cpp \
    KnobTypes.cpp \
    LibraryBinary.cpp \
    Log.cpp \
    Lut.cpp \
    MemoryFile.cpp \
    Node.cpp \
    NonKeyParams.cpp \
    NonKeyParamsSerialization.cpp \
    NodeSerialization.cpp \
    NoOp.cpp \
    OfxClipInstance.cpp \
    OfxHost.cpp \
    OfxImageEffectInstance.cpp \
    OfxEffectInstance.cpp \
    OfxMemory.cpp \
    OfxOverlayInteract.cpp \
    OfxParamInstance.cpp \
    OutputSchedulerThread.cpp \
    Plugin.cpp \
    PluginMemory.cpp \
    ProcessHandler.cpp \
    Project.cpp \
    ProjectPrivate.cpp \
    ProjectSerialization.cpp \
    RotoContext.cpp \
    RotoSerialization.cpp  \
    Settings.cpp \
    StandardPaths.cpp \
    StringAnimationManager.cpp \
    TimeLine.cpp \
    Timer.cpp \
    Transform.cpp \
    ViewerInstance.cpp \
    ../libs/SequenceParsing/SequenceParsing.cpp \
    NatronEngine/natronengine_module_wrapper.cpp \
    NatronEngine/natron_wrapper.cpp

HEADERS += \
    AppInstance.h \
    AppManager.h \
    BlockingBackgroundRender.h \
    Cache.h \
    CacheEntry.h \
    Curve.h \
    CurveSerialization.h \
    CurvePrivate.h \
    ChannelSet.h \
    EffectInstance.h \
    FileDownloader.h \
    FileSystemModel.h \
    Format.h \
    FrameEntry.h \
    FrameKey.h \
    FrameEntrySerialization.h \
    FrameParams.h \
    FrameParamsSerialization.h \
    GlobalFunctionsWrapper.h \
    Hash64.h \
    HistogramCPU.h \
    ImageInfo.h \
    Image.h \
    ImageKey.h \
    ImageLocker.h \
    ImageSerialization.h \
    ImageParams.h \
    ImageParamsSerialization.h \
    Interpolation.h \
    KeyHelper.h \
    Knob.h \
    KnobGuiI.h \
    KnobImpl.h \
    KnobSerialization.h \
    KnobFactory.h \
    KnobFile.h \
    KnobTypes.h \
    LibraryBinary.h \
    Log.h \
    LRUHashTable.h \
    Lut.h \
    MemoryFile.h \
    Node.h \
    NonKeyParams.h \
    NonKeyParamsSerialization.h \
    NodeSerialization.h \
    NoOp.h \
    OfxClipInstance.h \
    OfxHost.h \
    OfxImageEffectInstance.h \
    OfxEffectInstance.h \
    OfxOverlayInteract.h \
    OfxMemory.h \
    OfxParamInstance.h \
    OpenGLViewerI.h \
    OutputSchedulerThread.h \
    OverlaySupport.h \
    Plugin.h \
    PluginMemory.h \
    ProcessHandler.h \
    Project.h \
    ProjectPrivate.h \
    ProjectSerialization.h \
    Pyside_Engine_Python.h \
    Rect.h \
    RotoContext.h \
    RotoContextPrivate.h \
    RotoSerialization.h \
    Settings.h \
    Singleton.h \
    StandardPaths.h \
    StringAnimationManager.h \
    TextureRect.h \
    TextureRectSerialization.h \
    ThreadStorage.h \
    TimeLine.h \
    Timer.h \
    Transform.h \
    Variant.h \
    ViewerInstance.h \
    ViewerInstancePrivate.h \
    ../Global/Enums.h \
    ../Global/GitVersion.h \
    ../Global/GLIncludes.h \
    ../Global/GlobalDefines.h \
    ../Global/KeySymbols.h \
    ../Global/Macros.h \
    ../Global/MemoryInfo.h \
    ../Global/QtCompat.h \
    ../libs/SequenceParsing/SequenceParsing.h \
<<<<<<< HEAD
    Pyside_Engine_Python.h
=======
    NatronEngine/natronengine_python.h \
    NatronEngine/natron_wrapper.h
>>>>>>> 6d52ab4f

OTHER_FILES += \
    typesystem_engine.xml
<|MERGE_RESOLUTION|>--- conflicted
+++ resolved
@@ -195,12 +195,8 @@
     ../Global/MemoryInfo.h \
     ../Global/QtCompat.h \
     ../libs/SequenceParsing/SequenceParsing.h \
-<<<<<<< HEAD
-    Pyside_Engine_Python.h
-=======
     NatronEngine/natronengine_python.h \
     NatronEngine/natron_wrapper.h
->>>>>>> 6d52ab4f
 
 OTHER_FILES += \
     typesystem_engine.xml
