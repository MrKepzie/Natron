--- conflicted
+++ resolved
@@ -7172,28 +7172,7 @@
     // UPDATE: unfortunately, this produces less artifacts, but there are still some remaining (use opacity=0.5 to test)
     // maybe the inner polygon should be made of mesh patterns too?
     cairo_set_antialias(cr, CAIRO_ANTIALIAS_NONE);
-    
-<<<<<<< HEAD
-  
-=======
-#pragma message WARN("BUG: copyImage is always false, thus this code is never executed")
-    if (copyFromImage) {
-        switch (depth) {
-            case Natron::eImageBitDepthFloat:
-                convertNatronImageToCairoImage<float, 1>(cairoImg, image.get(), roi,srcNComps);
-                break;
-            case Natron::eImageBitDepthByte:
-                convertNatronImageToCairoImage<unsigned char, 255>(cairoImg, image.get(), roi,srcNComps);
-                break;
-            case Natron::eImageBitDepthShort:
-                convertNatronImageToCairoImage<unsigned short, 65535>(cairoImg, image.get(), roi,srcNComps);
-                break;
-            case Natron::eImageBitDepthNone:
-                assert(false);
-                break;
-        }
-    }
->>>>>>> b64dcd09
+
     
     if (isSingleStroke) {
         _imp->renderStroke(cr, points, isSingleStroke, time, mipmapLevel);
