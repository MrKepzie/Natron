--- conflicted
+++ resolved
@@ -1049,74 +1049,7 @@
     return createNode(args);
 }
 
-<<<<<<< HEAD
-=======
-static std::string removeTrailingDigits(const std::string& str)
-{
-    if (str.empty()) {
-        return std::string();
-    }
-    std::size_t i = str.size() - 1;
-    while (i > 0 && std::isdigit(str[i])) {
-        --i;
-    }
-
-    if (i == 0) {
-        // Name only consists of digits
-        return std::string();
-    }
-
-    return str.substr(0, i + 1);
-}
-
-/**
- * @brief An inspector node is like a viewer node with hidden inputs that unfolds one after another.
- * This functions returns the number of inputs to use for inspectors or 0 for a regular node.
- **/
-static bool
-isEntitledForInspector(Plugin* plugin,
-                       OFX::Host::ImageEffect::Descriptor* ofxDesc)
-{
-    if ( ( plugin->getPluginID() == QString::fromUtf8(PLUGINID_NATRON_VIEWER) ) ||
-         ( plugin->getPluginID() == QString::fromUtf8(PLUGINID_NATRON_ROTOPAINT) ) ||
-         ( plugin->getPluginID() == QString::fromUtf8(PLUGINID_NATRON_ROTO) ) ) {
-        return true;
-    }
-
-    if (!ofxDesc) {
-        return false;
-    }
-
-    // Find the number of inputs that share the same basename
-
-    int nInputsWithSameBasename = 0;
-
-    std::string baseInputName;
-
-    // We need a boolean here because the baseInputName may be empty in the case input names only contain numbers
-    bool baseInputNameSet = false;
-
-    const std::vector<OFX::Host::ImageEffect::ClipDescriptor*>& clips = ofxDesc->getClipsByOrder();
-    int nInputs = 0;
-    for (std::vector<OFX::Host::ImageEffect::ClipDescriptor*>::const_iterator it = clips.begin(); it != clips.end(); ++it) {
-        if ( !(*it)->isOutput() ) {
-            ++nInputs;
-            if (!baseInputNameSet) {
-                baseInputName = removeTrailingDigits((*it)->getName());
-                baseInputNameSet = true;
-                nInputsWithSameBasename = 1;
-            } else {
-                std::string thisBaseName = removeTrailingDigits((*it)->getName());
-                if (thisBaseName == baseInputName) {
-                    ++nInputsWithSameBasename;
-                }
-            }
-        }
-    }
-    return nInputs > 4 && nInputsWithSameBasename >= 4;
-
-}
->>>>>>> 2cd1da49
+
 
 NodePtr
 AppInstance::createNodeInternal(const CreateNodeArgsPtr& args)
