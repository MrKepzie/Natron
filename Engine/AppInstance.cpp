/* ***** BEGIN LICENSE BLOCK *****
 * This file is part of Natron <http://www.natron.fr/>,
 * Copyright (C) 2013-2017 INRIA and Alexandre Gauthier-Foichat
 *
 * Natron is free software: you can redistribute it and/or modify
 * it under the terms of the GNU General Public License as published by
 * the Free Software Foundation; either version 2 of the License, or
 * (at your option) any later version.
 *
 * Natron is distributed in the hope that it will be useful,
 * but WITHOUT ANY WARRANTY; without even the implied warranty of
 * MERCHANTABILITY or FITNESS FOR A PARTICULAR PURPOSE.  See the
 * GNU General Public License for more details.
 *
 * You should have received a copy of the GNU General Public License
 * along with Natron.  If not, see <http://www.gnu.org/licenses/gpl-2.0.html>
 * ***** END LICENSE BLOCK ***** */

// ***** BEGIN PYTHON BLOCK *****
// from <https://docs.python.org/3/c-api/intro.html#include-files>:
// "Since Python may define some pre-processor definitions which affect the standard headers on some systems, you must include Python.h before any standard headers are included."
#include <Python.h>
// ***** END PYTHON BLOCK *****

#include "AppInstance.h"

#include <fstream>
#include <list>
#include <cassert>
#include <stdexcept>
#include <sstream> // stringstream

#include <QtCore/QCoreApplication>
#include <QtCore/QDir>
#include <QtCore/QTextStream>
#include <QtConcurrentMap> // QtCore on Qt4, QtConcurrent on Qt5
#include <QtCore/QUrl>
#include <QtCore/QFileInfo>
#include <QtCore/QEventLoop>
#include <QtCore/QSettings>
#include <QtNetwork/QNetworkReply>

#if !defined(SBK_RUN) && !defined(Q_MOC_RUN)
GCC_DIAG_UNUSED_LOCAL_TYPEDEFS_OFF
// /usr/local/include/boost/bind/arg.hpp:37:9: warning: unused typedef 'boost_static_assert_typedef_37' [-Wunused-local-typedef]
#include <boost/bind.hpp>
#include <boost/algorithm/string/predicate.hpp>
GCC_DIAG_UNUSED_LOCAL_TYPEDEFS_ON
#endif

// ofxhPropertySuite.h:565:37: warning: 'this' pointer cannot be null in well-defined C++ code; comparison may be assumed to always evaluate to true [-Wtautological-undefined-compare]
CLANG_DIAG_OFF(unknown-pragmas)
CLANG_DIAG_OFF(tautological-undefined-compare) // appeared in clang 3.5
#include <ofxhImageEffect.h>
CLANG_DIAG_ON(tautological-undefined-compare)
CLANG_DIAG_ON(unknown-pragmas)

#include "Global/QtCompat.h" // removeFileExtension

#include "Engine/CLArgs.h"
#include "Engine/CreateNodeArgs.h"
#include "Engine/FileDownloader.h"
#include "Engine/GroupOutput.h"
#include "Engine/DiskCacheNode.h"
#include "Engine/Node.h"
#include "Engine/OutputSchedulerThread.h"
#include "Engine/Plugin.h"
#include "Engine/Project.h"
#include "Engine/ProcessHandler.h"
#include "Engine/KnobFile.h"
#include "Engine/ReadNode.h"
#include "Engine/RenderQueue.h"
#include "Engine/SerializableWindow.h"
#include "Engine/Settings.h"
#include "Engine/PyPanelI.h"
#include "Engine/TabWidgetI.h"
#include "Engine/ViewerInstance.h"
#include "Engine/WriteNode.h"

#include "Serialization/NodeSerialization.h"
#include "Serialization/ProjectSerialization.h"

#include <SequenceParsing.h> // for SequenceParsing::removePath


NATRON_NAMESPACE_ENTER


FlagSetter::FlagSetter(bool initialValue,
                       bool* p)
    : p(p)
    , lock(0)
{
    *p = initialValue;
}

FlagSetter::FlagSetter(bool initialValue,
                       bool* p,
                       QMutex* mutex)
    : p(p)
    , lock(mutex)
{
    lock->lock();
    *p = initialValue;
    lock->unlock();
}

FlagSetter::~FlagSetter()
{
    if (lock) {
        lock->lock();
    }
    *p = !*p;
    if (lock) {
        lock->unlock();
    }
}

FlagIncrementer::FlagIncrementer(int* p)
    : p(p)
    , lock(0)
{
    *p = *p + 1;
}

FlagIncrementer::FlagIncrementer(int* p,
                                 QMutex* mutex)
    : p(p)
    , lock(mutex)
{
    lock->lock();
    *p = *p + 1;
    lock->unlock();
}

FlagIncrementer::~FlagIncrementer()
{
    if (lock) {
        lock->lock();
    }
    *p = *p - 1;
    if (lock) {
        lock->unlock();
    }
}



class CreateNodeStackItem;
typedef boost::shared_ptr<CreateNodeStackItem> CreateNodeStackItemPtr;
typedef boost::weak_ptr<CreateNodeStackItem> CreateNodeStackItemWPtr;
typedef std::list<CreateNodeStackItemPtr> CreateNodeStackItemPtrList;

class CreateNodeStackItem
{
public:

    NodePtr node;

    CreateNodeArgsPtr args;

    CreateNodeStackItemWPtr parent;
    CreateNodeStackItemPtrList children;

    CreateNodeStackItem()
    : node()
    , args()
    , parent()
    {

    }

    bool isGuiDisabledRecursive() const
    {
        assert(args);
        if (args->getPropertyUnsafe<bool>(kCreateNodeArgsPropNoNodeGUI)) {
            return true;
        }
        CreateNodeStackItemPtr p = parent.lock();
        if (p) {
            return p->isGuiDisabledRecursive();
        }
        return false;
    }

    bool isPythonPyPlug() const
    {
        std::string pyPlugID = args->getPropertyUnsafe<std::string>(kCreateNodeArgsPropPyPlugID);
        if (pyPlugID.empty()) {
            return false;
        }
        PluginPtr pyPlugPlugin;
        try {
            pyPlugPlugin = appPTR->getPluginBinary(QString::fromUtf8(pyPlugID.c_str()), -1, -1, true);
        } catch (...) {
            return false;
        }
        assert(pyPlugPlugin);
        bool isPyPlugEncodedWithPythonScript = pyPlugPlugin->getPropertyUnsafe<bool>(kNatronPluginPropPyPlugIsPythonScript);
        return isPyPlugEncodedWithPythonScript;
    }

    bool isPythonPyPlugRecursive() const
    {
        if (isPythonPyPlug()) {
            return true;
        }
        CreateNodeStackItemPtr p = parent.lock();
        if (p) {
            return p->isPythonPyPlug();
        }
        return false;
    }
};

struct CreateNodeStack {
    CreateNodeStackItemPtrList recursionStack;
    CreateNodeStackItemPtr root;
};

struct AppInstancePrivate
{
    Q_DECLARE_TR_FUNCTIONS(AppInstance)

public:

    // ptr to the public object, can not be a smart ptr
    AppInstance* _publicInterface;

    // ptr to the project

    ProjectPtr _currentProject;

    // the unique ID of this instance
    int _appID;

    RenderQueuePtr renderQueue;


    // Stack to recursively keep track of created nodes
    CreateNodeStack createNodeStack;


    mutable QMutex invalidExprKnobsMutex;
    std::list<KnobIWPtr> invalidExprKnobs;

    mutable QMutex uiInfoMutex;

    SerializableWindow* mainWindow;
    std::list<SerializableWindow*> floatingWindows;
    std::list<TabWidgetI*> tabWidgets;
    std::list<SplitterI*> splitters;
    std::list<PyPanelI*> pythonPanels;
    std::list<DockablePanelI*> openedSettingsPanels;

    AppInstancePrivate(int appID,
                       AppInstance* app)

        : _publicInterface(app)
        , _currentProject()
        , _appID(appID)
        , createNodeStack()
        , invalidExprKnobsMutex()
        , invalidExprKnobs()
        , mainWindow(0)
        , floatingWindows()
        , tabWidgets()
        , pythonPanels()
    {
    }

    void declareCurrentAppVariable_Python();

    void executeCommandLinePythonCommands(const CLArgs& args);


    void checkNumberOfNonFloatingPanes();

};

AppInstance::AppInstance(int appID)
    : QObject()
    , _imp( new AppInstancePrivate(appID, this) )
{
}

AppInstance::~AppInstance()
{
    _imp->_currentProject->clearNodesBlocking();
}

bool
AppInstance::isTopLevelNodeBeingCreated(const NodePtr& node) const
{
    assert( QThread::currentThread() == qApp->thread() );

    if (!_imp->createNodeStack.root) {
        return false;
    }
    return _imp->createNodeStack.root->node == node;
}

bool
AppInstance::isDuringPythonPyPlugCreation() const
{
    if (_imp->createNodeStack.recursionStack.empty()) {
        return false;
    }
    return _imp->createNodeStack.recursionStack.back()->isPythonPyPlugRecursive();
}

void
AppInstance::checkForNewVersion() const
{
    FileDownloader* downloader = new FileDownloader( QUrl( QString::fromUtf8(NATRON_LAST_VERSION_URL) ), false );
    QObject::connect( downloader, SIGNAL(downloaded()), this, SLOT(newVersionCheckDownloaded()) );
    QObject::connect( downloader, SIGNAL(error()), this, SLOT(newVersionCheckError()) );

    ///make the call blocking
    QEventLoop loop;

    connect( downloader->getReply(), SIGNAL(finished()), &loop, SLOT(quit()) );
    loop.exec();
}

//return -1 if a < b, 0 if a == b and 1 if a > b
//Returns -2 if not understood
static
int
compareDevStatus(const QString& a,
                 const QString& b)
{
    if ( ( a == QString::fromUtf8(NATRON_DEVELOPMENT_DEVEL) ) || ( a == QString::fromUtf8(NATRON_DEVELOPMENT_SNAPSHOT) ) ) {
        //Do not try updates when update available is a dev build
        return -1;
    } else if ( ( b == QString::fromUtf8(NATRON_DEVELOPMENT_DEVEL) ) || ( b == QString::fromUtf8(NATRON_DEVELOPMENT_SNAPSHOT) ) ) {
        //This is a dev build, do not try updates
        return -1;
    } else if ( a == QString::fromUtf8(NATRON_DEVELOPMENT_ALPHA) ) {
        if ( b == QString::fromUtf8(NATRON_DEVELOPMENT_ALPHA) ) {
            return 0;
        } else {
            return -1;
        }
    } else if ( a == QString::fromUtf8(NATRON_DEVELOPMENT_BETA) ) {
        if ( b == QString::fromUtf8(NATRON_DEVELOPMENT_ALPHA) ) {
            return 1;
        } else if ( b == QString::fromUtf8(NATRON_DEVELOPMENT_BETA) ) {
            return 0;
        } else {
            return -1;
        }
    } else if ( a == QString::fromUtf8(NATRON_DEVELOPMENT_RELEASE_CANDIDATE) ) {
        if ( b == QString::fromUtf8(NATRON_DEVELOPMENT_ALPHA) ) {
            return 1;
        } else if ( b == QString::fromUtf8(NATRON_DEVELOPMENT_BETA) ) {
            return 1;
        } else if ( b == QString::fromUtf8(NATRON_DEVELOPMENT_RELEASE_CANDIDATE) ) {
            return 0;
        } else {
            return -1;
        }
    } else if ( a == QString::fromUtf8(NATRON_DEVELOPMENT_RELEASE_STABLE) ) {
        if ( b == QString::fromUtf8(NATRON_DEVELOPMENT_RELEASE_STABLE) ) {
            return 0;
        } else {
            return 1;
        }
    }
    assert(false);

    return -2;
}

void
AppInstance::newVersionCheckDownloaded()
{
    FileDownloader* downloader = qobject_cast<FileDownloader*>( sender() );

    assert(downloader);

    QString extractedFileVersionStr, extractedSoftwareVersionStr, extractedDevStatusStr, extractedBuildNumberStr;
    QString fileVersionTag( QString::fromUtf8("File version: ") );
    QString softwareVersionTag( QString::fromUtf8("Software version: ") );
    QString devStatusTag( QString::fromUtf8("Development status: ") );
    QString buildNumberTag( QString::fromUtf8("Build number: ") );
    QString data( QString::fromUtf8( downloader->downloadedData() ) );
    QTextStream ts(&data);

    while ( !ts.atEnd() ) {
        QString line = ts.readLine();
        if ( line.startsWith( QChar::fromLatin1('#') ) || line.startsWith( QChar::fromLatin1('\n') ) ) {
            continue;
        }

        if ( line.startsWith(fileVersionTag) ) {
            int i = fileVersionTag.size();
            while ( i < line.size() && !line.at(i).isSpace() ) {
                extractedFileVersionStr.push_back( line.at(i) );
                ++i;
            }
        } else if ( line.startsWith(softwareVersionTag) ) {
            int i = softwareVersionTag.size();
            while ( i < line.size() && !line.at(i).isSpace() ) {
                extractedSoftwareVersionStr.push_back( line.at(i) );
                ++i;
            }
        } else if ( line.startsWith(devStatusTag) ) {
            int i = devStatusTag.size();
            while ( i < line.size() && !line.at(i).isSpace() ) {
                extractedDevStatusStr.push_back( line.at(i) );
                ++i;
            }
        } else if ( line.startsWith(buildNumberTag) ) {
            int i = buildNumberTag.size();
            while ( i < line.size() && !line.at(i).isSpace() ) {
                extractedBuildNumberStr.push_back( line.at(i) );
                ++i;
            }
        }
    }

    downloader->deleteLater();


    if ( extractedFileVersionStr.isEmpty() || (extractedFileVersionStr.toInt() < NATRON_LAST_VERSION_FILE_VERSION) ) {
        //The file cannot be decoded here
        return;
    }


    QStringList versionDigits = extractedSoftwareVersionStr.split( QChar::fromLatin1('.') );

    ///we only understand 3 digits formed version numbers
    if (versionDigits.size() != 3) {
        return;
    }


    int buildNumber = extractedBuildNumberStr.toInt();
    int major = versionDigits[0].toInt();
    int minor = versionDigits[1].toInt();
    int revision = versionDigits[2].toInt();
    const QString currentDevStatus = QString::fromUtf8(NATRON_DEVELOPMENT_STATUS);
    int devStatCompare = compareDevStatus(extractedDevStatusStr, currentDevStatus);
    int versionEncoded = NATRON_VERSION_ENCODE(major, minor, revision);
    bool hasUpdate = false;

    if ( (versionEncoded > NATRON_VERSION_ENCODED) ||
         ( ( versionEncoded == NATRON_VERSION_ENCODED) &&
           ( ( devStatCompare > 0) || ( ( devStatCompare == 0) && ( buildNumber > NATRON_BUILD_NUMBER) ) ) ) ) {
        if (devStatCompare == 0) {
            if ( ( buildNumber > NATRON_BUILD_NUMBER) && ( versionEncoded == NATRON_VERSION_ENCODED) ) {
                hasUpdate = true;
            } else if (versionEncoded > NATRON_VERSION_ENCODED) {
                hasUpdate = true;
            }
        } else {
            hasUpdate = true;
        }
    }
    if (hasUpdate) {
        const QString popen = QString::fromUtf8("<p>");
        const QString pclose = QString::fromUtf8("</p>");
        QString text =  popen
               + tr("Updates for %1 are now available for download.")
               .arg( QString::fromUtf8(NATRON_APPLICATION_NAME) )
               + pclose
               + popen
               + tr("You are currently using %1 version %2 - %3.")
               .arg( QString::fromUtf8(NATRON_APPLICATION_NAME) )
               .arg( QString::fromUtf8(NATRON_VERSION_STRING) )
               .arg( QString::fromUtf8(NATRON_DEVELOPMENT_STATUS) )
               + pclose
               + popen
               + tr("The latest version of %1 is version %4 - %5.")
               .arg( QString::fromUtf8(NATRON_APPLICATION_NAME) )
               .arg(extractedSoftwareVersionStr)
               .arg(extractedDevStatusStr)
               + pclose
               + popen
               + tr("You can download it from %1.")
               .arg( QString::fromUtf8("<a href=\"https://natron.fr/download\">"
                                       "www.natron.fr</a>") )
               + pclose;
        Dialogs::informationDialog( tr("New version").toStdString(), text.toStdString(), true );
    }
} // AppInstance::newVersionCheckDownloaded

void
AppInstance::newVersionCheckError()
{
    ///Nothing to do,
    FileDownloader* downloader = qobject_cast<FileDownloader*>( sender() );

    assert(downloader);
    downloader->deleteLater();
}

void
AppInstancePrivate::executeCommandLinePythonCommands(const CLArgs& args)
{
    const std::list<std::string>& commands = args.getPythonCommands();

    for (std::list<std::string>::const_iterator it = commands.begin(); it != commands.end(); ++it) {
        std::string err;
        std::string output;
        bool ok  = NATRON_PYTHON_NAMESPACE::interpretPythonScript(*it, &err, &output);
        if (!ok) {
            const QString sp( QString::fromUtf8(" ") );
            QString m = tr("Failed to execute the following Python command:") + sp +
                        QString::fromUtf8( it->c_str() ) + sp +
                        tr("Error:") + sp +
                        QString::fromUtf8( err.c_str() );
            throw std::runtime_error( m.toStdString() );
        } else if ( !output.empty() ) {
            std::cout << output << std::endl;
        }
    }
}

void
AppInstance::executeCommandLinePythonCommands(const CLArgs& args)
{
    _imp->executeCommandLinePythonCommands(args);
}

void
AppInstance::load(const CLArgs& cl,
                  bool makeEmptyInstance)
{
    // Initialize the knobs of the project before loading anything else.
    assert(!_imp->_currentProject); // < This function may only be called once per AppInstance
    _imp->_currentProject = Project::create( shared_from_this() );
    _imp->_currentProject->initializeKnobsPublic();

    _imp->renderQueue.reset(new RenderQueue(shared_from_this()));

    loadInternal(cl, makeEmptyInstance);
}

void
AppInstance::loadInternal(const CLArgs& cl,
                          bool makeEmptyInstance)
{
    try {
        declareCurrentAppVariable_Python();
    } catch (const std::exception& e) {
        throw std::runtime_error( e.what() );
    }

    if (makeEmptyInstance) {
        return;
    }

    executeCommandLinePythonCommands(cl);

    QString exportDocPath = cl.getExportDocsPath();
    if ( !exportDocPath.isEmpty() ) {
        exportDocs(exportDocPath);

        return;
    }

    ///if the app is a background project autorun and the project name is empty just throw an exception.
    if ( ( (appPTR->getAppType() == AppManager::eAppTypeBackgroundAutoRun) ||
           ( appPTR->getAppType() == AppManager::eAppTypeBackgroundAutoRunLaunchedFromGui) ) ) {
        const QString& scriptFilename =  cl.getScriptFilename();

        if ( scriptFilename.isEmpty() ) {
            // cannot start a background process without a file
            throw std::invalid_argument( tr("Project file name is empty.").toStdString() );
        }


        QFileInfo info(scriptFilename);
        if ( !info.exists() ) {
            throw std::invalid_argument( tr("%1: No such file.").arg(scriptFilename).toStdString() );
        }

        std::list<RenderQueue::RenderWork> writersWork;


        if ( info.suffix() == QString::fromUtf8(NATRON_PROJECT_FILE_EXT) ) {
            ///Load the project
            if ( !_imp->_currentProject->loadProject( info.path(), info.fileName() ) ) {
                throw std::invalid_argument( tr("Project file loading failed.").toStdString() );
            }
        } else if ( info.suffix() == QString::fromUtf8("py") ) {
            ///Load the python script
            loadPythonScript(info);
        } else {
            throw std::invalid_argument( tr("%1 only accepts python scripts or .ntp project files.").arg( QString::fromUtf8(NATRON_APPLICATION_NAME) ).toStdString() );
        }

        // exec the python script specified via --onload
        const QString& extraOnProjectCreatedScript = cl.getDefaultOnProjectLoadedScript();
        if ( !extraOnProjectCreatedScript.isEmpty() ) {
            QFileInfo cbInfo(extraOnProjectCreatedScript);
            if ( cbInfo.exists() ) {
                loadPythonScript(cbInfo);
            }
        }

        _imp->renderQueue->createRenderRequestsFromCommandLineArgs(cl, writersWork);

        ///Set reader parameters if specified from the command-line
        const std::list<CLArgs::ReaderArg>& readerArgs = cl.getReaderArgs();
        for (std::list<CLArgs::ReaderArg>::const_iterator it = readerArgs.begin(); it != readerArgs.end(); ++it) {
            std::string readerName = it->name.toStdString();
            NodePtr readNode = getNodeByFullySpecifiedName(readerName);

            if (!readNode) {
                std::string exc( tr("%1 does not belong to the project file. Please enter a valid Read node script-name.").arg( QString::fromUtf8( readerName.c_str() ) ).toStdString() );
                throw std::invalid_argument(exc);
            } else {
                if ( !readNode->getEffectInstance()->isReader() ) {
                    std::string exc( tr("%1 is not a Read node! It cannot render anything.").arg( QString::fromUtf8( readerName.c_str() ) ).toStdString() );
                    throw std::invalid_argument(exc);
                }
            }

            if ( it->filename.isEmpty() ) {
                std::string exc( tr("%1: Filename specified is empty but [-i] or [--reader] was passed to the command-line.").arg( QString::fromUtf8( readerName.c_str() ) ).toStdString() );
                throw std::invalid_argument(exc);
            }
            KnobIPtr fileKnob = readNode->getKnobByName(kOfxImageEffectFileParamName);
            if (fileKnob) {
                KnobFilePtr outFile = toKnobFile(fileKnob);
                if (outFile) {
                    outFile->setValue(it->filename.toStdString());
                }
            }
        }

        ///launch renders
        if ( !writersWork.empty() ) {
            _imp->renderQueue->renderNonBlocking(writersWork);
        }
    } else if (appPTR->getAppType() == AppManager::eAppTypeInterpreter) {
        QFileInfo info( cl.getScriptFilename() );
        if ( info.exists() ) {
            if ( info.suffix() == QString::fromUtf8("py") ) {
                loadPythonScript(info);
            } else if ( info.suffix() == QString::fromUtf8(NATRON_PROJECT_FILE_EXT) ) {
                if ( !_imp->_currentProject->loadProject( info.path(), info.fileName() ) ) {
                    throw std::invalid_argument( tr("Project file loading failed.").toStdString() );
                }
            }
        }

        // exec the python script specified via --onload
        const QString& extraOnProjectCreatedScript = cl.getDefaultOnProjectLoadedScript();
        if ( !extraOnProjectCreatedScript.isEmpty() ) {
            QFileInfo cbInfo(extraOnProjectCreatedScript);
            if ( cbInfo.exists() ) {
                loadPythonScript(cbInfo);
            }
        }


        appPTR->launchPythonInterpreter();
    } else {
        execOnProjectCreatedCallback();

        // exec the python script specified via --onload
        const QString& extraOnProjectCreatedScript = cl.getDefaultOnProjectLoadedScript();
        if ( !extraOnProjectCreatedScript.isEmpty() ) {
            QFileInfo cbInfo(extraOnProjectCreatedScript);
            if ( cbInfo.exists() ) {
                loadPythonScript(cbInfo);
            }
        }
    }
} // AppInstance::load

bool
AppInstance::loadPythonScriptAndReportToScriptEditor(const QString& script)
{

    {
        std::string err;
        bool ok = NATRON_PYTHON_NAMESPACE::interpretPythonScript("app = app1\n", &err, 0);
        assert(ok);
        (void)ok;
    }

    std::string err, output;

    bool ok = NATRON_PYTHON_NAMESPACE::interpretPythonScript(script.toStdString(), &err, &output);

    if (!ok) {
        QString message( QString::fromUtf8("Failed to load python script: ") );
        message.append( QString::fromUtf8( err.c_str() ) );
        appendToScriptEditor( message.toStdString() );
        return false;
    } else if (!output.empty()) {
        appendToScriptEditor(output);
    }
    return true;
}

bool
AppInstance::loadPythonScript(const QFileInfo& file)
{

    QFile f( file.absoluteFilePath() );
    if ( !f.open(QIODevice::ReadOnly) ) {
        return false;
    }
    QTextStream ts(&f);
    QString content = ts.readAll();
    return loadPythonScriptAndReportToScriptEditor(content);
}

class AddCreateNode_RAII
{
    AppInstancePrivate* _imp;
    CreateNodeStackItemPtr _item;

public:


    AddCreateNode_RAII(AppInstancePrivate* imp,
                       const NodePtr& node,
                       const CreateNodeArgsPtr& args)
        : _imp(imp)
        , _item()
    {
        _item.reset(new CreateNodeStackItem);
        _item->args = args;
        _item->node = node;

        if (!_imp->createNodeStack.recursionStack.empty()) {
            // There is a parent node being created
            const CreateNodeStackItemPtr& parent = _imp->createNodeStack.recursionStack.back();
            parent->children.push_back(_item);
            _item->parent  = parent;
        }

        if (!_imp->createNodeStack.root) {
            _imp->createNodeStack.root = _item;
        }


        // Check recursively if we should create the node UI or not
        bool argsNoNodeGui = args->getPropertyUnsafe<bool>(kCreateNodeArgsPropNoNodeGUI);
        CreateNodeStackItemPtr parent = _item->parent.lock();
        if (!argsNoNodeGui && parent) {
            argsNoNodeGui |= parent->isGuiDisabledRecursive();
            if (argsNoNodeGui) {
                args->setProperty<bool>(kCreateNodeArgsPropNoNodeGUI, true);
            }
        }

        _imp->createNodeStack.recursionStack.push_back(_item);

    }

    virtual ~AddCreateNode_RAII()
    {
        CreateNodeStackItemPtrList::iterator found = std::find(_imp->createNodeStack.recursionStack.begin(), _imp->createNodeStack.recursionStack.end(), _item);

        if ( found != _imp->createNodeStack.recursionStack.end() ) {
            _imp->createNodeStack.recursionStack.erase(found);
        }


        if (_item == _imp->createNodeStack.root) {
            _imp->createNodeStack.root.reset();
        }
        
    }
};

NodePtr
AppInstance::createNodeFromPyPlug(const PluginPtr& plugin, const CreateNodeArgsPtr& args)

{
    /*If the plug-in is a toolset, execute the toolset script and don't actually create a node*/
    bool istoolsetScript = plugin->getPropertyUnsafe<bool>(kNatronPluginPropPyPlugIsToolset);
    NodePtr node;

    SERIALIZATION_NAMESPACE::NodeSerializationPtr serialization = args->getPropertyUnsafe<SERIALIZATION_NAMESPACE::NodeSerializationPtr >(kCreateNodeArgsPropNodeSerialization);
    NodeCollectionPtr group = args->getPropertyUnsafe<NodeCollectionPtr >(kCreateNodeArgsPropGroupContainer);

    std::string pyPlugFile = plugin->getPropertyUnsafe<std::string>(kNatronPluginPropPyPlugScriptAbsoluteFilePath);
    std::string pyPlugDirPath;

    std::size_t foundSlash = pyPlugFile.find_last_of("/");
    if (foundSlash != std::string::npos) {
        pyPlugDirPath = pyPlugFile.substr(0, foundSlash);
    }

    std::string pyPlugID = plugin->getPluginID();

    // Backward compat with older PyPlugs using Python scripts
    bool isPyPlugEncodedWithPythonScript = plugin->getPropertyUnsafe<bool>(kNatronPluginPropPyPlugIsPythonScript);
    QString extScriptFile = QString::fromUtf8(plugin->getPropertyUnsafe<std::string>(kNatronPluginPropPyPlugExtScriptFile).c_str());
    if (!isPyPlugEncodedWithPythonScript && !extScriptFile.isEmpty()) {
        // A pyplug might have custom functions defined in a custmo Python script, check if such
        // file exists. If so import it

        QString moduleName = extScriptFile;
        // Remove extension to get module name
        {
            int foundDot = moduleName.lastIndexOf(QLatin1Char('.'));
            if (foundDot != -1) {
                moduleName = moduleName.mid(0, foundDot);
            }
        }


        QString script = QString::fromUtf8("import %1").arg(moduleName);
        std::string error, output;
        if (!NATRON_PYTHON_NAMESPACE::interpretPythonScript(script.toStdString(), &error, &output)) {
            appendToScriptEditor(error);
        } else if (!output.empty()) {
            appendToScriptEditor(output);
        }
    }

    std::string originalPluginID = plugin->getPropertyUnsafe<std::string>(kNatronPluginPropPyPlugContainerID);
    if (originalPluginID.empty()) {
        originalPluginID = PLUGINID_NATRON_GROUP;
    }
    {

        // If the pyplug-id and original plug-id are the same, this is a bug in the PyPlug.
        // We must avoid infinite recursion so bail out now.
        if (pyPlugID == originalPluginID) {
            return node;
        }
        NodePtr containerNode;
        if (!istoolsetScript) {
            CreateNodeArgsPtr groupArgs(new CreateNodeArgs(*args));
            groupArgs->setProperty<bool>(kCreateNodeArgsPropSubGraphOpened, false);
            groupArgs->setProperty<std::string>(kCreateNodeArgsPropPluginID, originalPluginID);
            groupArgs->setProperty<bool>(kCreateNodeArgsPropNodeGroupDisableCreateInitialNodes, true);
            groupArgs->setProperty<std::string>(kCreateNodeArgsPropPyPlugID, pyPlugID);
            containerNode = createNode(groupArgs);
            if (!containerNode) {
                return containerNode;
            }

        }
        node = containerNode;

        // For older pyPlugs with Python script, we must create the nodes now.
        // For newer pyPlugs this is taken care of in the Node::load function when creating
        // the container group
        if (isPyPlugEncodedWithPythonScript) {

            boost::scoped_ptr<AddCreateNode_RAII> creatingNode_raii;
            if (containerNode) {
                creatingNode_raii.reset(new AddCreateNode_RAII(_imp.get(), containerNode, args));
            }
            std::string containerFullySpecifiedName;
            if (containerNode) {
                containerFullySpecifiedName = containerNode->getFullyQualifiedName();
            }

            std::string pythonModuleName = pyPlugFile.substr(foundSlash + 1);

            // Remove file exstension
            std::size_t foundDot = pythonModuleName.find_last_of(".");
            if (foundDot != std::string::npos) {
                pythonModuleName = pythonModuleName.substr(0, foundDot);
            }

            int appID = getAppID() + 1;
            std::stringstream ss;
            ss << pythonModuleName;
            ss << ".createInstance(app" << appID;
            if (istoolsetScript) {
                ss << ",\"\"";
            } else {
                ss << ", app" << appID << "." << containerFullySpecifiedName;
            }
            ss << ")\n";
            std::string err;
            std::string output;
            if ( !NATRON_PYTHON_NAMESPACE::interpretPythonScript(ss.str(), &err, &output) ) {
                Dialogs::errorDialog(tr("Group plugin creation error").toStdString(), err);
                if (containerNode) {
                    containerNode->destroyNode();
                }

                return node;
            } else {
                if ( !output.empty() ) {
                    appendToScriptEditor(output);
                }
                node = containerNode;
            }
            if (istoolsetScript) {
                return NodePtr();
            }



            // If there's a serialization, restore the serialization of the group node because the Python script probably overriden any state
            if (serialization) {
                containerNode->fromSerialization(*serialization);
            }


            
            // Now that we ran the python script, refresh the default page order so it doesn't get serialized into the project for nothing
            containerNode->refreshDefaultPagesOrder();
        } // isPyPlugEncodedWithPythonScript
        
    } // CreatingNodeTreeFlag_RAII

    return node;
} // AppInstance::createNodeFromPythonModule



NodePtr
AppInstance::createReader(const std::string& filename,
                          const CreateNodeArgsPtr& args)
{
    std::string pluginID;

    args->addParamDefaultValue<std::string>(kOfxImageEffectFileParamName, filename);
    std::string canonicalFilename = filename;
    getProject()->canonicalizePath(canonicalFilename);

    int firstFrame, lastFrame;
    Node::getOriginalFrameRangeForReader(pluginID, canonicalFilename, &firstFrame, &lastFrame);
    std::vector<int> originalRange(2);
    originalRange[0] = firstFrame;
    originalRange[1] = lastFrame;
    args->addParamDefaultValueN<int>(kReaderParamNameOriginalFrameRange, originalRange);

    return createNode(args);
}

NodePtr
AppInstance::createWriter(const std::string& filename,
                          const CreateNodeArgsPtr& args,
                          int firstFrame,
                          int lastFrame)
{

    args->addParamDefaultValue<std::string>(kOfxImageEffectFileParamName, filename);
    if ( (firstFrame != INT_MIN) && (lastFrame != INT_MAX) ) {
        args->addParamDefaultValue<int>("frameRange", 2);
        args->addParamDefaultValue<int>("firstFrame", firstFrame);
        args->addParamDefaultValue<int>("lastFrame", lastFrame);
    }

    return createNode(args);
}

bool
AppInstance::openFileDialogIfNeeded(const CreateNodeArgsPtr& args)
{

    // True if the caller set a value for the kOfxImageEffectFileParamName parameter
    bool hasDefaultFilename = false;
    {
        std::vector<std::string> defaultParamValues = args->getPropertyNUnsafe<std::string>(kCreateNodeArgsPropNodeInitialParamValues);
        std::vector<std::string>::iterator foundFileName  = std::find(defaultParamValues.begin(), defaultParamValues.end(), std::string(kOfxImageEffectFileParamName));
        if (foundFileName != defaultParamValues.end()) {
            std::string propName(kCreateNodeArgsPropParamValue);
            propName += "_";
            propName += kOfxImageEffectFileParamName;
            hasDefaultFilename = !args->getPropertyUnsafe<std::string>(propName).empty();
        }
    }

    SERIALIZATION_NAMESPACE::NodeSerializationPtr serialization = args->getPropertyUnsafe<SERIALIZATION_NAMESPACE::NodeSerializationPtr >(kCreateNodeArgsPropNodeSerialization);

    bool isSilent = args->getPropertyUnsafe<bool>(kCreateNodeArgsPropSilent);
    bool isPersistent = !args->getPropertyUnsafe<bool>(kCreateNodeArgsPropVolatile);
    bool hasGui = !args->getPropertyUnsafe<bool>(kCreateNodeArgsPropNoNodeGUI);
    bool mustOpenDialog = !isSilent && !serialization && isPersistent && !hasDefaultFilename && hasGui && !isBackground();

    if (mustOpenDialog) {
        std::string pattern = openImageFileDialog();
        if (!pattern.empty()) {
            args->addParamDefaultValue(kOfxImageEffectFileParamName, pattern);
            return true;
        }

        // User canceled operation
        return false;
    } else {
        // We already have a filename
        return true;
    }
}

NodePtr
AppInstance::createNodeInternal(const CreateNodeArgsPtr& args)
{
    NodePtr node;
    PluginPtr plugin;

    SERIALIZATION_NAMESPACE::NodeSerializationPtr serialization = args->getPropertyUnsafe<SERIALIZATION_NAMESPACE::NodeSerializationPtr >(kCreateNodeArgsPropNodeSerialization);

    QString argsPluginID = QString::fromUtf8(args->getPropertyUnsafe<std::string>(kCreateNodeArgsPropPluginID).c_str());
    int versionMajor = args->getPropertyUnsafe<int>(kCreateNodeArgsPropPluginVersion, 0);
    int versionMinor = args->getPropertyUnsafe<int>(kCreateNodeArgsPropPluginVersion, 1);

    bool isSilentCreation = args->getPropertyUnsafe<bool>(kCreateNodeArgsPropSilent);

    QString findId = argsPluginID;

    // In Natron 1.0.0 plug-in IDs were serialized lower case.
    // To ensure we load properly these projects we need to perform a case insensitive search on the plug-in ID.
    bool caseSensitivePluginSearch = true;

    {

        SERIALIZATION_NAMESPACE::ProjectBeingLoadedInfo pInfo;
        if (getProject()->getProjectLoadedVersionInfo(&pInfo)) {
            if (pInfo.vMajor == 1 && pInfo.vMinor == 0 && pInfo.vRev == 0) {
                caseSensitivePluginSearch = false;
            }
            if (pInfo.vMajor <= 2 && pInfo.vMinor < 1) {
                // In Natron 1.x the Roto node was implemented as a OpenFX plug-in. Now it is built-in, so convert plug-in ID.
                if (findId.compare(QString::fromUtf8(PLUGINID_OFX_ROTO).toLower(), Qt::CaseInsensitive) == 0) {
                    findId = QString::fromUtf8(PLUGINID_NATRON_ROTO);
                }
            }
        }

    }

    // If it is a reader or writer, create a ReadNode or WriteNode instead that will contain this plug-in
    NodePtr argsIOContainer = args->getPropertyUnsafe<NodePtr>(kCreateNodeArgsPropMetaNodeContainer);
    if (!argsIOContainer) {
        if ( ReadNode::isBundledReader( argsPluginID.toStdString() ) ) {
            args->addParamDefaultValue(kNatronWriteNodeParamEncodingPluginChoice, argsPluginID.toStdString());
            findId = QString::fromUtf8(PLUGINID_NATRON_READ);
        } else if ( WriteNode::isBundledWriter( argsPluginID.toStdString() ) ) {
            args->addParamDefaultValue(kNatronWriteNodeParamEncodingPluginChoice, argsPluginID.toStdString());
            findId = QString::fromUtf8(PLUGINID_NATRON_WRITE);
        }
    }

    try {
        plugin = appPTR->getPluginBinary(findId, versionMajor, versionMinor, caseSensitivePluginSearch);
    } catch (const std::exception & e1) {
        ///Ok try with the old Ids we had in Natron prior to 1.0
        try {
            plugin = appPTR->getPluginBinaryFromOldID(argsPluginID, versionMajor, versionMinor, caseSensitivePluginSearch);
        } catch (const std::exception& e2) {
            if (!isSilentCreation) {
                Dialogs::errorDialog(tr("Plugin error").toStdString(),
                                 tr("Cannot load plug-in executable").toStdString() + ": " + e2.what(), false );
            } else {
                std::cerr << tr("Cannot load plug-in executable").toStdString() + ": " + e2.what() << std::endl;
            }
            return node;
        }
    }

    if (!plugin) {
        return node;
    }

    bool allowUserCreatablePlugins = args->getPropertyUnsafe<bool>(kCreateNodeArgsPropAllowNonUserCreatablePlugins);
    if ( !plugin->getIsUserCreatable() && !allowUserCreatablePlugins ) {
        //The plug-in should not be instantiable by the user
        qDebug() << "Attempt to create" << argsPluginID << "which is not user creatable";

        return node;
    }


    std::string foundPluginID = plugin->getPluginID();

    {
        bool useDialogForWriters = appPTR->getCurrentSettings()->isFileDialogEnabledForNewWriters();

        // For Read/Write, open file dialog if needed
        if (foundPluginID == PLUGINID_NATRON_READ || (useDialogForWriters && foundPluginID == PLUGINID_NATRON_WRITE)) {
            if (!openFileDialogIfNeeded(args)) {
                return node;
            }
        }
    }

    // If the plug-in is a PyPlug create it with createNodeFromPyPlug()
    std::string pyPlugFile = plugin->getPropertyUnsafe<std::string>(kNatronPluginPropPyPlugScriptAbsoluteFilePath);
    if ( !pyPlugFile.empty() ) {
        try {
            return createNodeFromPyPlug(plugin, args);
        } catch (const std::exception& e) {
            if (!isSilentCreation) {
                Dialogs::errorDialog(tr("Plugin error").toStdString(),
                                     tr("Cannot create PyPlug:").toStdString() + e.what(), false );
            } else {
                std::cerr << tr("Cannot create PyPlug").toStdString() + ": " + e.what() << std::endl;
            }
            return node;
        }
    }


    // Get the group container
    NodeCollectionPtr argsGroup = args->getPropertyUnsafe<NodeCollectionPtr >(kCreateNodeArgsPropGroupContainer);
    if (!argsGroup) {
        argsGroup = getProject();
    }
    assert(argsGroup);

    node = Node::create(shared_from_this(), argsGroup, plugin);


    // Flag that we are creating a node
    AddCreateNode_RAII creatingNode_raii(_imp.get(), node, args);

    {

        // If this is a stereo plug-in, check that the project has been set for multi-view
        if (!isSilentCreation) {
            std::vector<std::string> grouping = plugin->getPropertyNUnsafe<std::string>(kNatronPluginPropGrouping);
            if (!grouping.empty() && grouping[0] == PLUGIN_GROUP_MULTIVIEW) {
                int nbViews = getProject()->getProjectViewsCount();
                if (nbViews < 2) {
                    StandardButtonEnum reply = Dialogs::questionDialog(tr("Multi-View").toStdString(),
                                                                       tr("Using a multi-view node requires the project settings to be setup "
                                                                          "for multi-view.\n"
                                                                          "Would you like to setup the project for stereo?").toStdString(), false);
                    if (reply == eStandardButtonYes) {
                        getProject()->setupProjectForStereo();
                    }
                }
            }
        }
    }

    assert(node);
    // Call load: this will setup the node from the plug-in and its knobs. It also read from the serialization object if any
    try {
        node->load(args);
    } catch (const std::exception & e) {
        if (argsGroup) {
            argsGroup->removeNode(node.get());
        }
        node->destroyNode();
        std::string error( e.what() );
        if ( !error.empty() ) {
            std::string title("Error while creating node");
            std::string message = title + " " + foundPluginID + ": " + e.what();
            std::cerr << message.c_str() << std::endl;
            if (!isSilentCreation) {
                errorDialog(title, message, false);
            }
        }

        return NodePtr();
    }


    return node;
} // createNodeInternal

NodePtr
AppInstance::createNode(const CreateNodeArgsPtr & args)
{
    return createNodeInternal(args);
}

int
AppInstance::getAppID() const
{
    return _imp->_appID;
}

void
AppInstance::exportDocs(const QString path)
{
    if ( !path.isEmpty() ) {
        QStringList groups;
        // Group ordering is set at every place in the code where GROUP_ORDER appears in the comments
        groups << QString::fromUtf8(PLUGIN_GROUP_IMAGE);
        groups << QString::fromUtf8(PLUGIN_GROUP_PAINT);
        groups << QString::fromUtf8(PLUGIN_GROUP_TIME);
        groups << QString::fromUtf8(PLUGIN_GROUP_CHANNEL);
        groups << QString::fromUtf8(PLUGIN_GROUP_COLOR);
        groups << QString::fromUtf8(PLUGIN_GROUP_FILTER);
        groups << QString::fromUtf8(PLUGIN_GROUP_KEYER);
        groups << QString::fromUtf8(PLUGIN_GROUP_MERGE);
        groups << QString::fromUtf8(PLUGIN_GROUP_TRANSFORM);
        groups << QString::fromUtf8(PLUGIN_GROUP_MULTIVIEW);
        groups << QString::fromUtf8(PLUGIN_GROUP_OTHER);
        groups << QString::fromUtf8("Extra"); // openfx-arena
        QVector<QStringList> plugins;

        // Generate a MD for each plugin
        // IMPORTANT: this code is *very* similar to DocumentationManager::handler(...) is section "_group.html"
        std::list<std::string> pluginIDs = appPTR->getPluginIDs();
        for (std::list<std::string>::iterator it = pluginIDs.begin(); it != pluginIDs.end(); ++it) {
            QString pluginID = QString::fromUtf8( it->c_str() );
            if (pluginID.isEmpty()) {
                continue;
            }
            PluginPtr plugin = appPTR->getPluginBinary(pluginID, -1, -1, false);
            if (!plugin) {
                continue;
            }
            if (plugin->getPropertyUnsafe<bool>(kNatronPluginPropIsDeprecated) ) {
                continue;
            }
            if (!ReadNode::isBundledReader(*it) &&
                !WriteNode::isBundledWriter(*it) &&
                plugin->getPropertyUnsafe<bool>(kNatronPluginPropIsInternalOnly) ) {
                continue;
            }


            std::vector<std::string> grouping = plugin->getPropertyNUnsafe<std::string>(kNatronPluginPropGrouping);

            QString group0 = QString::fromUtf8(grouping[0].c_str());
            groups.push_back(group0);

            QStringList plugList;
            plugList << group0  << pluginID << QString::fromUtf8( Plugin::makeLabelWithoutSuffix( plugin->getPluginLabel() ).c_str() );
            plugins << plugList;
            CreateNodeArgsPtr args(CreateNodeArgs::create(pluginID.toStdString(), NodeCollectionPtr() ));
            args->setProperty(kCreateNodeArgsPropNoNodeGUI, true);
            args->setProperty(kCreateNodeArgsPropVolatile, true);
            args->setProperty(kCreateNodeArgsPropSilent, true);
            qDebug() << pluginID;
            NodePtr node = createNode(args);
            if (node) {
                // IMPORTANT: this code is *very* similar to DocumentationManager::handler(...) is section "_plugin.html"
                EffectInstancePtr effectInstance = node->getEffectInstance();
                if ( effectInstance->isReader() ) {
                    ReadNode* isReadNode = dynamic_cast<ReadNode*>( effectInstance.get() );

                    if (isReadNode) {
                        NodePtr subnode = isReadNode->getEmbeddedReader();
                        if (subnode) {
                            node = subnode;
                        }
                    }
                }
                if ( effectInstance->isWriter() ) {
                    WriteNode* isWriteNode = dynamic_cast<WriteNode*>( effectInstance.get() );

                    if (isWriteNode) {
                        NodePtr subnode = isWriteNode->getEmbeddedWriter();
                        if (subnode) {
                            node = subnode;
                        }
                    }
                }
                QDir mdDir(path);
                if ( !mdDir.exists() ) {
                    mdDir.mkpath(path);
                }

                mdDir.mkdir(QLatin1String("plugins"));
                mdDir.cd(QLatin1String("plugins"));

                QFile imgFile( QString::fromUtf8(plugin->getPropertyUnsafe<std::string>(kNatronPluginPropIconFilePath).c_str()) );
                if ( imgFile.exists() ) {
                    QString dstPath = mdDir.absolutePath() + QString::fromUtf8("/") + pluginID + QString::fromUtf8(".png");
                    if (QFile::exists(dstPath)) {
                        QFile::remove(dstPath);
                    }
                    if ( !imgFile.copy(dstPath) ) {
                        std::cout << "ERROR: failed to copy image: " << imgFile.fileName().toStdString() << std::endl;
                    }
                }

                assert(node);
                QString md = node->makeDocumentation(false);
                QFile mdFile( mdDir.absolutePath() + QString::fromUtf8("/") + pluginID + QString::fromUtf8(".md") );
                if ( mdFile.open(QIODevice::Text | QIODevice::WriteOnly) ) {
                    QTextStream out(&mdFile);
                    out << md;
                    mdFile.close();
                } else {
                    std::cout << "ERROR: failed to write to file: " << mdFile.fileName().toStdString() << std::endl;
                }
            }
        }


        // Generate RST for plugin groups
        // IMPORTANT: this code is *very* similar to DocumentationManager::handler in the "_group.html" section
        groups.removeDuplicates();
        QString groupMD;
        groupMD.append( QString::fromUtf8(".. _reference-guide:\n\n") );
        groupMD.append( tr("Reference Guide") );
        groupMD.append( QString::fromUtf8("\n============================================================\n\n") );
        groupMD.append( tr("The first section in this manual describes the various options available from the %1 preference settings. It is followed by one section for each node group in %1.")
                       .arg( QString::fromUtf8(NATRON_APPLICATION_NAME) ) + QLatin1Char(' ') + tr("Node groups are available by clicking on buttons in the left toolbar, or by right-clicking the mouse in the Node Graph area.") /*+ QLatin1Char(' ') + tr("Please note that documentation is also generated automatically for third-party OpenFX plugins.")*/ );
        groupMD.append( QString::fromUtf8("\n\n") );
        //groupMD.append( QString::fromUtf8("Contents:\n\n") );
        groupMD.append( QString::fromUtf8(".. toctree::\n") );
        groupMD.append( QString::fromUtf8("    :maxdepth: 1\n\n") );
        groupMD.append( QString::fromUtf8("    _prefs.rst\n") );

        Q_FOREACH(const QString &group, groups) {

            QString plugMD;

            plugMD.append( tr("%1 nodes").arg( tr( group.toUtf8().constData() ) ) );
            plugMD.append( QString::fromUtf8("\n============================================================\n\n") );
            plugMD.append( tr("The following sections contain documentation about every node in the  %1 group.").arg( tr( group.toUtf8().constData() ) ) + QLatin1Char(' ') + tr("Node groups are available by clicking on buttons in the left toolbar, or by right-clicking the mouse in the Node Graph area.") /*+ QLatin1Char(' ') + tr("Please note that documentation is also generated automatically for third-party OpenFX plugins.")*/ );
            plugMD.append( QString::fromUtf8("\n\n") );
            //plugMD.append( QString::fromUtf8("Contents:\n\n") );
            plugMD.append( QString::fromUtf8(".. toctree::\n") );
            plugMD.append( QString::fromUtf8("    :maxdepth: 1\n\n") );

            QMap<QString, QString> pluginsOrderedByLabel; // use a map so that it gets sorted by label
            Q_FOREACH(const QStringList &currPlugin, plugins) {
                if (currPlugin.size() == 3) {
                    if ( group == currPlugin.at(0) ) {
                        pluginsOrderedByLabel[currPlugin.at(2)] = currPlugin.at(1);
                    }
                }
            }
            for (QMap<QString, QString>::const_iterator i = pluginsOrderedByLabel.constBegin();
                 i != pluginsOrderedByLabel.constEnd();
                 ++i) {
                const QString& plugID = i.value();
                //const QString& plugName = i.key();
                plugMD.append( QString::fromUtf8("    plugins/") + plugID + QString::fromUtf8(".rst\n") );
            }
            groupMD.append( QString::fromUtf8("    _group") + group + QString::fromUtf8(".rst\n") );

            QFile plugFile( path + QString::fromUtf8("/_group") + group + QString::fromUtf8(".rst") );
            plugMD.append( QString::fromUtf8("\n") );
            if ( plugFile.open(QIODevice::Text | QIODevice::WriteOnly | QIODevice::Truncate) ) {
                QTextStream out(&plugFile);
                out << plugMD;
                plugFile.close();
            }
        }

        // Generate RST for plugins ToC
        QFile groupFile( path + QString::fromUtf8("/_group.rst") );
        groupMD.append( QString::fromUtf8("\n") );
        if ( groupFile.open(QIODevice::Text | QIODevice::WriteOnly | QIODevice::Truncate) ) {
            QTextStream out(&groupFile);
            out << groupMD;
            groupFile.close();
        }

        // Generate MD for settings
        SettingsPtr settings = appPTR->getCurrentSettings();
        QString prefsMD = settings->makeHTMLDocumentation(false);
        QFile prefsFile( path + QString::fromUtf8("/_prefs.md") );
        if ( prefsFile.open(QIODevice::Text | QIODevice::WriteOnly | QIODevice::Truncate) ) {
            QTextStream out(&prefsFile);
            out << prefsMD;
            prefsFile.close();
        }
    }
} // AppInstance::exportDocs

NodePtr
AppInstance::getNodeByFullySpecifiedName(const std::string & name) const
{
    return _imp->_currentProject->getNodeByFullySpecifiedName(name);
}

ProjectPtr
AppInstance::getProject() const
{
    return _imp->_currentProject;
}

TimeLinePtr
AppInstance::getTimeLine() const
{
    return _imp->_currentProject->getTimeLine();
}

RenderQueuePtr
AppInstance::getRenderQueue() const
{
    return _imp->renderQueue;
}

void
AppInstance::errorDialog(const std::string & title,
                         const std::string & message,
                         bool /*useHtml*/) const
{
    std::cout << "ERROR: " << title + ": " << message << std::endl;
}

void
AppInstance::errorDialog(const std::string & title,
                         const std::string & message,
                         bool* stopAsking,
                         bool /*useHtml*/) const
{
    std::cout << "ERROR: " << title + ": " << message << std::endl;

    *stopAsking = false;
}

void
AppInstance::warningDialog(const std::string & title,
                           const std::string & message,
                           bool /*useHtml*/) const
{
    std::cout << "WARNING: " << title + ": " << message << std::endl;
}

void
AppInstance::warningDialog(const std::string & title,
                           const std::string & message,
                           bool* stopAsking,
                           bool /*useHtml*/) const
{
    std::cout << "WARNING: " << title + ": " << message << std::endl;

    *stopAsking = false;
}

void
AppInstance::informationDialog(const std::string & title,
                               const std::string & message,
                               bool /*useHtml*/) const
{
    std::cout << "INFO: " << title + ": " << message << std::endl;
}

void
AppInstance::informationDialog(const std::string & title,
                               const std::string & message,
                               bool* stopAsking,
                               bool /*useHtml*/) const
{
    std::cout << "INFO: " << title + ": " << message << std::endl;

    *stopAsking = false;
}

StandardButtonEnum
AppInstance::questionDialog(const std::string & title,
                            const std::string & message,
                            bool /*useHtml*/,
                            StandardButtons /*buttons*/,
                            StandardButtonEnum /*defaultButton*/) const
{
    std::cout << "QUESTION: " << title + ": " << message << std::endl;

    return eStandardButtonYes;
}

void
AppInstance::triggerAutoSave()
{
    _imp->_currentProject->triggerAutoSave();
}




void
AppInstance::clearOpenFXPluginsCaches()
{
    NodesList activeNodes;

    _imp->_currentProject->getActiveNodes(&activeNodes);

    for (NodesList::iterator it = activeNodes.begin(); it != activeNodes.end(); ++it) {
        (*it)->getEffectInstance()->purgeCaches_public();
    }
}

void
AppInstance::clearAllLastRenderedImages()
{
    NodesList activeNodes = _imp->_currentProject->getNodes();

    for (NodesList::iterator it = activeNodes.begin(); it != activeNodes.end(); ++it) {
        (*it)->getEffectInstance()->clearLastRenderedImage();
    }
}

void
AppInstance::aboutToQuit()
{
    ///Clear nodes now, not in the destructor of the project as
    ///deleting nodes might reference the project.
    _imp->_currentProject->reset(true /*aboutToQuit*/, /*blocking*/true);
}

void
AppInstance::quit()
{
    appPTR->quit( shared_from_this() );
}

void
AppInstance::quitNow()
{
    appPTR->quitNow( shared_from_this() );
}

ViewerColorSpaceEnum
AppInstance::getDefaultColorSpaceForBitDepth(ImageBitDepthEnum bitdepth) const
{
    return _imp->_currentProject->getDefaultColorSpaceForBitDepth(bitdepth);
}

void
AppInstance::onOCIOConfigPathChanged(const std::string& path)
{
    _imp->_currentProject->onOCIOConfigPathChanged(path, false);
}

void
AppInstance::declareCurrentAppVariable_Python()
{
#ifdef NATRON_RUN_WITHOUT_PYTHON

    return;
#endif
    /// define the app variable
    std::stringstream ss;

    ss << "app" << _imp->_appID + 1 << " = " << NATRON_ENGINE_PYTHON_MODULE_NAME << ".natron.getInstance(" << _imp->_appID << ") \n";
    const KnobsVec& knobs = _imp->_currentProject->getKnobs();
    for (KnobsVec::const_iterator it = knobs.begin(); it != knobs.end(); ++it) {
        ss << "app" << _imp->_appID + 1 << "." << (*it)->getName() << " = app" << _imp->_appID + 1 << ".getProjectParam('" <<
        (*it)->getName() << "')\n";
    }
    std::string script = ss.str();
    std::string err;
    bool ok = NATRON_PYTHON_NAMESPACE::interpretPythonScript(script, &err, 0);
    assert(ok);
    if (!ok) {
        throw std::runtime_error("AppInstance::declareCurrentAppVariable_Python() failed!");
    }

    if ( appPTR->isBackground() ) {
        std::string err;
        ok = NATRON_PYTHON_NAMESPACE::interpretPythonScript("app = app1\n", &err, 0);
        assert(ok);
    }
}

double
AppInstance::getProjectFrameRate() const
{
    return _imp->_currentProject->getProjectFrameRate();
}

bool
AppInstance::isCreatingNode() const
{
    return _imp->createNodeStack.root.get() != 0;
}

void
AppInstance::appendToScriptEditor(const std::string& str)
{
    std::cout << str <<  std::endl;
}

void
AppInstance::printAutoDeclaredVariable(const std::string& /*str*/)
{
}

void
AppInstance::execOnProjectCreatedCallback()
{
    std::string cb = appPTR->getCurrentSettings()->getOnProjectCreatedCB();

    if ( cb.empty() ) {
        return;
    }


    std::vector<std::string> args;
    std::string error;
    try {
        NATRON_PYTHON_NAMESPACE::getFunctionArguments(cb, &error, &args);
    } catch (const std::exception& e) {
        appendToScriptEditor( std::string("Failed to run onProjectCreated callback: ")
                              + e.what() );

        return;
    }

    if ( !error.empty() ) {
        appendToScriptEditor("Failed to run onProjectCreated callback: " + error);

        return;
    }

    std::string signatureError;
    signatureError.append("The on project created callback supports the following signature(s):\n");
    signatureError.append("- callback(app)");
    if (args.size() != 1) {
        appendToScriptEditor("Failed to run onProjectCreated callback: " + signatureError);

        return;
    }
    if (args[0] != "app") {
        appendToScriptEditor("Failed to run onProjectCreated callback: " + signatureError);

        return;
    }
    std::string appID = getAppIDString();
    std::string script;
    if (appID != "app") {
        script = script + "app = " + appID;
    }
    script = script + "\n" + cb + "(" + appID + ")\n";
    std::string err;
    std::string output;
    if ( !NATRON_PYTHON_NAMESPACE::interpretPythonScript(script, &err, &output) ) {
        appendToScriptEditor("Failed to run onProjectCreated callback: " + err);
    } else {
        if ( !output.empty() ) {
            appendToScriptEditor(output);
        }
    }
} // AppInstance::execOnProjectCreatedCallback

std::string
AppInstance::getAppIDString() const
{
    if ( appPTR->isBackground() ) {
        return "app";
    } else {
        QString appID =  QString( QString::fromUtf8("app%1") ).arg(getAppID() + 1);

        return appID.toStdString();
    }
}


bool
AppInstance::saveTemp(const std::string& filename)
{
    std::string outFile = filename;
    std::string path = SequenceParsing::removePath(outFile);
    ProjectPtr project = getProject();

    return project->saveProject_imp(QString::fromUtf8( path.c_str() ), QString::fromUtf8( outFile.c_str() ), false, false, 0);
}

bool
AppInstance::save(const std::string& filename)
{
    ProjectPtr project = getProject();

    if ( project->hasProjectBeenSavedByUser() ) {
        QString projectFilename = project->getProjectFilename();
        QString projectPath = project->getProjectPath();

        return project->saveProject(projectPath, projectFilename, 0);
    } else {
        return saveAs(filename);
    }
}

bool
AppInstance::saveAs(const std::string& filename)
{
    std::string outFile = filename;
    std::string path = SequenceParsing::removePath(outFile);

    return getProject()->saveProject(QString::fromUtf8( path.c_str() ), QString::fromUtf8( outFile.c_str() ), 0);
}

AppInstancePtr
AppInstance::loadProject(const std::string& filename)
{
    QFileInfo file( QString::fromUtf8( filename.c_str() ) );

    if ( !file.exists() ) {
        return AppInstancePtr();
    }
    QString fileUnPathed = file.fileName();
    QString path = file.path() + QChar::fromLatin1('/');

    //We are in background mode, there can only be 1 instance active, wipe the current project
    ProjectPtr project = getProject();
    project->resetProject();

    bool ok  = project->loadProject( path, fileUnPathed);
    if (ok) {
        return shared_from_this();
    }

    project->resetProject();

    return AppInstancePtr();
}

///Close the current project but keep the window
bool
AppInstance::resetProject()
{
    getProject()->reset(false /*aboutToQuit*/, true /*blocking*/);

    return true;
}

///Reset + close window, quit if last window
bool
AppInstance::closeProject()
{
    getProject()->reset(true/*aboutToQuit*/, true /*blocking*/);
    quit();

    return true;
}

///Opens a new project
AppInstancePtr
AppInstance::newProject()
{
    CLArgs cl;
    AppInstancePtr app = appPTR->newAppInstance(cl, false);

    return app;
}

void
<<<<<<< HEAD
=======
AppInstance::updateProjectLoadStatus(const QString& str)
{
    std::cout << str.toStdString() << std::endl;
}

void
>>>>>>> 68c4ae2b
AppInstance::addInvalidExpressionKnob(const KnobIPtr& knob)
{
    QMutexLocker k(&_imp->invalidExprKnobsMutex);

    for (std::list<KnobIWPtr>::iterator it = _imp->invalidExprKnobs.begin(); it != _imp->invalidExprKnobs.end(); ++it) {
        if ( it->lock() == knob ) {
            return;
        }
    }
    _imp->invalidExprKnobs.push_back(knob);
}

void
AppInstance::removeInvalidExpressionKnob(const KnobIConstPtr& knob)
{
    QMutexLocker k(&_imp->invalidExprKnobsMutex);

    for (std::list<KnobIWPtr>::iterator it = _imp->invalidExprKnobs.begin(); it != _imp->invalidExprKnobs.end(); ++it) {
        if (it->lock() == knob) {
            _imp->invalidExprKnobs.erase(it);
            break;
        }
    }
}

void
AppInstance::recheckInvalidLinks()
{
    if (getProject()->isProjectClosing()) {
        return;
    }
    std::list<KnobIPtr> knobs;

    {
        QMutexLocker k(&_imp->invalidExprKnobsMutex);
        for (std::list<KnobIWPtr>::iterator it = _imp->invalidExprKnobs.begin(); it != _imp->invalidExprKnobs.end(); ++it) {
            KnobIPtr k = it->lock();
            if (k) {
                knobs.push_back(k);
            }
        }
    }
    std::list<KnobIWPtr> newInvalidKnobs;

    for (std::list<KnobIPtr>::iterator it = knobs.begin(); it != knobs.end(); ++it) {
        if ( !(*it)->checkInvalidLinks() ) {
            newInvalidKnobs.push_back(*it);
        }
    }
    {
        QMutexLocker k(&_imp->invalidExprKnobsMutex);
        _imp->invalidExprKnobs = newInvalidKnobs;
    }
}


void
AppInstance::setMainWindowPointer(SerializableWindow* window)
{
    QMutexLocker k(&_imp->uiInfoMutex);
    _imp->mainWindow = window;
}

SerializableWindow*
AppInstance::getMainWindowSerialization() const
{
    QMutexLocker k(&_imp->uiInfoMutex);
    return _imp->mainWindow;
}

std::list<SerializableWindow*>
AppInstance::getFloatingWindowsSerialization() const
{
    QMutexLocker k(&_imp->uiInfoMutex);
    return _imp->floatingWindows;
}

std::list<SplitterI*>
AppInstance::getSplittersSerialization() const
{
    QMutexLocker k(&_imp->uiInfoMutex);
    return _imp->splitters;
}

std::list<TabWidgetI*>
AppInstance::getTabWidgetsSerialization() const
{
    QMutexLocker k(&_imp->uiInfoMutex);
    return _imp->tabWidgets;
}

std::list<PyPanelI*>
AppInstance::getPyPanelsSerialization() const
{
    QMutexLocker k(&_imp->uiInfoMutex);
    return _imp->pythonPanels;
}

void
AppInstance::registerFloatingWindow(SerializableWindow* window)
{
    QMutexLocker k(&_imp->uiInfoMutex);
    std::list<SerializableWindow*>::iterator found = std::find(_imp->floatingWindows.begin(), _imp->floatingWindows.end(), window);

    if ( found == _imp->floatingWindows.end() ) {
        _imp->floatingWindows.push_back(window);
    }
}

void
AppInstance::unregisterFloatingWindow(SerializableWindow* window)
{
    QMutexLocker k(&_imp->uiInfoMutex);
    std::list<SerializableWindow*>::iterator found = std::find(_imp->floatingWindows.begin(), _imp->floatingWindows.end(), window);

    if ( found != _imp->floatingWindows.end() ) {
        _imp->floatingWindows.erase(found);
    }
}

void
AppInstance::registerSplitter(SplitterI* splitter)
{
    QMutexLocker k(&_imp->uiInfoMutex);
    std::list<SplitterI*>::iterator found = std::find(_imp->splitters.begin(), _imp->splitters.end(), splitter);

    if ( found == _imp->splitters.end() ) {
        _imp->splitters.push_back(splitter);
    }
}

void
AppInstance::unregisterSplitter(SplitterI* splitter)
{
    QMutexLocker k(&_imp->uiInfoMutex);
    std::list<SplitterI*>::iterator found = std::find(_imp->splitters.begin(), _imp->splitters.end(), splitter);

    if ( found != _imp->splitters.end() ) {
        _imp->splitters.erase(found);
    }
}

void
AppInstance::registerTabWidget(TabWidgetI* tabWidget)
{

    onTabWidgetRegistered(tabWidget);
    {
        QMutexLocker k(&_imp->uiInfoMutex);
        bool hasAnchor = false;

        for (std::list<TabWidgetI*>::iterator it = _imp->tabWidgets.begin(); it != _imp->tabWidgets.end(); ++it) {
            if ( (*it)->isAnchor() ) {
                hasAnchor = true;
                break;
            }
        }
        std::list<TabWidgetI*>::iterator found = std::find(_imp->tabWidgets.begin(), _imp->tabWidgets.end(), tabWidget);

        if ( found == _imp->tabWidgets.end() ) {
            if ( _imp->tabWidgets.empty() ) {
                tabWidget->setClosable(false);
            }
            _imp->tabWidgets.push_back(tabWidget);

            if (!hasAnchor) {
                tabWidget->setAsAnchor(true);
            }
        }
    }

}

void
AppInstance::unregisterTabWidget(TabWidgetI* tabWidget)
{
    {
        QMutexLocker k(&_imp->uiInfoMutex);
        std::list<TabWidgetI*>::iterator found = std::find(_imp->tabWidgets.begin(), _imp->tabWidgets.end(), tabWidget);

        if ( found != _imp->tabWidgets.end() ) {
            _imp->tabWidgets.erase(found);
        }
        if ( ( tabWidget->isAnchor() ) && !_imp->tabWidgets.empty() ) {
            _imp->tabWidgets.front()->setAsAnchor(true);
        }
    }
    onTabWidgetUnregistered(tabWidget);
}

void
AppInstance::clearTabWidgets()
{
    QMutexLocker k(&_imp->uiInfoMutex);
    _imp->tabWidgets.clear();
}

void
AppInstance::clearFloatingWindows()
{
    QMutexLocker k(&_imp->uiInfoMutex);
    _imp->floatingWindows.clear();
}

void
AppInstance::clearSplitters()
{
    QMutexLocker k(&_imp->uiInfoMutex);
    _imp->splitters.clear();
}

void
AppInstance::registerPyPanel(PyPanelI* panel, const std::string& pythonFunction)
{
    panel->setPythonFunction(QString::fromUtf8(pythonFunction.c_str()));
    QMutexLocker k(&_imp->uiInfoMutex);
    std::list<PyPanelI*>::iterator found = std::find(_imp->pythonPanels.begin(), _imp->pythonPanels.end(), panel);

    if ( found == _imp->pythonPanels.end() ) {
        _imp->pythonPanels.push_back(panel);
    }
}

void
AppInstance::unregisterPyPanel(PyPanelI* panel)
{
    QMutexLocker k(&_imp->uiInfoMutex);
    std::list<PyPanelI*>::iterator found = std::find(_imp->pythonPanels.begin(), _imp->pythonPanels.end(), panel);

    if ( found != _imp->pythonPanels.end() ) {
        _imp->pythonPanels.erase(found);
    }

}

void
AppInstance::registerSettingsPanel(DockablePanelI* panel, int index)
{
    QMutexLocker k(&_imp->uiInfoMutex);
    std::list<DockablePanelI*>::iterator found = std::find(_imp->openedSettingsPanels.begin(), _imp->openedSettingsPanels.end(), panel);

    if ( found == _imp->openedSettingsPanels.end() ) {
        if (index == -1 || index >= (int)_imp->openedSettingsPanels.size()) {
            _imp->openedSettingsPanels.push_back(panel);
        } else {
            std::list<DockablePanelI*>::iterator it = _imp->openedSettingsPanels.begin();
            std::advance(it, index);
            _imp->openedSettingsPanels.insert(it, panel);
        }
    }
}

void
AppInstance::unregisterSettingsPanel(DockablePanelI* panel)
{
    QMutexLocker k(&_imp->uiInfoMutex);
    std::list<DockablePanelI*>::iterator found = std::find(_imp->openedSettingsPanels.begin(), _imp->openedSettingsPanels.end(), panel);

    if ( found != _imp->openedSettingsPanels.end() ) {
        _imp->openedSettingsPanels.erase(found);
    }
}

void
AppInstance::clearSettingsPanels()
{
    QMutexLocker k(&_imp->uiInfoMutex);
    _imp->openedSettingsPanels.clear();
}

std::list<DockablePanelI*>
AppInstance::getOpenedSettingsPanels() const
{
    QMutexLocker k(&_imp->uiInfoMutex);
    return _imp->openedSettingsPanels;
}

void
AppInstance::setOpenedSettingsPanelsInternal(const std::list<DockablePanelI*>& panels)
{
    QMutexLocker k(&_imp->uiInfoMutex);
    _imp->openedSettingsPanels = panels;
}

QString
AppInstance::getAvailablePaneName(const QString & baseName) const
{
    std::string name = baseName.toStdString();
    QMutexLocker l(&_imp->uiInfoMutex);
    int baseNumber = _imp->tabWidgets.size();

    if ( name.empty() ) {
        name.append("pane");
        name.append( QString::number(baseNumber).toStdString() );
    }

    for (;;) {
        bool foundName = false;
        for (std::list<TabWidgetI*>::const_iterator it = _imp->tabWidgets.begin(); it != _imp->tabWidgets.end(); ++it) {
            if ( (*it)->getScriptName() == name ) {
                foundName = true;
                break;
            }
        }
        if (foundName) {
            ++baseNumber;
            name = QString::fromUtf8("pane%1").arg(baseNumber).toStdString();
        } else {
            break;
        }
    }

    return QString::fromUtf8(name.c_str());
}

void
AppInstance::saveApplicationWorkspace(SERIALIZATION_NAMESPACE::WorkspaceSerialization* serialization)
{

    // Main window
    SerializableWindow* mainWindow = getMainWindowSerialization();
    if (mainWindow) {
        serialization->_mainWindowSerialization.reset(new SERIALIZATION_NAMESPACE::WindowSerialization);
        mainWindow->toSerialization(serialization->_mainWindowSerialization.get());
    }

    // Floating windows
    std::list<SerializableWindow*> floatingWindows = getFloatingWindowsSerialization();
    for (std::list<SerializableWindow*>::iterator it = floatingWindows.begin(); it!=floatingWindows.end(); ++it) {
        boost::shared_ptr<SERIALIZATION_NAMESPACE::WindowSerialization> s(new SERIALIZATION_NAMESPACE::WindowSerialization);
        (*it)->toSerialization(s.get());
        serialization->_floatingWindowsSerialization.push_back(s);

    }

    // Save active python panels
    std::list<PyPanelI*> pythonPanels = getPyPanelsSerialization();
    for (std::list<PyPanelI*>::iterator it = pythonPanels.begin(); it != pythonPanels.end(); ++it) {
        SERIALIZATION_NAMESPACE::PythonPanelSerialization s;
        (*it)->toSerialization(&s);
        serialization->_pythonPanels.push_back(s);
    }

    // Save opened histograms
    getHistogramScriptNames(&serialization->_histograms);

}


NATRON_NAMESPACE_EXIT

NATRON_NAMESPACE_USING
#include "moc_AppInstance.cpp"<|MERGE_RESOLUTION|>--- conflicted
+++ resolved
@@ -1728,15 +1728,12 @@
 }
 
 void
-<<<<<<< HEAD
-=======
 AppInstance::updateProjectLoadStatus(const QString& str)
 {
     std::cout << str.toStdString() << std::endl;
 }
 
 void
->>>>>>> 68c4ae2b
 AppInstance::addInvalidExpressionKnob(const KnobIPtr& knob)
 {
     QMutexLocker k(&_imp->invalidExprKnobsMutex);
