//  Natron
/* This Source Code Form is subject to the terms of the Mozilla Public
 * License, v. 2.0. If a copy of the MPL was not distributed with this
 * file, You can obtain one at http://mozilla.org/MPL/2.0/. */
/*
 *Created by Alexandre GAUTHIER-FOICHAT on 6/1/2012.
 *contact: immarespond at gmail dot com
 *
 */

#include "Project.h"


#include <fstream>
#include <QtCore/QXmlStreamReader>
#include <QtCore/QXmlStreamWriter>

#include <QMutex>
#include <QString>
#include <QDateTime>

#include <boost/serialization/utility.hpp>
#include <boost/serialization/vector.hpp>
#include <boost/archive/archive_exception.hpp>

#include "Global/AppManager.h"

#include "Engine/TimeLine.h"
#include "Engine/Node.h"
#include "Engine/OfxEffectInstance.h"
#include "Engine/Format.h"
#include "Engine/ViewerInstance.h"
#include "Engine/VideoEngine.h"
#include "Engine/CurveSerialization.h"

#include "Gui/NodeGui.h"
#include "Gui/ViewerTab.h"
#include "Gui/ViewerGL.h"
#include "Gui/Gui.h"



using std::cout; using std::endl;
using std::make_pair;

namespace Natron{


static QString generateStringFromFormat(const Format& f){
    QString formatStr;
    formatStr.append(f.getName().c_str());
    formatStr.append("  ");
    formatStr.append(QString::number(f.width()));
    formatStr.append(" x ");
    formatStr.append(QString::number(f.height()));
    formatStr.append("  ");
    formatStr.append(QString::number(f.getPixelAspect()));
    return formatStr;
}

struct ProjectPrivate{
    QString _projectName;
    QString _projectPath;
    QString _lastAutoSaveFilePath;
    bool _hasProjectBeenSavedByUser;
    QDateTime _ageSinceLastSave;
    QDateTime _lastAutoSave;
    ComboBox_Knob* _formatKnob;
    Button_Knob* _addFormatKnob;
    Int_Knob* _viewsCount;
    boost::shared_ptr<TimeLine> _timeline; // global timeline
    
    std::map<std::string,int> _nodeCounters;
    bool _autoSetProjectFormat;
    mutable QMutex _projectDataLock;
    std::vector<Node*> _currentNodes;
    
    std::vector<Format> _availableFormats;
    
    int _knobsAge; //< the age of the knobs in the app. This is updated on each value changed.
    Natron::OutputEffectInstance* _lastTimelineSeekCaller;
    
    ProjectPrivate(Project* project)
        : _projectName("Untitled." NATRON_PROJECT_FILE_EXT)
        , _hasProjectBeenSavedByUser(false)
        , _ageSinceLastSave(QDateTime::currentDateTime())
        , _formatKnob(NULL)
        , _addFormatKnob(NULL)
        , _viewsCount(NULL)
        , _timeline(new TimeLine(project))
        , _autoSetProjectFormat(true)
        , _projectDataLock()
        , _currentNodes()
        , _availableFormats()
        , _knobsAge(0)
        , _lastTimelineSeekCaller(NULL)
    {
        
    }
};

Project::Project(AppInstance* appInstance)
    : KnobHolder(appInstance)
    , _imp(new ProjectPrivate(this))
{
    QObject::connect(_imp->_timeline.get(),SIGNAL(frameChanged(SequenceTime,int)),this,SLOT(onTimeChanged(SequenceTime,int)));
}

Project::~Project(){
    QMutexLocker locker(&_imp->_projectDataLock);
    for (U32 i = 0; i < _imp->_currentNodes.size(); ++i) {
        if(_imp->_currentNodes[i]->isOutputNode()){
            dynamic_cast<OutputEffectInstance*>(_imp->_currentNodes[i]->getLiveInstance())->getVideoEngine()->quitEngineThread();
        }
    }
    for (U32 i = 0; i < _imp->_currentNodes.size(); ++i) {
        delete _imp->_currentNodes[i];
    }
    _imp->_currentNodes.clear();
}

void Project::initializeKnobs(){
    _imp->_formatKnob = dynamic_cast<ComboBox_Knob*>(appPTR->getKnobFactory().createKnob("ComboBox", this, "Output Format"));
    const std::vector<Format*>& appFormats = appPTR->getFormats();
    std::vector<std::string> entries;
    for (U32 i = 0; i < appFormats.size(); ++i) {
        Format* f = appFormats[i];
        QString formatStr = generateStringFromFormat(*f);
        if(f->width() == 1920 && f->height() == 1080){
            _imp->_formatKnob->setValue(i);
        }
        entries.push_back(formatStr.toStdString());
        _imp->_availableFormats.push_back(*f);
    }
    
    _imp->_formatKnob->populate(entries);
    
    _imp->_addFormatKnob = dynamic_cast<Button_Knob*>(appPTR->getKnobFactory().createKnob("Button",this,"New format..."));
    
    
    _imp->_viewsCount = dynamic_cast<Int_Knob*>(appPTR->getKnobFactory().createKnob("Int",this,"Number of views"));
    _imp->_viewsCount->turnOffAnimation();
    _imp->_viewsCount->setMinimum(1);
    _imp->_viewsCount->setValue(1);
    _imp->_viewsCount->disableSlider();
}


void Project::evaluate(Knob* knob,bool /*isSignificant*/){
    if(knob == _imp->_viewsCount){
        int viewsCount = _imp->_viewsCount->getValue<int>();
        getApp()->setupViewersForViews(viewsCount);
    }else if(knob == _imp->_formatKnob){
        const Format& f = _imp->_availableFormats[_imp->_formatKnob->getActiveEntry()];
        for(U32 i = 0 ; i < _imp->_currentNodes.size() ; ++i){
            if (_imp->_currentNodes[i]->pluginID() == "Viewer") {
                ViewerInstance* n = dynamic_cast<ViewerInstance*>(_imp->_currentNodes[i]->getLiveInstance());
                assert(n);
                n->getUiContext()->viewer->onProjectFormatChanged(f);
                n->refreshAndContinueRender();
            }
        }
    }else if(knob == _imp->_addFormatKnob){
        createNewFormat();
    }
}


const Format& Project::getProjectDefaultFormat() const{
    int index = _imp->_formatKnob->getActiveEntry();
    return _imp->_availableFormats[index];
}

void Project::initNodeCountersAndSetName(Node* n){
    assert(n);
    std::map<std::string,int>::iterator it = _imp->_nodeCounters.find(n->pluginID());
    if(it != _imp->_nodeCounters.end()){
        it->second++;
        n->setName(QString(QString(n->pluginLabel().c_str())+ "_" + QString::number(it->second)).toStdString());
    }else{
        _imp->_nodeCounters.insert(make_pair(n->pluginID(), 1));
        n->setName(QString(QString(n->pluginLabel().c_str())+ "_" + QString::number(1)).toStdString());
    }
    _imp->_currentNodes.push_back(n);
}

void Project::clearNodes(){
    foreach(Node* n,_imp->_currentNodes){
        delete n;
    }
    _imp->_currentNodes.clear();
}

void Project::setFrameRange(int first, int last){
    _imp->_timeline->setFrameRange(first,last);
}


int Project::currentFrame() const {
    return _imp->_timeline->currentFrame();
}

int Project::firstFrame() const {
    return _imp->_timeline->firstFrame();
}

int Project::lastFrame() const {
    return _imp->_timeline->lastFrame();
}


void Project::loadProject(const QString& path,const QString& name,bool background){
    QString filePath = path+name;
    if(!QFile::exists(filePath)){
        throw std::invalid_argument(QString(filePath + " : no such file.").toStdString());
    }
    std::list<NodeGui::SerializedState> nodeStates;
    std::ifstream ifile;
    try{
        ifile.exceptions(std::ifstream::failbit | std::ifstream::badbit);
        ifile.open(filePath.toStdString().c_str(),std::ifstream::in);
    }catch(const std::ifstream::failure& e){
        throw std::runtime_error(std::string(std::string("Exception opening ")+ e.what() + filePath.toStdString()));
    }
    try{
        boost::archive::xml_iarchive iArchive(ifile);
        iArchive >> boost::serialization::make_nvp("Nodes",nodeStates);
        iArchive >> boost::serialization::make_nvp("Project_formats",_imp->_availableFormats);
        /*we must restore the entries in the combobox before restoring the value*/
        std::vector<std::string> entries;
        for (U32 i = 0; i < _imp->_availableFormats.size(); ++i) {
            QString formatStr = generateStringFromFormat(_imp->_availableFormats[i]);
            entries.push_back(formatStr.toStdString());
        }
        _imp->_formatKnob->populate(entries);
        
        AnimatingParam formatValue(_imp->_formatKnob->getDimension());
        AnimatingParam viewsValue(_imp->_viewsCount->getDimension());
        iArchive >> boost::serialization::make_nvp("Project_output_format",formatValue);
        _imp->_formatKnob->onStartupRestoration(formatValue);
        setAutoSetProjectFormat(false);
        iArchive >> boost::serialization::make_nvp("Project_views_count",viewsValue);
        _imp->_viewsCount->onStartupRestoration(viewsValue);
        
        SequenceTime leftBound,rightBound,current;
        iArchive >> boost::serialization::make_nvp("Timeline_current_time",current);
        iArchive >> boost::serialization::make_nvp("Timeline_left_bound",leftBound);
        iArchive >> boost::serialization::make_nvp("Timeline_right_bound",rightBound);
        _imp->_timeline->setBoundaries(leftBound, rightBound);
        _imp->_timeline->seekFrame(current,NULL);
    }catch(const boost::archive::archive_exception& e){
        throw std::runtime_error(std::string("Serialization error: ") + std::string(e.what()));
    }
    ifile.close();
    
    bool hasProjectAWriter = false;
    /*first create all nodes and restore the knobs values*/
    for (std::list<NodeGui::SerializedState>::const_iterator it = nodeStates.begin() ; it!=nodeStates.end(); ++it) {
        const NodeGui::SerializedState& state = *it;
        
        if (background && state.getClassName() == "Viewer") { //if the node is a viewer, don't try to load it in background mode
            continue;
        }
        
        Node* n = getApp()->createNode(state.getClassName().c_str(),true);
        n->getLiveInstance()->beginValuesChanged(AnimatingParam::PLUGIN_EDITED,true);
        if(n->pluginID() == "Writer" || (n->isOpenFXNode() && n->isOutputNode())){
            hasProjectAWriter = true;
        }
        
        if(!n){
            clearNodes();
            QString text("Failed to restore the graph! \n The node ");
            text.append(state.getClassName().c_str());
            text.append(" was found in the auto-save script but doesn't seem \n"
                        "to exist in the currently loaded plug-ins.");
            throw std::invalid_argument(text.toStdString());
        }
        n->setName(state.getName());
        const NodeGui::SerializedState::KnobValues& knobsValues = state.getKnobsValues();
        //begin changes to params
        for (NodeGui::SerializedState::KnobValues::const_iterator i = knobsValues.begin();
             i != knobsValues.end();++i) {
            boost::shared_ptr<Knob> knob = n->getKnobByDescription(i->first);
            if(!knob){
                cout << "Couldn't restore knob value ( " << i->first << " )." << endl;
            }else{
                knob->onStartupRestoration(i->second);
            }
        }
        if(!background){
            NodeGui* nGui = getApp()->getNodeGui(n);
            assert(nGui);
            nGui->setPos(state.getX(),state.getY());
            getApp()->deselectAllNodes();
        }

        n->getLiveInstance()->endValuesChanged(AnimatingParam::PLUGIN_EDITED);
    }
    
    if(!hasProjectAWriter && background){
        clearNodes();
        throw std::invalid_argument("Project file is missing a writer node. This project cannot render anything.");
    }
    
    /*now that we have all nodes, just connect them*/
    for(std::list<NodeGui::SerializedState>::const_iterator it = nodeStates.begin() ; it!=nodeStates.end(); ++it){
        
        if(background && (*it).getClassName() == "Viewer")//ignore viewers on background mode
            continue;
        
        const std::map<int, std::string>& inputs = (*it).getInputs();
        Node* thisNode = NULL;
        for (U32 i = 0; i < _imp->_currentNodes.size(); ++i) {
            if (_imp->_currentNodes[i]->getName() == (*it).getName()) {
                thisNode = _imp->_currentNodes[i];
                break;
            }
        }
        for (std::map<int, std::string>::const_iterator input = inputs.begin(); input!=inputs.end(); ++input) {
            if(input->second.empty())
                continue;
            if(!getApp()->connect(input->first, input->second,thisNode)){
                cout << "Failed to connect " << (*it).getName() << " to " << input->second << endl;
            }
        }
        
    }
    
    QDateTime time = QDateTime::currentDateTime();
    setAutoSetProjectFormat(false);
    setHasProjectBeenSavedByUser(true);
    setProjectName(name);
    setProjectPath(path);
    setProjectAgeSinceLastSave(time);
    setProjectAgeSinceLastAutosaveSave(time);
    
    /*Refresh all viewers as it was*/
    if(!background){
        getApp()->notifyViewersProjectFormatChanged(_imp->_availableFormats[_imp->_formatKnob->getActiveEntry()]);
        getApp()->checkViewersConnection();
    }
}
void Project::saveProject(const QString& path,const QString& filename,bool autoSave)
{
    QString filePath;
    if (autoSave) {
        filePath = AppInstance::autoSavesDir()+QDir::separator()+filename;
<<<<<<< HEAD
        _imp->_lastAutoSaveFilePath = filePath;
    }else{
        filePath = path+filename;
    }
    std::ofstream ofile(filePath.toStdString().c_str(),std::ofstream::out);
    {
        boost::archive::xml_oarchive oArchive(ofile);
        if(!ofile.is_open()){
            cout << "Failed to open file " << filePath.toStdString() << endl;
            return;
        }
=======
        _lastAutoSaveFilePath = filePath;
    } else {
        filePath = path+filename;
    }
    std::ofstream ofile(filePath.toStdString().c_str(),std::ofstream::out);
    if (!ofile.good()) {
        qDebug() << "Failed to open file " << filePath.toStdString().c_str();
        throw std::runtime_error("Failed to open file " + filePath.toStdString());
    }
    try {
        boost::archive::xml_oarchive oArchive(ofile);
>>>>>>> 1e38a47c
        std::list<NodeGui::SerializedState> nodeStates;
        const std::vector<NodeGui*>& activeNodes = getApp()->getAllActiveNodes();
        for (U32 i = 0; i < activeNodes.size(); ++i) {
            NodeGui::SerializedState state = activeNodes[i]->serialize();
            nodeStates.push_back(state);
        }
<<<<<<< HEAD
        try{
            oArchive << boost::serialization::make_nvp("Nodes",nodeStates);
            oArchive << boost::serialization::make_nvp("Project_formats",_imp->_availableFormats);
            oArchive << boost::serialization::make_nvp("Project_output_format",dynamic_cast<const AnimatingParam&>(*_imp->_formatKnob));
            oArchive << boost::serialization::make_nvp("Project_views_count",dynamic_cast<const AnimatingParam&>(*_imp->_viewsCount));
            SequenceTime leftBound,rightBound,current;
            leftBound = _imp->_timeline->leftBound();
            rightBound = _imp->_timeline->rightBound();
            current = _imp->_timeline->currentFrame();
            oArchive << boost::serialization::make_nvp("Timeline_current_time",current);
            oArchive << boost::serialization::make_nvp("Timeline_left_bound",leftBound);
            oArchive << boost::serialization::make_nvp("Timeline_right_bound",rightBound);
        }catch(const std::exception& e){
            std::cout << e.what() << std::endl;
        }
=======
        oArchive << boost::serialization::make_nvp("Nodes",nodeStates);
        oArchive << boost::serialization::make_nvp("Project_formats",_availableFormats);
        oArchive << boost::serialization::make_nvp("Project_output_format",dynamic_cast<const AnimatingParam&>(*_formatKnob));
        oArchive << boost::serialization::make_nvp("Project_views_count",dynamic_cast<const AnimatingParam&>(*_viewsCount));
        SequenceTime leftBound,rightBound,current;
        leftBound = _timeline->leftBound();
        rightBound = _timeline->rightBound();
        current = _timeline->currentFrame();
        oArchive << boost::serialization::make_nvp("Timeline_current_time",current);
        oArchive << boost::serialization::make_nvp("Timeline_left_bound",leftBound);
        oArchive << boost::serialization::make_nvp("Timeline_right_bound",rightBound);
    } catch (const std::exception& e) {
        qDebug() << "Error while saving project" << ": " << e.what();
        throw;
    } catch (...) {
        qDebug() << "Error while saving project";
        throw;
>>>>>>> 1e38a47c
    }
    // ofstream destructor closes the file
}



int Project::tryAddProjectFormat(const Format& f){
    for (U32 i = 0; i < _imp->_availableFormats.size(); ++i) {
        if(f == _imp->_availableFormats[i]){
            return i;
        }
    }
    std::vector<Format> currentFormats = _imp->_availableFormats;
    _imp->_availableFormats.clear();
    std::vector<std::string> entries;
    for (U32 i = 0; i < currentFormats.size(); ++i) {
        const Format& f = currentFormats[i];
        QString formatStr = generateStringFromFormat(f);
        entries.push_back(formatStr.toStdString());
        _imp->_availableFormats.push_back(f);
    }
    QString formatStr = generateStringFromFormat(f);
    entries.push_back(formatStr.toStdString());
    _imp->_availableFormats.push_back(f);
    _imp->_formatKnob->populate(entries);
    return _imp->_availableFormats.size() - 1;
}

void Project::setProjectDefaultFormat(const Format& f) {
    
    int index = tryAddProjectFormat(f);
    _imp->_formatKnob->setValue(index);
    getApp()->notifyViewersProjectFormatChanged(f);
    getApp()->triggerAutoSave();
}


void Project::createNewFormat(){
    AddFormatDialog dialog(this,getApp()->getGui());
    if(dialog.exec()){
        tryAddProjectFormat(dialog.getFormat());
    }
}

int Project::getProjectViewsCount() const{
    return _imp->_viewsCount->getValue<int>();
}

const std::vector<Node*>& Project::getCurrentNodes() const{return _imp->_currentNodes;}

const QString& Project::getProjectName() const {return _imp->_projectName;}

void Project::setProjectName(const QString& name) {_imp->_projectName = name;}

const QString& Project::getLastAutoSaveFilePath() const {return _imp->_lastAutoSaveFilePath;}

const QString& Project::getProjectPath() const {return _imp->_projectPath;}

void Project::setProjectPath(const QString& path) {_imp->_projectPath = path;}

bool Project::hasProjectBeenSavedByUser() const {return _imp->_hasProjectBeenSavedByUser;}

void Project::setHasProjectBeenSavedByUser(bool s) {_imp->_hasProjectBeenSavedByUser = s;}

const QDateTime& Project::projectAgeSinceLastSave() const {return _imp->_ageSinceLastSave;}

void Project::setProjectAgeSinceLastSave(const QDateTime& t) {_imp->_ageSinceLastSave = t;}

const QDateTime& Project::projectAgeSinceLastAutosave() const {return _imp->_lastAutoSave;}

void Project::setProjectAgeSinceLastAutosaveSave(const QDateTime& t) {_imp->_lastAutoSave = t;}

bool Project::shouldAutoSetProjectFormat() const {return _imp->_autoSetProjectFormat;}

void Project::setAutoSetProjectFormat(bool b){_imp->_autoSetProjectFormat = b;}

boost::shared_ptr<TimeLine> Project::getTimeLine() const  {return _imp->_timeline;}

void  Project::lock() const {_imp->_projectDataLock.lock();}

void  Project::unlock() const { assert(!_imp->_projectDataLock.tryLock());_imp->_projectDataLock.unlock();}

void Project::incrementKnobsAge() {
    if(_imp->_knobsAge < 99999)
        ++_imp->_knobsAge;
    else
        _imp->_knobsAge = 0;
}
    
    int Project::getKnobsAge() const {return _imp->_knobsAge;}
    
    void Project::setLastTimelineSeekCaller(Natron::OutputEffectInstance* output){
        _imp->_lastTimelineSeekCaller = output;
    }
    
    void Project::onTimeChanged(SequenceTime time,int reason){
        std::list<ViewerInstance*> viewers;
        
        refreshAfterTimeChange(time);
        
        for (U32 i = 0; i < _imp->_currentNodes.size(); ++i) {
        if(_imp->_currentNodes[i]->pluginID() == "Viewer"){
            viewers.push_back(dynamic_cast<ViewerInstance*>(_imp->_currentNodes[i]->getLiveInstance()));
        }
        _imp->_currentNodes[i]->getLiveInstance()->refreshAfterTimeChange(time);
    }
        //Notify all knobs that the current time changed.
        //It lets a chance for an animated knob to change its value according to the current time
        for (std::list<ViewerInstance*>::const_iterator it = viewers.begin(); it != viewers.end() ;++it)  {
            if((Natron::TIMELINE_CHANGE_REASON)reason == Natron::PLAYBACK_SEEK && (*it) == _imp->_lastTimelineSeekCaller){
                continue;
            }
            (*it)->refreshAndContinueRender();
        }
}

} //namespace Natron<|MERGE_RESOLUTION|>--- conflicted
+++ resolved
@@ -346,20 +346,8 @@
     QString filePath;
     if (autoSave) {
         filePath = AppInstance::autoSavesDir()+QDir::separator()+filename;
-<<<<<<< HEAD
+
         _imp->_lastAutoSaveFilePath = filePath;
-    }else{
-        filePath = path+filename;
-    }
-    std::ofstream ofile(filePath.toStdString().c_str(),std::ofstream::out);
-    {
-        boost::archive::xml_oarchive oArchive(ofile);
-        if(!ofile.is_open()){
-            cout << "Failed to open file " << filePath.toStdString() << endl;
-            return;
-        }
-=======
-        _lastAutoSaveFilePath = filePath;
     } else {
         filePath = path+filename;
     }
@@ -370,14 +358,12 @@
     }
     try {
         boost::archive::xml_oarchive oArchive(ofile);
->>>>>>> 1e38a47c
         std::list<NodeGui::SerializedState> nodeStates;
         const std::vector<NodeGui*>& activeNodes = getApp()->getAllActiveNodes();
         for (U32 i = 0; i < activeNodes.size(); ++i) {
             NodeGui::SerializedState state = activeNodes[i]->serialize();
             nodeStates.push_back(state);
         }
-<<<<<<< HEAD
         try{
             oArchive << boost::serialization::make_nvp("Nodes",nodeStates);
             oArchive << boost::serialization::make_nvp("Project_formats",_imp->_availableFormats);
@@ -390,28 +376,14 @@
             oArchive << boost::serialization::make_nvp("Timeline_current_time",current);
             oArchive << boost::serialization::make_nvp("Timeline_left_bound",leftBound);
             oArchive << boost::serialization::make_nvp("Timeline_right_bound",rightBound);
-        }catch(const std::exception& e){
-            std::cout << e.what() << std::endl;
-        }
-=======
-        oArchive << boost::serialization::make_nvp("Nodes",nodeStates);
-        oArchive << boost::serialization::make_nvp("Project_formats",_availableFormats);
-        oArchive << boost::serialization::make_nvp("Project_output_format",dynamic_cast<const AnimatingParam&>(*_formatKnob));
-        oArchive << boost::serialization::make_nvp("Project_views_count",dynamic_cast<const AnimatingParam&>(*_viewsCount));
-        SequenceTime leftBound,rightBound,current;
-        leftBound = _timeline->leftBound();
-        rightBound = _timeline->rightBound();
-        current = _timeline->currentFrame();
-        oArchive << boost::serialization::make_nvp("Timeline_current_time",current);
-        oArchive << boost::serialization::make_nvp("Timeline_left_bound",leftBound);
-        oArchive << boost::serialization::make_nvp("Timeline_right_bound",rightBound);
-    } catch (const std::exception& e) {
-        qDebug() << "Error while saving project" << ": " << e.what();
-        throw;
-    } catch (...) {
-        qDebug() << "Error while saving project";
-        throw;
->>>>>>> 1e38a47c
+        }catch (const std::exception& e) {
+            qDebug() << "Error while saving project" << ": " << e.what();
+            throw;
+        } catch (...) {
+            qDebug() << "Error while saving project";
+            throw;
+        }
+
     }
     // ofstream destructor closes the file
 }
