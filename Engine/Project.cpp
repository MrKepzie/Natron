--- conflicted
+++ resolved
@@ -1035,74 +1035,7 @@
     _imp->findFormat(index, f);
 }
 
-<<<<<<< HEAD
-=======
-///only called on the main thread
-void
-Project::initNodeCountersAndSetName(Node* n)
-{
-    assert(n);
-    int no = 1;
-    std::string baseName(n->getPluginLabel());
-    if (baseName.size() > 3 &&
-        baseName[baseName.size() - 1] == 'X' &&
-        baseName[baseName.size() - 2] == 'F' &&
-        baseName[baseName.size() - 3] == 'O') {
-        baseName = baseName.substr(0,baseName.size() - 3);
-    }
-    bool foundNodeWithName = false;
-    
-    std::string name;
-    {
-        std::stringstream ss;
-        ss << baseName << no;
-        name = ss.str();
-    }
-    do {
-        foundNodeWithName = false;
-        QMutexLocker l(&_imp->nodesLock);
-        for (U32 i = 0; i < _imp->currentNodes.size(); ++i) {
-            if (_imp->currentNodes[i]->getName_mt_safe() == name) {
-                foundNodeWithName = true;
-                break;
-            }
-        }
-        if (foundNodeWithName) {
-            ++no;
-            {
-                std::stringstream ss;
-                ss << baseName << no;
-                name = ss.str();
-            }
-        }
-    } while (foundNodeWithName);
-    n->setName(name.c_str());
-}
-
-
-void
-Project::addNodeToProject(boost::shared_ptr<Natron::Node> n)
-{
-    QMutexLocker l(&_imp->nodesLock);
-
-    _imp->currentNodes.push_back(n);
-}
-
-void
-Project::removeNodeFromProject(const boost::shared_ptr<Natron::Node> & n)
-{
-    assert( QThread::currentThread() == qApp->thread() );
-    {
-        QMutexLocker l(&_imp->nodesLock);
-        for (std::vector<boost::shared_ptr<Natron::Node> >::iterator it = _imp->currentNodes.begin(); it != _imp->currentNodes.end(); ++it) {
-            if (*it == n) {
-                _imp->currentNodes.erase(it);
-                break;
-            }
-        }
-    }
-    n->removeReferences(true);
-}
+
     
 void
 Project::ensureAllProcessingThreadsFinished()
@@ -1118,47 +1051,6 @@
     
     QThreadPool::globalInstance()->waitForDone();
 }
-
-void
-Project::clearNodes(bool emitSignal)
-{
-    std::vector<boost::shared_ptr<Natron::Node> > nodesToDelete;
-    {
-        QMutexLocker l(&_imp->nodesLock);
-        nodesToDelete = _imp->currentNodes;
-    }
-
-    ///First quit any processing
-    for (U32 i = 0; i < nodesToDelete.size(); ++i) {
-        nodesToDelete[i]->quitAnyProcessing();
-    }
-    ///Kill thread pool so threads are killed before killing thread storage
-    QThreadPool::globalInstance()->waitForDone();
-
-
-    ///Kill effects
-    for (U32 i = 0; i < nodesToDelete.size(); ++i) {
-        nodesToDelete[i]->deactivate(std::list<Natron::Node* >(),false,false,true,false);
-    }
-
-    for (U32 i = 0; i < nodesToDelete.size(); ++i) {
-        nodesToDelete[i]->removeReferences(false);
-    }
-
-
-    {
-        QMutexLocker l(&_imp->nodesLock);
-        _imp->currentNodes.clear();
-    }
-
-    nodesToDelete.clear();
-
-    if (emitSignal) {
-        emit nodesCleared();
-    }
-}
->>>>>>> 9efd6f73
-
 
 int
 Project::currentFrame() const
@@ -1989,7 +1881,6 @@
     return _imp->frameRate->getValue();
 }
     
-<<<<<<< HEAD
 boost::shared_ptr<Path_Knob>
 Project::getEnvVarKnob() const
 {
@@ -2033,8 +1924,8 @@
 {
     assert(QThread::currentThread() == qApp->thread());
     return _imp->projectClosing;
-=======
-bool
+
+    bool
 Project::isFrameRangeLocked() const
 {
     return _imp->lockFrameRange->getValue();
@@ -2084,7 +1975,6 @@
     _imp->frameRange->setValue(first, 0);
     unblockEvaluation();
     _imp->frameRange->setValue(last, 1);
->>>>>>> 9efd6f73
 }
     
 } //namespace Natron
