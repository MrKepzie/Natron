--- conflicted
+++ resolved
@@ -325,14 +325,9 @@
 
 struct TrackerFrameAccessorPrivate
 {
-<<<<<<< HEAD
     NodePtr sourceImageProvider, maskImageProvider;
     ImagePlaneDesc maskImagePlane;
     int maskPlaneIndex;
-=======
-    const TrackerContext* context;
-    NodePtr trackerInput;
->>>>>>> cfea4528
     mutable QMutex cacheMutex;
     FrameAccessorCache cache;
     bool enabledChannels[3];
@@ -554,45 +549,6 @@
             continue;
         } else {
 
-<<<<<<< HEAD
-=======
-    NodePtr node = _imp->context->getNode();
-    const bool isRenderUserInteraction = true;
-    const bool isSequentialRender = false;
-    AbortableRenderInfoPtr abortInfo = AbortableRenderInfo::create(false, 0);
-    AbortableThread* isAbortable = dynamic_cast<AbortableThread*>( QThread::currentThread() );
-    if (isAbortable) {
-        isAbortable->setAbortInfo( isRenderUserInteraction, abortInfo, node->getEffectInstance() );
-    }
-    ParallelRenderArgsSetter frameRenderArgs( frame,
-                                              ViewIdx(0), //<  view 0 (left)
-                                              isRenderUserInteraction, //<isRenderUserInteraction
-                                              isSequentialRender, //isSequential
-                                              abortInfo, //abort info
-                                              node, //  requester
-                                              0, //texture index
-                                              node->getApp()->getTimeLine().get(), //Timeline
-                                              NodePtr(), // rotoPaintNode
-                                              true, //isAnalysis
-                                              false, //draftMode
-                                              RenderStatsPtr() ); // Stats
-    EffectInstance::RenderRoIArgs args( frame,
-                                        scale,
-                                        downscale,
-                                        ViewIdx(0),
-                                        false,
-                                        roi,
-                                        precomputedRoD,
-                                        components,
-                                        eImageBitDepthFloat,
-                                        true,
-                                        _imp->context->getNode()->getEffectInstance().get(),
-                                        eStorageModeRAM /*returnOpenGLTex*/,
-                                        frame);
-    std::map<ImagePlaneDesc, ImagePtr> planes;
-    EffectInstance::RenderRoIRetCode stat = effect->renderRoI(args, &planes);
-    if ( (stat != EffectInstance::eRenderRoIRetCodeOk) || planes.empty() ) {
->>>>>>> cfea4528
 #ifdef TRACE_LIB_MV
             qDebug() << QThread::currentThread() << "FrameAccessor::GetImage():" << "Failed to call renderRoI on input at frame" << args.args->frame << "with RoI x1="
             << roi.x1 << "y1=" << roi.y1 << "x2=" << roi.x2 << "y2=" << roi.y2;
