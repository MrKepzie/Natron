--- conflicted
+++ resolved
@@ -196,10 +196,6 @@
     /*loads writes that are built-ins*/
     void loadBuiltinWrites();
     
-    /*Writes all plugins loaded and their descriptors to
-     the OFX plugin cache.*/
-    void writeOFXCache();
-    
 	/*used internally to set an appropriate name to the Node.
 	 *It also read the string returned by Node::description()
 	 *to know whether it is an outputNode,InputNode or an operator.*/
@@ -239,25 +235,6 @@
     NodeCache* _nodeCache;
     
     ViewerCache* _viewerCache;
-<<<<<<< HEAD
-=======
-    
-    OFX::Host::ImageEffect::PluginCache _imageEffectPluginCache;
-    
-    
-    /*plugin name -> pair< plugin id , plugin grouping >
-     The name of the plugin is followed by the first part of the grouping in brackets
-     to help identify two distinct plugins with the same name. e.g :
-     1)Invert [OFX]  with plugin id net.sourceforge.openfx.invert and grouping OFX/
-     2)Invert [Toto] with plugin id com.toto.invert and grouping Toto/SuperPlugins/OFX/
-     */
-    typedef std::map<std::string,std::pair<std::string,std::string> > OFXPluginsMap;
-    typedef OFXPluginsMap::const_iterator OFXPluginsIterator;
-    
-    OFXPluginsMap _ofxPlugins;
-    
-    
->>>>>>> d74c2d6b
 
     boost::scoped_ptr<Powiter::OfxHost> ofxHost;
 };
