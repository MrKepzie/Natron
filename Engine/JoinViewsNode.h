--- conflicted
+++ resolved
@@ -29,13 +29,11 @@
 
 #include "Engine/EffectInstance.h"
 
-<<<<<<< HEAD
 #include "Engine/EngineFwd.h"
 
-NATRON_NAMESPACE_ENTER;
-=======
+
 NATRON_NAMESPACE_ENTER
->>>>>>> fe3f94e2
+
 
 struct JoinViewsNodePrivate;
 class JoinViewsNode
@@ -116,15 +114,14 @@
     boost::scoped_ptr<JoinViewsNodePrivate> _imp;
 };
 
-<<<<<<< HEAD
+
 inline JoinViewsNodePtr
 toJoinViewsNode(const EffectInstancePtr& effect)
 {
     return boost::dynamic_pointer_cast<JoinViewsNode>(effect);
 }
 
-NATRON_NAMESPACE_EXIT;
-=======
+
 NATRON_NAMESPACE_EXIT
->>>>>>> fe3f94e2
+
 #endif // Engine_JoinViewsNode_h