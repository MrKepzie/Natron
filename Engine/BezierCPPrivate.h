/* ***** BEGIN LICENSE BLOCK *****
 * This file is part of Natron <http://www.natron.fr/>,
 * Copyright (C) 2013-2018 INRIA and Alexandre Gauthier-Foichat
 *
 * Natron is free software: you can redistribute it and/or modify
 * it under the terms of the GNU General Public License as published by
 * the Free Software Foundation; either version 2 of the License, or
 * (at your option) any later version.
 *
 * Natron is distributed in the hope that it will be useful,
 * but WITHOUT ANY WARRANTY; without even the implied warranty of
 * MERCHANTABILITY or FITNESS FOR A PARTICULAR PURPOSE.  See the
 * GNU General Public License for more details.
 *
 * You should have received a copy of the GNU General Public License
 * along with Natron.  If not, see <http://www.gnu.org/licenses/gpl-2.0.html>
 * ***** END LICENSE BLOCK ***** */

#ifndef Engine_BezierCPPrivate_h
#define Engine_BezierCPPrivate_h

// ***** BEGIN PYTHON BLOCK *****
// from <https://docs.python.org/3/c-api/intro.html#include-files>:
// "Since Python may define some pre-processor definitions which affect the standard headers on some systems, you must include Python.h before any standard headers are included."
#include <Python.h>
// ***** END PYTHON BLOCK *****

#include "Global/Macros.h"

#if !defined(Q_MOC_RUN) && !defined(SBK_RUN)
#include <boost/shared_ptr.hpp>
#include <boost/weak_ptr.hpp>
#include <boost/make_shared.hpp>
#endif

#include <QtCore/QMutex>
#include <QtCore/QReadWriteLock>

#include "Engine/Curve.h"

#include "Engine/EngineFwd.h"

NATRON_NAMESPACE_ENTER

struct BezierCPPrivate
{
    BezierWPtr holder;

    ///the animation curves for the position in the 2D plane
    CurvePtr curveX, curveY;
    double x, y; //< used when there is no keyframe

    ///the animation curves for the derivatives
    ///They do not need to be protected as Curve is a thread-safe class.
    CurvePtr curveLeftBezierX, curveRightBezierX, curveLeftBezierY, curveRightBezierY;
    mutable QMutex lock; //< protects all data
    double leftX, rightX, leftY, rightY; //< used when there is no keyframe

    BezierCPPrivate(const BezierPtr& curve)
        : holder(curve)
<<<<<<< HEAD
        , curveX(new Curve)
        , curveY(new Curve)
        , x(0)
        , y(0)
        , curveLeftBezierX(new Curve)
        , curveRightBezierX(new Curve)
        , curveLeftBezierY(new Curve)
        , curveRightBezierY(new Curve)
        , lock()
=======
        , curveX()
        , curveY()
        , guiCurveX()
        , guiCurveY()
        , x(0)
        , y(0)
        , guiX(0)
        , guiY(0)
        , curveLeftBezierX()
        , curveRightBezierX()
        , curveLeftBezierY()
        , curveRightBezierY()
        , guiCurveLeftBezierX()
        , guiCurveRightBezierX()
        , guiCurveLeftBezierY()
        , guiCurveRightBezierY()
        , staticPositionMutex()
>>>>>>> 19b10b79
        , leftX(0)
        , rightX(0)
        , leftY(0)
        , rightY(0)
    {
        curveX= boost::make_shared<Curve>();
        curveY= boost::make_shared<Curve>();
        guiCurveX= boost::make_shared<Curve>();
        guiCurveY= boost::make_shared<Curve>();
        curveLeftBezierX= boost::make_shared<Curve>();
        curveRightBezierX= boost::make_shared<Curve>();
        curveLeftBezierY= boost::make_shared<Curve>();
        curveRightBezierY= boost::make_shared<Curve>();
        guiCurveLeftBezierX= boost::make_shared<Curve>();
        guiCurveRightBezierX= boost::make_shared<Curve>();
        guiCurveLeftBezierY= boost::make_shared<Curve>();
        guiCurveRightBezierY= boost::make_shared<Curve>();
    }
};

NATRON_NAMESPACE_EXIT

#endif // Engine_BezierCPPrivate_h_<|MERGE_RESOLUTION|>--- conflicted
+++ resolved
@@ -58,35 +58,15 @@
 
     BezierCPPrivate(const BezierPtr& curve)
         : holder(curve)
-<<<<<<< HEAD
-        , curveX(new Curve)
-        , curveY(new Curve)
+        , curveX()
+        , curveY()
         , x(0)
         , y(0)
-        , curveLeftBezierX(new Curve)
-        , curveRightBezierX(new Curve)
-        , curveLeftBezierY(new Curve)
-        , curveRightBezierY(new Curve)
-        , lock()
-=======
-        , curveX()
-        , curveY()
-        , guiCurveX()
-        , guiCurveY()
-        , x(0)
-        , y(0)
-        , guiX(0)
-        , guiY(0)
         , curveLeftBezierX()
         , curveRightBezierX()
         , curveLeftBezierY()
         , curveRightBezierY()
-        , guiCurveLeftBezierX()
-        , guiCurveRightBezierX()
-        , guiCurveLeftBezierY()
-        , guiCurveRightBezierY()
-        , staticPositionMutex()
->>>>>>> 19b10b79
+        , lock()
         , leftX(0)
         , rightX(0)
         , leftY(0)
@@ -94,16 +74,10 @@
     {
         curveX= boost::make_shared<Curve>();
         curveY= boost::make_shared<Curve>();
-        guiCurveX= boost::make_shared<Curve>();
-        guiCurveY= boost::make_shared<Curve>();
         curveLeftBezierX= boost::make_shared<Curve>();
         curveRightBezierX= boost::make_shared<Curve>();
         curveLeftBezierY= boost::make_shared<Curve>();
         curveRightBezierY= boost::make_shared<Curve>();
-        guiCurveLeftBezierX= boost::make_shared<Curve>();
-        guiCurveRightBezierX= boost::make_shared<Curve>();
-        guiCurveLeftBezierY= boost::make_shared<Curve>();
-        guiCurveRightBezierY= boost::make_shared<Curve>();
     }
 };
 
