--- conflicted
+++ resolved
@@ -324,43 +324,17 @@
 
 EffectInstance::Implementation::Implementation(EffectInstance* publicInterface)
     : _publicInterface(publicInterface)
-<<<<<<< HEAD
-      , tlsData( new TLSHolder<EffectTLSData>() )
-      , duringInteractActionMutex()
-      , duringInteractAction(false)
-      , pluginMemoryChunksMutex()
-      , pluginMemoryChunks()
-      , supportsRenderScale(eSupportsMaybe)
-      , actionsCache(new ActionsCache(appPTR->getHardwareIdealThreadCount() * 2))
-=======
     , tlsData( new TLSHolder<EffectTLSData>() )
     , duringInteractActionMutex()
     , duringInteractAction(false)
     , pluginMemoryChunksMutex()
     , pluginMemoryChunks()
     , supportsRenderScale(eSupportsMaybe)
-    , actionsCache(appPTR->getHardwareIdealThreadCount() * 2)
->>>>>>> c25e0e90
+    , actionsCache(new ActionsCache(appPTR->getHardwareIdealThreadCount() * 2))
 #if NATRON_ENABLE_TRIMAP
     , imagesBeingRenderedMutex()
     , imagesBeingRendered()
 #endif
-<<<<<<< HEAD
-      , componentsAvailableMutex()
-      , componentsAvailableDirty(true)
-      , outputComponentsAvailable()
-      , overlaySlaves()
-      , metadatasMutex()
-      , metadatas()
-      , runningClipPreferences(false)
-      , overlaysViewport(0)
-      , attachedContextsMutex(QMutex::Recursive)
-      , attachedContexts()
-      , mainInstance(0)
-      , isDoingInstanceSafeRender(false)
-      , renderClonesMutex()
-      , renderClonesPool()
-=======
     , componentsAvailableMutex()
     , componentsAvailableDirty(true)
     , outputComponentsAvailable()
@@ -371,7 +345,10 @@
     , overlaysViewport(0)
     , attachedContextsMutex(QMutex::Recursive)
     , attachedContexts()
->>>>>>> c25e0e90
+    , mainInstance(0)
+    , isDoingInstanceSafeRender(false)
+    , renderClonesMutex()
+    , renderClonesPool()
 {
 }
 
