//  Powiter
//
/* This Source Code Form is subject to the terms of the Mozilla Public
 * License, v. 2.0. If a copy of the MPL was not distributed with this
 * file, You can obtain one at http://mozilla.org/MPL/2.0/. */
/*
 *Created by Alexandre GAUTHIER-FOICHAT on 6/1/2012.
 *contact: immarespond at gmail dot com
 *
 */



<<<<<<< HEAD

=======
>>>>>>> aa7e2198




#ifndef __PowiterOsX__VideoEngine__
#define __PowiterOsX__VideoEngine__

#include <iostream>
#include <vector>
#include <map>
#include <QtCore/QObject>
#include <QtCore/QThreadPool>
#include <QtCore/QMutex>
#include <QFutureWatcher>
#include <QtCore/QRunnable>
#include <QtCore/QCoreApplication>

#ifndef Q_MOC_RUN
#include <boost/bind.hpp>
#include <boost/noncopyable.hpp>
#endif
#include "Engine/Hash.h"
#include "Readers/Reader.h"
#include "Gui/Texture.h"
#include "Engine/Timer.h"

class FrameEntry;
class InputNode;
class OutputNode;
class ViewerGL;
class Node;
class Row;
class ReaderInfo;
class Reader;
class Model;
class ViewerNode;
class Writer;
class Timer;
class EngineMainEntry;
class Worker;

/**
 *@class VideoEngine
 *@brief This is the engine that runs the playback. It handles all graph computations for the time range given by
 *the graph. A lot of optimisations are made in here to keep the main thread refreshing the GUI and also do some
 *OpenGL computations. Take a look at the drawing in the source file if you want to understand the succession of calls
 *that are made by the video engine. This class is non copyable and for now the software can only support 1 engine.
 *That means that you cannot have 2 computations running at the same time. A future version will most likely introduce
 *multi-engine processing but this is not a priority.
 **/
class VideoEngine :public QObject,public boost::noncopyable{
    Q_OBJECT
    
    friend class EngineMainEntry;
    friend class Worker;
    
public:
    
    
    
    /**
     *@class DAG
     *@brief This class represents the direct acyclic graph as seen internally by the video engine.
     *It provides means to sort the graph and access to the nodes in topological order. It also
     *provides access to the input nodes and the output node of the graph.
     *An input node is a node that does not depend on any upstream node,i.e :
     *it can generate data.
     *An output node is a node whose output cannot be connected to any other node and whose
     *sole purpose is to visulize the data flowing through the graph in a given configuration.
     *A DAG is represented by 1 output node, connected to its input, and so on recursively.
     *
     **/
    class DAG{
        
    public:
        typedef std::vector<Node*>::const_iterator DAGIterator;
        typedef std::vector<Node*>::const_reverse_iterator DAGReverseIterator;
        typedef std::vector<Node*>::const_iterator InputsIterator;
        
        /**
         *@brief Construct an empty DAG that can be filled with nodes.
         *To actually fill the dag you need to call DAG::resetAndSort(OutputNode*,bool) .
         *Once filled up, you can access the nodes in topological order with the iterators.
         *The reverse iterator will give you the opposite of the topological order.
         */
        DAG():_output(0),_isViewer(false){}
        
        /**
         *@brief Clears the structure and fill it with a new graph, represented by the OutputNode.
         *@param out[in] This is the output of the graph, i.e either a viewer or a writer. The rest
         *of the graph is fetched recursivly starting from this node.
         *@param isViewer[in] If true, it indicates the DAG that the output node is a viewer, hence
         *allowing some optimisations to be made by the engine. The type of the output node should always
         *be known when calling this function.
         *@TODO Throw some exception to detect cycles in the graph
         */
        
        void resetAndSort(Node* out, bool isViewer);
        
        /**
         *@brief Clears out the structure. As a result the graph will do nothing.
         */
        void reset();
        
        /**
         *@brief Returns an iterator pointing to the first node in the graph in topological order.
         *Generally the first node is an input node.
         */
        DAGIterator begin() const {return _sorted.begin();}
        
        /**
         *@brief Returns an iterator pointing after the last node in the graph in topological order.
         *Generally the last node is an output node.
         */
        DAGIterator end() const {return _sorted.end();}
        
        /**
         *@brief Returns an iterator pointing to the last node in the graph in topological order.
         *Generally the last node is an output node.
         */
        DAGReverseIterator rbegin() const {return _sorted.rbegin();}
        
        /**
         *@brief Returns an iterator pointing before the first node in the graph in topological order.
         *Generally the first node is an input node.
         */
        DAGReverseIterator rend() const {return _sorted.rend();}
        
        /**
         *@brief Returns a pointer to the output node of the graph.
         *WARNING : It will return NULL if DAG::resetAndSort(OutputNode*,bool) has never been called.
         */
        Node* getOutput() const {return _output;}
        
        
        /**
         *@brief Convenience function. Returns NULL in case the output node is not of the requested type.
         *WARNING : It will return NULL if DAG::resetAndSort(OutputNode*,bool) has never been called.
         */
        ViewerNode* outputAsViewer() const;
        
        /**
         *@brief Convenience function. Returns NULL in case the output node is not of the requested type.
         *WARNING : It will return NULL if DAG::resetAndSort(OutputNode*,bool) has never been called.
         */
        Writer* outputAsWriter() const;
        
        /**
         *@brief Returns true if the output node is a viewer.
         */
        bool isOutputAViewer() const {return _isViewer;}
        
        /**
         *@brief Accesses the input nodes of the graph.
         *@returns A reference to a vector filled with all input nodes of the graph.
         */
        const std::vector<Node*>& getInputs()const{return _inputs;}
        
        /**
         *@brief The first frame supported by the graph.
         *@decription The first frame is the minimum frame number that an input node of the graph can generate.
         *E.G: Imagine the DAG has 2 readers A and B. A has a frame range of 30-50 and B a frame range of 20-40.
         *The first frame in that case is 20.
         *@returns Returns the first frame number that can be read in the graph.
         */
        int firstFrame() const ;
        
        /**
         *@brief The last frame supported by the graph.
         *@decription The last frame is the maximum frame number that an input node of the graph can generate.
         *E.G: Imagine the DAG has 2 readers A and B. A has a frame range of 30-50 and B a frame range of 20-40.
         *The last frame in that case is 50.
         *@returns Returns the last frame number that can be read in the graph.
         */
        int lastFrame() const;
        
        /**
         *@brief Validates that all nodes parameters can fit together in the graph.
         *This function will propagate in topological order all infos in the graph,
         *starting from input nodes and finishing to the output node. During that pass all frame ranges
         *are merged (retaining only the minimum and the maximum) and some other influencial infos are
         *passed as well. i.e : channels that a node needs from its input, the requested region of processing...etc
         *@param forReal[in] If true,this pass will actually do more work and will make sure to propagate all infos
         *through the graph. Generally this is called AFTER that all readers have read the headers of their current frame
         *so they know what display window/channels...etc to pass down to their outputs.
         *If false, validate is much lighter and will only merge the frame range.
         *@returns Returns true if the validation passed detected that there is no issue in the graph. Otherwise returns
         *false and all subsequent computations should be canceled.
         *@TODO: validate should throw a detailed exception of what failed.
         */
        bool validate(bool forReal);
        
        void debug();
    private:
        
        /*recursive topological sort*/
        void topologicalSort();
        /*function called internally by the sorting
         *algorithm*/
        void _depthCycle(Node* n);
        /*called by resetAndSort(...) to fill the structure
         *upstream of the output given in parameter of resetAndSort(...)*/
        void fillGraph(Node* n);
        /*clears out the structure*/
        void clearGraph();
        
        Node* _output; /*!<the output of the DAG*/
        std::vector<Node*> _graph;/*!<the un-sorted DAG*/
        std::vector<Node*> _sorted; /*!<the sorted DAG*/
        std::vector<Node*> _inputs; /*!<all the inputs of the dag*/
        bool _isViewer; /*!< true if the outputNode is a viewer, it avoids many dynamic_casts*/
    };
    
    /**
     *@class EngineStatus
     *@brief This class is used as a return code from the function
     *VideoEngine::computeFrameRequest(bool,bool,bool).
     *The members of this class helps the video engine to know what decision to make after
     *the thread as returned from VideoEngine::computeFrameRequest(bool,bool,bool). Thanks to this class
     *the engine will either go in cache mode (i.e: reading data from the cache) or start computations
     *in the graph.
     **/
    class EngineStatus{
    public:
        enum RetCode{NORMAL_ENGINE = 0 , CACHED_ENGINE = 1 , ABORTED = 2};
        
        EngineStatus():_cachedEntry(0),_key(0),_x(0),_r(0),_returnCode(NORMAL_ENGINE){}
        
        EngineStatus(FrameEntry* cachedEntry,U64 key,int x,int r,const std::vector<int> rows,EngineStatus::RetCode state):
        _cachedEntry(cachedEntry),
        _key(key),
        _x(x),
        _r(r),
        _rows(rows),
        _returnCode(state)
        {}
        
        EngineStatus(const EngineStatus& other): _cachedEntry(other._cachedEntry),
        _key(other._key),_x(other._x),_r(other._r),
        _rows(other._rows),_returnCode(other._returnCode){}
        
        
        ~EngineStatus(){}
        
        FrameEntry* _cachedEntry;
        U64 _key;
        int _x,_r;
        std::vector<int> _rows;
        RetCode _returnCode;
    };
    
private:
    
    friend class ViewerGL;
    
    /**
     *@brief A typedef used to represent a generic signature of a function that represent a user action like Play, Pause, Seek...etc
     */
    typedef void (VideoEngine::*VengineFunction)(int,int,bool,bool,bool,Node*);
    
    /**
     *@class VideoEngine::Task
     *@brief This class holds all necessary infos to store a function call that will be queued. This is used mainly to delay
     *user requested operation like "Seek" "Play" etc... so it doesn't mess with the currently running computations. Once
     *the engine finishes its computations, it will then execute the stored Task.
     **/
    class Task{
    public:
        int _newFrameNB;
        int _frameCount;
        bool _initViewer;
        bool _forward;
        bool _sameFrame;
        Node* _output;
        VengineFunction _func;
        Task(int newFrameNB,int frameCount,bool initViewer,bool forward,bool sameFrame,Node* output,VengineFunction func):
        _newFrameNB(newFrameNB),_frameCount(frameCount),_initViewer(initViewer),_forward(forward),_sameFrame(sameFrame),
        _output(output),_func(func){}
        
    };
    
    /**
     * @brief The ViewerCacheArgs class is a convenience class storing the arguments
     * passed to the viewer cache for checking if a frame is cached or not.
     * This saves the burden of re-calling all the arguments separatly into
     * member variables or even re-compute some of them.
     */
    class ViewerCacheArgs{
    public:
        ViewerCacheArgs():_hashKey(0),
        _zoomFactor(0),_exposure(0),_lut(0),
        _byteMode(0),_dataSize(0){}
        
        U64 _hashKey;
        double _zoomFactor;
        double _exposure;
        float _lut;// FIXME why use a float as an enum?
        float _byteMode;// FIXME why use a float as an enum?
        int _texW,_texH;
        TextureRect _textureRect;
        size_t _dataSize;
        Format _displayWindow;
        Box2D _dataWindow;
    };
    
    
    
    std::vector<Task> _waitingTasks; /*!< The queue of the user's waiting tasks.*/
    
    Model* _coreEngine; /*!< A pointer to the model.*/
    
	bool _working; /*!< True if the engine is working.*/
    
    DAG _dag; /*!< The internal DAG instance.*/
    
    Timer* _timer; /*!< Timer regulating the engine execution. It is controlled by the GUI.*/
    
    bool _aborted ;/*!< true when the engine has been aborted, i.e: the user disconnected the viewer*/
    
    bool _paused; /*!< true when the user pressed pause*/
    
    U64 _treeVersion;/*!< the hash key associated to the current graph*/
    
    int _frameRequestsCount; /*!< The index of the last frame +1 if the engine
                              is forward (-1 otherwise). This value is -1 if we're looping.*/
    
    int _frameRequestIndex;/*!< counter of the frames computed:used to refresh the fps only every 24 frames*/
    
    bool _forward; /*!< forwards/backwards video engine*/
    
    bool _loopMode; /*!< on if the player will loop*/
    
    bool _sameFrame;/*!< on if we want the subsequent videoEngine call to be on the same frame(zoom)*/
    
    bool _autoSaveOnNextRun; /*!< on if we need to to an autosave at the end of the next compute frame.*/
    
    QFutureWatcher<void>* _workerThreadsWatcher;/*!< watcher of the thread pool running the meta engine for all rows of
                                                 the current frame. Its finished() signal will call
                                                 Worker::finishComputeFrameRequest()*/
    QFuture<void>* _workerThreadsResults;/*!< The future stored in _workerThreadsWatcher*/
    
    QFutureWatcher<void>* _computeFrameWatcher;/*!< watcher of the thread running the function
                                                EngineMainEntry::computeFrameRequest. It stores the
                                                results of the function and calls
                                                VideoEngine::dispatchComputeFrameRequestThread()
                                                when finished.*/
        
    ViewerCacheArgs _viewerCacheArgs; /*!< The last arguments passed to the viewer cache.*/
    
    EngineStatus _lastEngineStatus; /*!< The last engine return status. This can be used to query whether it used the
                                     viewer cache/texture cache or not and to query other infos.*/
    timeval _lastComputeFrameTime;/*!< stores the time at which the QtConcurrent::map call was made*/
    
    EngineMainEntry* _mainEntry; /*!< The object  starting the engine*/
    
        
    Worker* _worker; /*!< The object calling the function to compute a frame*/
        
    
    public slots:
	/**
     *@brief Starts the engine with initialisation of the viewer so the frame fits in the viewport.
	 *If nbFrames = -1, the engine cycles through all remaining frames(and loops if loop mode is activated).
     **/
    void startEngine(int nbFrames =-1);
    
    /**
     *@brief Starts the engine to repeat the same frame (usually called when panning/zooming)
     * The engine will not  initialise  the viewer to fit the frame in the viewport.
     **/
    void repeatSameFrame();
    
    /**
     *@brief Does nothing yet as there ain't no progress bar.
     **/
    void updateProgressBar();
    
    /**
     *@brief The slot called by the GUI to set the requested fps.
     **/
    void setDesiredFPS(double d);
    
    /**
     @brief Aborts all computations. This turns on the flag _aborted and will inform the engine that it needs to stop.
     **/
    void abort();
    
    /**
     @brief Aborts all computations. This turns on the flag _aborted and will inform the engine that it needs to stop.
     This is slightly different than abort() because the engine will run the waiting tasks queued when it stops.
     **/
    void pause();
    
    /**
     *@brief Starts or stops the video engine. This is the slot called when the user toggle on/off the play button.
     **/
    void startPause(bool c);
    
    /**
     *@brief Starts or stops the video engine in backwords fashion.
     *This is the slot called when the user toggle on/off the play backwards button.
     **/
    void startBackward(bool c);
    
    /**
     *@brief Calls the video engine for the previous frame. This is the slot called when the user press the previous button.
     **/
    void previousFrame();
    
    /**
     *@brief Calls the video engine for the next frame. This is the slot called when the user press the next button.
     **/
    void nextFrame();
    
    /**
     *@brief Calls the video engine for the first frame. This is the slot called when the user press the first frame button.
     **/
    void firstFrame();
    
    /**
     *@brief Calls the video engine for the last frame. This is the slot called when the user press the last frame button.
     **/
    void lastFrame();
    
    /**
     *@brief Calls the video engine for the frame located at (currentFrame - incrementValue). This is the slot called when the user press the
     *previous increment button.
     **/
    void previousIncrement();
    
    /**
     *@brief Calls the video engine for the frame located at (currentFrame + incrementValue). This is the slot called when the user press the
     *next increment button.
     **/
    void nextIncrement();
    
    /**
     *@brief Calls the video engine for the frame number f. This is the slot called when the user scrub in the timeline.
     **/
    void seekRandomFrame(int f);
    
    /**
     *@brief Convenience function for the FeedBackSpinbox class
     **/
    void seekRandomFrame(double d){seekRandomFrame((int)d);}
    
    /**
     *@brief Resets and computes the hash key for all the nodes in the graph. The tree version is the hash key of the output node
     *of the graph.
     **/
    void changeTreeVersion();
    
    /**
     *@brief Pauses the engine and restarts it right away, re-centering the image on the viewer.
     **/
    void recenterViewer();
    
    /**
     *@brief This slot is called internally by the video engine. Do not call this directly. This function actually determines
     *whether the engine needs to stop or not, updates the viewport display if the output is a viewer and then calls
     *VideoEngine::computeFrameRequest(bool,bool,bool) if there're remaining frames to compute.
     *@warning This is MANDATORY that this function gets called by the main thread as it directly commands OpenGL.
     **/
    void engineLoop();
    
    /**
     *@brief Called internally by VideoEngine::computeTreeForFrame(const std::map<int,int>& ,size_t,Node *).
     *It will fill the ViewerGL's current PBO with the frame that's just been computed in a separate thread.
     *When finished, it will call VideoEngine::engineLoop(). Do not call this directly.
     **/
    void copyFrameToCache(const char* src);
    
    /**
     *@brief Called by the thread returning from VideoEngine::computeFrameRequest(bool,bool,bool).
     *According to the return status of the engine it calls the appropriate function,that is either
     *VideoEngine::computeTreeForFrame(const std::map<int,int>& ,size_t,Node *) or
     *Viewer::cachedFrameEngine(FrameEntry*). If the return code stored in the EngineStatus is
     *EngineStatus::TEXTURE_CACHED_ENGINE the it calls directly VideoEngine::engineLoop().
     **/
    void dispatchEngine();
    
    /**
     *@brief Resets the video engine state and ensures that all worker threads are stopped.
     **/
    void stopEngine();
    
    /**
     *@brief displays progress if the time to compute the current frame exeeded
     * 0.5 sec.
     **/
    void checkAndDisplayProgress(int y,int zoomedY);
    
signals:
    /**
     *@brief Signal emitted when the function waits the time due to display the frame.
     **/
    void fpsChanged(double d);
    
public:
    /**
     *@brief Sets the _autoSaveOnNextRun to true
     **/
    void triggerAutoSaveOnNextRun(){_autoSaveOnNextRun = true;}
    
    /**
     *@brief Convenience function calling DAG::isOutputAViewer()
     **/
    bool isOutputAViewer() const {return _dag.isOutputAViewer();}
    
    /**
     *@brief Convenience function checking whether the dag has inputs connected.
     **/
    bool dagHasInputs() const {return !_dag.getInputs().empty();}
    
    /**
     *@brief Do not call this. This is called internally by the DAG GUI when the user changes the graph.
     **/
    void changeDAGAndStartEngine(Node* output);
    
    /**
     *@brief Convenience function. It resets the graph, emptying all nodes stored in the DAG.
     **/
    void resetDAG(){_dag.reset();}
    
    /**
     *@brief Convenience function. It calls DAG::resetAndSort(OutputNode*,bool).
     **/
    void resetAndMakeNewDag(Node* output,bool isViewer);
    
    /**
     *@returns Return a const reference to the DAG used by the video engine.
     **/
    const DAG& getCurrentDAG() const {return _dag;}
    
    
	/**
     *@brief For all nodes in input of out and recursively until there is no more inputs, their info
     *are cleared.
     **/
    void clearInfos(Node* out);
    
	/**
     *@returns Returns true if the engine is currently working.
     **/
	bool isWorking() const {return _working;}
    
    /**
     *@returns Returns the number of frame the engine is being executed for.
     *If it runs indefinately it will return -1. If it is stopped, it will return 0.
     **/
    int getFrameCountForCurrentPlayback() const {return _working ?  _frameRequestsCount :  0;}
    
    /**
     *@brief Constructs a VideoEngine instance. Currently the software only supports 1 VideoEngine,but
     *in the future it will be able to handle several engines working at the same time.
     *@param engine A pointer to the Model. It is currently unused.
     *@param lock A pointer to the general lock used by the engine. It is useful when it needs to do
     engine-wise synchronisaton;
     **/
    VideoEngine(Model* engine);
    
    
    virtual ~VideoEngine();
    
    /**
     *@brief Tells all the nodes in the grpah to draw their overlays
     **/
    void drawOverlay() const;
	
    
    /**
     *@brief Starts the video engine. It can be called from anywhere and at anytime. It starts off at the current
     *frame indicated on the timeline in case the output of the graph is a viewer. If it is a writer then is starts
     *off at Writer::firstFrame().
     *@param frameCount[in] This is the number of frames you want to execute the engine for. -1 will make the
     *engine run until the end of the sequence is reached. If loop mode is enabled, the engine will never stops
     *until the user explicitly stops it.
     *@param fitFrameToViewer[in] If true, it will fit the first frame to the viewport. This is used when connecting
     *a node to the viewer for the first time.
     *@param forward[in] If true, the engine runs forwards, otherwise backwards.
     *@param sameFrame[in] If true, that means the engine will not increment/decrement the frame indexes and will run
     *for the same frame than the last frame  computed. This is used exclusively when zooming/panning.
     **/
    void videoEngine(int frameCount,bool fitFrameToViewer = false,bool forward = true,bool sameFrame = false);
    
    /**
     *@returns Returns the 64-bits key associated to the output node of the current graph. This key
     *represents the version of the graph.
     **/
    U64 getCurrentTreeVersion(){return _treeVersion;}
    
private:
    
<<<<<<< HEAD
    
    /**
     *@brief This function executes the graph for 1 frame. This function launches several threads
     *from the global thread-pool to render all the scan-lines of the frame concurrently.
     *It is used internally by the video engine.
     *@param rows[in] This is a map indicating what rows the engine should compute in the current frame.
     *The map stores rows indexes where the key is the index in the full-res frame and the value is the index
     *in the frame as requested on the viewport. Note that if the parameter output is not a viewer, the indexes
     *in the viewport will be exactly the same as the indexes in the full-res frame.
     *@param output[in] This is the output node of the graph.
     **/
    void computeTreeForFrame(const std::vector<int>& rows,int x,int r, Node *output);

    /**
     *@brief Called by VideoEngine::videoEngine(int,bool,bool,bool) the first time or by VideoEngine::engineLoop().
     *This function computes the frame range of the graph and does cache look-ups to determine if the current frame
     *as already been computed or not. If not, then it tells the reader to read their current frame before retuning.
     *The algorithm used to check whether a frame is cached or not is quite complex, and depends (only if the output
     *node is a viewer) on the viewport's current configuration.
     *@param sameFrame[in] This param is filled directly with the parameter given to VideoEngine::videoEngine(int,bool,bool,bool).
     *@param fitFrameToViewer[in] This param is filled directly with the parameter given to VideoEngine::videoEngine(int,bool,bool,bool).
     *@param recursiveCall[in] True if the function was called by VideoEngine::engineLoop().
     *@returns This function returns a status code. Since the status holds several informations, it is packed into the class 
     *VideoEngine::EngineStatus. It holds a return code indicating if the current frame has been found in the cache or not
     *as well as a list of the rows indexes the engine should compute if the frame is not cached.
     */

    void computeFrameRequest(double zoomFactor,bool sameFrame,bool fitFrameToViewer,bool recursiveCall = false);
    
=======
>>>>>>> aa7e2198
    /**
     *@brief Forces each reader in the input nodes of the graph to read the header of their current frame's file.
     *@param readers[in] A vector of all the readers in the current graph.
     */
    void readHeaders(const std::vector<Reader*>& readers);
    
    /**
     *@brief Forces each reader in the input nodes of the graph to read the data of their current frame's file.
     *@param readers[in] A vector of all the readers in the current graph.
     */
    void readFrames(const std::vector<Reader*>& readers);
    
    /**
     *@brief The callback cycling through the DAG for one scan-line
     *@param row[in] The row to compute. Note that after that function row will be deleted and cannot be accessed any longer.
     *@param output[in] The output node of the graph.
     */
    static void metaEnginePerRow(Row* row,Node* output);
    
    /**
     *@brief The callback reading the header of the current frame for a reader.
     *@param reader[in] A pointer to the reader that will read the header.
     *@param current_frame[in] The frame number in the sequence to decode.
     */
    static void metaReadHeader(Reader* reader,int current_frame);
    
    /**
     *@brief The callback reading the data of the current frame for a reader.
     *@param reader[in] A pointer to the reader that will read the data.
     *@param current_frame[in] The frame number in the sequence to decode.
     */
    static void metaReadData(Reader* reader,int current_frame);
    
    /**
     *@brief Calls QGLWidget::updateGL() and causes the viewer to refresh.
     *It also adjusts the pixel aspect ratio of the viewer.
     */
    void updateDisplay();
    
    /**
     *@brief Called by VideoEngine::drawOverlay().
     *@param output[in] The output node of the graph
     **/
    void _drawOverlay(Node *output) const;
    
    /**
     *@brief Called by almost all VideoEngine slots that respond to a user request(Seek,play,pause etc..).
     *All the parameters are given to the function VideoEngine::videoEngine(int,bool,bool,bool). See the
     *documentation for that function.
     **/
    void _startEngine(int frameNB,int frameCount,bool initViewer,bool forward,bool sameFrame,Node* output = NULL);
    
    /**
     *@brief Called by VideoEngine::changeDAGAndStartEngine(OutputNode*); This function is slightly different
     *than _startEngine(...) because it resets the graph and calls VideoEngine::changeTreeVersion()
     *before actually starting the engine.
     **/
    void _changeDAGAndStartEngine(int frameNB,int frameCount,bool initViewer,bool forward,bool sameFrame,Node* output = NULL);
    
    /**
     *@brief Appends a new VideoEngine::Task to the the queue.
     **/
    void appendTask(int frameNB,int frameCount,bool initViewer,bool forward,bool sameFrame,Node* output,VengineFunction func);
    
    /**
     *@brief Runs the queued tasks. It is called when the video engine stops the current computations.
     **/
    void runTasks();
    
    
#ifdef PW_DEBUG
    /*
     *@brief Range-check to be sure buffers are allocated correctly
     *@param columns the indexes of the columns to compute.
     *@param x The left edge of the rectangle to compute.
     *@param r The right edge of the rectangle to compute.
     */
    bool rangeCheck(const std::vector<int>& columns,int x,int r);
#endif
};


class EngineMainEntry : public QObject{
    Q_OBJECT
    
    VideoEngine* _engine;
    
    float _zoomFactor;
    bool _sameFrame;
    bool _fitFrameToViewer;
    bool _recursiveCall;
public:
    
    EngineMainEntry(VideoEngine* engine): _engine(engine){}

    virtual ~EngineMainEntry(){}
    
    void setArgsForNextRun(float zoomFactor,bool sameFrame,bool fitFrameToViewer,bool recursiveCall){
        _zoomFactor = zoomFactor;
        _sameFrame = sameFrame;
        _fitFrameToViewer = fitFrameToViewer;
        _recursiveCall = recursiveCall;
    }
    
public slots:
    
    /**
     *@brief Called by VideoEngine::videoEngine(int,bool,bool,bool) the first time or by VideoEngine::engineLoop().
     *This function computes the frame range of the graph and does cache look-ups to determine if the current frame
     *as already been computed or not. If not, then it tells the reader to read their current frame before retuning.
     *The algorithm used to check whether a frame is cached or not is quite complex, and depends (only if the output
     *node is a viewer) on the viewport's current configuration.
     *@param sameFrame[in] This param is filled directly with the parameter given to VideoEngine::videoEngine(int,bool,bool,bool).
     *@param fitFrameToViewer[in] This param is filled directly with the parameter given to VideoEngine::videoEngine(int,bool,bool,bool).
     *@param recursiveCall[in] True if the function was called by VideoEngine::engineLoop().
     *@returns This function returns a status code. Since the status holds several informations, it is packed into the class
     *VideoEngine::EngineStatus. It holds a return code indicating if the current frame has been found in the cache or not
     *as well as a list of the rows indexes the engine should compute if the frame is not cached.
     */
    void computeFrame(){
        computeFrameRequest(_zoomFactor,_sameFrame,_fitFrameToViewer,_recursiveCall);
        emit finished();
    }
signals:
    void finished();
    
private:
    void computeFrameRequest(float zoomFactor,bool sameFrame,bool fitFrameToViewer,bool recursiveCall);
};


class Worker : public QObject{
    Q_OBJECT
    
    VideoEngine* _engine;
    
    std::vector<int> _rows;
    int _x;
    int _r;
    Node *_output;
    
    QThreadPool *_threadPool;
    
public:
    
    Worker(VideoEngine* engine):_engine(engine){
        _threadPool = new QThreadPool;
        _threadPool->setMaxThreadCount(QThread::idealThreadCount());
    }
    
    virtual ~Worker(){ delete _threadPool; }
    
    void setArgsForNextRun(const std::vector<int>& rows,int x,int r,Node *output){
        _rows = rows;
        _x = x;
        _r = r;
        _output = output;
    }
    
    public slots:
    
    /**
     *@brief This function executes the graph for 1 frame. This function launches several threads
     *from the global thread-pool to render all the scan-lines of the frame concurrently.
     *It is used internally by the video engine.
     *@param rows[in] This is a map indicating what rows the engine should compute in the current frame.
     *The map stores rows indexes where the key is the index in the full-res frame and the value is the index
     *in the frame as requested on the viewport. Note that if the parameter output is not a viewer, the indexes
     *in the viewport will be exactly the same as the indexes in the full-res frame.
     *@param output[in] This is the output node of the graph.
     **/
    void computeTreeForFrame(){
        _computeTreeForFrame(_rows, _x, _r, _output);
        // std::cout << "finished" << endl;
        emit finished();
    }
    
    
signals:
    void finished();
    
private:
    void _computeTreeForFrame(const std::vector<int>& rows,int x,int r,Node *output);
    
};


class RowRunnable : public QObject, public QRunnable{
    Q_OBJECT
    
    
    Row* _row;
    Node* _output;
    
public:
    
    RowRunnable(Row* row,Node* output):
    QRunnable(),_row(row),_output(output)
    {
    }
    
    virtual void run();
    
    virtual ~RowRunnable(){}
    
signals:
    void finished(int,int);
    
};



#endif /* defined(__PowiterOsX__VideoEngine__) */<|MERGE_RESOLUTION|>--- conflicted
+++ resolved
@@ -8,13 +8,6 @@
  *contact: immarespond at gmail dot com
  *
  */
-
-
-
-<<<<<<< HEAD
-
-=======
->>>>>>> aa7e2198
 
 
 
@@ -607,39 +600,7 @@
     U64 getCurrentTreeVersion(){return _treeVersion;}
     
 private:
-    
-<<<<<<< HEAD
-    
-    /**
-     *@brief This function executes the graph for 1 frame. This function launches several threads
-     *from the global thread-pool to render all the scan-lines of the frame concurrently.
-     *It is used internally by the video engine.
-     *@param rows[in] This is a map indicating what rows the engine should compute in the current frame.
-     *The map stores rows indexes where the key is the index in the full-res frame and the value is the index
-     *in the frame as requested on the viewport. Note that if the parameter output is not a viewer, the indexes
-     *in the viewport will be exactly the same as the indexes in the full-res frame.
-     *@param output[in] This is the output node of the graph.
-     **/
-    void computeTreeForFrame(const std::vector<int>& rows,int x,int r, Node *output);
-
-    /**
-     *@brief Called by VideoEngine::videoEngine(int,bool,bool,bool) the first time or by VideoEngine::engineLoop().
-     *This function computes the frame range of the graph and does cache look-ups to determine if the current frame
-     *as already been computed or not. If not, then it tells the reader to read their current frame before retuning.
-     *The algorithm used to check whether a frame is cached or not is quite complex, and depends (only if the output
-     *node is a viewer) on the viewport's current configuration.
-     *@param sameFrame[in] This param is filled directly with the parameter given to VideoEngine::videoEngine(int,bool,bool,bool).
-     *@param fitFrameToViewer[in] This param is filled directly with the parameter given to VideoEngine::videoEngine(int,bool,bool,bool).
-     *@param recursiveCall[in] True if the function was called by VideoEngine::engineLoop().
-     *@returns This function returns a status code. Since the status holds several informations, it is packed into the class 
-     *VideoEngine::EngineStatus. It holds a return code indicating if the current frame has been found in the cache or not
-     *as well as a list of the rows indexes the engine should compute if the frame is not cached.
-     */
-
-    void computeFrameRequest(double zoomFactor,bool sameFrame,bool fitFrameToViewer,bool recursiveCall = false);
-    
-=======
->>>>>>> aa7e2198
+
     /**
      *@brief Forces each reader in the input nodes of the graph to read the header of their current frame's file.
      *@param readers[in] A vector of all the readers in the current graph.
