--- conflicted
+++ resolved
@@ -29,13 +29,12 @@
 #include <stdexcept>
 
 #include "Engine/RectI.h"
-<<<<<<< HEAD
+
 #include "Serialization/RectDSerialization.h"
-NATRON_NAMESPACE_ENTER;
-=======
+
 
 NATRON_NAMESPACE_ENTER
->>>>>>> fe3f94e2
+
 
 void
 RectD::toPixelEnclosing(const RenderScale & scale,
@@ -61,7 +60,7 @@
     rect->y2 = std::ceil(y2 * scale);
 }
 
-<<<<<<< HEAD
+
 void
 RectD::toSerialization(SERIALIZATION_NAMESPACE::SerializationObjectBase* obj)
 {
@@ -87,7 +86,6 @@
     x2 = s->x2;
     y2 = s->y2;
 }
-NATRON_NAMESPACE_EXIT;
-=======
-NATRON_NAMESPACE_EXIT
->>>>>>> fe3f94e2
+
+
+NATRON_NAMESPACE_EXIT