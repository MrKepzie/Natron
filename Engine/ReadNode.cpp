/* ***** BEGIN LICENSE BLOCK *****
 * This file is part of Natron <http://www.natron.fr/>,
 * Copyright (C) 2016 INRIA and Alexandre Gauthier-Foichat
 *
 * Natron is free software: you can redistribute it and/or modify
 * it under the terms of the GNU General Public License as published by
 * the Free Software Foundation; either version 2 of the License, or
 * (at your option) any later version.
 *
 * Natron is distributed in the hope that it will be useful,
 * but WITHOUT ANY WARRANTY; without even the implied warranty of
 * MERCHANTABILITY or FITNESS FOR A PARTICULAR PURPOSE.  See the
 * GNU General Public License for more details.
 *
 * You should have received a copy of the GNU General Public License
 * along with Natron.  If not, see <http://www.gnu.org/licenses/gpl-2.0.html>
 * ***** END LICENSE BLOCK ***** */

// ***** BEGIN PYTHON BLOCK *****
// from <https://docs.python.org/3/c-api/intro.html#include-files>:
// "Since Python may define some pre-processor definitions which affect the standard headers on some systems, you must include Python.h before any standard headers are included."
#include <Python.h>
// ***** END PYTHON BLOCK *****

#include "ReadNode.h"

#include "Global/QtCompat.h"

#if !defined(SBK_RUN) && !defined(Q_MOC_RUN)
GCC_DIAG_UNUSED_LOCAL_TYPEDEFS_OFF
#include <boost/algorithm/string/predicate.hpp> // iequals
GCC_DIAG_UNUSED_LOCAL_TYPEDEFS_ON
#endif


#if !defined(Q_MOC_RUN) && !defined(SBK_RUN)
GCC_DIAG_UNUSED_LOCAL_TYPEDEFS_OFF
GCC_DIAG_OFF(unused-parameter)
// /opt/local/include/boost/serialization/smart_cast.hpp:254:25: warning: unused parameter 'u' [-Wunused-parameter]
#include <boost/archive/xml_iarchive.hpp>
#include <boost/archive/xml_oarchive.hpp>
// /usr/local/include/boost/serialization/shared_ptr.hpp:112:5: warning: unused typedef 'boost_static_assert_typedef_112' [-Wunused-local-typedef]
#include <boost/serialization/split_member.hpp>
#include <boost/serialization/version.hpp>
GCC_DIAG_UNUSED_LOCAL_TYPEDEFS_ON
GCC_DIAG_ON(unused-parameter)
#endif


CLANG_DIAG_OFF(deprecated)
CLANG_DIAG_OFF(uninitialized)
#include <QtCore/QCoreApplication>
#include <QtCore/QProcess>
CLANG_DIAG_ON(deprecated)
CLANG_DIAG_ON(uninitialized)

#include "Engine/AppInstance.h"
#include "Engine/AppManager.h"
#include "Engine/Node.h"
#include "Engine/CreateNodeArgs.h"
#include "Engine/KnobTypes.h"
#include "Engine/KnobFile.h"
#include "Engine/Project.h"
#include "Engine/NodeSerialization.h"
#include "Engine/KnobSerialization.h" // createDefaultValueForParam
#include "Engine/Plugin.h"
#include "Engine/Settings.h"

//The plug-in that is instanciated whenever this node is created and doesn't point to any valid or known extension
#define READ_NODE_DEFAULT_READER PLUGINID_OFX_READOIIO
#define kPluginSelectorParamEntryDefault "Default"

NATRON_NAMESPACE_ENTER;

//Generic Reader
#define kParamFilename kOfxImageEffectFileParamName
#define kParamProxy kOfxImageEffectProxyParamName
#define kParamProxyThreshold "proxyThreshold"
#define kParamOriginalProxyScale "originalProxyScale"
#define kParamCustomProxyScale "customProxyScale"
#define kParamOnMissingFrame "onMissingFrame"
#define kParamFrameMode "frameMode"
#define kParamTimeOffset "timeOffset"
#define kParamStartingTime "startingTime"
#define kParamOriginalFrameRange kReaderParamNameOriginalFrameRange
#define kParamFirstFrame "firstFrame"
#define kParamLastFrame "lastFrame"
#define kParamBefore "before"
#define kParamAfter "after"
#define kParamTimeDomainUserEdited "timeDomainUserEdited"
#define kParamFilePremult "filePremult"
#define kParamOutputPremult "outputPremult"
#define kParamOutputComponents "outputComponents"
#define kParamInputSpaceLabel "File Colorspace"
#define kParamFrameRate "frameRate"
#define kParamCustomFps "customFps"

//Generic OCIO
#define kOCIOParamConfigFile "ocioConfigFile"
#define kOCIOParamInputSpace "ocioInputSpace"
#define kOCIOParamOutputSpace "ocioOutputSpace"
#define kOCIOParamInputSpaceChoice "ocioInputSpaceIndex"
#define kOCIOParamOutputSpaceChoice "ocioOutputSpaceIndex"
#define kOCIOHelpButton "ocioHelp"
#define kOCIOHelpLooksButton "ocioHelpLooks"
#define kOCIOHelpDisplaysButton "ocioHelpDisplays"
#define kOCIOParamContext "Context"

/*
   These are names of knobs that are defined in GenericReader and that should stay on the interface
   no matter what the internal Reader is.
 */
struct GenericKnob
{
    const char* scriptName;
    bool mustKeepValue;
};

static GenericKnob genericReaderKnobNames[] =
{
    {kParamFilename, false},
    {kParamProxy, false},
    {kParamProxyThreshold, false},
    {kParamOriginalProxyScale, false},
    {kParamCustomProxyScale, false},
    {kParamOnMissingFrame, true},
    {kParamFrameMode, true},
    {kParamTimeOffset, false},
    {kParamStartingTime, false},
    {kParamOriginalFrameRange, false},
    {kParamFirstFrame, false},
    {kParamLastFrame, false},
    {kParamBefore, true},
    {kParamAfter, true},
    {kParamTimeDomainUserEdited, false},
    {kParamFilePremult, false},
    {kParamOutputPremult, false},
    {kParamOutputComponents, false},
    {kParamInputSpaceLabel, false},
    {kParamFrameRate, false},
    {kParamCustomFps, false},


    {kOCIOParamConfigFile, true},
    {kNatronReadNodeOCIOParamInputSpace, false},
    {kOCIOParamInputSpace, false},
    {kOCIOParamOutputSpace, false},
    {kOCIOParamInputSpaceChoice, false},
    {kOCIOParamOutputSpaceChoice, false},
    {kOCIOHelpButton, false},
    {kOCIOHelpLooksButton, false},
    {kOCIOHelpDisplaysButton, false},
    {kOCIOParamContext, false},
    {0, false}
};
static bool
isGenericKnob(const std::string& knobName,
              bool *mustSerialize)
{
    int i = 0;

    while (genericReaderKnobNames[i].scriptName) {
        if (genericReaderKnobNames[i].scriptName == knobName) {
            *mustSerialize = genericReaderKnobNames[i].mustKeepValue;

            return true;
        }
        ++i;
    }

    return false;
}

bool
ReadNode::isBundledReader(const std::string& pluginID,
                          bool wasProjectCreatedWithLowerCaseIDs)
{
    if (wasProjectCreatedWithLowerCaseIDs) {
        // Natron 1.x has plugin ids stored in lowercase
        return boost::iequals(pluginID, PLUGINID_OFX_READOIIO) ||
               boost::iequals(pluginID, PLUGINID_OFX_READFFMPEG) ||
               boost::iequals(pluginID, PLUGINID_OFX_READPFM) ||
               boost::iequals(pluginID, PLUGINID_OFX_READPSD) ||
               boost::iequals(pluginID, PLUGINID_OFX_READKRITA) ||
               boost::iequals(pluginID, PLUGINID_OFX_READSVG) ||
               boost::iequals(pluginID, PLUGINID_OFX_READMISC) ||
               boost::iequals(pluginID, PLUGINID_OFX_READORA) ||
               boost::iequals(pluginID, PLUGINID_OFX_READCDR) ||
               boost::iequals(pluginID, PLUGINID_OFX_READPNG) ||
               boost::iequals(pluginID, PLUGINID_OFX_READPDF);
    }

    return pluginID == PLUGINID_OFX_READOIIO ||
           pluginID == PLUGINID_OFX_READFFMPEG ||
           pluginID == PLUGINID_OFX_READPFM ||
           pluginID == PLUGINID_OFX_READPSD ||
           pluginID == PLUGINID_OFX_READKRITA ||
           pluginID == PLUGINID_OFX_READSVG ||
           pluginID == PLUGINID_OFX_READMISC ||
           pluginID == PLUGINID_OFX_READORA ||
           pluginID == PLUGINID_OFX_READCDR ||
           pluginID == PLUGINID_OFX_READPNG ||
           pluginID == PLUGINID_OFX_READPDF;
}

bool
ReadNode::isBundledReader(const std::string& pluginID)
{
    return isBundledReader( pluginID, getApp()->wasProjectCreatedWithLowerCaseIDs() );
}

struct ReadNodePrivate
{
    Q_DECLARE_TR_FUNCTIONS(ReadNode)

public:
    ReadNode* _publicInterface; // can not be a smart ptr
    QMutex embeddedPluginMutex;
    NodePtr embeddedPlugin;
    std::list<KnobSerializationPtr> genericKnobsSerialization;
    boost::weak_ptr<KnobFile> inputFileKnob;

    //Thiese are knobs owned by the ReadNode and not the Reader
    boost::weak_ptr<KnobChoice> pluginSelectorKnob;
    KnobStringWPtr pluginIDStringKnob;
    boost::weak_ptr<KnobSeparator> separatorKnob;
    boost::weak_ptr<KnobButton> fileInfosKnob;
    std::list<KnobIWPtr > readNodeKnobs;

    //MT only
    int creatingReadNode;

    bool wasCreatedAsHiddenNode;


    ReadNodePrivate(ReadNode* publicInterface)
        : _publicInterface(publicInterface)
        , embeddedPluginMutex()
        , embeddedPlugin()
        , genericKnobsSerialization()
        , inputFileKnob()
        , pluginSelectorKnob()
        , pluginIDStringKnob()
        , separatorKnob()
        , fileInfosKnob()
        , readNodeKnobs()
        , creatingReadNode(0)
        , wasCreatedAsHiddenNode(false)
    {
    }

    void placeReadNodeKnobsInPage();

    void createReadNode(bool throwErrors,
                        const std::string& filename,
                        const NodeSerializationPtr& serialization );

    void destroyReadNode();

    void cloneGenericKnobs();

    void refreshPluginSelectorKnob();

    void refreshFileInfoVisibility(const std::string& pluginID);

    void createDefaultReadNode();

    bool checkDecoderCreated(double time, ViewIdx view);

    static QString getFFProbeBinaryPath()
    {
        QString appPath = QCoreApplication::applicationDirPath();

        appPath += QLatin1Char('/');
        appPath += QString::fromUtf8("ffprobe");
#ifdef __NATRON_WIN32__
        appPath += QString::fromUtf8(".exe");
#endif

        return appPath;
    }
};


class SetCreatingReaderRAIIFlag
{
    ReadNodePrivate* _p;

public:

    SetCreatingReaderRAIIFlag(ReadNodePrivate* p)
        : _p(p)
    {
        ++p->creatingReadNode;
    }

    ~SetCreatingReaderRAIIFlag()
    {
        --_p->creatingReadNode;
    }
};


ReadNode::ReadNode(const NodePtr& n)
    : EffectInstance(n)
    , _imp( new ReadNodePrivate(this) )
{
    setSupportsRenderScaleMaybe(eSupportsYes);
}

ReadNode::~ReadNode()
{
}

NodePtr
ReadNode::getEmbeddedReader() const
{
    QMutexLocker k(&_imp->embeddedPluginMutex);
    return _imp->embeddedPlugin;
}

void
ReadNode::setEmbeddedReader(const NodePtr& node)
{
    QMutexLocker k(&_imp->embeddedPluginMutex);
    _imp->embeddedPlugin = node;
}

void
ReadNodePrivate::placeReadNodeKnobsInPage()
{
    KnobIPtr pageKnob = _publicInterface->getKnobByName("Controls");
    KnobPagePtr isPage = toKnobPage(pageKnob);

    if (!isPage) {
        return;
    }
    for (std::list<KnobIWPtr >::iterator it = readNodeKnobs.begin(); it != readNodeKnobs.end(); ++it) {
        KnobIPtr knob = it->lock();
        knob->setParentKnob( KnobIPtr() );
        isPage->removeKnob(knob);
    }

    KnobsVec children = isPage->getChildren();
    int index = -1;
    for (std::size_t i = 0; i < children.size(); ++i) {
        if (children[i]->getName() == kParamCustomFps) {
            index = i;
            break;
        }
    }
    if (index != -1) {
        ++index;
        for (std::list<KnobIWPtr >::iterator it = readNodeKnobs.begin(); it != readNodeKnobs.end(); ++it) {
            KnobIPtr knob = it->lock();
            isPage->insertKnob(index, knob);
            ++index;
        }
    }

    children = isPage->getChildren();
    // Find the separatorKnob in the page and if the next parameter is also a separator, hide it
    int foundSep = -1;
    for (std::size_t i = 0; i < children.size(); ++i) {
        if (children[i]== separatorKnob.lock()) {
            foundSep = i;
            break;
        }
    }
    if (foundSep != -1) {
        ++foundSep;
        if (foundSep < (int)children.size()) {
            bool isSecret = children[foundSep]->getIsSecret();
            while (isSecret && foundSep < (int)children.size()) {
                ++foundSep;
                isSecret = children[foundSep]->getIsSecret();
            }
            if (foundSep < (int)children.size()) {
                separatorKnob.lock()->setSecret(toKnobSeparator(children[foundSep]));
            } else {
                separatorKnob.lock()->setSecret(true);
            }
            
        } else {
            separatorKnob.lock()->setSecret(true);
        }
    }
}

void
ReadNodePrivate::cloneGenericKnobs()
{
    const KnobsVec& knobs = _publicInterface->getKnobs();

    for (std::list<KnobSerializationPtr>::iterator it = genericKnobsSerialization.begin(); it != genericKnobsSerialization.end(); ++it) {
        KnobIPtr serializedKnob = (*it)->getKnob();
        for (KnobsVec::const_iterator it2 = knobs.begin(); it2 != knobs.end(); ++it2) {
            if ( (*it2)->getName() == serializedKnob->getName() ) {
                KnobChoicePtr isChoice = toKnobChoice(*it2);
                KnobChoicePtr serializedIsChoice = toKnobChoice(serializedKnob);;
                if (isChoice && serializedIsChoice) {
                    const ChoiceExtraData* extraData = dynamic_cast<const ChoiceExtraData*>( (*it)->getExtraData() );
                    assert(extraData);
                    if (extraData) {
                        isChoice->choiceRestoration(serializedIsChoice, extraData);
                    }
                } else {
                    (*it2)->clone(serializedKnob);
                }
                (*it2)->setSecret( serializedKnob->getIsSecret() );
                if ( (*it2)->getDimension() == serializedKnob->getDimension() ) {
                    for (int i = 0; i < (*it2)->getDimension(); ++i) {
                        (*it2)->setEnabled( i, serializedKnob->isEnabled(i) );
                    }
                }

                break;
            }
        }
    }
}

void
ReadNodePrivate::destroyReadNode()
{
    assert( QThread::currentThread() == qApp->thread() );
    if (!embeddedPlugin) {
        return;
    }
    KnobsVec knobs = _publicInterface->getKnobs();

    genericKnobsSerialization.clear();

    std::string serializationString;
    try {
        std::ostringstream ss;
        boost::archive::xml_oarchive oArchive(ss);
        std::list<KnobSerializationPtr> serialized;


        for (KnobsVec::iterator it = knobs.begin(); it != knobs.end(); ++it) {
            if ( !(*it)->isDeclaredByPlugin() ) {
                continue;
            }

            //If it is a knob of this ReadNode, do not destroy it
            bool isReadNodeKnob = false;
            for (std::list<KnobIWPtr >::iterator it2 = readNodeKnobs.begin(); it2 != readNodeKnobs.end(); ++it2) {
                if (it2->lock() == *it) {
                    isReadNodeKnob = true;
                    break;
                }
            }
            if (isReadNodeKnob) {
                continue;
            }

            //Keep pages around they will be re-used
            KnobPagePtr isPage = toKnobPage(*it);
            if (isPage) {
                continue;
            }

            //This is a knob of the Reader plug-in

            //Serialize generic knobs and keep them around until we create a new Reader plug-in
            bool mustSerializeKnob;
            bool isGeneric = isGenericKnob( (*it)->getName(), &mustSerializeKnob );
<<<<<<< HEAD
            if (isGeneric && mustSerializeKnob) {
                KnobSerializationPtr s( new KnobSerialization(*it) );
=======
            if (!isGeneric || mustSerializeKnob) {
                boost::shared_ptr<KnobSerialization> s( new KnobSerialization(*it) );
>>>>>>> 60a671aa
                serialized.push_back(s);
            }
            if (!isGeneric) {
                try {
                    _publicInterface->deleteKnob(*it, false);
                } catch (...) {
                    
                }
            }
        }

        int n = (int)serialized.size();
        oArchive << boost::serialization::make_nvp("numItems", n);
        for (std::list<KnobSerializationPtr>::const_iterator it = serialized.begin(); it!= serialized.end(); ++it) {
            oArchive << boost::serialization::make_nvp("item", **it);

        }
        serializationString = ss.str();
    } catch (...) {
        assert(false);
    }

    try {
        std::stringstream ss(serializationString);
        boost::archive::xml_iarchive iArchive(ss);
        int n ;
        iArchive >> boost::serialization::make_nvp("numItems", n);
        for (int i = 0; i < n; ++i) {
            KnobSerializationPtr s(new KnobSerialization);
            iArchive >> boost::serialization::make_nvp("item", *s);
            genericKnobsSerialization.push_back(s);

        }
    } catch (...) {
        assert(false);
    }

    
    //This will remove the GUI of non generic parameters
    _publicInterface->recreateKnobs(true);

    QMutexLocker k(&embeddedPluginMutex);
    embeddedPlugin.reset();
} // ReadNodePrivate::destroyReadNode

void
ReadNodePrivate::createDefaultReadNode()
{
    CreateNodeArgs args(READ_NODE_DEFAULT_READER, NodeCollectionPtr() );

    args.setProperty(kCreateNodeArgsPropNoNodeGUI, true);
    args.setProperty(kCreateNodeArgsPropSilent, true);
    args.setProperty(kCreateNodeArgsPropOutOfProject, true);
    args.setProperty<std::string>(kCreateNodeArgsPropNodeInitialName, "defaultReadNodeReader");
    args.setProperty<NodePtr>(kCreateNodeArgsPropMetaNodeContainer, _publicInterface->getNode());
    args.setProperty<bool>(kCreateNodeArgsPropAllowNonUserCreatablePlugins, true);

    // This will avoid throwing errors when creating the reader
    args.addParamDefaultValue<bool>("ParamExistingInstance", true);


    NodePtr node  = _publicInterface->getApp()->createNode(args);

    if (!node) {
        QString error = tr("The IO.ofx.bundle OpenFX plug-in is required to use this node, make sure it is installed.");
        throw std::runtime_error( error.toStdString() );
    }

    {
        QMutexLocker k(&embeddedPluginMutex);
        embeddedPlugin = node;
    }

    //We need to explcitly refresh the Python knobs since we attached the embedded node knobs into this node.
    _publicInterface->getNode()->declarePythonFields();

    //Destroy it to keep the default parameters
    destroyReadNode();

    separatorKnob.lock()->setSecret(true);
}

bool
ReadNodePrivate::checkDecoderCreated(double time,
                                     ViewIdx view)
{
    KnobFilePtr fileKnob = inputFileKnob.lock();

    assert(fileKnob);
    std::string pattern = fileKnob->getFileName(std::floor(time + 0.5), view);
    if ( pattern.empty() ) {
        _publicInterface->setPersistentMessage( eMessageTypeError, tr("Filename empty").toStdString() );

        return false;
    }

    if (!_publicInterface->getEmbeddedReader()) {
        QString s = tr("Decoder was not created for %1, check that the file exists and its format is supported.").arg( QString::fromUtf8( pattern.c_str() ) );
        _publicInterface->setPersistentMessage( eMessageTypeError, s.toStdString() );

        return false;
    }

    return true;
}

static std::string
getFileNameFromSerialization(const std::list<KnobSerializationPtr>& serializations)
{
    std::string filePattern;

    for (std::list<KnobSerializationPtr>::const_iterator it = serializations.begin(); it != serializations.end(); ++it) {
        if ( (*it)->getKnob()->getName() == kOfxImageEffectFileParamName ) {
            KnobStringBasePtr isString = toKnobStringBase( (*it)->getKnob() );
            assert(isString);
            if (isString) {
                filePattern = isString->getValue();
            }
            break;
        }
    }

    return filePattern;
}

void
ReadNodePrivate::createReadNode(bool throwErrors,
                                const std::string& filename,
                                const NodeSerializationPtr& serialization)
{
    if (creatingReadNode) {
        return;
    }

    SetCreatingReaderRAIIFlag creatingNode__(this);
    QString qpattern = QString::fromUtf8( filename.c_str() );
    std::string ext = QtCompat::removeFileExtension(qpattern).toLower().toStdString();
    std::string readerPluginID;
    KnobStringPtr pluginIDKnob = pluginIDStringKnob.lock();
    readerPluginID = pluginIDKnob->getValue();


    if ( readerPluginID.empty() ) {
        KnobChoicePtr pluginChoiceKnob = pluginSelectorKnob.lock();
        int pluginChoice_i = pluginChoiceKnob->getValue();
        if (pluginChoice_i == 0) {
            //Use default
            readerPluginID = appPTR->getReaderPluginIDForFileType(ext);
        } else {
            std::vector<std::string> entries = pluginChoiceKnob->getEntries_mt_safe();
            if ( (pluginChoice_i >= 0) && ( pluginChoice_i < (int)entries.size() ) ) {
                readerPluginID = entries[pluginChoice_i];
            }
        }
    }

    //Destroy any previous reader
    //This will store the serialization of the generic knobs
    destroyReadNode();

    bool defaultFallback = false;

    if ( !ReadNode::isBundledReader(readerPluginID, false) ) {
        if (throwErrors) {
            QString message = tr("%1 is not a bundled reader, please create it from the Image->Readers menu or with the tab menu in the Nodegraph")
                              .arg( QString::fromUtf8( readerPluginID.c_str() ) );
            throw std::runtime_error( message.toStdString() );
        }
        defaultFallback = true;
    }


    NodePtr node;
    //Find the appropriate reader
    if (readerPluginID.empty() && !serialization) {
        //Couldn't find any reader
        if ( !ext.empty() ) {
            QString message = tr("No plugin capable of decoding %1 was found.")
                              .arg( QString::fromUtf8( ext.c_str() ) );
            //Dialogs::errorDialog(tr("Read").toStdString(), message.toStdString(), false);
            if (throwErrors) {
                throw std::runtime_error( message.toStdString() );
            }
        }
        defaultFallback = true;
    } else {
        if ( readerPluginID.empty() ) {
            readerPluginID = READ_NODE_DEFAULT_READER;
        }

        CreateNodeArgs args(readerPluginID, NodeCollectionPtr() );
        args.setProperty(kCreateNodeArgsPropNoNodeGUI, true);
        args.setProperty(kCreateNodeArgsPropOutOfProject, true);
        args.setProperty<std::string>(kCreateNodeArgsPropNodeInitialName, "internalDecoderNode");
        args.setProperty<NodePtr>(kCreateNodeArgsPropMetaNodeContainer, _publicInterface->getNode());
        args.setProperty<NodeSerializationPtr >(kCreateNodeArgsPropNodeSerialization, serialization);
        args.setProperty<bool>(kCreateNodeArgsPropAllowNonUserCreatablePlugins, true);

        if (serialization || wasCreatedAsHiddenNode) {
            args.setProperty<bool>(kCreateNodeArgsPropSilent, true);
        }

        //Set a pre-value for the inputfile knob only if it did not exist
        if (!filename.empty() && !serialization) {
            args.addParamDefaultValue<std::string>(kOfxImageEffectFileParamName, filename);

            std::string canonicalFilename = filename;
            _publicInterface->getApp()->getProject()->canonicalizePath(canonicalFilename);

            int firstFrame, lastFrame;
            Node::getOriginalFrameRangeForReader(readerPluginID, canonicalFilename, &firstFrame, &lastFrame);
            std::vector<int> originalRange(2);
            originalRange[0] = firstFrame;
            originalRange[1] = lastFrame;
            args.addParamDefaultValueN(kReaderParamNameOriginalFrameRange, originalRange);
        }


        node = _publicInterface->getApp()->createNode(args);
        {
            QMutexLocker k(&embeddedPluginMutex);
            embeddedPlugin = node;
        }

        if (pluginIDKnob) {
            pluginIDKnob->setValue(readerPluginID);
        }
        placeReadNodeKnobsInPage();

        //We need to explcitly refresh the Python knobs since we attached the embedded node knobs into this node.
        _publicInterface->getNode()->declarePythonFields();
    }


    if (!node) {
        defaultFallback = true;
    }


    if (defaultFallback) {
        createDefaultReadNode();
    }


    //Clone the old values of the generic knobs
    cloneGenericKnobs();


    NodePtr thisNode = _publicInterface->getNode();
    //Refresh accepted bitdepths on the node
    thisNode->refreshAcceptedBitDepths();

    //Refresh accepted components
    thisNode->initializeInputs();

    //This will refresh the GUI with this Reader specific parameters
    _publicInterface->recreateKnobs(true);

    KnobIPtr knob = node ? node->getKnobByName(kOfxImageEffectFileParamName) : _publicInterface->getKnobByName(kOfxImageEffectFileParamName);
    if (knob) {
        inputFileKnob = toKnobFile(knob);
    }
} // ReadNodePrivate::createReadNode

void
ReadNodePrivate::refreshFileInfoVisibility(const std::string& pluginID)
{
    KnobButtonPtr fileInfos = fileInfosKnob.lock();
    KnobIPtr hasMetaDatasKnob = _publicInterface->getKnobByName("showMetadata");
    bool hasFfprobe = false;
    if (!hasMetaDatasKnob) {
        QString ffprobePath = getFFProbeBinaryPath();
        hasFfprobe = QFile::exists(ffprobePath);
    } else {
        hasMetaDatasKnob->setSecret(true);
    }


    if ( hasMetaDatasKnob || ( (pluginID == PLUGINID_OFX_READFFMPEG) && hasFfprobe ) ) {
        fileInfos->setSecret(false);
    } else {
        fileInfos->setSecret(true);
    }
}

void
ReadNodePrivate::refreshPluginSelectorKnob()
{
    KnobFilePtr fileKnob = inputFileKnob.lock();

    assert(fileKnob);
    std::string filePattern = fileKnob->getValue();
    std::vector<std::string> entries, help;
    entries.push_back(kPluginSelectorParamEntryDefault);
    help.push_back("Use the default plug-in chosen from the Preferences to read this file format");

    QString qpattern = QString::fromUtf8( filePattern.c_str() );
    std::string ext = QtCompat::removeFileExtension(qpattern).toLower().toStdString();
    std::string pluginID;
    if ( !ext.empty() ) {
        pluginID = appPTR->getReaderPluginIDForFileType(ext);
        IOPluginSetForFormat readersForFormat;
        appPTR->getReadersForFormat(ext, &readersForFormat);

        // Reverse it so that we sort them by decreasing score order
        for (IOPluginSetForFormat::reverse_iterator it = readersForFormat.rbegin(); it != readersForFormat.rend(); ++it) {
            Plugin* plugin = appPTR->getPluginBinary(QString::fromUtf8( it->pluginID.c_str() ), -1, -1, false);
            entries.push_back( plugin->getPluginID().toStdString() );
            std::stringstream ss;
            ss << "Use " << plugin->getPluginLabel().toStdString() << " version ";
            ss << plugin->getMajorVersion() << "." << plugin->getMinorVersion();
            ss << " to read this file format";
            help.push_back( ss.str() );
        }
    }

    KnobChoicePtr pluginChoice = pluginSelectorKnob.lock();

    pluginChoice->populateChoices(entries, help);
    pluginChoice->blockValueChanges();
    pluginChoice->resetToDefaultValue(0);
    pluginChoice->unblockValueChanges();
    if (entries.size() <= 2) {
        pluginChoice->setSecret(true);
    } else {
        pluginChoice->setSecret(false);
    }

    KnobStringPtr pluginIDKnob = pluginIDStringKnob.lock();
    pluginIDKnob->blockValueChanges();
    pluginIDKnob->setValue(pluginID);
    pluginIDKnob->unblockValueChanges();

    refreshFileInfoVisibility(pluginID);

} // ReadNodePrivate::refreshPluginSelectorKnob

bool
ReadNode::isReader() const
{
    return true;
}

bool
ReadNode::isGenerator() const
{
    return true;
}

bool
ReadNode::isOutput() const
{
    return false;
}

bool
ReadNode::isMultiPlanar() const
{
    NodePtr p = getEmbeddedReader();
    return p ? p->getEffectInstance()->isMultiPlanar() : EffectInstance::isMultiPlanar();
}

bool
ReadNode::isViewAware() const
{
    NodePtr p = getEmbeddedReader();
    return p ? p->getEffectInstance()->isViewAware() : EffectInstance::isViewAware();
}

bool
ReadNode::supportsTiles() const
{
    NodePtr p = getEmbeddedReader();
    return p ? p->getEffectInstance()->supportsTiles() : EffectInstance::supportsTiles();
}

bool
ReadNode::supportsMultiResolution() const
{
    NodePtr p = getEmbeddedReader();
    return p ? p->getEffectInstance()->supportsMultiResolution() : EffectInstance::supportsMultiResolution();
}

bool
ReadNode::supportsMultipleClipsBitDepth() const
{
    NodePtr p = getEmbeddedReader();
    return p ? p->getEffectInstance()->supportsMultipleClipsBitDepth() : EffectInstance::supportsMultipleClipsBitDepth();
}

RenderSafetyEnum
ReadNode::renderThreadSafety() const
{
    NodePtr p = getEmbeddedReader();
    return p ? p->getEffectInstance()->renderThreadSafety() : eRenderSafetyFullySafe;
}

bool
ReadNode::getCanTransform() const
{
    return false;
}

SequentialPreferenceEnum
ReadNode::getSequentialPreference() const
{
    NodePtr p = getEmbeddedReader();
    return p ? p->getEffectInstance()->getSequentialPreference() : EffectInstance::getSequentialPreference();
}

EffectInstance::ViewInvarianceLevel
ReadNode::isViewInvariant() const
{
    NodePtr p = getEmbeddedReader();
    return p ? p->getEffectInstance()->isViewInvariant() : EffectInstance::isViewInvariant();
}

EffectInstance::PassThroughEnum
ReadNode::isPassThroughForNonRenderedPlanes() const
{
    NodePtr p = getEmbeddedReader();
    return p ? p->getEffectInstance()->isPassThroughForNonRenderedPlanes() : EffectInstance::isPassThroughForNonRenderedPlanes();
}

bool
ReadNode::getCreateChannelSelectorKnob() const
{
    return false;
}

bool
ReadNode::isHostChannelSelectorSupported(bool* /*defaultR*/,
                                         bool* /*defaultG*/,
                                         bool* /*defaultB*/,
                                         bool* /*defaultA*/) const
{
    return false;
}

int
ReadNode::getMajorVersion() const
{ return 1; }

int
ReadNode::getMinorVersion() const
{ return 0; }

std::string
ReadNode::getPluginID() const
{ return PLUGINID_NATRON_READ; }

std::string
ReadNode::getPluginLabel() const
{ return "Read"; }

std::string
ReadNode::getPluginDescription() const
{
    return "Node used to read images or videos from disk. The image/video is identified by its filename and "
           "its extension. Given the extension, the Reader selected from the Preferences to decode that specific format will be used. ";
}

void
ReadNode::getPluginGrouping(std::list<std::string>* grouping) const
{
    grouping->push_back(PLUGIN_GROUP_IMAGE);
}

int
ReadNode::getMaxInputCount() const
{
    return 1;
}

std::string
ReadNode::getInputLabel (int /*inputNb*/) const
{
    return NATRON_READER_INPUT_NAME;
}

bool
ReadNode::isInputOptional(int /*inputNb*/) const
{
    return true;
}

bool
ReadNode::isInputMask(int /*inputNb*/) const
{
    return false;
}

void
ReadNode::addAcceptedComponents(int inputNb,
                                std::list<ImageComponents>* comps)
{
    NodePtr p = getEmbeddedReader();
    if (p) {
        p->getEffectInstance()->addAcceptedComponents(inputNb, comps);
    } else {
        comps->push_back( ImageComponents::getRGBAComponents() );
    }
}

void
ReadNode::addSupportedBitDepth(std::list<ImageBitDepthEnum>* depths) const
{
    NodePtr p = getEmbeddedReader();
    if (p) {
        p->getEffectInstance()->addSupportedBitDepth(depths);
    } else {
        depths->push_back(eImageBitDepthFloat);
    }
}

void
ReadNode::onInputChanged(int inputNo)
{
    NodePtr p = getEmbeddedReader();
    if (p) {
        p->getEffectInstance()->onInputChanged(inputNo);
    }
}

void
ReadNode::purgeCaches()
{
    NodePtr p = getEmbeddedReader();
    if (p) {
        p->getEffectInstance()->purgeCaches();
    }
}

StatusEnum
ReadNode::getPreferredMetaDatas(NodeMetadata& metadata)
{
    NodePtr p = getEmbeddedReader();
    return p ? p->getEffectInstance()->getPreferredMetaDatas(metadata) : EffectInstance::getPreferredMetaDatas(metadata);
}

void
ReadNode::onMetaDatasRefreshed(const NodeMetadata& metadata)
{
    NodePtr p = getEmbeddedReader();
    if (p) {
        p->getEffectInstance()->onMetaDatasRefreshed(metadata);
    }
}

void
ReadNode::initializeKnobs()
{
    KnobPagePtr controlpage = AppManager::createKnob<KnobPage>( shared_from_this(), tr("Controls") );
    KnobButtonPtr fileInfos = AppManager::createKnob<KnobButton>( shared_from_this(), tr("File Info...") );

    fileInfos->setName("fileInfo");
    fileInfos->setHintToolTip( tr("Press to display informations about the file") );
    controlpage->addKnob(fileInfos);
    _imp->fileInfosKnob = fileInfos;
    _imp->readNodeKnobs.push_back(fileInfos);

    KnobChoicePtr pluginSelector = AppManager::createKnob<KnobChoice>( shared_from_this(), tr("Decoder") );
    pluginSelector->setAnimationEnabled(false);
    pluginSelector->setName(kNatronReadNodeParamDecodingPluginChoice);
    pluginSelector->setHintToolTip( tr("Select the internal decoder plug-in used for this file format. By default this uses "
                                       "the plug-in selected for this file extension in the Preferences of Natron") );
    pluginSelector->setEvaluateOnChange(false);
    _imp->pluginSelectorKnob = pluginSelector;
    controlpage->addKnob(pluginSelector);

    _imp->readNodeKnobs.push_back(pluginSelector);

    KnobSeparatorPtr separator = AppManager::createKnob<KnobSeparator>( shared_from_this(), tr("Decoder Options") );
    separator->setName("decoderOptionsSeparator");
    separator->setHintToolTip( tr("Below can be found parameters that are specific to the Reader plug-in.") );
    controlpage->addKnob(separator);
    _imp->separatorKnob = separator;
    _imp->readNodeKnobs.push_back(separator);

    KnobStringPtr pluginID = AppManager::createKnob<KnobString>( shared_from_this(), tr("PluginID") );
    pluginID->setAnimationEnabled(false);
    pluginID->setName(kNatronReadNodeParamDecodingPluginID);
    pluginID->setSecretByDefault(true);
    controlpage->addKnob(pluginID);
    _imp->pluginIDStringKnob = pluginID;
    _imp->readNodeKnobs.push_back(pluginID);
}

void
ReadNode::onEffectCreated(bool mayCreateFileDialog,
                          const CreateNodeArgs& args)
{
    //If we already loaded the Reader, do not do anything
    NodePtr p = getEmbeddedReader();
    if (p) {
        return;
    }

    _imp->wasCreatedAsHiddenNode = args.getProperty<bool>(kCreateNodeArgsPropNoNodeGUI);

    bool throwErrors = false;
    KnobStringPtr pluginIdParam = _imp->pluginIDStringKnob.lock();
    std::string pattern;

    if (mayCreateFileDialog) {
        if ( !getApp()->isBackground() ) {
            pattern = getApp()->openImageFileDialog();

            // File dialog was closed, ignore
            if ( pattern.empty() ) {
                throw std::runtime_error("");
            }
        }

        //The user selected a file, if it fails to read do not create the node
        throwErrors = true;
    } else {
        std::vector<std::string> defaultParamValues = args.getPropertyN<std::string>(kCreateNodeArgsPropNodeInitialParamValues);
        std::vector<std::string>::iterator foundFileName  = std::find(defaultParamValues.begin(), defaultParamValues.end(), std::string(kOfxImageEffectFileParamName));
        if (foundFileName != defaultParamValues.end()) {
            std::string propName(kCreateNodeArgsPropParamValue);
            propName += "_";
            propName += kOfxImageEffectFileParamName;
            pattern = args.getProperty<std::string>(propName);
        }
    }
    _imp->createReadNode( throwErrors, pattern, NodeSerializationPtr() );
    _imp->refreshPluginSelectorKnob();
}

void
ReadNode::onKnobsAboutToBeLoaded(const NodeSerializationPtr& serialization)
{
    assert(serialization);
    NodePtr node = getNode();

    //Load the pluginID to create first.
    node->loadKnob( _imp->pluginIDStringKnob.lock(), serialization->getKnobsValues() );

    std::string filename = getFileNameFromSerialization( serialization->getKnobsValues() );
    //Create the Reader with the serialization
    _imp->createReadNode(false, filename, serialization);
    _imp->refreshPluginSelectorKnob();
}

bool
ReadNode::knobChanged(const KnobIPtr& k,
                      ValueChangedReasonEnum reason,
                      ViewSpec view,
                      double time,
                      bool originatedFromMainThread)
{
    bool ret =  true;

    if ( ( k == _imp->inputFileKnob.lock() ) && (reason != eValueChangedReasonTimeChanged) ) {

        NodePtr hasMaster = getNode()->getMasterNode();
        if (hasMaster) {
            // Unslave all knobs since we are going to remove some and recreate others
            unslaveAllKnobs();
        }
        if (_imp->creatingReadNode) {
            NodePtr p = getEmbeddedReader();
            if (p) {
                p->getEffectInstance()->knobChanged(k, reason, view, time, originatedFromMainThread);
            }

            return false;
        }
        try {
            _imp->refreshPluginSelectorKnob();
        } catch (const std::exception& e) {
            setPersistentMessage( eMessageTypeError, e.what() );
        }

        KnobFilePtr fileKnob = _imp->inputFileKnob.lock();
        assert(fileKnob);
        std::string filename = fileKnob->getValue();
        try {
            _imp->createReadNode( false, filename, NodeSerializationPtr() );
        } catch (const std::exception& e) {
            setPersistentMessage( eMessageTypeError, e.what() );
        }
        if (hasMaster) {
            slaveAllKnobs(hasMaster->getEffectInstance(), false);
        }
    } else if ( k == _imp->pluginSelectorKnob.lock() ) {
        KnobStringPtr pluginIDKnob = _imp->pluginIDStringKnob.lock();
        std::string entry = _imp->pluginSelectorKnob.lock()->getActiveEntryText_mt_safe();
        if ( entry == pluginIDKnob->getValue() ) {
            return false;
        }

        if (entry == "Default") {
            entry.clear();
        }

        pluginIDKnob->setValue(entry);

        KnobFilePtr fileKnob = _imp->inputFileKnob.lock();
        assert(fileKnob);
        std::string filename = fileKnob->getValue();

        try {
            _imp->createReadNode( false, filename, NodeSerializationPtr() );
        } catch (const std::exception& e) {
            setPersistentMessage( eMessageTypeError, e.what() );
        }
        _imp->refreshFileInfoVisibility(entry);
    } else if ( k == _imp->fileInfosKnob.lock() ) {
        NodePtr p = getEmbeddedReader();
        if (!p) {
            return false;
        }


        KnobIPtr hasMetaDatasKnob = p->getKnobByName("showMetadata");
        if (hasMetaDatasKnob) {
            KnobButtonPtr showMetasKnob = toKnobButton(hasMetaDatasKnob);
            if (showMetasKnob) {
                showMetasKnob->trigger();
            }
        } else {
            QString ffprobePath = ReadNodePrivate::getFFProbeBinaryPath();
            if ( (p->getPluginID() == PLUGINID_OFX_READFFMPEG) && QFile::exists(ffprobePath) ) {
                QProcess proc;
                QStringList ffprobeArgs;
                ffprobeArgs << QString::fromUtf8("-show_streams");
                KnobFilePtr fileKnob = _imp->inputFileKnob.lock();
                assert(fileKnob);
                std::string filename = fileKnob->getValue();
                ffprobeArgs << QString::fromUtf8( filename.c_str() );
                proc.start(ffprobePath, ffprobeArgs);
                proc.waitForFinished();

                QString procStdError = QString::fromUtf8( proc.readAllStandardError() );
                QString procStdOutput = QString::fromUtf8( proc.readAllStandardOutput() );
                Dialogs::informationDialog( getNode()->getLabel(), procStdError.toStdString() + procStdOutput.toStdString() );
            }
        }
    } else {
        ret = false;
    }

    NodePtr p = getEmbeddedReader();
    if (!ret && p) {
        ret |= p->getEffectInstance()->knobChanged(k, reason, view, time, originatedFromMainThread);
    }

    return ret;
} // ReadNode::knobChanged

StatusEnum
ReadNode::getRegionOfDefinition(U64 hash,
                                double time,
                                const RenderScale & scale,
                                ViewIdx view,
                                RectD* rod)
{
    if ( !_imp->checkDecoderCreated(time, view) ) {
        return eStatusFailed;
    }
    NodePtr p = getEmbeddedReader();
    if (p) {
        return p->getEffectInstance()->getRegionOfDefinition(hash, time, scale, view, rod);
    } else {
        return eStatusFailed;
    }
}

void
ReadNode::getFrameRange(double *first,
                        double *last)
{
    NodePtr p = getEmbeddedReader();
    if (p) {
        return p->getEffectInstance()->getFrameRange(first, last);
    } else {
        *first = *last = 1;
    }
}

void
ReadNode::getComponentsNeededAndProduced(double time,
                                         ViewIdx view,
                                         EffectInstance::ComponentsNeededMap* comps,
                                         SequenceTime* passThroughTime,
                                         int* passThroughView,
                                         NodePtr* passThroughInput)
{
    NodePtr p = getEmbeddedReader();
    if (p) {
        p->getEffectInstance()->getComponentsNeededAndProduced(time, view, comps, passThroughTime, passThroughView, passThroughInput);
    }
}

StatusEnum
ReadNode::beginSequenceRender(double first,
                              double last,
                              double step,
                              bool interactive,
                              const RenderScale & scale,
                              bool isSequentialRender,
                              bool isRenderResponseToUserInteraction,
                              bool draftMode,
                              ViewIdx view,
                              bool isOpenGLRender,
                              const EffectInstance::OpenGLContextEffectDataPtr& glContextData)
{
    NodePtr p = getEmbeddedReader();
    if (p) {
        return p->getEffectInstance()->beginSequenceRender(first, last, step, interactive, scale, isSequentialRender, isRenderResponseToUserInteraction, draftMode, view, isOpenGLRender, glContextData);
    } else {
        return eStatusFailed;
    }
}

StatusEnum
ReadNode::endSequenceRender(double first,
                            double last,
                            double step,
                            bool interactive,
                            const RenderScale & scale,
                            bool isSequentialRender,
                            bool isRenderResponseToUserInteraction,
                            bool draftMode,
                            ViewIdx view,
                            bool isOpenGLRender,
                            const EffectInstance::OpenGLContextEffectDataPtr& glContextData)
{
    NodePtr p = getEmbeddedReader();
    if (p) {
        return p->getEffectInstance()->endSequenceRender(first, last, step, interactive, scale, isSequentialRender, isRenderResponseToUserInteraction, draftMode, view, isOpenGLRender, glContextData);
    } else {
        return eStatusFailed;
    }
}

StatusEnum
ReadNode::render(const RenderActionArgs& args)
{
    if ( !_imp->checkDecoderCreated(args.time, args.view) ) {
        return eStatusFailed;
    }

    NodePtr p = getEmbeddedReader();
    if (p) {
        return p->getEffectInstance()->render(args);
    } else {
        return eStatusFailed;
    }
}

void
ReadNode::getRegionsOfInterest(double time,
                               const RenderScale & scale,
                               const RectD & outputRoD,    //!< full RoD in canonical coordinates
                               const RectD & renderWindow,    //!< the region to be rendered in the output image, in Canonical Coordinates
                               ViewIdx view,
                               RoIMap* ret)
{
    NodePtr p = getEmbeddedReader();
    if (p) {
        p->getEffectInstance()->getRegionsOfInterest(time, scale, outputRoD, renderWindow, view, ret);
    }
}

FramesNeededMap
ReadNode::getFramesNeeded(double time,
                          ViewIdx view)
{
    NodePtr p = getEmbeddedReader();
    if (p) {
        return p->getEffectInstance()->getFramesNeeded(time, view);
    } else {
        return FramesNeededMap();
    }
}

NATRON_NAMESPACE_EXIT;

NATRON_NAMESPACE_USING;
#include "moc_ReadNode.cpp"<|MERGE_RESOLUTION|>--- conflicted
+++ resolved
@@ -466,13 +466,9 @@
             //Serialize generic knobs and keep them around until we create a new Reader plug-in
             bool mustSerializeKnob;
             bool isGeneric = isGenericKnob( (*it)->getName(), &mustSerializeKnob );
-<<<<<<< HEAD
-            if (isGeneric && mustSerializeKnob) {
+
+            if (!isGeneric || mustSerializeKnob) {
                 KnobSerializationPtr s( new KnobSerialization(*it) );
-=======
-            if (!isGeneric || mustSerializeKnob) {
-                boost::shared_ptr<KnobSerialization> s( new KnobSerialization(*it) );
->>>>>>> 60a671aa
                 serialized.push_back(s);
             }
             if (!isGeneric) {
