/* ***** BEGIN LICENSE BLOCK *****
 * This file is part of Natron <http://www.natron.fr/>,
 * Copyright (C) 2013-2017 INRIA and Alexandre Gauthier-Foichat
 *
 * Natron is free software: you can redistribute it and/or modify
 * it under the terms of the GNU General Public License as published by
 * the Free Software Foundation; either version 2 of the License, or
 * (at your option) any later version.
 *
 * Natron is distributed in the hope that it will be useful,
 * but WITHOUT ANY WARRANTY; without even the implied warranty of
 * MERCHANTABILITY or FITNESS FOR A PARTICULAR PURPOSE.  See the
 * GNU General Public License for more details.
 *
 * You should have received a copy of the GNU General Public License
 * along with Natron.  If not, see <http://www.gnu.org/licenses/gpl-2.0.html>
 * ***** END LICENSE BLOCK ***** */

// ***** BEGIN PYTHON BLOCK *****
// from <https://docs.python.org/3/c-api/intro.html#include-files>:
// "Since Python may define some pre-processor definitions which affect the standard headers on some systems, you must include Python.h before any standard headers are included."
#include <Python.h>
// ***** END PYTHON BLOCK *****

#include "ReadNode.h"

#include <sstream> // stringstream

#include "Global/QtCompat.h"

#if !defined(SBK_RUN) && !defined(Q_MOC_RUN)
GCC_DIAG_UNUSED_LOCAL_TYPEDEFS_OFF
#include <boost/algorithm/string/predicate.hpp> // iequals
GCC_DIAG_UNUSED_LOCAL_TYPEDEFS_ON
#endif


CLANG_DIAG_OFF(deprecated)
CLANG_DIAG_OFF(uninitialized)
#include <QtCore/QCoreApplication>
#include <QtCore/QProcess>
#include <QtCore/QThread>
CLANG_DIAG_ON(deprecated)
CLANG_DIAG_ON(uninitialized)

#include "Engine/AppInstance.h"
#include "Engine/AppManager.h"
#include "Engine/Node.h"
#include "Engine/CreateNodeArgs.h"
#include "Engine/KnobTypes.h"
#include "Engine/KnobFile.h"
#include "Engine/Project.h"
#include "Engine/Plugin.h"
#include "Engine/Settings.h"

#include "Serialization/NodeSerialization.h"
#include "Serialization/KnobSerialization.h"

//The plug-in that is instanciated whenever this node is created and doesn't point to any valid or known extension
#define READ_NODE_DEFAULT_READER PLUGINID_OFX_READOIIO
#define kPluginSelectorParamEntryDefault "Default"

NATRON_NAMESPACE_ENTER;

//Generic Reader
#define kParamFilename kOfxImageEffectFileParamName
#define kParamProxy kOfxImageEffectProxyParamName
#define kParamProxyThreshold "proxyThreshold"
#define kParamOriginalProxyScale "originalProxyScale"
#define kParamCustomProxyScale "customProxyScale"
#define kParamOnMissingFrame "onMissingFrame"
#define kParamFrameMode "frameMode"
#define kParamTimeOffset "timeOffset"
#define kParamStartingTime "startingTime"
#define kParamOriginalFrameRange kReaderParamNameOriginalFrameRange
#define kParamFirstFrame "firstFrame"
#define kParamLastFrame "lastFrame"
#define kParamBefore "before"
#define kParamAfter "after"
#define kParamTimeDomainUserEdited "timeDomainUserEdited"
#define kParamFilePremult "filePremult"
#define kParamOutputPremult "outputPremult"
#define kParamOutputComponents "outputComponents"
#define kParamInputSpaceLabel "File Colorspace"
#define kParamFrameRate "frameRate"
#define kParamCustomFps "customFps"
#define kParamInputSpaceSet "ocioInputSpaceSet"
#define kParamExistingInstance "ParamExistingInstance"

//Generic OCIO
#define kOCIOParamConfigFile "ocioConfigFile"
#define kOCIOParamInputSpace "ocioInputSpace"
#define kOCIOParamOutputSpace "ocioOutputSpace"
#define kOCIOParamInputSpaceChoice "ocioInputSpaceIndex"
#define kOCIOParamOutputSpaceChoice "ocioOutputSpaceIndex"
#define kOCIOHelpButton "ocioHelp"
#define kOCIOHelpLooksButton "ocioHelpLooks"
#define kOCIOHelpDisplaysButton "ocioHelpDisplays"
#define kOCIOParamContext "Context"


PluginPtr
ReadNode::createPlugin()
{
    std::vector<std::string> grouping;
    grouping.push_back(PLUGIN_GROUP_IMAGE);
    PluginPtr ret = Plugin::create((void*)ReadNode::create, (void*)ReadNode::createRenderClone, PLUGINID_NATRON_READ, "Read", 1, 0, grouping);

    QString desc = tr("Node used to read images or videos from disk. The image/video is identified by its filename and "
                      "its extension. Given the extension, the Reader selected from the Preferences to decode that specific format will be used.");
    ret->setProperty<std::string>(kNatronPluginPropDescription, desc.toStdString());
    ret->setProperty<int>(kNatronPluginPropRenderSafety, (int)eRenderSafetyFullySafe);
    ret->setProperty<int>(kNatronPluginPropShortcut, (int)Key_R);
    ret->setProperty<std::string>(kNatronPluginPropIconFilePath,  "Images/readImage.png");
    return ret;
}


/*
   These are names of knobs that are defined in GenericReader and that should stay on the interface
   no matter what the internal Reader is.
 */
struct GenericKnob
{
    // The script-name of the knob.
    const char* scriptName;

    // Whether the value should be saved when changing filename.
    bool mustKeepValue;
};

static GenericKnob genericReaderKnobNames[] =
{
    {kParamFilename, false},
    {kParamProxy, false},
    {kParamProxyThreshold, false},
    {kParamOriginalProxyScale, false},
    {kParamCustomProxyScale, false},
    {kParamOnMissingFrame, true},
    {kParamFrameMode, true},
    {kParamTimeOffset, false},
    {kParamStartingTime, false},
    {kParamOriginalFrameRange, false},
    {kParamFirstFrame, false},
    {kParamLastFrame, false},
    {kParamBefore, true},
    {kParamAfter, true},
    {kParamTimeDomainUserEdited, false},
    {kParamFilePremult, true}, // keep: don't change useful params behind the user's back
    {kParamOutputPremult, true}, // keep: don't change useful params behind the user's back
    {kParamOutputComponents, true}, // keep: don't change useful params behind the user's back
    {kParamInputSpaceLabel, false},
    {kParamFrameRate, true}, // keep: don't change useful params behind the user's back
    {kParamCustomFps, true}, // if custom fps was checked, don't uncheck it
    {kParamInputSpaceSet, true},
    {kParamExistingInstance, true}, // don't automatically set parameters when changing the filename, see GenericReaderPlugin::inputFileChanged()

    {kOCIOParamConfigFile, true},
    {kNatronReadNodeOCIOParamInputSpace, false},
    {kOCIOParamInputSpace, true}, // input colorspace must be kept
    {kOCIOParamOutputSpace, true}, // output colorspace must be kept
    {kOCIOParamInputSpaceChoice, false},
    {kOCIOParamOutputSpaceChoice, false},
    {kOCIOHelpButton, false},
    {kOCIOHelpLooksButton, false},
    {kOCIOHelpDisplaysButton, false},
    {kOCIOParamContext, false},
    {0, false}
};
static bool
isGenericKnob(const std::string& knobName,
              bool *mustSerialize)
{
    int i = 0;

    while (genericReaderKnobNames[i].scriptName) {
        if (genericReaderKnobNames[i].scriptName == knobName) {
            *mustSerialize = genericReaderKnobNames[i].mustKeepValue;

            return true;
        }
        ++i;
    }

    return false;
}

bool
ReadNode::isBundledReader(const std::string& pluginID)
{
    return (pluginID == PLUGINID_OFX_READOIIO ||
            pluginID == PLUGINID_OFX_READFFMPEG ||
            pluginID == PLUGINID_OFX_READPFM ||
            pluginID == PLUGINID_OFX_READPSD ||
            pluginID == PLUGINID_OFX_READKRITA ||
            pluginID == PLUGINID_OFX_READSVG ||
            pluginID == PLUGINID_OFX_READMISC ||
            pluginID == PLUGINID_OFX_READORA ||
            pluginID == PLUGINID_OFX_READCDR ||
            pluginID == PLUGINID_OFX_READPNG ||
            pluginID == PLUGINID_OFX_READPDF);
}

struct ReadNodePrivate
{
    Q_DECLARE_TR_FUNCTIONS(ReadNode)

public:
    ReadNode* _publicInterface; // can not be a smart ptr
    QMutex embeddedPluginMutex;
    NodePtr embeddedPlugin;
    SERIALIZATION_NAMESPACE::KnobSerializationList genericKnobsSerialization;
    KnobFileWPtr inputFileKnob;


    //Thiese are knobs owned by the ReadNode and not the Reader
    KnobChoiceWPtr pluginSelectorKnob;
    KnobStringWPtr pluginIDStringKnob;
    KnobSeparatorWPtr separatorKnob;
    KnobButtonWPtr fileInfosKnob;
    std::list<KnobIWPtr > readNodeKnobs;

    NodePtr inputNode, outputNode;

    //MT only
    int creatingReadNode;

    bool wasCreatedAsHiddenNode;


    ReadNodePrivate(ReadNode* publicInterface)
    : _publicInterface(publicInterface)
    , embeddedPluginMutex()
    , embeddedPlugin()
    , genericKnobsSerialization()
    , inputFileKnob()
    , pluginSelectorKnob()
    , pluginIDStringKnob()
    , separatorKnob()
    , fileInfosKnob()
    , readNodeKnobs()
    , inputNode()
    , outputNode()
    , creatingReadNode(0)
    , wasCreatedAsHiddenNode(false)
    {
    }

    void placeReadNodeKnobsInPage();

    void createReadNode(bool throwErrors,
                        const std::string& filename,
                        const SERIALIZATION_NAMESPACE::NodeSerialization* serialization );

    void destroyReadNode();

    void cloneGenericKnobs();

    void refreshPluginSelectorKnob();

    void refreshFileInfoVisibility(const std::string& pluginID);

    void createDefaultReadNode();

    bool checkDecoderCreated(TimeValue time, ViewIdx view);

    static QString getFFProbeBinaryPath()
    {
        QString appPath = QCoreApplication::applicationDirPath();

        appPath += QLatin1Char('/');
        appPath += QString::fromUtf8("ffprobe");
#ifdef __NATRON_WIN32__
        appPath += QString::fromUtf8(".exe");
#endif

        return appPath;
    }
};


class SetCreatingReaderRAIIFlag
{
    ReadNodePrivate* _p;

public:

    SetCreatingReaderRAIIFlag(ReadNodePrivate* p)
        : _p(p)
    {
        ++p->creatingReadNode;
    }

    ~SetCreatingReaderRAIIFlag()
    {
        --_p->creatingReadNode;
    }
};


ReadNode::ReadNode(const NodePtr& n)
    : NodeGroup(n)
    , _imp( new ReadNodePrivate(this) )
{
<<<<<<< HEAD
=======
    setSupportsRenderScaleMaybe(eSupportsNo);
>>>>>>> RB-2.2
}

ReadNode::~ReadNode()
{
}

NodePtr
ReadNode::getEmbeddedReader() const
{
    QMutexLocker k(&_imp->embeddedPluginMutex);
    return _imp->embeddedPlugin;
}

void
ReadNode::setEmbeddedReader(const NodePtr& node)
{
    QMutexLocker k(&_imp->embeddedPluginMutex);
    _imp->embeddedPlugin = node;
}

void
ReadNodePrivate::placeReadNodeKnobsInPage()
{
    KnobIPtr pageKnob = _publicInterface->getKnobByName("Controls");
    KnobPagePtr isPage = toKnobPage(pageKnob);

    if (!isPage) {
        return;
    }
    for (std::list<KnobIWPtr >::iterator it = readNodeKnobs.begin(); it != readNodeKnobs.end(); ++it) {
        KnobIPtr knob = it->lock();
        knob->setParentKnob( KnobIPtr() );
        isPage->removeKnob(knob);
    }

    KnobsVec children = isPage->getChildren();
    int index = -1;
    for (std::size_t i = 0; i < children.size(); ++i) {
        if (children[i]->getName() == kParamCustomFps) {
            index = i;
            break;
        }
    }
    if (index != -1) {
        ++index;
        for (std::list<KnobIWPtr >::iterator it = readNodeKnobs.begin(); it != readNodeKnobs.end(); ++it) {
            KnobIPtr knob = it->lock();
            isPage->insertKnob(index, knob);
            ++index;
        }
    }

    children = isPage->getChildren();
    // Find the separatorKnob in the page and if the next parameter is also a separator, hide it
    int foundSep = -1;
    for (std::size_t i = 0; i < children.size(); ++i) {
        if (children[i]== separatorKnob.lock()) {
            foundSep = i;
            break;
        }
    }
    if (foundSep != -1) {
        ++foundSep;
        if (foundSep < (int)children.size()) {
            bool isSecret = children[foundSep]->getIsSecret();
            while (isSecret && foundSep < (int)children.size()) {
                ++foundSep;
                isSecret = children[foundSep]->getIsSecret();
            }
            if (foundSep < (int)children.size()) {
                separatorKnob.lock()->setSecret(toKnobSeparator(children[foundSep]));
            } else {
                separatorKnob.lock()->setSecret(true);
            }
            
        } else {
            separatorKnob.lock()->setSecret(true);
        }
    }
}

void
ReadNodePrivate::cloneGenericKnobs()
{
    const KnobsVec& knobs = _publicInterface->getKnobs();

    for (SERIALIZATION_NAMESPACE::KnobSerializationList::iterator it = genericKnobsSerialization.begin(); it != genericKnobsSerialization.end(); ++it) {
        for (KnobsVec::const_iterator it2 = knobs.begin(); it2 != knobs.end(); ++it2) {
            if ( (*it2)->getName() == (*it)->getName() ) {
                (*it2)->fromSerialization(**it);
                break;
            }
        }
    }
}

void
ReadNodePrivate::destroyReadNode()
{
    assert( QThread::currentThread() == qApp->thread() );
    if (!embeddedPlugin) {
        return;
    }
    {
        KnobsVec knobs = _publicInterface->getKnobs();

        genericKnobsSerialization.clear();

        try {

            for (KnobsVec::iterator it = knobs.begin(); it != knobs.end(); ++it) {

                // The internal node still holds a shared ptr to the knob.
                // Since we want to keep some knobs around, ensure they do not get deleted in the desctructor of the embedded node
                embeddedPlugin->getEffectInstance()->removeKnobFromList(*it);


                if ( !(*it)->isDeclaredByPlugin() ) {
                    continue;
                }

                //If it is a knob of this ReadNode, do not destroy it
                bool isReadNodeKnob = false;
                for (std::list<KnobIWPtr >::iterator it2 = readNodeKnobs.begin(); it2 != readNodeKnobs.end(); ++it2) {
                    if (it2->lock() == *it) {
                        isReadNodeKnob = true;
                        break;
                    }
                }
                if (isReadNodeKnob) {
                    continue;
                }


                //Keep pages around they will be re-used
                KnobPagePtr isPage = toKnobPage(*it);
                if (isPage) {
                    continue;
                }

                //This is a knob of the Reader plug-in

                //Serialize generic knobs and keep them around until we create a new Reader plug-in
                bool mustSerializeKnob;
                bool isGeneric = isGenericKnob( (*it)->getName(), &mustSerializeKnob );

                if (!isGeneric || mustSerializeKnob) {

                    if (!isGeneric && !(*it)->getIsSecret()) {
                        // Don't save the secret state otherwise some knobs could be invisible when cloning the serialization even if we change format
                        (*it)->setSecret(false);
                    }

                    SERIALIZATION_NAMESPACE::KnobSerializationPtr s( new SERIALIZATION_NAMESPACE::KnobSerialization );
                    (*it)->toSerialization(s.get());
                    genericKnobsSerialization.push_back(s);
                }
                if (!isGeneric) {
                    try {
                        _publicInterface->deleteKnob(*it, false);
                    } catch (...) {
                        
                    }
                }
            }
        } catch (...) {
            assert(false);
        }
    }
    //This will remove the GUI of non generic parameters
    _publicInterface->recreateKnobs(true);
#pragma message WARN("TODO: if Gui, refresh pluginID, version, help tooltip in DockablePanel to reflect embedded node change")

    QMutexLocker k(&embeddedPluginMutex);
    embeddedPlugin->destroyNode(true, false);
    embeddedPlugin.reset();

} // ReadNodePrivate::destroyReadNode

void
ReadNodePrivate::createDefaultReadNode()
{
    CreateNodeArgsPtr args(CreateNodeArgs::create(READ_NODE_DEFAULT_READER, toNodeGroup(_publicInterface->shared_from_this())));

    args->setProperty(kCreateNodeArgsPropNoNodeGUI, true);
    args->setProperty(kCreateNodeArgsPropSilent, true);
    args->setProperty(kCreateNodeArgsPropVolatile, true);
    args->setProperty<std::string>(kCreateNodeArgsPropNodeInitialName, "defaultReadNodeReader");
    args->setProperty<NodePtr>(kCreateNodeArgsPropMetaNodeContainer, _publicInterface->getNode());
    args->setProperty<bool>(kCreateNodeArgsPropAllowNonUserCreatablePlugins, true);

    // This will avoid throwing errors when creating the reader
    args->addParamDefaultValue<bool>("ParamExistingInstance", true);


    NodePtr node  = _publicInterface->getApp()->createNode(args);

    if (!node) {
        QString error = tr("The IO.ofx.bundle OpenFX plug-in is required to use this node, make sure it is installed.");
        throw std::runtime_error( error.toStdString() );
    }

    {
        QMutexLocker k(&embeddedPluginMutex);
        embeddedPlugin = node;
    }

    separatorKnob.lock()->setSecret(true);
}

bool
ReadNodePrivate::checkDecoderCreated(TimeValue time,
                                     ViewIdx view)
{
    KnobFilePtr fileKnob = inputFileKnob.lock();
    if (!fileKnob) {
        return false;
    }
    std::string pattern = fileKnob->getValueAtTime(TimeValue(std::floor(time + 0.5)), DimIdx(0), view);
    if ( pattern.empty() ) {
        _publicInterface->setPersistentMessage( eMessageTypeError, tr("Filename empty").toStdString() );

        return false;
    }

    if (!_publicInterface->getEmbeddedReader()) {
        QString s = tr("Decoder was not created for %1, check that the file exists and its format is supported.").arg( QString::fromUtf8( pattern.c_str() ) );
        _publicInterface->setPersistentMessage( eMessageTypeError, s.toStdString() );

        return false;
    }

    return true;
}

static std::string
getFileNameFromSerialization(const SERIALIZATION_NAMESPACE::KnobSerializationList& serializations)
{
    std::string filePattern;

    for (SERIALIZATION_NAMESPACE::KnobSerializationList::const_iterator it = serializations.begin(); it != serializations.end(); ++it) {
        if ( (*it)->getName() == kOfxImageEffectFileParamName && (*it)->getTypeName() == KnobFile::typeNameStatic()) {
            SERIALIZATION_NAMESPACE::ValueSerialization& value = (*it)->_values.begin()->second[0];
            filePattern = value._value.isString;
            break;
        }
    }

    return filePattern;
}

void
ReadNodePrivate::createReadNode(bool throwErrors,
                                const std::string& filename,
                                const SERIALIZATION_NAMESPACE::NodeSerialization* serialization)
{
    if (creatingReadNode) {
        return;
    }

    SetCreatingReaderRAIIFlag creatingNode__(this);
    QString qpattern = QString::fromUtf8( filename.c_str() );
    std::string ext = QtCompat::removeFileExtension(qpattern).toLower().toStdString();
    std::string readerPluginID;
    KnobStringPtr pluginIDKnob = pluginIDStringKnob.lock();
    readerPluginID = pluginIDKnob->getValue();


    if ( readerPluginID.empty() ) {
        KnobChoicePtr pluginChoiceKnob = pluginSelectorKnob.lock();
        int pluginChoice_i = pluginChoiceKnob->getValue();
        if (pluginChoice_i == 0) {
            //Use default
            readerPluginID = appPTR->getReaderPluginIDForFileType(ext);
        } else {
            std::vector<ChoiceOption> entries = pluginChoiceKnob->getEntries();
            if ( (pluginChoice_i >= 0) && ( pluginChoice_i < (int)entries.size() ) ) {
                readerPluginID = entries[pluginChoice_i].id;
            }
        }
    }

    // If the plug-in is the same, do not create a new decoder.
    if (embeddedPlugin && embeddedPlugin->getPluginID() == readerPluginID) {
        KnobFilePtr fileKnob = inputFileKnob.lock();
        assert(fileKnob);
        if (fileKnob) {
            // Make sure instance changed action is called on the decoder and not caught in our knobChanged handler.
            embeddedPlugin->getEffectInstance()->onKnobValueChanged_public(fileKnob, eValueChangedReasonUserEdited, _publicInterface->getCurrentRenderTime(), ViewSetSpec(0));

        }

        return;
    }
    //Destroy any previous reader
    //This will store the serialization of the generic knobs
    destroyReadNode();

    bool defaultFallback = false;

    if (readerPluginID.empty()) {
        if (throwErrors) {
            QString message = tr("Could not find a decoder to read %1 file format")
            .arg( QString::fromUtf8( ext.c_str() ) );
            throw std::runtime_error( message.toStdString() );
        }
        defaultFallback = true;

    }

    if ( !defaultFallback && !ReadNode::isBundledReader(readerPluginID) ) {
        if (throwErrors) {
            QString message = tr("%1 is not a bundled reader, please create it from the Image->Readers menu or with the tab menu in the Nodegraph")
                              .arg( QString::fromUtf8( readerPluginID.c_str() ) );
            throw std::runtime_error( message.toStdString() );
        }
        defaultFallback = true;
    }


    NodePtr node;
    //Find the appropriate reader
    if (readerPluginID.empty() && !serialization) {
        //Couldn't find any reader
        if ( !ext.empty() ) {
            QString message = tr("No plugin capable of decoding %1 was found.")
                              .arg( QString::fromUtf8( ext.c_str() ) );
            //Dialogs::errorDialog(tr("Read").toStdString(), message.toStdString(), false);
            if (throwErrors) {
                throw std::runtime_error( message.toStdString() );
            }
        }
        defaultFallback = true;
    } else {
        if ( readerPluginID.empty() ) {
            readerPluginID = READ_NODE_DEFAULT_READER;
        }

        CreateNodeArgsPtr args(CreateNodeArgs::create(readerPluginID, toNodeGroup(_publicInterface->shared_from_this()) ));
        args->setProperty(kCreateNodeArgsPropNoNodeGUI, true);
        args->setProperty(kCreateNodeArgsPropVolatile, true);
        args->setProperty<std::string>(kCreateNodeArgsPropNodeInitialName, "internalDecoderNode");
        args->setProperty<NodePtr>(kCreateNodeArgsPropMetaNodeContainer, _publicInterface->getNode());

        SERIALIZATION_NAMESPACE::NodeSerializationPtr s(new SERIALIZATION_NAMESPACE::NodeSerialization);
        if (serialization) {
            *s = *serialization;
            args->setProperty<SERIALIZATION_NAMESPACE::NodeSerializationPtr >(kCreateNodeArgsPropNodeSerialization, s);
        }

        args->setProperty<bool>(kCreateNodeArgsPropAllowNonUserCreatablePlugins, true);

        if (serialization || wasCreatedAsHiddenNode) {
            args->setProperty<bool>(kCreateNodeArgsPropSilent, true);
            args->setProperty<bool>(kCreateNodeArgsPropAllowNonUserCreatablePlugins, true); // also load deprecated plugins
        }


        node = _publicInterface->getApp()->createNode(args);

        // Duplicate all knobs

        // Set the filename value
        if (node) {
            KnobFilePtr fileKnob = boost::dynamic_pointer_cast<KnobFile>(node->getKnobByName(kOfxImageEffectFileParamName));
            if (fileKnob) {
                fileKnob->setValue(filename);
            }
        }
        {
            QMutexLocker k(&embeddedPluginMutex);
            embeddedPlugin = node;
        }

        if (pluginIDKnob) {
            pluginIDKnob->setValue(readerPluginID);
        }
        placeReadNodeKnobsInPage();

    }


    if (!node) {
        defaultFallback = true;
    }

    // Refreh sub-graph connections
    if (outputNode) {
        if (node) {
            outputNode->swapInput(node, 0);
            node->swapInput(inputNode, 0);
        } else {
            outputNode->swapInput(inputNode, 0);
        }
    }
    
    if (defaultFallback) {
        createDefaultReadNode();
    }

    //We need to explcitly refresh the Python knobs since we attached the embedded node knobs into this node.
    _publicInterface->getNode()->declarePythonKnobs();

#if 0
    if (defaultFallback) {

        //Destroy it to keep the default parameters
        destroyReadNode();
    }
#endif


    //Clone the old values of the generic knobs
    cloneGenericKnobs();

    //This will refresh the GUI with this Reader specific parameters
    _publicInterface->recreateKnobs(true);
#pragma message WARN("TODO: if Gui, refresh pluginID, version, help tooltip in DockablePanel to reflect embedded node change")

    KnobIPtr knob = node ? node->getKnobByName(kOfxImageEffectFileParamName) : _publicInterface->getKnobByName(kOfxImageEffectFileParamName);
    if (knob) {
        inputFileKnob = toKnobFile(knob);
    }
} // ReadNodePrivate::createReadNode

void
ReadNodePrivate::refreshFileInfoVisibility(const std::string& pluginID)
{
    KnobButtonPtr fileInfos = fileInfosKnob.lock();
    KnobIPtr hasMetaDatasKnob = _publicInterface->getKnobByName("showMetadata");
    bool hasFfprobe = false;
    if (!hasMetaDatasKnob) {
        QString ffprobePath = getFFProbeBinaryPath();
        hasFfprobe = QFile::exists(ffprobePath);
    } else {
        hasMetaDatasKnob->setSecret(true);
    }


    if ( hasMetaDatasKnob || ( ReadNode::isVideoReader(pluginID) && hasFfprobe ) ) {
        fileInfos->setSecret(false);
    } else {
        fileInfos->setSecret(true);
    }
}

void
ReadNodePrivate::refreshPluginSelectorKnob()
{
    KnobFilePtr fileKnob = inputFileKnob.lock();

    assert(fileKnob);
    std::string filePattern = fileKnob->getValue();
    std::vector<ChoiceOption> entries;

    entries.push_back(ChoiceOption(kPluginSelectorParamEntryDefault, "", _publicInterface->tr("Use the default plug-in chosen from the Preferences to read this file format").toStdString()));

    QString qpattern = QString::fromUtf8( filePattern.c_str() );
    std::string ext = QtCompat::removeFileExtension(qpattern).toLower().toStdString();
    std::string pluginID;
    if ( !ext.empty() ) {
        pluginID = appPTR->getReaderPluginIDForFileType(ext);
        IOPluginSetForFormat readersForFormat;
        appPTR->getReadersForFormat(ext, &readersForFormat);

        // Reverse it so that we sort them by decreasing score order
        for (IOPluginSetForFormat::reverse_iterator it = readersForFormat.rbegin(); it != readersForFormat.rend(); ++it) {
            PluginPtr plugin = appPTR->getPluginBinary(QString::fromUtf8( it->pluginID.c_str() ), -1, -1, false);

            QString tooltip = tr("Use %1 version %2.%3 to read this file format").arg(QString::fromUtf8(plugin->getPluginLabel().c_str())).arg( plugin->getPropertyUnsafe<unsigned int>(kNatronPluginPropVersion, 0)).arg(plugin->getPropertyUnsafe<unsigned int>(kNatronPluginPropVersion, 1));
            entries.push_back( ChoiceOption(plugin->getPluginID(), "", tooltip.toStdString()));

        }
    }

    KnobChoicePtr pluginChoice = pluginSelectorKnob.lock();

    pluginChoice->populateChoices(entries);
    pluginChoice->blockValueChanges();
    pluginChoice->resetToDefaultValue(DimSpec::all(), ViewSetSpec::all());
    pluginChoice->unblockValueChanges();
    if (entries.size() <= 2) {
        pluginChoice->setSecret(true);
    } else {
        pluginChoice->setSecret(false);
    }

    KnobStringPtr pluginIDKnob = pluginIDStringKnob.lock();
    pluginIDKnob->blockValueChanges();
    pluginIDKnob->setValue(pluginID);
    pluginIDKnob->unblockValueChanges();

    refreshFileInfoVisibility(pluginID);

} // ReadNodePrivate::refreshPluginSelectorKnob

bool
ReadNode::isReader() const
{
    return true;
}

// static
bool
ReadNode::isVideoReader(const std::string& pluginID)
{
    return (pluginID == PLUGINID_OFX_READFFMPEG);
}

bool
ReadNode::isVideoReader() const
{
    NodePtr p = getEmbeddedReader();

    return p ? isVideoReader( p->getPluginID() ) : false;
}

bool
ReadNode::isGenerator() const
{
    return true;
}

bool
ReadNode::getCreateChannelSelectorKnob() const
{
    return false;
}

bool
ReadNode::isHostChannelSelectorSupported(bool* /*defaultR*/,
                                         bool* /*defaultG*/,
                                         bool* /*defaultB*/,
                                         bool* /*defaultA*/) const
{
    return false;
}

void
ReadNode::initializeKnobs()
{
    KnobPagePtr controlpage = createKnob<KnobPage>("Controls");
    controlpage->setLabel(tr("Controls"));
    {
        KnobButtonPtr param = createKnob<KnobButton>("fileInfo");
        param->setLabel(tr("File Info..."));
        param->setHintToolTip( tr("Press to display informations about the file") );
        controlpage->addKnob(param);
        _imp->fileInfosKnob = param;
        _imp->readNodeKnobs.push_back(param);
    }

    {
        KnobChoicePtr param = createKnob<KnobChoice>(kNatronReadNodeParamDecodingPluginChoice);
        param->setAnimationEnabled(false);
        param->setLabel(tr("Decoder"));
        param->setHintToolTip( tr("Select the internal decoder plug-in used for this file format. By default this uses "
                                           "the plug-in selected for this file extension in the Preferences of Natron") );
        param->setEvaluateOnChange(false);
        _imp->pluginSelectorKnob = param;
        controlpage->addKnob(param);
        _imp->readNodeKnobs.push_back(param);

    }
    {
        KnobSeparatorPtr param = createKnob<KnobSeparator>("decoderOptionsSeparator");
        param->setLabel(tr("Decoder Options"));
        param->setHintToolTip( tr("Below can be found parameters that are specific to the Reader plug-in.") );
        controlpage->addKnob(param);
        _imp->separatorKnob = param;
        _imp->readNodeKnobs.push_back(param);
    }
    {
        KnobStringPtr param = createKnob<KnobString>(kNatronReadNodeParamDecodingPluginID);
        param->setLabel(tr("PluginID"));
        param->setAnimationEnabled(false);
        param->setSecret(true);
        controlpage->addKnob(param);
        _imp->pluginIDStringKnob = param;
        _imp->readNodeKnobs.push_back(param);
    }
}

void
ReadNode::setupInitialSubGraphState()
{
    NodeGroupPtr thisShared = toNodeGroup(shared_from_this());
    NodePtr inputNode, outputNode;
    {
        CreateNodeArgsPtr args(CreateNodeArgs::create(PLUGINID_NATRON_OUTPUT, thisShared));
        args->setProperty(kCreateNodeArgsPropNoNodeGUI, true);
        args->setProperty(kCreateNodeArgsPropVolatile, true);
        args->setProperty<bool>(kCreateNodeArgsPropAllowNonUserCreatablePlugins, true);
        outputNode = getApp()->createNode(args);
        assert(outputNode);
        if (!outputNode) {
            throw std::runtime_error( tr("NodeGroup cannot create node %1").arg( QLatin1String(PLUGINID_NATRON_OUTPUT) ).toStdString() );
        }
        _imp->outputNode = outputNode;
    }
    {
        CreateNodeArgsPtr args(CreateNodeArgs::create(PLUGINID_NATRON_INPUT, thisShared));
        args->setProperty(kCreateNodeArgsPropNoNodeGUI, true);
        args->setProperty(kCreateNodeArgsPropVolatile, true);
        args->setProperty<std::string>(kCreateNodeArgsPropNodeInitialName, "Source");
        args->setProperty<bool>(kCreateNodeArgsPropAllowNonUserCreatablePlugins, true);
        inputNode = getApp()->createNode(args);
        assert(inputNode);
        if (!inputNode) {
            throw std::runtime_error( tr("NodeGroup cannot create node %1").arg( QLatin1String(PLUGINID_NATRON_INPUT) ).toStdString() );
        }
        _imp->inputNode = inputNode;
    }
    if (_imp->embeddedPlugin) {
        outputNode->swapInput(_imp->embeddedPlugin, 0);
        _imp->embeddedPlugin->swapInput(inputNode, 0);
    } else {
        outputNode->connectInput(inputNode, 0);
    }

} // setupInitialSubGraphState

void
ReadNode::onEffectCreated(const CreateNodeArgs& args)
{
    //If we already loaded the Reader, do not do anything
    NodePtr p = getEmbeddedReader();
    if (p) {
        return;
    }

    _imp->wasCreatedAsHiddenNode = args.getPropertyUnsafe<bool>(kCreateNodeArgsPropNoNodeGUI);


    SERIALIZATION_NAMESPACE::NodeSerializationPtr serialization = args.getPropertyUnsafe<SERIALIZATION_NAMESPACE::NodeSerializationPtr>(kCreateNodeArgsPropNodeSerialization);
    if (serialization) {
        return;
    }

    bool throwErrors = false;
    KnobStringPtr pluginIdParam = _imp->pluginIDStringKnob.lock();
    std::string pattern;

    std::vector<std::string> defaultParamValues = args.getPropertyNUnsafe<std::string>(kCreateNodeArgsPropNodeInitialParamValues);
    std::vector<std::string>::iterator foundFileName  = std::find(defaultParamValues.begin(), defaultParamValues.end(), std::string(kOfxImageEffectFileParamName));
    if (foundFileName != defaultParamValues.end()) {
        std::string propName(kCreateNodeArgsPropParamValue);
        propName += "_";
        propName += kOfxImageEffectFileParamName;
        pattern = args.getPropertyUnsafe<std::string>(propName);
    }


    _imp->createReadNode( throwErrors, pattern, serialization.get() );
    _imp->refreshPluginSelectorKnob();
}

void
ReadNode::onKnobsAboutToBeLoaded(const SERIALIZATION_NAMESPACE::NodeSerialization& serialization)
{
    NodePtr node = getNode();

    //Load the pluginID to create first.
    node->loadKnob( _imp->pluginIDStringKnob.lock(), serialization._knobsValues );

    std::string filename = getFileNameFromSerialization( serialization._knobsValues );
    //Create the Reader with the serialization
    _imp->createReadNode(false, filename, &serialization);
    _imp->refreshPluginSelectorKnob();
}

bool
ReadNode::knobChanged(const KnobIPtr& k,
                      ValueChangedReasonEnum reason,
                      ViewSetSpec view,
                      TimeValue time)
{
    bool ret =  true;

    if ( ( k == _imp->inputFileKnob.lock() ) && (reason != eValueChangedReasonTimeChanged) ) {


        if (_imp->creatingReadNode) {
            NodePtr p = getEmbeddedReader();
            if (p) {
                p->getEffectInstance()->knobChanged(k, reason, view, time);
            }

            return false;
        }
        try {
            _imp->refreshPluginSelectorKnob();
        } catch (const std::exception& e) {
            setPersistentMessage( eMessageTypeError, e.what() );
        }

        KnobFilePtr fileKnob = _imp->inputFileKnob.lock();
        assert(fileKnob);
        std::string filename = fileKnob->getValue();
        try {
            _imp->createReadNode( false, filename, 0 );
        } catch (const std::exception& e) {
            setPersistentMessage( eMessageTypeError, e.what() );
        }

    } else if ( k == _imp->pluginSelectorKnob.lock() ) {
        KnobStringPtr pluginIDKnob = _imp->pluginIDStringKnob.lock();
        ChoiceOption entry = _imp->pluginSelectorKnob.lock()->getActiveEntry();
        if ( entry.id == pluginIDKnob->getValue() ) {
            return false;
        }

        if (entry.id == "Default") {
            entry.id.clear();
        }

        pluginIDKnob->setValue(entry.id);

        KnobFilePtr fileKnob = _imp->inputFileKnob.lock();
        assert(fileKnob);
        std::string filename = fileKnob->getValue();

        try {
            _imp->createReadNode( false, filename, 0 );
        } catch (const std::exception& e) {
            setPersistentMessage( eMessageTypeError, e.what() );
        }
        _imp->refreshFileInfoVisibility(entry.id);
    } else if ( k == _imp->fileInfosKnob.lock() ) {
        NodePtr p = getEmbeddedReader();
        if (!p) {
            return false;
        }


        KnobIPtr hasMetaDatasKnob = p->getKnobByName("showMetadata");
        if (hasMetaDatasKnob) {
            KnobButtonPtr showMetasKnob = toKnobButton(hasMetaDatasKnob);
            if (showMetasKnob) {
                showMetasKnob->trigger();
            }
        } else {
            if ( isVideoReader( p->getPluginID() ) ) {
                QString ffprobePath = ReadNodePrivate::getFFProbeBinaryPath();
                assert( QFile::exists(ffprobePath) );
                QProcess proc;
                QStringList ffprobeArgs;
                ffprobeArgs << QString::fromUtf8("-show_streams");
                KnobFilePtr fileKnob = _imp->inputFileKnob.lock();
                assert(fileKnob);
                std::string filename = fileKnob->getValue();
                getApp()->getProject()->canonicalizePath(filename); // substitute project variables
                ffprobeArgs << QString::fromUtf8( filename.c_str() );
                proc.start(ffprobePath, ffprobeArgs);
                proc.waitForFinished();

                QString procStdError = QString::fromUtf8( proc.readAllStandardError() );
                QString procStdOutput = QString::fromUtf8( proc.readAllStandardOutput() );
                Dialogs::informationDialog( getNode()->getLabel(), procStdError.toStdString() + procStdOutput.toStdString() );
            }
        }
    } else {
        ret = false;
    }

    NodePtr p = getEmbeddedReader();
    if (!ret && p) {
        ret |= p->getEffectInstance()->knobChanged(k, reason, view, time);
    }

    return ret;
} // ReadNode::knobChanged

ActionRetCodeEnum
ReadNode::getFrameRange(double *first, double *last)
{
    NodePtr p = getEmbeddedReader();
    if (!p) {
        return EffectInstance::getFrameRange(first, last);
    } else {
        return p->getEffectInstance()->getFrameRange(first, last);
    }
}

NATRON_NAMESPACE_EXIT;

NATRON_NAMESPACE_USING;
#include "moc_ReadNode.cpp"<|MERGE_RESOLUTION|>--- conflicted
+++ resolved
@@ -302,10 +302,7 @@
     : NodeGroup(n)
     , _imp( new ReadNodePrivate(this) )
 {
-<<<<<<< HEAD
-=======
-    setSupportsRenderScaleMaybe(eSupportsNo);
->>>>>>> RB-2.2
+
 }
 
 ReadNode::~ReadNode()
