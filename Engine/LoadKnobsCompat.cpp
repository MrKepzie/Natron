/* ***** BEGIN LICENSE BLOCK *****
 * This file is part of Natron <http://www.natron.fr/>,
 * Copyright (C) 2016 INRIA and Alexandre Gauthier-Foichat
 *
 * Natron is free software: you can redistribute it and/or modify
 * it under the terms of the GNU General Public License as published by
 * the Free Software Foundation; either version 2 of the License, or
 * (at your option) any later version.
 *
 * Natron is distributed in the hope that it will be useful,
 * but WITHOUT ANY WARRANTY; without even the implied warranty of
 * MERCHANTABILITY or FITNESS FOR A PARTICULAR PURPOSE.  See the
 * GNU General Public License for more details.
 *
 * You should have received a copy of the GNU General Public License
 * along with Natron.  If not, see <http://www.gnu.org/licenses/gpl-2.0.html>
 * ***** END LICENSE BLOCK ***** */

#include "LoadKnobsCompat.h"

#include "Engine/ImagePlaneDesc.h"

#include <list>

#if !defined(SBK_RUN) && !defined(Q_MOC_RUN)
GCC_DIAG_UNUSED_LOCAL_TYPEDEFS_OFF
#include <boost/algorithm/string/predicate.hpp> // iequals
GCC_DIAG_UNUSED_LOCAL_TYPEDEFS_ON
#endif

#include <ofxNatron.h>

NATRON_NAMESPACE_ENTER


static bool
startsWith(const std::string& str,
           const std::string& prefix)
{
    return str.substr( 0, prefix.size() ) == prefix;
    // case insensitive version:
    //return ci_string(str.substr(0,prefix.size()).c_str()) == prefix.c_str();
}

static bool
endsWith(const std::string &str,
         const std::string &suffix)
{
    return ( ( str.size() >= suffix.size() ) &&
            (str.compare(str.size() - suffix.size(), suffix.size(), suffix) == 0) );
}

static bool
containsString(const std::string& str, const std::string& substring)
{
    return str.find(substring) != std::string::npos;
}

static bool
equalsStringCaseSensitive(const std::string& str1, const std::string& str2)
{
    return str1 == str2;
}

static bool
equalsStringCaseInsensitive(const std::string& str1, const std::string& str2)
{
    return boost::iequals(str1, str2);
}

typedef bool (*stringFuncPtr)(const std::string&,const std::string&);

NATRON_NAMESPACE_ANONYMOUS_ENTER

struct FilterMatcher
{
    // The second string parameter that is passed to the nameMatcher function
    std::string nameToMatch;

    // The function used to compare the knob name to detemrine if it matches the input or not
    stringFuncPtr func;
};

struct PluginMatch
{
    // The ID of the plug-in that is concerned by this filter.
    std::string pluginID;

    // The minimal version of the plug-in to which this filter can be applied
    // If -1 the filter is always applied on version below version max
    int pluginVersionMajorMin;
    int pluginVersionMinorMin;

    // The version of the plug-in up to which the filter must be applied
    // If these values are -1, the filter is always applied above version min
    int pluginVersionMajorMax;
    int pluginVersionMinorMax;

    stringFuncPtr func;
};

struct KnobMatch
{
    // List of plug-ins to which it applies to. If empty, applies to any plug-in
    std::list<PluginMatch> plugin;
    FilterMatcher filter;
};

struct NatronVersionMatch
{
    // The version of Natron up to which the filter must be applied.
    // If these values are -1, the filter is always applied.
    int vMajor, vMinor, vRev;

    NatronVersionMatch()
    : vMajor(-1)
    , vMinor(-1)
    , vRev(-1)
    {

    }
};


struct KnobNameFilter
{

    // All elements in the string will be checked, if one is matched, the filter applies.
    std::list<KnobMatch> filters;

    // If the string is matched using nameMatcher, this is the string that should replace it
    std::string replacement;

    // The version of Natron min/max for which it applies to.
    NatronVersionMatch natronVersionMin, natronVersionMax;

    KnobNameFilter()
    : filters()
    , replacement()
    , natronVersionMin()
    , natronVersionMax()
    {

    }
};

struct KnobChoiceOptionFilter
{

    // All elements in the string will be checked, if one is matched, the filter applies.
    std::list<KnobMatch> filters;
    std::list<FilterMatcher> optionFilters;

    // If the string is matched using nameMatcher, this is the string that should replace it
    std::string replacement;

    // The version of Natron min/max for which it applies to.
    NatronVersionMatch natronVersionMin, natronVersionMax;

    KnobChoiceOptionFilter()
    : filters()
    , optionFilters()
    , replacement()
    , natronVersionMin()
    , natronVersionMax()
    {

    }
};


static
PluginMatch&
addPluginMatch(KnobMatch& f,
               const std::string& pluginID
               , int pluginMajorMin = -1,
               int pluginMinorMin = -1,
               int pluginMajorMax = -1,
               int pluginMinorMax = -1)
{
    PluginMatch m = {pluginID, pluginMajorMin, pluginMinorMin, pluginMajorMax, pluginMinorMax, equalsStringCaseInsensitive};
    f.plugin.push_back(m);
    return f.plugin.back();
}


template <typename FILTER>
KnobMatch& addKnobFilter(FILTER& f, const std::string& nameToMatch, stringFuncPtr func)
{
    KnobMatch m;
    m.filter.nameToMatch = nameToMatch;
    m.filter.func = func;
    f.filters.push_back(m);
    return f.filters.back();
}

void addOptionFilter(KnobChoiceOptionFilter& f, const std::string& nameToMatch, stringFuncPtr func)
{
    FilterMatcher m = {nameToMatch, func};
    f.optionFilters.push_back(m);
}

template <typename FILTER>
void setNatronVersionMin(FILTER &f, int major = -1, int minor = -1, int rev = -1) {
    f.natronVersionMin.vMajor = major;
    f.natronVersionMin.vMinor = minor;
    f.natronVersionMin.vRev = rev;
}

template <typename FILTER>
void setNatronVersionMax(FILTER &f, int major = -1, int minor = -1, int rev = -1) {
    f.natronVersionMax.vMajor = major;
    f.natronVersionMax.vMinor = minor;
    f.natronVersionMax.vRev = rev;
}

class KnobNameFilters
{
public:

    std::vector<KnobNameFilter> filters;

    KnobNameFilters()
    {
        {
            KnobNameFilter f;
            f.replacement = kNatronOfxParamProcessR;
            addKnobFilter(f, "r", equalsStringCaseSensitive);
            addKnobFilter(f, "doRed", equalsStringCaseSensitive);
            setNatronVersionMax(f, 1);
            filters.push_back(f);
        }
        {
            KnobNameFilter f;
            f.replacement = kNatronOfxParamProcessG;
            addKnobFilter(f, "g", equalsStringCaseSensitive);
            addKnobFilter(f, "doGreen", equalsStringCaseSensitive);
            setNatronVersionMax(f, 1);
            filters.push_back(f);
        }
        {
            KnobNameFilter f;
            f.replacement = kNatronOfxParamProcessB;
            addKnobFilter(f, "b", equalsStringCaseSensitive);
            addKnobFilter(f, "doBlue", equalsStringCaseSensitive);
            setNatronVersionMax(f, 1);
            filters.push_back(f);
        }
        {
            KnobNameFilter f;
            f.replacement = kNatronOfxParamProcessA;
            addKnobFilter(f, "a", equalsStringCaseSensitive);
            addKnobFilter(f, "doAlpha", equalsStringCaseSensitive);
            setNatronVersionMax(f, 1);
            filters.push_back(f);
        }
    }
};

class KnobChoiceOptionFilters
{
public:

    std::vector<KnobChoiceOptionFilter> filters;

    KnobChoiceOptionFilters()
    {
        {
            KnobChoiceOptionFilter f;
            f.replacement = kNatronColorPlaneID;
            addKnobFilter(f, "outputChannels", equalsStringCaseSensitive);
            addKnobFilter(f, "channels", endsWith);
            setNatronVersionMax(f, 2, 2, 8);
            addOptionFilter(f, "Color.RGBA", equalsStringCaseInsensitive);
            addOptionFilter(f, "Color.RGB", equalsStringCaseInsensitive);
            addOptionFilter(f, "Color.Alpha", equalsStringCaseInsensitive);
            filters.push_back(f);
        }
        {
            KnobChoiceOptionFilter f;
            f.replacement = kNatronBackwardMotionVectorsPlaneID "." kNatronMotionComponentsLabel;
            addKnobFilter(f, "outputChannels", equalsStringCaseSensitive);
            addKnobFilter(f, "channels", endsWith);
            setNatronVersionMax(f, 2, 2, 8);
            addOptionFilter(f, "Backward.Motion", equalsStringCaseInsensitive);
            filters.push_back(f);
        }
        {
            KnobChoiceOptionFilter f;
            f.replacement = kNatronForwardMotionVectorsPlaneID "." kNatronMotionComponentsLabel;
            addKnobFilter(f, "outputChannels", equalsStringCaseSensitive);
            addKnobFilter(f, "channels", endsWith);
            setNatronVersionMax(f, 2, 2, 8);
            addOptionFilter(f, "Forward.Motion", equalsStringCaseInsensitive);
            filters.push_back(f);
        }
        {
            KnobChoiceOptionFilter f;
            f.replacement = kNatronDisparityLeftPlaneID "." kNatronDisparityComponentsLabel;
            addKnobFilter(f, "outputChannels", equalsStringCaseSensitive);
            addKnobFilter(f, "channels", endsWith);
            setNatronVersionMax(f, 2, 2, 8);
            addOptionFilter(f, "DisparityLeft.Disparity", equalsStringCaseInsensitive);
            filters.push_back(f);
        }
        {
            KnobChoiceOptionFilter f;
            f.replacement = kNatronDisparityRightPlaneID "." kNatronDisparityComponentsLabel;
            addKnobFilter(f, "outputChannels", equalsStringCaseSensitive);
            addKnobFilter(f, "channels", endsWith);
            setNatronVersionMax(f, 2, 2, 8);
            addOptionFilter(f, "DisparityRight.Disparity", equalsStringCaseInsensitive);
            filters.push_back(f);
        }

        KnobChoiceOptionFilter channelsFilterBase;
        {
            KnobChoiceOptionFilter& f = channelsFilterBase;
            addKnobFilter(f, "maskChannel", startsWith);
            addKnobFilter(f, "premultChannel", equalsStringCaseSensitive);
            {
                KnobMatch& m = addKnobFilter(f, "channelU", equalsStringCaseSensitive);
                addPluginMatch(m, "net.sf.openfx.IDistort");
                addPluginMatch(m, "net.sf.openfx.STMap");
            }
            {
                KnobMatch& m = addKnobFilter(f, "channelV", equalsStringCaseSensitive);
                addPluginMatch(m, "net.sf.openfx.IDistort");
                addPluginMatch(m, "net.sf.openfx.STMap");
            }
            {
                KnobMatch& m = addKnobFilter(f, "outputR", equalsStringCaseSensitive);
                addPluginMatch(m, "net.sf.openfx.ShufflePlugin", 2);
            }
            {
                KnobMatch& m = addKnobFilter(f, "outputG", equalsStringCaseSensitive);
                addPluginMatch(m, "net.sf.openfx.ShufflePlugin", 2);
            }
            setNatronVersionMax(f, 2, 2, 8);
        }
        {
            KnobChoiceOptionFilter f = channelsFilterBase;
            addOptionFilter(f, "RGBA.R", equalsStringCaseInsensitive);
            addOptionFilter(f, "UV.r", equalsStringCaseInsensitive);
            addOptionFilter(f, "red", equalsStringCaseInsensitive);
            addOptionFilter(f, "r", equalsStringCaseInsensitive);
            f.replacement = kNatronColorPlaneID ".R";
            filters.push_back(f);
        }
        {
            KnobChoiceOptionFilter f = channelsFilterBase;
            addOptionFilter(f, "RGBA.G", equalsStringCaseInsensitive);
            addOptionFilter(f, "UV.g", equalsStringCaseInsensitive);
            addOptionFilter(f, "green", equalsStringCaseInsensitive);
            addOptionFilter(f, "g", equalsStringCaseInsensitive);
            f.replacement = kNatronColorPlaneID ".G";
            filters.push_back(f);
        }
        {
            KnobChoiceOptionFilter f = channelsFilterBase;
            addOptionFilter(f, "RGBA.B", equalsStringCaseInsensitive);
            addOptionFilter(f, "UV.b", equalsStringCaseInsensitive);
            addOptionFilter(f, "blue", equalsStringCaseInsensitive);
            addOptionFilter(f, "b", equalsStringCaseInsensitive);
            f.replacement = kNatronColorPlaneID ".B";
            filters.push_back(f);
        }
        {
            KnobChoiceOptionFilter f = channelsFilterBase;
            addOptionFilter(f, "RGBA.A", equalsStringCaseInsensitive);
            addOptionFilter(f, "UV.a", equalsStringCaseInsensitive);
            addOptionFilter(f, "alpha", equalsStringCaseInsensitive);
            addOptionFilter(f, "a", equalsStringCaseInsensitive);
            f.replacement = kNatronColorPlaneID ".A";
            filters.push_back(f);
        }
        {
            KnobChoiceOptionFilter f = channelsFilterBase;
            addOptionFilter(f, "A.r", equalsStringCaseInsensitive);
            f.replacement = "A." kNatronColorPlaneID ".R";
            filters.push_back(f);
        }
        {
            KnobChoiceOptionFilter f = channelsFilterBase;
            addOptionFilter(f, "A.g", equalsStringCaseInsensitive);
            f.replacement = "A." kNatronColorPlaneID ".G";
            filters.push_back(f);
        }
        {
            KnobChoiceOptionFilter f = channelsFilterBase;
            addOptionFilter(f, "A.b", equalsStringCaseInsensitive);
            f.replacement = "A." kNatronColorPlaneID ".b";
            filters.push_back(f);
        }
        {
            KnobChoiceOptionFilter f = channelsFilterBase;
            addOptionFilter(f, "A.a", equalsStringCaseInsensitive);
            f.replacement = "A." kNatronColorPlaneID ".A";
            filters.push_back(f);
        }
        {
            KnobChoiceOptionFilter f = channelsFilterBase;
            addOptionFilter(f, "B.r", equalsStringCaseInsensitive);
            f.replacement = "B." kNatronColorPlaneID ".R";
            filters.push_back(f);
        }
        {
            KnobChoiceOptionFilter f = channelsFilterBase;
            addOptionFilter(f, "B.g", equalsStringCaseInsensitive);
            f.replacement = "B." kNatronColorPlaneID ".G";
            filters.push_back(f);
        }
        {
            KnobChoiceOptionFilter f = channelsFilterBase;
            addOptionFilter(f, "B.b", equalsStringCaseInsensitive);
            f.replacement = "B." kNatronColorPlaneID ".B";
            filters.push_back(f);
        }
        {
            KnobChoiceOptionFilter f = channelsFilterBase;
            addOptionFilter(f, "B.a", equalsStringCaseInsensitive);
            f.replacement = "B." kNatronColorPlaneID ".A";
            filters.push_back(f);
        }
        {
            KnobChoiceOptionFilter f;
            f.replacement = "project";
            {
                KnobMatch& m = addKnobFilter(f, "frameRange", equalsStringCaseSensitive);
                {
                    PluginMatch& p = addPluginMatch(m, "fr.inria."); // fr.inria.openfx.Write* and fr.inria.built-in.Write
                    p.func = containsString;
                }
            }
            addOptionFilter(f, "Timeline bounds", equalsStringCaseInsensitive);
            setNatronVersionMax(f, 1);
            filters.push_back(f);
        }
        {
            KnobChoiceOptionFilter f;
            f.replacement = "8u";
            {
                KnobMatch& m = addKnobFilter(f, "bitDepth", equalsStringCaseSensitive);
                {
                    PluginMatch& p = addPluginMatch(m, "fr.inria."); // fr.inria.openfx.Write* and fr.inria.built-in.Write
                    p.func = containsString;
                }
            }
            addOptionFilter(f, "8i", equalsStringCaseInsensitive);
            //setNatronVersionMax(f, 1);
            filters.push_back(f);
        }
        {
            KnobChoiceOptionFilter f;
            f.replacement = "16u";
            {
                KnobMatch& m = addKnobFilter(f, "bitDepth", equalsStringCaseSensitive);
                {
                    PluginMatch& p = addPluginMatch(m, "fr.inria."); // fr.inria.openfx.Write* and fr.inria.built-in.Write
                    p.func = containsString;
                }
            }
            addOptionFilter(f, "16i", equalsStringCaseInsensitive);
            //setNatronVersionMax(f, 1);
            filters.push_back(f);
        }
    }
};

static const KnobNameFilters knobNameFilters = KnobNameFilters();
static const KnobChoiceOptionFilters knobChoiceOptionFilters = KnobChoiceOptionFilters();

template <typename FILTER>
bool matchKnobFilterInternal(const FILTER& filter, const std::string& name, const std::string& pluginID, int pluginVersionMajor, int pluginVersionMinor,
                             int natronVersionMajor, int natronVersionMinor, int natronVersionRevision)
{
    assert(!filter.replacement.empty());

    // match natron version
    if ( natronVersionMajor != -1 &&
        filter.natronVersionMin.vMajor != -1 &&
        ( (natronVersionMajor < filter.natronVersionMin.vMajor) || // major < min.major
         ( filter.natronVersionMin.vMinor != -1 &&
          ( (natronVersionMajor == filter.natronVersionMin.vMajor &&  // major == min.major &&
             natronVersionMinor < filter.natronVersionMin.vMinor) ||  //  minor < min.minor
           ( filter.natronVersionMin.vRev != -1 &&
            natronVersionMajor == filter.natronVersionMin.vMajor && // major == min.major &&
            natronVersionMinor == filter.natronVersionMin.vMinor && // minor == min.minor &&
            natronVersionRevision < filter.natronVersionMin.vRev) ) ) ) ) { // rev < min.rev
<<<<<<< HEAD
               return false;
               }

=======
        return false;
    }
>>>>>>> 51990878
    if (natronVersionMajor != -1 &&
        filter.natronVersionMax.vMajor != -1 &&
        ( (natronVersionMajor > filter.natronVersionMax.vMajor) || // major > max.major
         ( filter.natronVersionMax.vMinor != -1 &&
          ( (natronVersionMajor == filter.natronVersionMax.vMajor &&  // major == max.major &&
             natronVersionMinor > filter.natronVersionMax.vMinor) ||  //  minor > max.minor
           ( filter.natronVersionMax.vRev != -1 &&
            natronVersionMajor == filter.natronVersionMax.vMajor && // major == max.major &&
            natronVersionMinor == filter.natronVersionMax.vMinor && // minor == max.minor &&
            natronVersionRevision > filter.natronVersionMax.vRev) ) ) ) ) { // rev > max.rev
<<<<<<< HEAD
               return false;
           }
=======
        return false;
    }
>>>>>>> 51990878

    // match plugin
    if (!filter.filters.empty()) {
        for (std::list<KnobMatch>::const_iterator it = filter.filters.begin(); it != filter.filters.end(); ++it) {

            if (!it->plugin.empty()) {
                bool matchPlugin = false;
                for (std::list<PluginMatch>::const_iterator it2 = it->plugin.begin(); it2 != it->plugin.end(); ++it2) {
                    if (!it2->func(pluginID, it2->pluginID)) {
                        continue;
                    }
                    if (pluginVersionMajor != -1 &&
                        it2->pluginVersionMajorMin != -1 &&
                        ( (pluginVersionMajor < it2->pluginVersionMajorMin) ||
                         (it2->pluginVersionMinorMin != -1 &&
                          pluginVersionMajor == it2->pluginVersionMajorMin &&
                          pluginVersionMinor < it2->pluginVersionMinorMin) ) ) {
<<<<<<< HEAD
                             return false;
                         }
=======
                        return false;
                    }
>>>>>>> 51990878
                    if (pluginVersionMajor != -1 &&
                        it2->pluginVersionMajorMax != -1 &&
                        ( (pluginVersionMajor > it2->pluginVersionMajorMax) ||
                         (it2->pluginVersionMinorMax != -1 &&
                          pluginVersionMajor == it2->pluginVersionMajorMax &&
                          pluginVersionMinor > it2->pluginVersionMinorMax) ) ) {
<<<<<<< HEAD
                             return false;
                         }
=======
                        return false;
                    }

>>>>>>> 51990878
                    matchPlugin = true;
                    break;
                }
                if (!matchPlugin) {
                    continue;
                }
            }

            if (it->filter.func(name, it->filter.nameToMatch)) {
                return true;
            }
        }
        return false;
    }


    return true;
}

NATRON_NAMESPACE_ANONYMOUS_EXIT

bool
filterKnobNameCompat(const std::string& pluginID, int pluginVersionMajor, int pluginVersionMinor,
                     int natronVersionMajor, int natronVersionMinor, int natronVersionRevision, std::string* name)
{
    for (std::size_t i = 0; i < knobNameFilters.filters.size(); ++i) {
        const KnobNameFilter& filter = knobNameFilters.filters[i];
        assert(!filter.replacement.empty());
        if (!matchKnobFilterInternal(filter, *name, pluginID, pluginVersionMajor, pluginVersionMinor, natronVersionMajor, natronVersionMinor, natronVersionRevision)) {
            continue;
        } else {
            *name = filter.replacement;
            return true;
        }

    }
    return false;
}

bool
filterKnobChoiceOptionCompat(const std::string& pluginID, int pluginVersionMajor, int pluginVersionMinor,
                             int natronVersionMajor, int natronVersionMinor, int natronVersionRevision,
                             const std::string& paramName,
                             std::string* name)
{
    for (std::size_t i = 0; i < knobChoiceOptionFilters.filters.size(); ++i) {
        const KnobChoiceOptionFilter& filter = knobChoiceOptionFilters.filters[i];
        assert(!filter.replacement.empty());
        assert(!filter.optionFilters.empty());
        if (matchKnobFilterInternal(filter, paramName, pluginID, pluginVersionMajor, pluginVersionMinor, natronVersionMajor, natronVersionMinor, natronVersionRevision)) {
            for (std::list<FilterMatcher>::const_iterator it = filter.optionFilters.begin(); it != filter.optionFilters.end(); ++it) {
                if (it->func(*name, it->nameToMatch)) {
                    *name = filter.replacement;
                    return true;
                }
            }
        }
        
    }
    return false;
}


NATRON_NAMESPACE_EXIT<|MERGE_RESOLUTION|>--- conflicted
+++ resolved
@@ -487,14 +487,9 @@
             natronVersionMajor == filter.natronVersionMin.vMajor && // major == min.major &&
             natronVersionMinor == filter.natronVersionMin.vMinor && // minor == min.minor &&
             natronVersionRevision < filter.natronVersionMin.vRev) ) ) ) ) { // rev < min.rev
-<<<<<<< HEAD
-               return false;
-               }
-
-=======
+
         return false;
     }
->>>>>>> 51990878
     if (natronVersionMajor != -1 &&
         filter.natronVersionMax.vMajor != -1 &&
         ( (natronVersionMajor > filter.natronVersionMax.vMajor) || // major > max.major
@@ -505,13 +500,9 @@
             natronVersionMajor == filter.natronVersionMax.vMajor && // major == max.major &&
             natronVersionMinor == filter.natronVersionMax.vMinor && // minor == max.minor &&
             natronVersionRevision > filter.natronVersionMax.vRev) ) ) ) ) { // rev > max.rev
-<<<<<<< HEAD
-               return false;
-           }
-=======
+
         return false;
     }
->>>>>>> 51990878
 
     // match plugin
     if (!filter.filters.empty()) {
@@ -529,27 +520,19 @@
                          (it2->pluginVersionMinorMin != -1 &&
                           pluginVersionMajor == it2->pluginVersionMajorMin &&
                           pluginVersionMinor < it2->pluginVersionMinorMin) ) ) {
-<<<<<<< HEAD
-                             return false;
-                         }
-=======
+
                         return false;
                     }
->>>>>>> 51990878
+
                     if (pluginVersionMajor != -1 &&
                         it2->pluginVersionMajorMax != -1 &&
                         ( (pluginVersionMajor > it2->pluginVersionMajorMax) ||
                          (it2->pluginVersionMinorMax != -1 &&
                           pluginVersionMajor == it2->pluginVersionMajorMax &&
                           pluginVersionMinor > it2->pluginVersionMinorMax) ) ) {
-<<<<<<< HEAD
-                             return false;
-                         }
-=======
                         return false;
                     }
 
->>>>>>> 51990878
                     matchPlugin = true;
                     break;
                 }
