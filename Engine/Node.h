--- conflicted
+++ resolved
@@ -783,7 +783,6 @@
      **/
     std::string getPluginIconFilePath() const;
 
-<<<<<<< HEAD
     /**
      * @brief Returns true if this node is a PyPlug
      **/
@@ -791,18 +790,7 @@
 
 
     AppInstancePtr getApp() const;
-=======
-    // These functions are gone in Natron 2.2
-    std::string getPyPlugID() const;
-    std::string getPyPlugLabel() const;
-    std::string getPyPlugDescription() const;
-    void getPyPlugGrouping(std::list<std::string>* grouping) const;
-    std::string getPyPlugIconFilePath() const;
-    int getPyPlugMajorVersion() const;
-
-    /*============================*/
-    AppInstPtr getApp() const;
->>>>>>> cf420b4c
+
 
     /* @brief Make this node inactive. It will appear
        as if it was removed from the graph editor
@@ -1330,16 +1318,6 @@
 
     bool isSubGraphEditedByUser() const;
 
-<<<<<<< HEAD
-=======
-    bool hasPyPlugBeenEdited() const;
-    void setPyPlugEdited(bool edited);
-
-    bool isPyPlug() const;
-
-    std::string getPluginPythonModule() const;
->>>>>>> cf420b4c
-
     //Returns true if changed
     bool refreshChannelSelectors();
 
@@ -1421,7 +1399,17 @@
 
     void refreshEnabledKnobsLabel(const ImageComponents& mainInputComps, const ImageComponents& outputComps);
 
+    bool isNodeUpstream(const NodeConstPtr& input) const;
+
 private:
+
+
+
+    /**
+     * @brief If the node is an input of this node, set ok to true, otherwise
+     * calls this function recursively on all inputs.
+     **/
+    bool isNodeUpstreamInternal(const NodeConstPtr& input, std::list<const Node*>& markedNodes) const;
 
     bool setStreamWarningInternal(StreamWarningEnum warning, const QString& message);
 
@@ -1583,12 +1571,6 @@
 
     void setNodeIsRenderingInternal(NodesWList& markedNodes);
 
-
-    /**
-     * @brief If the node is an input of this node, set ok to true, otherwise
-     * calls this function recursively on all inputs.
-     **/
-    void isNodeUpstream(const NodeConstPtr& input, bool* ok) const;
 
     void declareNodeVariableToPython(const std::string& nodeName);
     void setNodeVariableToPython(const std::string& oldName, const std::string& newName);
