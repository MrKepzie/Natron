--- conflicted
+++ resolved
@@ -55,12 +55,8 @@
 #define kNodePageParamLabel "Node"
 #define kInfoPageParamName "infoPage"
 #define kInfoPageParamLabel "Info"
-<<<<<<< HEAD
-
-=======
 #define kPyPlugPageParamName "pyPlugPage"
 #define kPyPlugPageParamLabel "PyPlug"
->>>>>>> 624306f4
 
 #define kDisableNodeKnobName "disableNode"
 #define kLifeTimeNodeKnobName "nodeLifeTime"
@@ -177,13 +173,6 @@
      **/
     bool isPersistent() const;
 
-<<<<<<< HEAD
-    PluginPtr getPlugin() const;
-
-    PluginPtr getPyPlugPlugin() const;
-
-
-=======
     // returns the plug-in currently instanciated in the node
     PluginPtr getPlugin() const;
 
@@ -194,7 +183,6 @@
     PluginPtr getOriginalPlugin() const;
 
 
->>>>>>> 624306f4
     void setPrecompNode(const PrecompNodePtr& precomp);
 
     //
@@ -250,11 +238,7 @@
 
 private:
 
-<<<<<<< HEAD
-    void getNodeSerializationFromPresetFile(const std::string& presetFile, SERIALIZATION_NAMESPACE::NodeSerialization* serialization, std::string* presetsLabel);
-=======
     void getNodeSerializationFromPresetFile(const std::string& presetFile, SERIALIZATION_NAMESPACE::NodeSerialization* serialization);
->>>>>>> 624306f4
 
     void getNodeSerializationFromPresetName(const std::string& presetName, SERIALIZATION_NAMESPACE::NodeSerialization* serialization);
 
@@ -270,48 +254,6 @@
      **/
     void loadPresets(const std::string& presetsLabel);
     void loadPresetsFromFile(const std::string& presetsFile);
-<<<<<<< HEAD
-
-    /**
-     * @brief Exports the node state to a preset file
-     **/
-    void saveNodeToPresets(const std::string& filePath,
-                           const std::string& presetsLabel,
-                           const std::string& presetsIcon,
-                           Key symbol,
-                           const KeyboardModifiers& mods);
-
-    /**
-     * @brief Same as saveNodeToPresets, excepts that the preset will be considered as a new plug-in.
-     * And this only works for group plug-ins
-     **/
-    void saveNodeToPyPlug(const std::string& filePath,
-                          const std::string& pyPlugID,
-                          const std::string& pyPlugLabel,
-                          const std::string& pyPlugIcon,
-                          const std::string& pyPlugDesc,
-                          const std::string& pyPlugExtPythonScript,
-                          const bool pyPlugDescIsMarkdown,
-                          const std::string& pyPlugGrouping,
-                          int majorVersion,
-                          Key symbol,
-                          const KeyboardModifiers& mods);
-
-private:
-
-    void saveNodeToFileInternal(const std::string& filePath,
-                                const std::string& pyPlugID,
-                                const std::string& pyPlugLabel,
-                                const std::string& pyPlugIcon,
-                                const std::string& pyPlugDesc,
-                                const std::string& pyPlugExtPythonScript,
-                                const bool pyPlugDescIsMarkdown,
-                                const std::string& pyPlugGrouping,
-                                int majorVersion,
-                                Key symbol,
-                                const KeyboardModifiers& mods);
-
-=======
 
     void exportNodeToPyPlug(const std::string& filePath);
     void exportNodeToPresets(const std::string& filePath,
@@ -319,7 +261,6 @@
                              const std::string& iconFilePath,
                              int shortcutSymbol,
                              int shortcutModifiers);
->>>>>>> 624306f4
 
 public:
 
@@ -1186,13 +1127,10 @@
 
     void createPyPlugPage();
 
-<<<<<<< HEAD
-=======
     void createPyPlugExportGroup();
 
     void createPythonPage();
 
->>>>>>> 624306f4
     void createHostMixKnob(const KnobPagePtr& mainPage);
 
     void createMaskSelectors(const std::vector<std::pair<bool, bool> >& hasMaskChannelSelector,
@@ -1205,11 +1143,7 @@
 
     void createLabelKnob(const KnobPagePtr& settingsPage, const std::string& label);
 
-<<<<<<< HEAD
-    void findOrCreateChannelEnabled(const KnobPagePtr& mainPage);
-=======
     void findOrCreateChannelEnabled();
->>>>>>> 624306f4
 
     void createChannelSelectors(const std::vector<std::pair<bool, bool> >& hasMaskChannelSelector,
                                 const std::vector<std::string>& inputLabels,
@@ -1673,13 +1607,8 @@
     std::string makeInfoForInput(int inputNumber) const;
 
     void setNodeIsRenderingInternal(NodesWList& markedNodes);
-<<<<<<< HEAD
-
-
-=======
-
-
->>>>>>> 624306f4
+
+
     void declareNodeVariableToPython(const std::string& nodeName);
     void setNodeVariableToPython(const std::string& oldName, const std::string& newName);
     void deleteNodeVariableToPython(const std::string& nodeName);
