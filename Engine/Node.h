//  Powiter
//
/* This Source Code Form is subject to the terms of the Mozilla Public
 * License, v. 2.0. If a copy of the MPL was not distributed with this
 * file, You can obtain one at http://mozilla.org/MPL/2.0/. */
/*
*Created by Alexandre GAUTHIER-FOICHAT on 6/1/2012. 
*contact: immarespond at gmail dot com
*
*/

#ifndef POWITER_ENGINE_NODE_H_
#define POWITER_ENGINE_NODE_H_

#include <vector>
#include <string>
#include <map>
#include <boost/scoped_ptr.hpp>
#include <boost/shared_ptr.hpp>

#include "Global/Macros.h"

#include "Engine/ChannelSet.h"
#include "Engine/Format.h"
#include "Engine/VideoEngine.h"
#include "Engine/Hash64.h"

class Row;
class Model;
class SettingsPanel;
class Knob;
class QUndoCommand;
class ViewerNode;
class QKeyEvent;
class QUndoStack;
class TimeLine;

class Node : public QObject
{
    Q_OBJECT
    
public:
	/*Per-node infos. This class is used to pass infos along the graph
	 *and to know what we can request from a node.*/
	class Info{
        
	public:
		Info(int first_frame,int last_frame,int ydirection,Format displayWindow,ChannelSet channels,VideoEngine* engine)
        : _firstFrame(first_frame)
        , _lastFrame(last_frame)
        , _ydirection(ydirection)
        , _blackOutside(false)
        , _rgbMode(true)
        , _dataWindow()
        , _displayWindow(displayWindow)
        , _channels(channels),
        _executingEngine(engine)
        {}
	    Info()
        : _firstFrame(0)
        , _lastFrame(0)
        , _ydirection(0)
        , _blackOutside(false)
        , _rgbMode(true)
        , _dataWindow()
        , _displayWindow()
        , _channels()
        ,_executingEngine(NULL)
        {}

		void set_ydirection(int direction){_ydirection=direction;}
		int ydirection() const {return _ydirection;}

		void set_displayWindow(const Format& format) { _displayWindow = format; }
        void merge_displayWindow(const Format& other);
		const Format& displayWindow() const { return _displayWindow; }
        
		void set_dataWindow(const Box2D& win) { _dataWindow = win; }
        void merge_dataWindow(const Box2D& other) { _dataWindow.merge(other); }
		const Box2D& dataWindow() const { return _dataWindow; }

        void set_firstFrame(int nb) { _firstFrame = nb; }
		int firstFrame() const { return _firstFrame; }
        
		void set_lastFrame(int nb) { _lastFrame = nb; }
		int lastFrame() const { return _lastFrame; }
        
		void set_channels(const ChannelSet& mask) { _channels = mask; }
		const ChannelSet& channels() const { return _channels; }

		bool blackOutside() const { return _blackOutside; }
		void set_blackOutside(bool bo) { _blackOutside = bo; }

        void set_rgbMode(bool m) { _rgbMode = m; }
        bool rgbMode() const { return _rgbMode; }

        bool operator==( Node::Info &other);
        void operator=(const Node::Info &other);
        
        VideoEngine* executingEngine() const {return _executingEngine;}
        
        void setExecutingEngine(VideoEngine* engine){_executingEngine = engine;}

        void reset();
        
	private:
		int _firstFrame;
		int _lastFrame;
		int _ydirection;
		bool _blackOutside;
        bool _rgbMode;
        Box2D _dataWindow;
		Format _displayWindow; // display window of the data, for the data window see x,y,range,offset parameters
		ChannelSet _channels; // all channels defined by the current Node ( that are allocated)
        VideoEngine* _executingEngine;// the engine owning the node currently. This is protected by a mutex and is thread-safe.
	};
    
    typedef std::map<int,Node*> InputMap;
    typedef std::multimap<int,Node*> OutputMap;
    
#define foreachInput(CUR,NODE)\
for(Node::InputMap::const_iterator CUR = NODE->getInputs().begin(); CUR!= NODE->getInputs().end() ;++CUR) \

    /*CONSTRUCTOR AND DESTRUCTORS*/
    Node(Model* model);
    virtual ~Node();
    
    void deleteNode();
    /*============================*/
    
    /*Hash related functions*/
    const Hash64& hash() const { return _hashValue; }
    
    void computeTreeHash(std::vector<std::string> &alreadyComputedHash);
    
    bool hashChanged();
    
    /*This function makes sense if the overloaded node is a node that reads a file.
     You should then return the filename for the frame passed in parameter.*/
    virtual const QString getRandomFrameName(int /*frame*/) const{ return ""; }
    
    /*============================*/
    
    /*overload this to init any knobs*/
    
    void initializeKnobs();
    
	virtual void createKnobDynamically();
    
    /*Called by KnobFactory::createKnob. You
     should never call this yourself. The knob belongs only to this Node.*/
    void addKnob(Knob* knob){_knobs.push_back(knob);}
    
    void removeKnob(Knob* knob);
    
    const std::vector<Knob*>& getKnobs() const {return _knobs;}
    
    /*============================*/
    /*Returns a pointer to the Viewer node ptr if this node has a viewer connected,
     otherwise returns NULL.*/
    static ViewerNode* hasViewerConnected(Node* node);
    /*============================*/
    
    /*DAG related (topological sorting)*/
    void setMarked(bool mark){_marked = mark;}
    
    bool isMarked(){return _marked;}
    
    
    /*============================*/
    
	/*Node infos*/
	const Info& info() const { return _info; }
    
    void clear_info();


	Box2D& getRequestedBox(){return _requestedBox;}

    int width() const {return info().displayWindow().width();}
    int height() const {return info().displayWindow().height();}
       
    /*============================*/
    
    /*Node type related functions*/
    virtual bool isInputNode() const {return false;}
    
    virtual bool isOutputNode() const {return false;}
    /*============================*/
    
    /*Node Input related functions*/
    void initializeInputs();
    
    virtual int maximumInputs() const {return 1;}
    
    virtual int minimumInputs() const {return 1;}
    
    Node* input(int index) const;
    
    const std::map<int, std::string>& getInputLabels() const { return _inputLabelsMap; }
    
    virtual std::string setInputLabel(int inputNb);
    
    const std::string getInputLabel(int inputNb) const;
    
    bool isInputConnected(int inputNb) const;
    
    bool hasOutputConnected() const;
    
    const InputMap& getInputs() const {return _inputs;}
    
    const OutputMap& getOutputs() const {return _outputs;}
    
    /** @brief Adds the node parent to the input inputNumber of the
     * node. Returns true if it succeeded, false otherwise.
     * When returning false, this means an input was already
     * connected for this inputNumber. It should be removed
     * beforehand.
     */
    bool connectInput(Node* input,int inputNumber);
    
    /** @brief Removes the node connected to the input inputNumber of the
     * node. Returns the inputNumber if it could remove it, otherwise returns
     -1.
     */
    virtual int disconnectInput(int inputNumber);
    
    /** @brief Removes the node input of the
     * node inputs. Returns the inputNumber if it could remove it, otherwise returns
     -1.*/
    virtual int disconnectInput(Node* input);
    
    /** @brief Adds the node child to the output outputNumber of the
     * node.
     */
    void connectOutput(Node* output,int outputNumber = 0);
    
    /** @brief Removes the node output of the
     * node outputs. Returns the outputNumber if it could remove it,
     otherwise returns -1.*/
    int disconnectOutput(Node* output);
    

    /*============================*/
    
    
    
    /*node name related functions*/
    const std::string& getName() const { return _name ; }

    void setName(const std::string& name) {
        _name = name;
        emit nameChanged(name.c_str());
    }

    /*============================*/

    /*Node utility functions*/
    virtual std::string className() const = 0;
    virtual std::string description() const = 0;
    /*============================*/
    
    /*Calculations related functions*/
    bool validate(bool doFullWork);
    
    virtual void engine(int y,int offset,int range,ChannelSet channels,Row* out){
        Q_UNUSED(y);
        Q_UNUSED(offset);
        Q_UNUSED(range);
        Q_UNUSED(channels);
        Q_UNUSED(out);
    }
	    
    /*============================*/
    
    /*overlay support:
     *Just overload this function in your operator.
     *No need to include any OpenGL related header.
     *The coordinate space is  defined by the displayWindow
     *(i.e: (0,0) = bottomLeft and  width() and height() being
     * respectivly the width and height of the frame.)
     */
    virtual void drawOverlay(){}
    
    virtual bool onOverlayPenDown(const QPointF& viewportPos,const QPointF& pos){
        Q_UNUSED(viewportPos);
        Q_UNUSED(pos);
        return false;
    }
    
    virtual bool onOverlayPenMotion(const QPointF& viewportPos,const QPointF& pos){
        Q_UNUSED(viewportPos);
        Q_UNUSED(pos);
        return false;
    }
    
    virtual bool onOverlayPenUp(const QPointF& viewportPos,const QPointF& pos){
        Q_UNUSED(viewportPos);
        Q_UNUSED(pos);
        return false;
    }
    
    virtual void onOverlayKeyDown(QKeyEvent* e){
        Q_UNUSED(e);
    }
    
    virtual void onOverlayKeyUp(QKeyEvent* e){
        Q_UNUSED(e);
    }
    
    virtual void onOverlayKeyRepeat(QKeyEvent* e){
        Q_UNUSED(e);
    }
    
    virtual void onOverlayFocusGained(){}
    
    virtual void onOverlayFocusLost(){}
    /*cache related*/
    
    /*Returns in row, a row containing the results expected of this node
     for the line y , channels and range (r-x). Data may come from the cache,
     otherwise engine() gets called.
     */
    Row* get(int y,int x,int r);
    
    /*Returns true if the node will cache rows in the node cache.
     Otherwise results will not be cached.*/
    virtual bool cacheData() const = 0;
    

    virtual bool isOpenFXNode() const {return false;}
    
    Model* getModel() const {return _model;}
            
    VideoEngine* getExecutingEngine() const {return _info.executingEngine();}
        
    void setExecutingEngine(VideoEngine* engine){_info.setExecutingEngine(engine);}

    void set_firstFrame(int nb) { _info.set_firstFrame(nb); }

    void set_lastFrame(int nb) { _info.set_lastFrame(nb); }
    
    
    /*Make this node inactive. It will appear
     as if it was removed from the graph editor
     but the object still lives to allow
     undo/redo operations.*/
    void deactivate();
    
    /*Make this node active. It will appear
     again on the node graph.
     WARNING: this function can only be called
     after a call to deactivate() has been made.
     Calling activate() on a node whose already
     been activated will not do anything.
     */
    void activate();
        
    void pushUndoCommand(QUndoCommand* command);
    
    void undoCommand();
    
    void redoCommand();
    
    void doRefreshEdgesGUI(){
        emit refreshEdgesGUI();
    }
   
    void notifyGuiPreviewChanged(){
        emit previewImageChanged();
    }
    
    /*0 if not, 1 if yes and this is a Reader, 2 if yes and this is an OpenFX node*/
    int canMakePreviewImage();
    
    /*The overloaded node should query this to abort any long process 
     in the engine function.*/
    bool aborted() const {return _renderAborted;}
    
    void setAborted(bool b){_renderAborted = b;}
    
public slots:
    
    void onGUINameChanged(const QString& str){
        _name = str.toStdString();
    }
    void onFrameRangeChanged(int first,int last);    

signals:
    
    void inputsInitialized();
    
    void knobsInitialied();
    
    void channelsChanged();
    
    void inputChanged(int);
        
    void activated();
    
    void deactivated();
    
    void canUndoChanged(bool);
    
    void canRedoChanged(bool);
    
    void nameChanged(QString);
    
    void deleteWanted();
        
    void refreshEdgesGUI();

    void previewImageChanged();
    
protected:
    
    virtual ChannelSet supportedComponents() = 0;
        
    virtual void initKnobs(){}

	virtual bool _validate(bool /*doFullWork*/) = 0;
    
    Model* _model; // pointer to the model
	Info _info; // contains all the info for this operator:the channels on which it is defined,the area of the image, the image format etc...this is set by validate

    bool _marked; //used by the topological sort algorithm
	std::map<int, std::string> _inputLabelsMap; // inputs name
    std::string _name; //node name set by the user
	Hash64 _hashValue; // hash value
	Box2D _requestedBox; // composition of all the area requested by children
    
    std::multimap<int,Node*> _outputs; //multiple outputs per slot
    std::map<int,Node*> _inputs;//only 1 input per slot
    std::vector<Knob*> _knobs;
    
    boost::scoped_ptr<QUndoStack> _undoStack;
    
    bool _renderAborted;

private:
    
    typedef std::map<Node*,std::pair<int,int> >::const_iterator OutputConnectionsIterator;
    typedef OutputConnectionsIterator InputConnectionsIterator;
    struct DeactivatedState{
        /*The output node was connected from inputNumber to the outputNumber of this...*/
        std::map<Node*,std::pair<int,int> > _outputsConnections;
        
        /*The input node was connected from outputNumber to the inputNumber of this...*/
        std::map<Node*,std::pair<int,int> > _inputConnections;
    };
        
    void merge_frameRange(int otherFirstFrame,int otherLastFrame);
    
    void merge_info(bool doFullWork);
    
    void copy_info(Node* parent);
    
    static void _hasViewerConnected(Node* node,bool* ok,Node*& out);
    
    DeactivatedState _deactivatedState;
    
};
typedef Node* (*NodeBuilder)();



class OutputNode : public Node {
public:
    
    OutputNode(Model* model);
    
    virtual ~OutputNode();
    
    virtual bool isOutputNode() const OVERRIDE {return true;}

    
    /*Node utility functions*/
    virtual std::string className() const OVERRIDE = 0; // should be const
    
    virtual std::string description() const OVERRIDE = 0; // should be const
    /*Returns true if the node will cache rows in the node cache.
     Otherwise results will not be cached.*/
    virtual bool cacheData() const OVERRIDE = 0;
   
    VideoEngine* getVideoEngine() const {return _videoEngine;}
    
<<<<<<< HEAD
    const TimeLine& getTimeLine() const {return _timeline;}
    
    TimeLine& getTimeLine(){return _timeline;}
    
    void updateDAGAndRender(bool initViewer = false);
        
protected:
    virtual ChannelSet supportedComponents() OVERRIDE = 0; // should be const
    virtual bool _validate(bool /*doFullWork*/) OVERRIDE = 0;
    
    TimeLine _timeline;
    
private:
    
=======
    boost::shared_ptr<TimeLine> getTimeLine() const {return _timeline;}

    // TimeLine operations (to avoid duplicating the shared_ptr when possible)
    void setFrameRange(int first, int last);
    void seekFrame(int frame);
    void incrementCurrentFrame();
    int currentFrame() const;
    int firstFrame() const;
    int lastFrame() const;

    void updateDAG(bool initViewer = false);

protected:
    virtual ChannelSet supportedComponents() OVERRIDE = 0; // should be const
    virtual bool _validate(bool /*doFullWork*/) OVERRIDE = 0;

private:
    boost::shared_ptr<TimeLine> _timeline;
>>>>>>> e3210fed
    VideoEngine* _videoEngine;

};


#endif // POWITER_ENGINE_NODE_H_<|MERGE_RESOLUTION|>--- conflicted
+++ resolved
@@ -483,23 +483,10 @@
     virtual bool cacheData() const OVERRIDE = 0;
    
     VideoEngine* getVideoEngine() const {return _videoEngine;}
-    
-<<<<<<< HEAD
-    const TimeLine& getTimeLine() const {return _timeline;}
-    
-    TimeLine& getTimeLine(){return _timeline;}
-    
+  
     void updateDAGAndRender(bool initViewer = false);
         
-protected:
-    virtual ChannelSet supportedComponents() OVERRIDE = 0; // should be const
-    virtual bool _validate(bool /*doFullWork*/) OVERRIDE = 0;
-    
-    TimeLine _timeline;
-    
-private:
-    
-=======
+
     boost::shared_ptr<TimeLine> getTimeLine() const {return _timeline;}
 
     // TimeLine operations (to avoid duplicating the shared_ptr when possible)
@@ -510,15 +497,12 @@
     int firstFrame() const;
     int lastFrame() const;
 
-    void updateDAG(bool initViewer = false);
-
 protected:
     virtual ChannelSet supportedComponents() OVERRIDE = 0; // should be const
     virtual bool _validate(bool /*doFullWork*/) OVERRIDE = 0;
 
 private:
     boost::shared_ptr<TimeLine> _timeline;
->>>>>>> e3210fed
     VideoEngine* _videoEngine;
 
 };
