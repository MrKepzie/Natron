/* ***** BEGIN LICENSE BLOCK *****
 * This file is part of Natron <http://www.natron.fr/>,
 * Copyright (C) 2016 INRIA and Alexandre Gauthier-Foichat
 *
 * Natron is free software: you can redistribute it and/or modify
 * it under the terms of the GNU General Public License as published by
 * the Free Software Foundation; either version 2 of the License, or
 * (at your option) any later version.
 *
 * Natron is distributed in the hope that it will be useful,
 * but WITHOUT ANY WARRANTY; without even the implied warranty of
 * MERCHANTABILITY or FITNESS FOR A PARTICULAR PURPOSE.  See the
 * GNU General Public License for more details.
 *
 * You should have received a copy of the GNU General Public License
 * along with Natron.  If not, see <http://www.gnu.org/licenses/gpl-2.0.html>
 * ***** END LICENSE BLOCK ***** */

#ifndef NATRON_ENGINE_NODE_H
#define NATRON_ENGINE_NODE_H

// ***** BEGIN PYTHON BLOCK *****
// from <https://docs.python.org/3/c-api/intro.html#include-files>:
// "Since Python may define some pre-processor definitions which affect the standard headers on some systems, you must include Python.h before any standard headers are included."
#include <Python.h>
// ***** END PYTHON BLOCK *****

#include "Global/Macros.h"

#include <vector>
#include <string>
#include <map>
#include <list>
#include <bitset>

CLANG_DIAG_OFF(deprecated)
#include <QtCore/QMetaType>
#include <QtCore/QObject>
CLANG_DIAG_ON(deprecated)
#include <QtCore/QMutex>
#if !defined(Q_MOC_RUN) && !defined(SBK_RUN)
#include <boost/shared_ptr.hpp>
#include <boost/scoped_ptr.hpp>
#include <boost/enable_shared_from_this.hpp>
#endif
#include "Engine/AppManager.h"
#include "Global/KeySymbols.h"
#include "Engine/ImageComponents.h"
#include "Engine/CacheEntryHolder.h"
#include "Engine/ViewIdx.h"
#include "Engine/EngineFwd.h"
#include "Engine/Markdown.h"

#define NATRON_PARAMETER_PAGE_NAME_EXTRA "Node"
#define NATRON_PARAMETER_PAGE_NAME_INFO "Info"


#define kDisableNodeKnobName "disableNode"
#define kLifeTimeNodeKnobName "nodeLifeTime"
#define kEnableLifeTimeNodeKnobName "enableNodeLifeTime"
#define kUserLabelKnobName "userTextArea"
#define kEnableMaskKnobName "enableMask"
#define kEnableInputKnobName "enableInput"
#define kMaskChannelKnobName "maskChannel"
#define kInputChannelKnobName "inputChannel"
#define kEnablePreviewKnobName "enablePreview"
#define kOutputChannelsKnobName "channels"

#define kOfxMaskInvertParamName "maskInvert"
#define kOfxMixParamName "mix"

#define kReadOIIOAvailableViewsKnobName "availableViews"
#define kWriteOIIOParamViewsSelector "viewsSelector"


NATRON_NAMESPACE_ENTER;

class Node
    : public QObject
    , public boost::enable_shared_from_this<Node>
    , public CacheEntryHolder
{
GCC_DIAG_SUGGEST_OVERRIDE_OFF
    Q_OBJECT
GCC_DIAG_SUGGEST_OVERRIDE_ON

public:

    struct Implementation;

protected: // parent of InspectorNode
    // TODO: enable_shared_from_this
    // constructors should be privatized in any class that derives from boost::enable_shared_from_this<>
    Node(const AppInstancePtr& app,
         const NodeCollectionPtr& group,
         Plugin* plugin);

public:
    static NodePtr create(const AppInstancePtr& app,
                          const NodeCollectionPtr& group,
                          Plugin* plugin)
    {
        return NodePtr( new Node(app, group, plugin) );
    }

    virtual ~Node();

    NodeCollectionPtr getGroup() const;

    /**
     * @brief Returns true if this node is a "user" node. For internal invisible node, this would return false.
     * If this function returns false, the node will not be serialized.
     **/
    bool isPartOfProject() const;

    const Plugin* getPlugin() const;

    /**
     * @brief Used internally when instanciating a Python template, we first make a group and then pass a pointer
     * to the real plugin.
     **/
    void switchInternalPlugin(Plugin* plugin);

    void setPrecompNode(const PrecompNodePtr& precomp);

    //
    PrecompNodePtr isPartOfPrecomp() const;

    /**
     * @brief Creates the EffectInstance that will be embedded into this node and set it up.
     * This function also loads all parameters. Node connections will not be setup in this method.
     **/
    void load(const CreateNodeArgs& args);


    void initNodeScriptName(const NodeSerialization* serialization, const QString& fixedName);


    ///called by load() and OfxEffectInstance, do not call this!
    void loadKnobs(const NodeSerialization & serialization, bool updateKnobGui = false);


    void loadKnob(const KnobIPtr & knob, const std::list<KnobSerializationPtr> & serialization,
                  bool updateKnobGui = false);

    ///Set values for Knobs given their serialization
    void setValuesFromSerialization(const CreateNodeArgs& args);

    ///to be called once all nodes have been loaded from the project or right away after the load() function.
    ///this is so the child of a multi-instance can retrieve the pointer to it's main instance
    void fetchParentMultiInstancePointer();


    ///If the node can have a roto context, create it
    void createRotoContextConditionnally();

    void createTrackerContextConditionnally();

    ///function called by EffectInstance to create a knob
    template <class K>
    boost::shared_ptr<K> createKnob(const std::string &description,
                                    int dimension = 1,
                                    bool declaredByPlugin = true)
    {
        return appPTR->getKnobFactory().createKnob<K>(getEffectInstance(), description, dimension, declaredByPlugin);
    }

    ///This cannot be done in loadKnobs as to call this all the nodes in the project must have
    ///been loaded first.
    void restoreKnobsLinks(const NodeSerialization & serialization,
                           const NodesList & allNodes,
                           const std::map<std::string, std::string>& oldNewScriptNamesMapping);

    void restoreUserKnobs(const NodeSerialization& serialization);

    void setPagesOrder(const std::list<std::string>& pages);

    std::list<std::string> getPagesOrder() const;

    bool isNodeCreated() const;

    bool isGLFinishRequiredBeforeRender() const;

    void refreshAcceptedBitDepths();

    /**
     * @brief Quits any processing on going on this node, this call is non blocking
     **/
    void quitAnyProcessing_non_blocking();
    void quitAnyProcessing_blocking(bool allowThreadsToRestart);

    /**
     * @brief Returns true if all processing threads controlled by this node have quit
     **/
    bool areAllProcessingThreadsQuit() const;

    /* @brief Similar to quitAnyProcessing except that the threads aren't destroyed
     * This is called when a node is deleted by the user
     */
    void abortAnyProcessing_non_blocking();
    void abortAnyProcessing_blocking();

    /*Never call this yourself. This is needed by OfxEffectInstance so the pointer to the live instance
     * is set earlier.
     */
    void setEffect(const EffectInstancePtr& liveInstance);

    EffectInstancePtr getEffectInstance() const;

    /**
     * @brief Returns true if the node is a multi-instance node, that is, holding several other nodes.
     * e.g: the Tracker node.
     **/
    bool isMultiInstance() const;

    NodePtr getParentMultiInstance() const;

    ///Accessed by the serialization thread, but mt safe since never changed
    std::string getParentMultiInstanceName() const;

    void getChildrenMultiInstance(NodesList* children) const;

    /**
     * @brief Returns the hash value of the node, or 0 if it has never been computed.
     **/
    U64 getHashValue() const;

    virtual std::string getCacheID() const OVERRIDE FINAL;

    /**
     * @brief Forwarded to the live effect instance
     **/
    void beginEditKnobs();

    /**
     * @brief Forwarded to the live effect instance
     **/
    const std::vector< KnobIPtr > & getKnobs() const;

    /**
     * @brief When frozen is true all the knobs of this effect read-only so the user can't interact with it.
     * @brief This function will be called on all input nodes aswell
     **/
    void setKnobsFrozen(bool frozen);


    /*Returns in viewers the list of all the viewers connected to this node*/
    void hasViewersConnected(std::list<ViewerInstancePtr>* viewers) const;

    void hasOutputNodesConnected(std::list<OutputEffectInstancePtr>* writers) const;

    /**
     * @brief Forwarded to the live effect instance
     **/
    int getMajorVersion() const;

    /**
     * @brief Forwarded to the live effect instance
     **/
    int getMinorVersion() const;


    /**
     * @brief Forwarded to the live effect instance
     **/
    bool isInputNode() const;

    /**
     * @brief Forwarded to the live effect instance
     **/
    bool isOutputNode() const;

    /**
     * @brief Forwarded to the live effect instance
     **/
    bool isOpenFXNode() const;

    /**
     * @brief Returns true if this node is a tracker
     **/
    bool isTrackerNodePlugin() const;

    bool isPointTrackerNode() const;

    /**
     * @brief Returns true if this node is a backdrop
     **/
    bool isBackdropNode() const;

    /**
     * @brief Returns true if the node is a rotopaint node
     **/
    bool isRotoPaintingNode() const;

    ViewerInstancePtr isEffectViewerInstance() const;

    NodeGroupPtr isEffectNodeGroup() const;

    PrecompNodePtr isEffectPrecompNode() const;

    OutputEffectInstancePtr isEffectOutput() const;

    GroupInputPtr isEffectGroupInput() const;

    GroupOutputPtr isEffectGroupOutput() const;

    ReadNodePtr isEffectReadNode() const;

    WriteNodePtr isEffectWriteNode() const;

    BackdropPtr isEffectBackdrop() const;

    OneViewNodePtr isEffectOneViewNode() const;

    /**
     * @brief Returns a pointer to the rotoscoping context if the node is in the paint context, otherwise NULL.
     **/
    RotoContextPtr getRotoContext() const;

    TrackerContextPtr getTrackerContext() const;

    U64 getRotoAge() const;

    /**
     * @brief Forwarded to the live effect instance
     **/
    int getMaxInputCount() const;

    /**
     * @brief Returns true if the given input supports the given components. If inputNb equals -1
     * then this function will check whether the effect can produce the given components.
     **/
    bool isSupportedComponent(int inputNb, const ImageComponents& comp) const;

    /**
     * @brief Returns the most appropriate components that can be supported by the inputNb.
     * If inputNb equals -1 then this function will check the output components.
     **/
    ImageComponents findClosestSupportedComponents(int inputNb, const ImageComponents& comp) const;
    static ImageComponents findClosestInList(const ImageComponents& comp,
                                             const std::list<ImageComponents> &components,
                                             bool multiPlanar);

    ImageBitDepthEnum getBestSupportedBitDepth() const;
    bool isSupportedBitDepth(ImageBitDepthEnum depth) const;
    ImageBitDepthEnum getClosestSupportedBitDepth(ImageBitDepthEnum depth);

    /**
     * @brief Returns the components and index of the channel to use to produce the mask.
     * None = -1
     * R = 0
     * G = 1
     * B = 2
     * A = 3
     **/
    int getMaskChannel(int inputNb, ImageComponents* comps, NodePtr* maskInput) const;

    int isMaskChannelKnob(const KnobIConstPtr& knob) const;

    /**
     * @brief Returns whether masking is enabled or not
     **/
    bool isMaskEnabled(int inputNb) const;

    /**
     * @brief Returns a pointer to the input Node at index 'index'
     * or NULL if it couldn't find such node.
     * MT-safe
     * This function uses thread-local storage because several render thread can be rendering concurrently
     * and we want the rendering of a frame to have a "snap-shot" of the tree throughout the rendering of the
     * frame.
     *
     * DO NOT CALL THIS ON THE SERIALIZATION THREAD, INSTEAD PREFER USING getInputNames()
     **/
    NodePtr getInput(int index) const;

    /**
     * @brief Returns the input as seen on the gui. This is not necessarily the same as the value returned by getInput.
     **/
    NodePtr getGuiInput(int index) const;

    /**
     * @brief Same as getInput except that it doesn't do group redirections for Inputs/Outputs
     **/
    NodePtr getRealInput(int index) const;

    NodePtr getRealGuiInput(int index) const;

private:

    NodePtr getInputInternal(bool useGuiInput, bool useGroupRedirections, int index) const;

public:

    /**
     * @brief Returns the input index of the node if it is an input of this node, -1 otherwise.
     **/
    int getInputIndex(const NodeConstPtr& node) const;

    /**
     * @brief Returns true if the node is currently executing the onInputChanged handler.
     **/
    bool duringInputChangedAction() const;

    /**
     *@brief Returns the inputs of the node as the Gui just set them.
     * The vector might be different from what getInputs_other_thread() could return.
     * This can only be called by the main thread.
     **/
    const std::vector<NodeWPtr > & getInputs() const WARN_UNUSED_RETURN;
    const std::vector<NodeWPtr > & getGuiInputs() const WARN_UNUSED_RETURN;
    std::vector<NodeWPtr > getInputs_copy() const WARN_UNUSED_RETURN;

    /**
     * @brief Returns the input index of the node n if it exists,
     * -1 otherwise.
     **/
    int inputIndex(const NodePtr& n) const;

    const std::vector<std::string> & getInputLabels() const;
    std::string getInputLabel(int inputNb) const;

    std::string getInputHint(int inputNb) const;

    void setInputLabel(int inputNb, const std::string& label);

    void setInputHint(int inputNb, const std::string& hint);

    bool isInputVisible(int inputNb) const;

    void setInputVisible(int inputNb, bool visible);

    int getInputNumberFromLabel(const std::string& inputLabel) const;

    bool isInputConnected(int inputNb) const;

    bool hasOutputConnected() const;

    bool hasInputConnected() const;

    bool hasOverlay() const;

    bool hasMandatoryInputDisconnected() const;

    bool hasAllInputsConnected() const;

    /**
     * @brief This is used by the auto-connection algorithm.
     * When connecting nodes together this function helps determine
     * on which input it should connect a new node.
     * It returns the first non optional empty input or the first optional
     * empty input if they are all optionals, or -1 if nothing matches the 2 first conditions..
     * if all inputs are connected.
     **/
    virtual int getPreferredInputForConnection()  const;
    virtual int getPreferredInput() const;

    NodePtr getPreferredInputNode() const;

    void setRenderThreadSafety(RenderSafetyEnum safety);
    RenderSafetyEnum getCurrentRenderThreadSafety() const;
    void revertToPluginThreadSafety();

    void setCurrentOpenGLRenderSupport(PluginOpenGLRenderSupport support);
    PluginOpenGLRenderSupport getCurrentOpenGLRenderSupport() const;

    void setCurrentSequentialRenderSupport(SequentialPreferenceEnum support);
    SequentialPreferenceEnum getCurrentSequentialRenderSupport() const;

    void setCurrentCanTransform(bool support);
    bool getCurrentCanTransform() const;

    void setCurrentSupportTiles(bool support);
    bool getCurrentSupportTiles() const;

    void refreshDynamicProperties();

    bool isRenderScaleSupportEnabledForPlugin() const;

    bool isMultiThreadingSupportEnabledForPlugin() const;

    /////////////////////ROTO-PAINT related functionnalities//////////////////////
    //////////////////////////////////////////////////////////////////////////////

    void prepareForNextPaintStrokeRender();

    ImagePtr getPaintBuffer() const;
    void setPaintBuffer(const ImagePtr& image);

    //Used by nodes below the rotopaint tree to optimize the RoI
    void setLastPaintStrokeDataNoRotopaint();
    void invalidateLastPaintStrokeDataNoRotopaint();

    void getPaintStrokeRoD(double time, RectD* bbox) const;
    RectD getPaintStrokeRoD_duringPainting() const;

    bool isLastPaintStrokeBitmapCleared() const;
    void clearLastPaintStrokeRoD();
    void getLastPaintStrokePoints(double time,
                                  unsigned int mipmapLevel,
                                  std::list<std::list<std::pair<Point, double> > >* strokes,
                                  int* strokeIndex) const;


    void setWhileCreatingPaintStroke(bool creating);
    bool isDuringPaintStrokeCreation() const;
    ////////////////////////////////////////////////////////////////////////////////////
    ////////////////////////////////////////////////////////////////////////////////////

    void setProcessChannelsValues(bool doR, bool doG, bool doB, bool doA);

private:

    int getPreferredInputInternal(bool connected) const;

public:


    /**
     * @brief Returns in 'outputs' a map of all nodes connected to this node
     * where the value of the map is the input index from which these outputs
     * are connected to this node.
     **/
    void getOutputsConnectedToThisNode(std::map<NodePtr, int>* outputs);

    const NodesWList & getOutputs() const;
    const NodesWList & getGuiOutputs() const;
    void getOutputs_mt_safe(NodesWList& outputs) const;

    /**
     * @brief Same as above but enters into subgroups
     **/
    void getOutputsWithGroupRedirection(NodesList& outputs) const;

    /**
     * @brief Each input name is appended to the vector, in the same order
     * as they are in the internal inputs vector. Disconnected inputs are
     * represented as empty strings.
     **/
    void getInputNames(std::map<std::string, std::string> & inputNames) const;

    enum CanConnectInputReturnValue
    {
        eCanConnectInput_ok = 0,
        eCanConnectInput_indexOutOfRange,
        eCanConnectInput_inputAlreadyConnected,
        eCanConnectInput_givenNodeNotConnectable,
        eCanConnectInput_groupHasNoOutput,
        eCanConnectInput_graphCycles,
        eCanConnectInput_differentPars,
        eCanConnectInput_differentFPS,
        eCanConnectInput_multiResNotSupported,
    };

    /**
     * @brief Returns true if a connection is possible for the given input number of the current node
     * to the given input.
     **/
    Node::CanConnectInputReturnValue canConnectInput(const NodePtr& input, int inputNumber) const;


    /** @brief Adds the node parent to the input inputNumber of the
     * node. Returns true if it succeeded, false otherwise.
     * When returning false, this means an input was already
     * connected for this inputNumber. It should be removed
     * beforehand.
     */
    virtual bool connectInput(const NodePtr& input, int inputNumber);

    bool connectInputBase(const NodePtr& input,
                          int inputNumber)
    {
        return Node::connectInput(input, inputNumber);
    }

    /** @brief Removes the node connected to the input inputNumber of the
     * node. Returns the inputNumber if it could remove it, otherwise returns
       -1.
     */
    virtual int disconnectInput(int inputNumber);

    /** @brief Removes the node input of the
     * node inputs. Returns the inputNumber if it could remove it, otherwise returns
       -1.*/
    virtual int disconnectInput(const NodePtr& input);

    /**
     * @brief Same as:
       disconnectInput(inputNumber);
       connectInput(input,inputNumber);
     * Except that it is atomic
     **/
    bool replaceInput(const NodePtr& input, int inputNumber);

    void setNodeGuiPointer(const NodeGuiIPtr& gui);

    NodeGuiIPtr getNodeGui() const;

    bool isSettingsPanelVisible() const;

    bool isSettingsPanelMinimized() const;

    void onOpenGLEnabledKnobChangedOnProject(bool activated);

    KnobChoicePtr getOpenGLEnabledKnob() const;

private:

    bool replaceInputInternal(const NodePtr& input, int inputNumber, bool useGuiValues);

    int disconnectInputInternal(const NodePtr& input, bool useGuiInputs);


    bool isSettingsPanelVisibleInternal(std::set<NodeConstPtr>& recursionList) const;

public:

    bool isUserSelected() const;

    bool shouldCacheOutput(bool isFrameVaryingOrAnimated, double time, ViewIdx view, int visitsCount) const;

    /**
     * @brief If the session is a GUI session, then this function sets the position of the node on the nodegraph.
     **/
    void setPosition(double x, double y);
    void getPosition(double *x, double *y) const;

    void setSize(double w, double h);
    void getSize(double* w, double* h) const;

    /**
     * @brief Get the colour of the node as it appears on the nodegraph.
     **/
    bool getColor(double* r, double *g, double* b) const;
    void setColor(double r, double g, double b);


    std::string getKnobChangedCallback() const;
    std::string getInputChangedCallback() const;

    /**
     * @brief This is used exclusively by nodes in the underlying graph of the implementation of the RotoPaint.
     * Do not use that anywhere else.
     **/
    void attachRotoItem(const RotoDrawableItemPtr& stroke);
    RotoDrawableItemPtr getAttachedRotoItem() const;


    //This flag is used for the Roto plug-in and for the Merge inside the rotopaint tree
    //so that if the input of the roto node is RGB, it gets converted with alpha = 0, otherwise the user
    //won't be able to paint the alpha channel
    bool usesAlpha0ToConvertFromRGBToRGBA() const;
    void setUseAlpha0ToConvertFromRGBToRGBA(bool use);

protected:

    void runInputChangedCallback(int index);

private:

    /**
     * @brief Adds an output to this node.
     **/
    void connectOutput(bool useGuiValues, const NodePtr& output);

    /** @brief Removes the node output of the
     * node outputs. Returns the outputNumber if it could remove it,
       otherwise returns -1.*/
    int disconnectOutput(bool useGuiValues, const NodeConstPtr& output);

public:

    /**
     * @brief Switches the 2 first inputs that are not a mask, if and only if they have compatible components/bitdepths
     **/
    void switchInput0And1();
    /*============================*/

    /**
     * @brief Forwarded to the live effect instance
     **/
    std::string getPluginID() const;


    /**
     * @brief Forwarded to the live effect instance
     **/
    std::string getPluginLabel() const;

    /**
     * @brief Returns the path to where the resources are stored for this plug-in
     **/
    std::string getPluginResourcesPath() const;

    void getPluginGrouping(std::list<std::string>* grouping) const;

    /**
     * @brief Forwarded to the live effect instance
     **/
    std::string getPluginDescription() const;

    /**
     * @brief Returns the absolute file-path to the plug-in icon.
     **/
    std::string getPluginIconFilePath() const;

    /*============================*/
    AppInstancePtr getApp() const;

    /* @brief Make this node inactive. It will appear
       as if it was removed from the graph editor
       but the object still lives to allow
       undo/redo operations.
       @param outputsToDisconnect A list of the outputs whose inputs must be disconnected
       @param disconnectAll If set to true the parameter outputsToDisconnect is ignored and all outputs' inputs are disconnected
       @param reconnect If set to true Natron will attempt to re-connect disconnected output to an input of this node
       @param hideGui When true, the node gui will be notified so it gets hidden
     */
    void deactivate(const std::list< NodePtr > & outputsToDisconnect = std::list< NodePtr >(),
                    bool disconnectAll = true,
                    bool reconnect = true,
                    bool hideGui = true,
                    bool triggerRender = true,
                    bool unslaveKnobs = true);


    /* @brief Make this node active. It will appear
       again on the node graph.
       WARNING: this function can only be called
       after a call to deactivate() has been made.
     *
     * @param outputsToRestore Only the outputs specified that were previously connected to the node prior to the call to
     * deactivate() will be reconnected as output to this node.
     * @param restoreAll If true, the parameter outputsToRestore will be ignored.
     */
    void activate(const std::list< NodePtr > & outputsToRestore = std::list< NodePtr >(),
                  bool restoreAll = true,
                  bool triggerRender = true);

    /**
     * @brief Calls deactivate() and then remove the node from the project. The object will be destroyed
     * when the caller releases the reference to this Node
     * @param autoReconnect If set to true, outputs connected to this node will try to connect to the input of this node automatically.
     **/
    void destroyNode(bool autoReconnect);

private:

    void destroyNodeInternal(bool fromDest, bool autoReconnect);

    void doDestroyNodeInternalEnd(bool fromDest, bool autoReconnect);

public:


    /**
     * @brief Forwarded to the live effect instance
     **/
    KnobIPtr getKnobByName(const std::string & name) const;

    /*@brief The derived class should query this to abort any long process
       in the engine function.*/
    bool aborted() const;

    bool makePreviewByDefault() const;

    void togglePreview();

    bool isPreviewEnabled() const;

    /**
     * @brief Makes a small 8bits preview image of size width x height of format ARGB32.
     * Pre-condition:
     *  - buf has been allocated for the correct amount of memory needed to fill the buffer.
     * Post-condition:
     *  - buf must not be freed or overflown.
     * It will serve as a preview on the node's graphical user interface.
     * This function is called directly by the GUI to display the preview.
     * In order to notify the GUI that you want to refresh the preview, just
     * call refreshPreviewImage(time).
     *
     * The width and height might be modified by the function, so their value can
     * be queried at the end of the function
     **/
    bool makePreviewImage(SequenceTime time, int *width, int *height, unsigned int* buf);

    /**
     * @brief Returns true if the node is currently rendering a preview image.
     **/
    bool isRenderingPreview() const;


    /**
     * @brief Returns true if the node is active for use in the graph editor. MT-safe
     **/
    bool isActivated() const;


    /**
     * @brief Use this function to post a transient message to the user. It will be displayed using
     * a dialog. The message can be of 4 types...
     * INFORMATION_MESSAGE : you just want to inform the user about something.
     * eMessageTypeWarning : you want to inform the user that something important happened.
     * eMessageTypeError : you want to inform the user an error occured.
     * eMessageTypeQuestion : you want to ask the user about something.
     * The function will return true always except for a message of type eMessageTypeQuestion, in which
     * case the function may return false if the user pressed the 'No' button.
     * @param content The message you want to pass.
     **/
    bool message(MessageTypeEnum type, const std::string & content) const;

    /**
     * @brief Use this function to post a persistent message to the user. It will be displayed on the
     * node's graphical interface and on any connected viewer. The message can be of 3 types...
     * INFORMATION_MESSAGE : you just want to inform the user about something.
     * eMessageTypeWarning : you want to inform the user that something important happened.
     * eMessageTypeError : you want to inform the user an error occured.
     * @param content The message you want to pass.
     **/
    void setPersistentMessage(MessageTypeEnum type, const std::string & content);

    /**
     * @brief Clears any message posted previously by setPersistentMessage.
     * This function will also be called on all inputs
     **/
    void clearPersistentMessage(bool recurse);

private:

    void clearPersistentMessageRecursive(std::list<NodePtr>& markedNodes);

    void clearPersistentMessageInternal();

public:


    void purgeAllInstancesCaches();

    bool notifyInputNIsRendering(int inputNb);

    void notifyInputNIsFinishedRendering(int inputNb);

    bool notifyRenderingStarted();

    void notifyRenderingEnded();

    int getIsInputNRenderingCounter(int inputNb) const;

    int getIsNodeRenderingCounter() const;

    /**
     * @brief forwarded to the live instance
     **/
    void setOutputFilesForWriter(const std::string & pattern);


    ///called by EffectInstance
    void registerPluginMemory(size_t nBytes);

    ///called by EffectInstance
    void unregisterPluginMemory(size_t nBytes);

    //see eRenderSafetyInstanceSafe in EffectInstance::renderRoI
    //only 1 clone can render at any time
    QMutex & getRenderInstancesSharedMutex();

    void refreshPreviewsRecursivelyDownstream(double time);

    void refreshPreviewsRecursivelyUpstream(double time);

    void incrementKnobsAge();

    void incrementKnobsAge_internal();

public:


    U64 getKnobsAge() const;

    void onAllKnobsSlaved(bool isSlave, const KnobHolderPtr& master);

    void onKnobSlaved(const KnobIPtr& slave, const KnobIPtr& master, int dimension, bool isSlave);

    NodePtr getMasterNode() const;

#ifdef NATRON_ENABLE_IO_META_NODES
    //When creating a Reader or Writer node, this is a pointer to the "bundle" node that the user actually see.
    NodePtr getIOContainer() const;
#endif

    /**
     * @brief Attemps to lock an image for render. If it successfully obtained the lock,
     * the thread can continue and render normally. If another thread is currently
     * rendering that image, this function will wait until the image is available for render again.
     * This is used internally by EffectInstance::renderRoI
     **/
    void lock(const ImagePtr& entry);
    bool tryLock(const ImagePtr& entry);
    void unlock(const ImagePtr& entry);


    /**
     * @brief DO NOT EVER USE THIS FUNCTION. This is provided for compatibility with plug-ins that
     * do not respect the OpenFX specification.
     **/
    ImagePtr getImageBeingRendered(double time, unsigned int mipMapLevel, ViewIdx view);

    void beginInputEdition();

    void endInputEdition(bool triggerRender);

    void onInputChanged(int inputNb, bool isInputA = true);

    bool onEffectKnobValueChanged(const KnobIPtr& what, ValueChangedReasonEnum reason);

    bool isNodeDisabled() const;

    void setNodeDisabled(bool disabled);

    KnobBoolPtr getDisabledKnob() const;

    bool isLifetimeActivated(int *firstFrame, int *lastFrame) const;

    std::string getNodeExtraLabel() const;

    /**
     * @brief Show keyframe markers on the timeline. The signal to refresh the timeline's gui
     * will be emitted only if emitSignal is set to true.
     * Calling this function without calling hideKeyframesFromTimeline() has no effect.
     **/
    void showKeyframesOnTimeline(bool emitSignal);

    /**
     * @brief Hide keyframe markers on the timeline. The signal to refresh the timeline's gui
     * will be emitted only if emitSignal is set to true.
     * Calling this function without calling showKeyframesOnTimeline() has no effect.
     **/
    void hideKeyframesFromTimeline(bool emitSignal);

    bool areKeyframesVisibleOnTimeline() const;

    /**
     * @brief The given label is appended in the node's label but will not be editable
     * by the user from the settings panel.
     * If a custom data tag is found, it will replace any custom data.
     **/
    void replaceCustomDataInlabel(const QString & data);

private:

    void restoreSublabel();

public:

    /**
     * @brief Returns whether this node or one of its inputs (recursively) is marked as
     * eSequentialPreferenceOnlySequential
     *
     * @param nodeName If the return value is true, this will be set to the name of the node
     * which is sequential.
     *
     **/
    bool hasSequentialOnlyNodeUpstream(std::string & nodeName) const;


    /**
     * @brief Updates the sub label knob: e.g for the Merge node it corresponds to the
     * operation name currently used and visible on the node
     **/
    void updateEffectLabelKnob(const QString & name);

    /**
     * @brief Returns true if an effect should be able to connect this node.
     **/
    bool canOthersConnectToThisNode() const;

    /**
     * @brief Clears any pointer refering to the last rendered image
     **/
    void clearLastRenderedImage();

    struct KnobLink
    {
        ///The knob being slaved
        KnobIWPtr slave;
        KnobIWPtr master;

        ///The master node to which the knob is slaved to
        NodeWPtr masterNode;

        ///The dimension being slaved, -1 if irrelevant
        int dimension;
    };

    void getKnobsLinks(std::list<KnobLink> & links) const;

    /*Initialises inputs*/
    void initializeInputs();

    /**
     * @brief Forwarded to the live effect instance
     **/
    void initializeKnobs(bool loadingSerialization);

    void checkForPremultWarningAndCheckboxes();

    void findPluginFormatKnobs();

private:

    void initializeDefaultKnobs(bool loadingSerialization);

    void findPluginFormatKnobs(const KnobsVec & knobs, bool loadingSerialization);

    void findRightClickMenuKnob(const KnobsVec& knobs);

    void createNodePage(const KnobPagePtr& settingsPage);

    void createInfoPage();

    void createPythonPage();

    void createHostMixKnob(const KnobPagePtr& mainPage);

#ifndef NATRON_ENABLE_IO_META_NODES
    void createWriterFrameStepKnob(const KnobPagePtr& mainPage);
#endif

    void createMaskSelectors(const std::vector<std::pair<bool, bool> >& hasMaskChannelSelector,
                             const std::vector<std::string>& inputLabels,
                             const KnobPagePtr& mainPage,
                             bool addNewLineOnLastMask,
                             KnobIPtr* lastKnobCreated);

    KnobPagePtr getOrCreateMainPage();

    void createLabelKnob(const KnobPagePtr& settingsPage, const std::string& label);

    void findOrCreateChannelEnabled(const KnobPagePtr& mainPage);

    void createChannelSelectors(const std::vector<std::pair<bool, bool> >& hasMaskChannelSelector,
                                const std::vector<std::string>& inputLabels,
                                const KnobPagePtr& mainPage,
                                KnobIPtr* lastKnobBeforeAdvancedOption);

public:


    void onSetSupportRenderScaleMaybeSet(int support);

    bool useScaleOneImagesWhenRenderScaleSupportIsDisabled() const;

    /**
     * @brief Fills keyframes with all different keyframes time that all parameters of this
     * node have. Some keyframes might appear several times.
     **/
    void getAllKnobsKeyframes(std::list<SequenceTime>* keyframes);

    bool hasAnimatedKnob() const;


    void setNodeIsRendering(NodesWList& nodes);
    void unsetNodeIsRendering();

    /**
     * @brief Returns true if the parallel render args thread-storage is set
     **/
    bool isNodeRendering() const;

    bool hasPersistentMessage() const;

    void getPersistentMessage(QString* message, int* type, bool prefixLabelAndType = true) const;


    /**
     * @brief Attempts to detect cycles considering input being an input of this node.
     * Returns true if it couldn't detect any cycle, false otherwise.
     **/
    bool checkIfConnectingInputIsOk(const NodePtr& input) const;

    bool isForceCachingEnabled() const;

    void setForceCachingEnabled(bool b);

    /**
     * @brief Declares to Python all parameters as attribute of the variable representing this node.
     **/
    void declarePythonFields();

private:
    /**
     * @brief Declares to Python all parameters, roto, tracking attributes
     * This is called in activate() whenever the node was deleted
     **/
    void declareAllPythonAttributes();

public:
    /**
     * @brief Set the node name.
     * Throws a run-time error with the message in case of error
     **/
    void setScriptName(const std::string & name);

    void setScriptName_no_error_check(const std::string & name);


    /**
     * @brief The node unique name.
     **/
    const std::string & getScriptName() const;
    std::string getScriptName_mt_safe() const;

    /**
       @brief Returns the name of the node, prepended by the name of all the group containing it, e.g:
     * - a node in the "root" project would be: Blur1
     * - a node within the group 1 of the project would be : <g>group1</g>Blur1
     * - a node within the group 1 of the group 1 of the project would be : <g>group1</g><g>group1</g>Blur1
     **/
    std::string getFullyQualifiedName() const;

    void setLabel(const std::string& label);

    const std::string& getLabel() const;
    std::string getLabel_mt_safe() const;
    std::string getBeforeRenderCallback() const;
    std::string getBeforeFrameRenderCallback() const;
    std::string getAfterRenderCallback() const;
    std::string getAfterFrameRenderCallback() const;
    std::string getAfterNodeCreatedCallback() const;
    std::string getBeforeNodeRemovalCallback() const;

    void onFileNameParameterChanged(const KnobIPtr& fileKnob);

    static void getOriginalFrameRangeForReader(const std::string& pluginID, const std::string& canonicalFileName, int* firstFrame, int* lastFrame);

    void computeFrameRangeForReader(const KnobIPtr& fileKnob);

    bool getOverlayColor(double* r, double* g, double* b) const;

    bool canHandleRenderScaleForOverlays() const;

    /**
     * @brief Push a new undo command to the undo/redo stack associated to this node.
     * The stack takes ownership of the shared pointer, so you should not hold a strong reference to the passed pointer.
     * If no undo/redo stack is present, the command will just be redone once then destroyed.
     **/
    void pushUndoCommand(const UndoCommandPtr& command);


    /**
     * @brief Set the cursor to be one of the default cursor.
     * @returns True if it successfully set the cursor, false otherwise.
     * Note: this can only be called during an overlay interact action.
     **/
    void setCurrentCursor(CursorEnum defaultCursor);
    bool setCurrentCursor(const QString& customCursorFilePath);

    bool shouldDrawOverlay() const;


    void drawHostOverlay(double time,
                         const RenderScale& renderScale,
                         ViewIdx view);

    bool onOverlayPenDownDefault(double time,
                                 const RenderScale& renderScale,
                                 ViewIdx view, const QPointF & viewportPos, const QPointF & pos, double pressure) WARN_UNUSED_RETURN;

    bool onOverlayPenDoubleClickedDefault(double time,
                                          const RenderScale& renderScale,
                                          ViewIdx view, const QPointF & viewportPos, const QPointF & pos) WARN_UNUSED_RETURN;


    bool onOverlayPenMotionDefault(double time,
                                   const RenderScale& renderScale,
                                   ViewIdx view, const QPointF & viewportPos, const QPointF & pos, double pressure) WARN_UNUSED_RETURN;

    bool onOverlayPenUpDefault(double time,
                               const RenderScale& renderScale,
                               ViewIdx view, const QPointF & viewportPos, const QPointF & pos, double pressure) WARN_UNUSED_RETURN;

    bool onOverlayKeyDownDefault(double time,
                                 const RenderScale& renderScale,
                                 ViewIdx view, Key key, KeyboardModifiers modifiers) WARN_UNUSED_RETURN;

    bool onOverlayKeyUpDefault(double time,
                               const RenderScale& renderScale,
                               ViewIdx view, Key key, KeyboardModifiers modifiers) WARN_UNUSED_RETURN;

    bool onOverlayKeyRepeatDefault(double time,
                                   const RenderScale& renderScale,
                                   ViewIdx view, Key key, KeyboardModifiers modifiers) WARN_UNUSED_RETURN;

    bool onOverlayFocusGainedDefault(double time,
                                     const RenderScale& renderScale,
                                     ViewIdx view) WARN_UNUSED_RETURN;

    bool onOverlayFocusLostDefault(double time,
                                   const RenderScale& renderScale,
                                   ViewIdx view) WARN_UNUSED_RETURN;

    void addPositionInteract(const KnobDoublePtr& position,
                             const KnobBoolPtr& interactive);

    void addTransformInteract(const KnobDoublePtr& translate,
                              const KnobDoublePtr& scale,
                              const KnobBoolPtr& scaleUniform,
                              const KnobDoublePtr& rotate,
                              const KnobDoublePtr& skewX,
                              const KnobDoublePtr& skewY,
                              const KnobChoicePtr& skewOrder,
                              const KnobDoublePtr& center,
                              const KnobBoolPtr& invert,
                              const KnobBoolPtr& interactive);

    void addCornerPinInteract(const KnobDoublePtr& from1,
                              const KnobDoublePtr& from2,
                              const KnobDoublePtr& from3,
                              const KnobDoublePtr& from4,
                              const KnobDoublePtr& to1,
                              const KnobDoublePtr& to2,
                              const KnobDoublePtr& to3,
                              const KnobDoublePtr& to4,
                              const KnobBoolPtr& enable1,
                              const KnobBoolPtr& enable2,
                              const KnobBoolPtr& enable3,
                              const KnobBoolPtr& enable4,
                              const KnobChoicePtr& overlayPoints,
                              const KnobBoolPtr& invert,
                              const KnobBoolPtr& interactive);

    void removePositionHostOverlay(const KnobIPtr& knob);

    void initializeHostOverlays();

    bool hasHostOverlay() const;

    void setCurrentViewportForHostOverlays(OverlaySupport* viewPort);

    bool hasHostOverlayForParam(const KnobIConstPtr& knob) const;

    void setPluginIDAndVersionForGui(const std::list<std::string>& grouping,
                                     const std::string& pluginLabel,
                                     const std::string& pluginID,
                                     const std::string& pluginDesc,
                                     const std::string& pluginIconFilePath,
                                     unsigned int version);

    void setPluginPythonModule(const std::string& pythonModule);

    bool hasPyPlugBeenEdited() const;
    void setPyPlugEdited(bool edited);

    std::string getPluginPythonModule() const;

    //Returns true if changed
    bool refreshChannelSelectors();

    bool getProcessChannel(int channelIndex) const;

    KnobChoicePtr getChannelSelectorKnob(int inputNb) const;

    bool getSelectedLayer(int inputNb, std::bitset<4> *processChannels, bool* isAll, ImageComponents *layer) const;

    bool addUserComponents(const ImageComponents& comps);

    void getUserCreatedComponents(std::list<ImageComponents>* comps);

    bool hasAtLeastOneChannelToProcess() const;

    void removeParameterFromPython(const std::string& parameterName);

    double getHostMixingValue(double time, ViewIdx view) const;

    void removeAllImagesFromCacheWithMatchingIDAndDifferentKey(U64 nodeHashKey);
    void removeAllImagesFromCache(bool blocking);

    bool isDraftModeUsed() const;
    bool isInputRelatedDataDirty() const;

    void forceRefreshAllInputRelatedData();

    void markAllInputRelatedDataDirty();

    bool getSelectedLayerChoiceRaw(int inputNb, std::string& layer) const;

    const std::vector<std::string>& getCreatedViews() const;

    void refreshCreatedViews();

    void refreshIdentityState();

    bool getHideInputsKnobValue() const;
    void setHideInputsKnobValue(bool hidden);

    int getFrameStepKnobValue() const;

    void refreshFormatParamChoice(const std::vector<std::string>& entries, int defValue, bool loadingProject);

    bool handleFormatKnob(const KnobIPtr& knob);

    QString makeDocumentation(bool genHTML) const;

    void refreshPreviewsAfterProjectLoad();

    enum StreamWarningEnum
    {
        //A bitdepth conversion occurs and converts to a lower bitdepth the stream,
        //inducing a quality loss
        eStreamWarningBitdepth,

        //The node has inputs with different aspect ratios but does not handle it
        eStreamWarningPixelAspectRatio,

        //The node has inputs with different frame rates which may produce unwanted results
        eStreamWarningFrameRate,
    };

    void setStreamWarning(StreamWarningEnum warning, const QString& message);
    void setStreamWarnings(const std::map<StreamWarningEnum, QString>& warnings);
    void clearStreamWarning(StreamWarningEnum warning);
    void getStreamWarnings(std::map<StreamWarningEnum, QString>* warnings) const;

    void refreshEnabledKnobsLabel(const ImageComponents& layer);

private:

    bool setStreamWarningInternal(StreamWarningEnum warning, const QString& message);

    void computeHashRecursive(std::list<NodePtr>& marked);

    /**
     * @brief Refreshes the node hash depending on its context (knobs age, inputs etc...)
     * @return True if the hash has changed, false otherwise
     **/
    bool computeHashInternal() WARN_UNUSED_RETURN;

<<<<<<< HEAD
    void refreshEnabledKnobsLabel(const ImageComponents& layer);

    void refreshCreatedViews(const KnobIPtr& knob);
=======
    void refreshCreatedViews(KnobI* knob);
>>>>>>> 1ed5150d

    void refreshInputRelatedDataRecursiveInternal(std::list<NodePtr>& markedNodes);

    void refreshInputRelatedDataRecursive();

    void refreshAllInputRelatedData(bool canChangeValues);

    bool refreshMaskEnabledNess(int inpubNb);

    bool refreshLayersChoiceSecretness(int inpubNb);

    void markInputRelatedDataDirtyRecursive();

    void markInputRelatedDataDirtyRecursiveInternal(std::list<NodePtr>& markedNodes, bool recurse);

    bool refreshAllInputRelatedData(bool hasSerializationData, const std::vector<NodeWPtr >& inputs);

    bool refreshInputRelatedDataInternal(std::list<NodePtr>& markedNodes);

    bool refreshDraftFlagInternal(const std::vector<NodeWPtr >& inputs);

    void setNameInternal(const std::string& name, bool throwErrors);

    std::string getFullyQualifiedNameInternal(const std::string& scriptName) const;

    void s_outputLayerChanged() { Q_EMIT outputLayerChanged(); }

public Q_SLOTS:


    void onProcessingQuitInDestroyNodeInternal(int taskID, const WatcherCallerArgsPtr& args);

    void onRefreshIdentityStateRequestReceived();

    void setKnobsAge(U64 newAge);


    void doRefreshEdgesGUI()
    {
        Q_EMIT refreshEdgesGUI();
    }

    /*will force a preview re-computation not matter of the project's preview mode*/
    void computePreviewImage(double time)
    {
        Q_EMIT previewRefreshRequested(time);
    }

    /*will refresh the preview only if the project is in auto-preview mode*/
    void refreshPreviewImage(double time)
    {
        Q_EMIT previewImageChanged(time);
    }

    void onMasterNodeDeactivated();

    void onInputLabelChanged(const QString & name);

    void notifySettingsPanelClosed(bool closed )
    {
        Q_EMIT settingsPanelClosed(closed);
    }

    void dequeueActions();

    void onParentMultiInstanceInputChanged(int input);

    void doComputeHashOnMainThread();

Q_SIGNALS:

    void rightClickMenuKnobPopulated();

    void s_refreshPreviewsAfterProjectLoadRequested();

    void hideInputsKnobChanged(bool hidden);

    void refreshIdentityStateRequested();

    void availableViewsChanged();

    void outputLayerChanged();

    void mustComputeHashOnMainThread();

    void settingsPanelClosed(bool);

    void knobsAgeChanged(U64 age);

    void persistentMessageChanged();

    void inputsInitialized();

    void inputLabelChanged(int, QString);

    void knobsInitialized();

    /*
     * @brief Emitted whenever an input changed on the GUI. Note that at the time this signal is emitted, the value returned by
     * getInput() is not necessarily the same as the value returned by getGuiInput() since the node might still be rendering.
     */
    void inputChanged(int);

    void outputsChanged();

    void activated(bool triggerRender);

    void deactivated(bool triggerRender);

    void canUndoChanged(bool);

    void canRedoChanged(bool);

    void labelChanged(QString);
    void scriptNameChanged(QString);
    void inputEdgeLabelChanged(int, QString);

    void inputVisibilityChanged(int);

    void refreshEdgesGUI();

    void previewImageChanged(double);

    void previewRefreshRequested(double);

    void inputNIsRendering(int inputNb);

    void inputNIsFinishedRendering(int inputNb);

    void renderingStarted();

    void renderingEnded();

    ///how much has just changed, this not the new value but the difference between the new value
    ///and the old value
    void pluginMemoryUsageChanged(qint64 mem);

    void allKnobsSlaved(bool b);

    ///Called when a knob is either slaved or unslaved
    void knobsLinksChanged();

    void knobSlaved();

    void previewKnobToggled();

    void disabledKnobToggled(bool disabled);

    void streamWarningsChanged();
    void nodeExtraLabelChanged(QString);


    void mustDequeueActions();

protected:

    /**
     * @brief Recompute the hash value of this node and notify all the clone effects that the values they store in their
     * knobs is dirty and that they should refresh it by cloning the live instance.
     **/
    void computeHash();

private:


    void declareRotoPythonField();
    void declareTrackerPythonField();

    std::string makeCacheInfo() const;
    std::string makeInfoForInput(int inputNumber) const;

    void setNodeIsRenderingInternal(NodesWList& markedNodes);


    /**
     * @brief If the node is an input of this node, set ok to true, otherwise
     * calls this function recursively on all inputs.
     **/
    void isNodeUpstream(const NodeConstPtr& input, bool* ok) const;

    void declareNodeVariableToPython(const std::string& nodeName);
    void setNodeVariableToPython(const std::string& oldName, const std::string& newName);
    void deleteNodeVariableToPython(const std::string& nodeName);

    boost::scoped_ptr<Implementation> _imp;
};

/**
 * @brief An InspectorNode is a type of node that is able to have a dynamic number of inputs.
 * Only 1 input is considered to be the "active" input of the InspectorNode, but several inputs
 * can be connected. This Node is suitable for effects that take only 1 input in parameter.
 * This is used for example by the Viewer, to be able to switch quickly from several inputs
 * while still having 1 input active.
 **/
class InspectorNode
    : public Node
{
GCC_DIAG_SUGGEST_OVERRIDE_OFF
    Q_OBJECT
GCC_DIAG_SUGGEST_OVERRIDE_ON

private: // derives from Node
    // constructors should be privatized in any class that derives from boost::enable_shared_from_this<>

    InspectorNode(const AppInstancePtr& app,
                  const NodeCollectionPtr& group,
                  Plugin* plugin);

public:

    static NodePtr create(const AppInstancePtr& app,
                          const NodeCollectionPtr& group,
                          Plugin* plugin)
    {
        return NodePtr( new InspectorNode(app, group, plugin) );
    }

    virtual ~InspectorNode();


    /**
     * @brief Same as connectInputBase but if another input is already connected to 'input' then
     * it will disconnect it prior to connecting the input of the given number.
     **/
    virtual bool connectInput(const NodePtr& input, int inputNumber) OVERRIDE;
    virtual int getPreferredInputForConnection() const OVERRIDE FINAL;
    virtual int getPreferredInput() const OVERRIDE FINAL;

    void refreshActiveInputs(int inputNbChanged, bool isASide);

    void setInputA(int inputNb);

    void setInputB(int inputNb);

    void getActiveInputs(int & a, int &b) const;

    void setActiveInputAndRefresh(int inputNb, bool isASide);

Q_SIGNALS:

    void refreshOptionalState();

    void activeInputsChanged();

private:

    int getPreferredInputInternal(bool connected) const;


    mutable QMutex _activeInputsMutex;
    int _activeInputs[2]; //< indexes of the inputs used for the wipe
};

inline InspectorNodePtr
toInspectorNode(const NodePtr& node)
{
    return boost::dynamic_pointer_cast<InspectorNode>(node);
}

class RenderingFlagSetter
{
    NodeWPtr node;
    NodesWList nodes;

public:

    RenderingFlagSetter(const NodePtr& n);

    ~RenderingFlagSetter();
};

NATRON_NAMESPACE_EXIT;

#endif // NATRON_ENGINE_NODE_H<|MERGE_RESOLUTION|>--- conflicted
+++ resolved
@@ -1335,13 +1335,7 @@
      **/
     bool computeHashInternal() WARN_UNUSED_RETURN;
 
-<<<<<<< HEAD
-    void refreshEnabledKnobsLabel(const ImageComponents& layer);
-
     void refreshCreatedViews(const KnobIPtr& knob);
-=======
-    void refreshCreatedViews(KnobI* knob);
->>>>>>> 1ed5150d
 
     void refreshInputRelatedDataRecursiveInternal(std::list<NodePtr>& markedNodes);
 
