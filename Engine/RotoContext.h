--- conflicted
+++ resolved
@@ -123,11 +123,7 @@
 
     void removeKeyframe(int time);
     
-<<<<<<< HEAD
-    void removeAnimation();
-=======
     void removeAnimation(int currentTime);
->>>>>>> 2a858c19
 
     ///returns true if a keyframe was set
     bool cuspPoint(int time,bool autoKeying,bool rippleEdit,const std::pair<double,double>& pixelScale);
@@ -672,9 +668,7 @@
      * @brief Removes a keyframe at the given time if any.
      **/
     void removeKeyframe(int time);
-    
-    void removeAnimation();
-    
+        
     /**
      * @brief Removes all animation
      **/
