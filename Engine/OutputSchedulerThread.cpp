/* ***** BEGIN LICENSE BLOCK *****
 * This file is part of Natron <http://www.natron.fr/>,
 * Copyright (C) 2013-2017 INRIA and Alexandre Gauthier-Foichat
 *
 * Natron is free software: you can redistribute it and/or modify
 * it under the terms of the GNU General Public License as published by
 * the Free Software Foundation; either version 2 of the License, or
 * (at your option) any later version.
 *
 * Natron is distributed in the hope that it will be useful,
 * but WITHOUT ANY WARRANTY; without even the implied warranty of
 * MERCHANTABILITY or FITNESS FOR A PARTICULAR PURPOSE.  See the
 * GNU General Public License for more details.
 *
 * You should have received a copy of the GNU General Public License
 * along with Natron.  If not, see <http://www.gnu.org/licenses/gpl-2.0.html>
 * ***** END LICENSE BLOCK ***** */

// ***** BEGIN PYTHON BLOCK *****
// from <https://docs.python.org/3/c-api/intro.html#include-files>:
// "Since Python may define some pre-processor definitions which affect the standard headers on some systems, you must include Python.h before any standard headers are included."
#include <Python.h>
// ***** END PYTHON BLOCK *****

#include "OutputSchedulerThread.h"

#include <iostream>
#include <set>
#include <list>
#include <algorithm> // min, max
#include <cassert>
#include <stdexcept>
#include <sstream> // stringstream

GCC_DIAG_UNUSED_LOCAL_TYPEDEFS_OFF
// /usr/local/include/boost/bind/arg.hpp:37:9: warning: unused typedef 'boost_static_assert_typedef_37' [-Wunused-local-typedef]
#include <boost/bind.hpp>
#include <boost/scoped_ptr.hpp>
#include <boost/algorithm/clamp.hpp>
GCC_DIAG_UNUSED_LOCAL_TYPEDEFS_ON

#include <QtCore/QMetaType>
#include <QtCore/QMutex>
#include <QtCore/QWaitCondition>
#include <QtCore/QCoreApplication>
#include <QtCore/QString>
#include <QtCore/QThreadPool>
#include <QtCore/QDebug>
#include <QtCore/QTextStream>
#include <QtCore/QRunnable>
#include <QtCore/QDir>

#include <QtConcurrentRun>


#include <SequenceParsing.h>

#include "Global/QtCompat.h"

#include "Engine/AppManager.h"
#include "Engine/AppInstance.h"
#include "Engine/EffectInstance.h"
#include "Engine/FrameViewRequest.h"
#include "Engine/ImageCacheKey.h"
#include "Engine/Image.h"
#include "Engine/ImageCacheEntry.h"
#include "Engine/KnobFile.h"
#include "Engine/Node.h"
#include "Engine/KnobItemsTable.h"
#include "Engine/OpenGLViewerI.h"
#include "Engine/ProcessFrameThread.h"
#include "Engine/GenericSchedulerThreadWatcher.h"
#include "Engine/Project.h"
#include "Engine/RenderStats.h"
#include "Engine/Settings.h"
#include "Engine/Timer.h"
#include "Engine/TimeLine.h"
#include "Engine/TreeRender.h"
#include "Engine/TLSHolder.h"
#include "Engine/RotoPaint.h"
#include "Engine/RotoStrokeItem.h"
#include "Engine/RenderEngine.h"
#include "Engine/ViewIdx.h"
#include "Engine/ViewerNode.h"
#include "Engine/ViewerInstance.h"
#include "Engine/WriteNode.h"

#ifdef DEBUG
//#define TRACE_SCHEDULER
//#define TRACE_CURRENT_FRAME_SCHEDULER
#endif

#define NATRON_FPS_REFRESH_RATE_SECONDS 1.5

#define NATRON_SCHEDULER_ABORT_AFTER_X_UNSUCCESSFUL_ITERATIONS 5000


#define kPythonCallbackPersistentMessageError "PythonCallbackPersistentMessageError"

NATRON_NAMESPACE_ENTER


struct RenderFrameResultsContainer_Compare
{
    bool operator()(const RenderFrameResultsContainerPtr& lhs, const RenderFrameResultsContainerPtr& rhs)
    {
        return lhs->time < rhs->time;
    }
};

typedef std::set<RenderFrameResultsContainerPtr, RenderFrameResultsContainer_Compare> FrameBuffer;


NATRON_NAMESPACE_ANONYMOUS_ENTER

class MetaTypesRegistration
{
public:
    inline MetaTypesRegistration()
    {
        qRegisterMetaType<RenderFrameResultsContainerPtr>("RenderFrameResultsContainerPtr");
    }
};

NATRON_NAMESPACE_ANONYMOUS_EXIT


static MetaTypesRegistration registration;


struct OutputSchedulerThreadPrivate
{
    OutputSchedulerThread* _publicInterface;

    // Ptr to the engine owning this scheduler
    RenderEngineWPtr engine;

    // A container for frames that we launched and are waiting results for
    FrameBuffer launchedFrames;
    mutable QMutex launchedFramesMutex;

    bool processFrameEnabled;
    OutputSchedulerThread::ProcessFrameModeEnum processFrameMode;

    boost::scoped_ptr<Timer> timer; // Timer regulating the engine execution. It is controlled by the GUI and MT-safe.
    boost::scoped_ptr<TimeLapse> renderTimer; // Timer used to report stats when rendering

    ///When the render threads are not using the appendToBuffer API, the scheduler has no way to know the rendering is finished
    ///but to count the number of frames rendered via notifyFrameRended which is called by the render thread.
    mutable QMutex renderFinishedMutex;
    U64 nFramesRendered;
    bool renderFinished; //< set to true when nFramesRendered = runArgs->lastFrame - runArgs->firstFrame + 1

    // Pointer to the args used in threadLoopOnce(), only usable from the scheduler thread
    boost::weak_ptr<OutputSchedulerThreadStartArgs> runArgs;
    

    mutable QMutex lastRunArgsMutex;
    std::vector<ViewIdx> lastPlaybackViewsToRender;
    RenderDirectionEnum lastPlaybackRenderDirection;


    // Protects lastFrameRequested & expectedFrameToRender & schedulerRenderDirection
    QMutex lastFrameRequestedMutex;

    // The last frame requested to render
    TimeValue lastFrameRequested;

    // The frame expected by the scheduler thread to be rendered
    TimeValue expectedFrameToRender;

    // The direction of the scheduler
    RenderDirectionEnum schedulerRenderDirection;

    NodeWPtr outputEffect; //< The effect used as output device



    QMutex bufferedOutputMutex;
    int lastBufferedOutputSize;

    struct RenderSequenceArgs
    {
        std::vector<ViewIdx> viewsToRender;
        TimeValue firstFrame;
        TimeValue lastFrame;
        TimeValue frameStep;
        TimeValue startingFrame;
        bool useStats;
        bool blocking;
        RenderDirectionEnum direction;
    };

    mutable QMutex sequentialRenderQueueMutex;
    std::list<RenderSequenceArgs> sequentialRenderQueue;

    ProcessFrameThread processFrameThread;

    OutputSchedulerThreadPrivate(const RenderEnginePtr& engine,
                                 OutputSchedulerThread* publicInterface,
                                 const NodePtr& effect)
        : _publicInterface(publicInterface)
        , engine(engine)
        , launchedFrames()
        , launchedFramesMutex()
        , processFrameEnabled(false)
        , processFrameMode(OutputSchedulerThread::eProcessFrameByMainThread)
        , timer(new Timer)
        , renderTimer()
        , renderFinishedMutex()
        , nFramesRendered(0)
        , renderFinished(false)
        , runArgs()
        , lastRunArgsMutex()
        , lastPlaybackViewsToRender()
        , lastPlaybackRenderDirection(eRenderDirectionForward)
        , lastFrameRequestedMutex()
        , lastFrameRequested(0)
        , expectedFrameToRender(0)
        , schedulerRenderDirection(eRenderDirectionForward)
        , outputEffect(effect)
        , bufferedOutputMutex()
        , lastBufferedOutputSize(0)
        , sequentialRenderQueueMutex()
        , sequentialRenderQueue()
        , processFrameThread()
    {
    }

    void validateRenderSequenceArgs(RenderSequenceArgs& args) const;

    void launchNextSequentialRender();

    /**
     * @brief Utility function to determine the next frame to render given the current context.
     **/
    static bool getNextFrameInSequence(PlaybackModeEnum pMode,
                                       RenderDirectionEnum direction,
                                       TimeValue frame,
                                       TimeValue firstFrame,
                                       TimeValue lastFrame,
                                       TimeValue frameStep,
                                       TimeValue* nextFrame,
                                       RenderDirectionEnum* newDirection);

    /**
     * @brief Utility function to determine the nearest frame within the range [firstFrame-lastFrame] ofr the given frame.
     **/
    static void getNearestInSequence(RenderDirectionEnum direction,
                                     TimeValue frame,
                                     TimeValue firstFrame,
                                     TimeValue lastFrame,
                                     TimeValue* nextFrame);

    void runBeforeFrameRenderCallback(TimeValue frame);

    void runAfterFrameRenderedCallback(TimeValue frame);

    void runBeforeRenderCallback();

    void runAfterRenderCallback(bool aborted);

    void runCallbackWithVariables(const QString& callback);


};

OutputSchedulerThread::OutputSchedulerThread(const RenderEnginePtr& engine,
                                             const NodePtr& effect)
    : GenericSchedulerThread()
    , _imp( new OutputSchedulerThreadPrivate(engine, this, effect) )
{
    QObject::connect( _imp->timer.get(), SIGNAL(fpsChanged(double,double)), engine.get(), SIGNAL(fpsChanged(double,double)) );


    setThreadName("Scheduler thread");
}

OutputSchedulerThread::~OutputSchedulerThread()
{

}

void
OutputSchedulerThread::setProcessFrameEnabled(bool enabled, OutputSchedulerThread::ProcessFrameModeEnum mode)
{
    _imp->processFrameEnabled = enabled;
    _imp->processFrameMode = mode;
}

NodePtr
OutputSchedulerThread::getOutputNode() const
{
    return _imp->outputEffect.lock();
}

bool
OutputSchedulerThreadPrivate::getNextFrameInSequence(PlaybackModeEnum pMode,
                                                     RenderDirectionEnum direction,
                                                     TimeValue frame,
                                                     TimeValue firstFrame,
                                                     TimeValue lastFrame,
                                                     TimeValue frameStep,
                                                     TimeValue* nextFrame,
                                                     RenderDirectionEnum* newDirection)
{
    assert(frameStep >= 1);
    *newDirection = direction;
    if (firstFrame == lastFrame) {
        *nextFrame = firstFrame;

        return true;
    }
    if (frame <= firstFrame) {
        switch (pMode) {
        case ePlaybackModeLoop:
            if (direction == eRenderDirectionForward) {
                *nextFrame = TimeValue(firstFrame + frameStep);
            } else {
                *nextFrame  = TimeValue(lastFrame - frameStep);
            }
            break;
        case ePlaybackModeBounce:
            if (direction == eRenderDirectionForward) {
                *nextFrame = TimeValue(frame + frameStep);
            } else {
                *newDirection = eRenderDirectionForward;
                *nextFrame  = TimeValue(firstFrame + frameStep);
            }
            break;
        case ePlaybackModeOnce:
        default:
            if (direction == eRenderDirectionForward) {
                *nextFrame = TimeValue(firstFrame + frameStep);
                break;
            } else {
                return false;
            }
        }
    } else if (frame >= lastFrame) {
        switch (pMode) {
        case ePlaybackModeLoop:
            if (direction == eRenderDirectionForward) {
                *nextFrame = firstFrame;
            } else {
                *nextFrame = TimeValue(lastFrame - frameStep);
            }
            break;
        case ePlaybackModeBounce:
            if (direction == eRenderDirectionForward) {
                *newDirection = eRenderDirectionBackward;
                *nextFrame = TimeValue(lastFrame - frameStep);
            } else {
                *nextFrame = TimeValue(frame - frameStep);
            }
            break;
        case ePlaybackModeOnce:
        default:
            if (direction == eRenderDirectionForward) {
                return false;
            } else {
                *nextFrame = TimeValue(lastFrame - frameStep);
                break;
            }
        }
    } else {
        if (direction == eRenderDirectionForward) {
            *nextFrame = TimeValue(frame + frameStep);
        } else {
            *nextFrame = TimeValue(frame - frameStep);
        }
    }

    return true;
} // OutputSchedulerThreadPrivate::getNextFrameInSequence

void
OutputSchedulerThreadPrivate::getNearestInSequence(RenderDirectionEnum direction,
                                                   TimeValue frame,
                                                   TimeValue firstFrame,
                                                   TimeValue lastFrame,
                                                   TimeValue* nextFrame)
{
    if ( (frame >= firstFrame) && (frame <= lastFrame) ) {
        *nextFrame = frame;
    } else if (frame < firstFrame) {
        if (direction == eRenderDirectionForward) {
            *nextFrame = firstFrame;
        } else {
            *nextFrame = lastFrame;
        }
    } else { // frame > lastFrame
        if (direction == eRenderDirectionForward) {
            *nextFrame = lastFrame;
        } else {
            *nextFrame = firstFrame;
        }
    }
}


void
OutputSchedulerThread::startFrameRenderFromLastStartedFrame()
{

    TimeValue frame;
    bool canContinue;

    {
        OutputSchedulerThreadStartArgsPtr args = getCurrentRunArgs();
        if (!args) {
            return;
        }
        PlaybackModeEnum pMode = _imp->engine.lock()->getPlaybackMode();

        {
            QMutexLocker l(&_imp->lastFrameRequestedMutex);
            frame = _imp->lastFrameRequested;

            if ( (args->firstFrame == args->lastFrame) && (frame == args->firstFrame) ) {
                return;
            }

            RenderDirectionEnum newDirection = args->direction;
            ///If startingTime is already taken into account in the framesToRender, push new frames from the last one in the stack instead
            canContinue = OutputSchedulerThreadPrivate::getNextFrameInSequence(pMode, args->direction, frame,
                                                                               args->firstFrame, args->lastFrame, args->frameStep, &frame, &newDirection);
            if (newDirection != args->direction) {
                args->direction = newDirection;
            }
            if (canContinue) {
                _imp->lastFrameRequested = frame;
            }
        }
    }

    if (canContinue) {
        startFrameRender(frame);
    }
} // startFrameRenderFromLastStartedFrame

void
OutputSchedulerThread::requestMoreRenders()
{
    startFrameRenderFromLastStartedFrame();
} // requestMoreRenders

void
OutputSchedulerThread::startFrameRender(TimeValue startingFrame)
{

    OutputSchedulerThreadStartArgsPtr args = getCurrentRunArgs();

    _imp->runBeforeFrameRenderCallback(startingFrame);

    RenderFrameResultsContainerPtr future;
    ActionRetCodeEnum stat = createFrameRenderResults(startingFrame, args->viewsToRender, args->enableRenderStats, &future);
    if (isFailureRetCode(stat)) {
        notifyRenderFailure(stat);
        return;
    }

    // Launch the render
    stat = future->launchRenders();

    if (isFailureRetCode(stat)) {
        notifyRenderFailure(stat);
        return;
    }

    {
        QMutexLocker k(&_imp->launchedFramesMutex);
        _imp->launchedFrames.insert(future);
    }


} // startFrameRender

void OutputSchedulerThreadPrivate::runBeforeFrameRenderCallback(TimeValue frame)
{
    NodePtr outputNode = outputEffect.lock();
    std::string cb = outputNode->getEffectInstance()->getBeforeFrameRenderCallback();
    if ( cb.empty() ) {
        return;
    }
    std::vector<std::string> args;
    std::string error;
    try {
        NATRON_PYTHON_NAMESPACE::getFunctionArguments(cb, &error, &args);
    } catch (const std::exception& e) {
        outputNode->getApp()->appendToScriptEditor( std::string("Failed to run beforeFrameRendered callback: ")
                                                   + e.what() );

        return;
    }

    if ( !error.empty() ) {
        outputNode->getApp()->appendToScriptEditor("Failed to run before frame render callback: " + error);

        return;
    }

    std::string signatureError;
    signatureError.append("The before frame render callback supports the following signature(s):\n");
    signatureError.append("- callback(frame, thisNode, app)");
    if (args.size() != 3) {
        outputNode->getApp()->appendToScriptEditor("Failed to run before frame render callback: " + signatureError);

        return;
    }

    if ( (args[0] != "frame") || (args[1] != "thisNode") || (args[2] != "app") ) {
        outputNode->getApp()->appendToScriptEditor("Failed to run before frame render callback: " + signatureError);

        return;
    }

    std::stringstream ss;
    std::string appStr = outputNode->getApp()->getAppIDString();
    std::string outputNodeName = appStr + "." + outputNode->getFullyQualifiedName();
    ss << cb << "(" << frame << ", " << outputNodeName << ", " << appStr << ")";
    std::string script = ss.str();
    try {
        runCallbackWithVariables( QString::fromUtf8( script.c_str() ) );
        outputNode->clearPersistentMessage(kPythonCallbackPersistentMessageError);
    } catch (const std::exception &e) {
        outputNode->setPersistentMessage(eMessageTypeWarning, kPythonCallbackPersistentMessageError, e.what());
    }
} // runBeforeFrameRenderCallback

void
OutputSchedulerThreadPrivate::runAfterFrameRenderedCallback(TimeValue frame)
{
    NodePtr effect = outputEffect.lock();
    std::string cb = effect->getEffectInstance()->getAfterFrameRenderCallback();
    if ( cb.empty() ) {
        return;
    }
    std::vector<std::string> args;
    std::string error;
    try {
        NATRON_PYTHON_NAMESPACE::getFunctionArguments(cb, &error, &args);
    } catch (const std::exception& e) {
        effect->getApp()->appendToScriptEditor( std::string("Failed to run onFrameRendered callback: ")
                                               + e.what() );

        return;
    }

    if ( !error.empty() ) {
        effect->getApp()->appendToScriptEditor("Failed to run after frame render callback: " + error);

        return;
    }

    std::string signatureError;
    signatureError.append("The after frame render callback supports the following signature(s):\n");
    signatureError.append("- callback(frame, thisNode, app)");
    if (args.size() != 3) {
        effect->getApp()->appendToScriptEditor("Failed to run after frame render callback: " + signatureError);

        return;
    }

    if ( (args[0] != "frame") || (args[1] != "thisNode") || (args[2] != "app") ) {
        effect->getApp()->appendToScriptEditor("Failed to run after frame render callback: " + signatureError);

        return;
    }

    std::stringstream ss;
    std::string appStr = effect->getApp()->getAppIDString();
    std::string outputNodeName = appStr + "." + effect->getFullyQualifiedName();
    ss << cb << "(" << frame << ", ";
    ss << outputNodeName << ", " << appStr << ")";
    std::string script = ss.str();
    try {
        runCallbackWithVariables( QString::fromUtf8( script.c_str() ) );
        effect->clearPersistentMessage(kPythonCallbackPersistentMessageError);
    } catch (const std::exception &e) {
        effect->setPersistentMessage(eMessageTypeWarning, kPythonCallbackPersistentMessageError, e.what());
    }

    
} // runAfterFrameRenderedCallback


void
OutputSchedulerThreadPrivate::runBeforeRenderCallback()
{
    NodePtr outputNode = outputEffect.lock();
    std::string cb = outputNode->getEffectInstance()->getBeforeRenderCallback();
    if (cb.empty()) {
        return;
    }
    std::vector<std::string> args;
    std::string error;
    try {
        NATRON_PYTHON_NAMESPACE::getFunctionArguments(cb, &error, &args);
    } catch (const std::exception& e) {
        outputNode->getApp()->appendToScriptEditor( std::string("Failed to run beforeRender callback: ")
                                                   + e.what() );

        return;
    }

    if ( !error.empty() ) {
        outputNode->getApp()->appendToScriptEditor("Failed to run beforeRender callback: " + error);

        return;
    }

    std::string signatureError;
    signatureError.append("The beforeRender callback supports the following signature(s):\n");
    signatureError.append("- callback(thisNode, app)");
    if (args.size() != 2) {
        outputNode->getApp()->appendToScriptEditor("Failed to run beforeRender callback: " + signatureError);

        return;
    }

    if ( (args[0] != "thisNode") || (args[1] != "app") ) {
        outputNode->getApp()->appendToScriptEditor("Failed to run beforeRender callback: " + signatureError);

        return;
    }


    std::stringstream ss;
    std::string appStr = outputNode->getApp()->getAppIDString();
    std::string outputNodeName = appStr + "." + outputNode->getFullyQualifiedName();
    ss << cb << "(" << outputNodeName << ", " << appStr << ")";
    std::string script = ss.str();
    try {
        runCallbackWithVariables( QString::fromUtf8( script.c_str() ) );
        outputNode->clearPersistentMessage(kPythonCallbackPersistentMessageError);
    } catch (const std::exception &e) {
        outputNode->setPersistentMessage(eMessageTypeWarning, kPythonCallbackPersistentMessageError, e.what());
    }

} // runBeforeRenderCallback

void
OutputSchedulerThreadPrivate::runAfterRenderCallback(bool aborted)
{
    NodePtr outputNode = outputEffect.lock();
    std::string cb = outputNode->getEffectInstance()->getAfterRenderCallback();
    if ( cb.empty() ) {
        return;
    }
    std::vector<std::string> args;
    std::string error;
    try {
        NATRON_PYTHON_NAMESPACE::getFunctionArguments(cb, &error, &args);
    } catch (const std::exception& e) {
        outputNode->getApp()->appendToScriptEditor( std::string("Failed to run afterRender callback: ")
                                                   + e.what() );

        return;
    }

    if ( !error.empty() ) {
        outputNode->getApp()->appendToScriptEditor("Failed to run afterRender callback: " + error);

        return;
    }

    std::string signatureError;
    signatureError.append("The after render callback supports the following signature(s):\n");
    signatureError.append("- callback(aborted, thisNode, app)");
    if (args.size() != 3) {
        outputNode->getApp()->appendToScriptEditor("Failed to run afterRender callback: " + signatureError);

        return;
    }

    if ( (args[0] != "aborted") || (args[1] != "thisNode") || (args[2] != "app") ) {
        outputNode->getApp()->appendToScriptEditor("Failed to run afterRender callback: " + signatureError);

        return;
    }


    std::stringstream ss;
    std::string appStr = outputNode->getApp()->getAppIDString();
    std::string outputNodeName = appStr + "." + outputNode->getFullyQualifiedName();
    ss << cb << "(";
    if (aborted) {
        ss << "True, ";
    } else {
        ss << "False, ";
    }
    ss << outputNodeName << ", " << appStr << ")";
    std::string script = ss.str();
    try {
        runCallbackWithVariables( QString::fromUtf8( script.c_str() ) );
        outputNode->clearPersistentMessage(kPythonCallbackPersistentMessageError);
    } catch (const std::exception &e) {
        outputNode->setPersistentMessage(eMessageTypeWarning, kPythonCallbackPersistentMessageError, e.what());
    }


} // runAfterRenderCallback

void
OutputSchedulerThread::beginSequenceRender()
{
    if ( isFPSRegulationNeeded() ) {
        _imp->timer->playState = ePlayStateRunning;
    }


    {
        QMutexLocker k(&_imp->renderFinishedMutex);
        _imp->nFramesRendered = 0;
        _imp->renderFinished = false;
    }


    // Start measuring
    _imp->renderTimer.reset(new TimeLapse);

    // We will push frame to renders starting at startingFrame.
    // They will be in the range determined by firstFrame-lastFrame
    TimeValue startingFrame;
    TimeValue firstFrame, lastFrame;
    TimeValue frameStep;
    RenderDirectionEnum direction;

    {
        OutputSchedulerThreadStartArgsPtr args = getCurrentRunArgs();

        firstFrame = args->firstFrame;
        lastFrame = args->lastFrame;
        frameStep = args->frameStep;
        startingFrame = args->startingFrame;
        direction = args->direction;
    }

    _imp->runBeforeRenderCallback();
    aboutToStartRender();
    
    // Notify everyone that the render is started
    _imp->engine.lock()->s_renderStarted(direction == eRenderDirectionForward);



    ///If the output effect is sequential (only WriteFFMPEG for now)
    NodePtr node = _imp->outputEffect.lock();
    WriteNodePtr isWrite = toWriteNode( node->getEffectInstance() );
    if (isWrite) {
        NodePtr embeddedWriter = isWrite->getEmbeddedWriter();
        if (embeddedWriter) {
            node = embeddedWriter;
        }
    }
    SequentialPreferenceEnum pref = node->getEffectInstance()->getSequentialPreference();
    if ( (pref == eSequentialPreferenceOnlySequential) || (pref == eSequentialPreferencePreferSequential) ) {
        RenderScale scaleOne(1.);
        ActionRetCodeEnum stat = node->getEffectInstance()->beginSequenceRender_public(firstFrame,
                                                                                       lastFrame,
                                                                                       frameStep,
                                                                                       false /*interactive*/,
                                                                                       scaleOne,
                                                                                       true /*isSequentialRender*/,
                                                                                       false /*isRenderResponseToUserInteraction*/,
                                                                                       false /*draftMode*/,
                                                                                       ViewIdx(0),
                                                                                       eRenderBackendTypeCPU /*useOpenGL*/,
                                                                                       EffectOpenGLContextDataPtr());
        if (isFailureRetCode(stat)) {
            
            _imp->engine.lock()->abortRenderingNoRestart();
            
            return;
        }
    }

    {
        QMutexLocker k(&_imp->lastFrameRequestedMutex);
        _imp->expectedFrameToRender = startingFrame;
        _imp->schedulerRenderDirection = direction;
        _imp->lastFrameRequested = startingFrame;
    }

    startFrameRender(startingFrame);


} // beginSequenceRender

void
OutputSchedulerThread::endSequenceRender()
{

    TimeValue firstFrame, lastFrame, frameStep;

    {
        QMutexLocker k(&_imp->lastRunArgsMutex);
        OutputSchedulerThreadStartArgsPtr args = getCurrentRunArgs();
        firstFrame = args->firstFrame;
        lastFrame = args->lastFrame;
        frameStep = args->frameStep;
        _imp->runArgs.reset();
    }


    _imp->timer->playState = ePlayStatePause;

    // Remove all active renders for the scheduler
    waitForAllTreeRenders();

    assert(!hasTreeRendersLaunched() && !hasTreeRendersFinished());

    RenderEnginePtr engine = _imp->engine.lock();

    // If the node is a writer, ensure that we point to the actual underlying encoder node and not the write node Group container.
    NodePtr node = _imp->outputEffect.lock();
    WriteNodePtr isWrite = toWriteNode( node->getEffectInstance() );
    if (isWrite) {
        NodePtr embeddedWriter = isWrite->getEmbeddedWriter();
        if (embeddedWriter) {
            node = embeddedWriter;
        }
    }


    // Call endSequenceRender action for a sequential writer (WriteFFMPEG)
    SequentialPreferenceEnum pref = node->getEffectInstance()->getSequentialPreference();
    if ( (pref == eSequentialPreferenceOnlySequential) || (pref == eSequentialPreferencePreferSequential) ) {


        RenderScale scaleOne(1.);
        ignore_result( node->getEffectInstance()->endSequenceRender_public(firstFrame,
                                                                           lastFrame,
                                                                           frameStep,
                                                                           !appPTR->isBackground(),
                                                                           scaleOne, true,
                                                                           !appPTR->isBackground(),
                                                                           false,
                                                                           ViewIdx(0),
                                                                           eRenderBackendTypeCPU /*use OpenGL render*/,
                                                                           EffectOpenGLContextDataPtr()) );
    }
    

    // Did we stop the render because we got aborted ?
    bool wasAborted = isBeingAborted();

    _imp->runAfterRenderCallback(wasAborted);
    onRenderStopped(wasAborted);

    // Notify everyone that the render is finished by triggering a signal on the RenderEngine
    engine->s_renderFinished(wasAborted ? 1 : 0);

    // When playback mode is play once disable auto-restart
    if (!wasAborted && engine->getPlaybackMode() == ePlaybackModeOnce) {
        engine->setPlaybackAutoRestartEnabled(false);
    }

    {
        QMutexLocker k(&_imp->launchedFramesMutex);
        _imp->launchedFrames.clear();
    }

    _imp->renderTimer.reset();

    // Remove the render request and launch any pending playback request
    {
        QMutexLocker k(&_imp->sequentialRenderQueueMutex);
        if (!_imp->sequentialRenderQueue.empty()) {
            _imp->sequentialRenderQueue.pop_front();
        }
    }
    _imp->launchNextSequentialRender();

} // endSequenceRender

GenericSchedulerThread::ThreadStateEnum
OutputSchedulerThread::threadLoopOnce(const GenericThreadStartArgsPtr &inArgs)
{
    OutputSchedulerThreadStartArgsPtr args = boost::dynamic_pointer_cast<OutputSchedulerThreadStartArgs>(inArgs);
    assert(args);
    _imp->runArgs = args;

    ThreadStateEnum state = eThreadStateActive;

    TreeRenderQueueProviderPtr thisShared = shared_from_this();

    // Call beginSequenceRender callback and launch a frame render at the current frame
    beginSequenceRender();

    for (;;) {

        // True when the sequential render is finished
        bool renderFinished = false;

        {
            // _imp->renderFinished might be set in onFrameProcessed()
            QMutexLocker l(&_imp->renderFinishedMutex);
            if (_imp->renderFinished) {
                renderFinished = true;
            }
        }


        // Check if we were not aborted/failed
        if (state == eThreadStateActive) {
            state = resolveState();
        }
        if ( (state == eThreadStateAborted) || (state == eThreadStateStopped) ) {
            // Do not wait in the buf wait condition and go directly into the stopEngine()
            renderFinished = true;
        }


        // This is the frame that the scheduler expects to process now
        TimeValue expectedTimeToRender;
        {
            QMutexLocker k(&_imp->lastFrameRequestedMutex);
            expectedTimeToRender = _imp->expectedFrameToRender;
        }

        // Find results for the given frame
        RenderFrameResultsContainerPtr results;
        if (!renderFinished) {
            {
                QMutexLocker l(&_imp->launchedFramesMutex);

                RenderFrameResultsContainerPtr tmp(new RenderFrameResultsContainer(thisShared));
                tmp->time = expectedTimeToRender;
                FrameBuffer::iterator found = _imp->launchedFrames.find(tmp);
                if (found != _imp->launchedFrames.end()) {
                    results = *found;
                } else {
                    qDebug() << "Launched render not found";
                    break;
                }
            }
            // Wait for the render to finish
            ActionRetCodeEnum status = results->waitForRendersFinished();
            if (isFailureRetCode(status)) {
                notifyRenderFailure(status);
                renderFinished = true;
            }
        }



        // Remove the results from the launched frames
        {
            QMutexLocker l(&_imp->launchedFramesMutex);

            RenderFrameResultsContainerPtr tmp(new RenderFrameResultsContainer(thisShared));
            tmp->time = expectedTimeToRender;
            FrameBuffer::iterator found = _imp->launchedFrames.find(tmp);
            assert(found != _imp->launchedFrames.end());
            if (found != _imp->launchedFrames.end()) {
                _imp->launchedFrames.erase(found);
            }
        }


        // Check if we were not aborted/failed
        if (!renderFinished) {
            state = resolveState();
            if ( (state == eThreadStateAborted) || (state == eThreadStateStopped) ) {
                // Do not wait in the buf wait condition and go directly into the stopEngine()
                renderFinished = true;
            }
        }
        
        
        // Start a new render before calling processFrame()
        TimeValue nextFrameToRender(-1.);
        if (!renderFinished) {

            RenderDirectionEnum newDirection = eRenderDirectionForward;


            // Refresh frame range arguments if needed (for viewers): the user may have changed it
            TimeValue firstFrame, lastFrame;
            getFrameRangeToRender(firstFrame, lastFrame);


            RenderDirectionEnum timelineDirection;
            TimeValue frameStep;

            // Refresh the firstframe/lastFrame as they might have changed on the timeline
            args->firstFrame = firstFrame;
            args->lastFrame = lastFrame;


            timelineDirection = _imp->schedulerRenderDirection;
            frameStep = args->frameStep;


            // Determine if we finished rendering or if we should just increment/decrement the timeline
            // or just loop/bounce
            PlaybackModeEnum pMode = _imp->engine.lock()->getPlaybackMode();
            if ( (firstFrame == lastFrame) && (pMode == ePlaybackModeOnce) ) {
                renderFinished = true;
                newDirection = eRenderDirectionForward;
            } else {
                renderFinished = !OutputSchedulerThreadPrivate::getNextFrameInSequence(pMode, timelineDirection,
                                                                                       expectedTimeToRender, firstFrame,
                                                                                       lastFrame, frameStep, &nextFrameToRender, &newDirection);
            }

            if (newDirection != timelineDirection) {
                _imp->schedulerRenderDirection = newDirection;
            }

        } // !renderFinished

        if (!renderFinished) {

            {
                QMutexLocker k(&_imp->lastFrameRequestedMutex);
                _imp->expectedFrameToRender = nextFrameToRender;
            }


            startFrameRenderFromLastStartedFrame();

            // Process the frame (for viewer playback this will upload the image to the OpenGL texture).
            // This is done by a separate thread so that this thread can launch other jobs.
            {

                ProcessFrameThreadStartArgsPtr processArgs(new ProcessFrameThreadStartArgs);
                processArgs->processor = this;
                processArgs->args.reset(new ProcessFrameArgsBase);
                processArgs->args->results = results;
                processArgs->executeOnMainThread = (_imp->processFrameMode == eProcessFrameByMainThread);
                if (_imp->processFrameEnabled) {
                    _imp->processFrameThread.startTask(processArgs);
                } else {
                    // Call onFrameProcessed directly
                    onFrameProcessed(*processArgs->args);
                }
            }

            if (_imp->timer->playState == ePlayStateRunning) {
                _imp->timer->waitUntilNextFrameIsDue(); // timer synchronizing with the requested fps
            }

            state = resolveState();
            if ( (state == eThreadStateAborted) || (state == eThreadStateStopped) ) {
                // Do not wait in the buf wait condition and go directly into the stopEngine()
                renderFinished = true;
            }
            
        }


        if (!renderFinished) {
            // The timeline might have changed if another thread moved the playhead
            TimeValue timelineCurrentTime = timelineGetTime();
            if (timelineCurrentTime != expectedTimeToRender) {
                timelineGoTo(timelineCurrentTime);
            } else {
                timelineGoTo(nextFrameToRender);
            }
        }
        
        // Check if we were not aborted/failed
        if (!renderFinished) {
            state = resolveState();
            if ( (state == eThreadStateAborted) || (state == eThreadStateStopped) ) {
                // Do not wait in the buf wait condition and go directly into the stopEngine()
                renderFinished = true;
            }
        }

        if (renderFinished) {
            if ( !_imp->engine.lock()->isPlaybackAutoRestartEnabled() ) {
                //Move the timeline to the last rendered frame to keep it in sync with what is displayed
                timelineGoTo( getLastRenderedTime() );
            }
            break;
        }
    } // for (;;)

    // Call the endSequenceRender callback and wait for any launched render
    endSequenceRender();

    return state;
} // OutputSchedulerThread::threadLoopOnce

void
OutputSchedulerThread::onAbortRequested(bool /*keepOldestRender*/)
{
    {
        QMutexLocker l(&_imp->launchedFramesMutex);
        for (FrameBuffer::iterator it = _imp->launchedFrames.begin(); it != _imp->launchedFrames.end(); ++it) {
            (*it)->abortRenders();
        }
    }
    _imp->processFrameThread.abortThreadedTask();
}

void
OutputSchedulerThread::onWaitForAbortCompleted()
{
    waitForAllTreeRenders();
    _imp->processFrameThread.waitForAbortToComplete_enforce_blocking();
}

void
OutputSchedulerThread::onWaitForThreadToQuit()
{
    waitForAllTreeRenders();
    _imp->processFrameThread.waitForThreadToQuit_enforce_blocking();
}

void
OutputSchedulerThread::onQuitRequested(bool allowRestarts)
{
    _imp->processFrameThread.quitThread(allowRestarts);

}

void
OutputSchedulerThread::onFrameProcessed(const ProcessFrameArgsBase& args)
{


    const RenderFrameResultsContainerPtr& results = args.results;

    RenderEnginePtr engine = _imp->engine.lock();

    // Report render stats if desired
    NodePtr effect = _imp->outputEffect.lock();
    for (std::list<RenderFrameSubResultPtr>::const_iterator it = results->frames.begin(); it != results->frames.end(); ++it) {
        if ((*it)->stats && (*it)->stats->isInDepthProfilingEnabled()) {
            engine->reportStats(results->time , (*it)->stats);
        }

    }

    OutputSchedulerThreadStartArgsPtr runArgs = getCurrentRunArgs();

    U64 nbTotalFrames;
    U64 nbFramesRendered;

    {
        QMutexLocker l(&_imp->renderFinishedMutex);
        ++_imp->nFramesRendered;
        nbTotalFrames = std::ceil( (double)(runArgs->lastFrame - runArgs->firstFrame + 1) / runArgs->frameStep );
        nbFramesRendered = _imp->nFramesRendered;
        if (_imp->nFramesRendered == nbTotalFrames) {
            _imp->renderFinished = true;
        }

    }
    double percentage = (double)nbFramesRendered / nbTotalFrames;



    // If running in background, notify to the pipe that we rendered a frame
    if (appPTR->isBackground()) {
        assert(_imp->renderTimer);
        double timeSpentSinceStartSec = _imp->renderTimer->getTimeSinceCreation();
        double estimatedFps = (double)nbFramesRendered / timeSpentSinceStartSec;
        double timeRemaining = timeSpentSinceStartSec * (1. - percentage);

        QString longMessage;
        QTextStream ts(&longMessage);
        QString frameStr = QString::number(results->time);
        QString fpsStr = QString::number(estimatedFps, 'f', 1);
        QString percentageStr = QString::number(percentage * 100, 'f', 1);
        QString timeRemainingStr = Timer::printAsTime(timeRemaining, true);

        ts << effect->getScriptName_mt_safe().c_str() << tr(" ==> Frame: ");
        ts << frameStr << tr(", Progress: ") << percentageStr << "%, " << fpsStr << tr(" Fps, Time Remaining: ") << timeRemainingStr;

        QString shortMessage = QString::fromUtf8(kFrameRenderedStringShort) + frameStr + QString::fromUtf8(kProgressChangedStringShort) + QString::number(percentage);
        {
            QMutexLocker l(&_imp->bufferedOutputMutex);
            std::string toPrint = longMessage.toStdString();
            if ( (_imp->lastBufferedOutputSize != 0) && ( _imp->lastBufferedOutputSize > longMessage.size() ) ) {
                int nSpacesToAppend = _imp->lastBufferedOutputSize - longMessage.size();
                toPrint.append(nSpacesToAppend, ' ');
            }
            //std::cout << '\r';
            std::cout << toPrint;
            std::cout << std::endl;

            /*std::cout.flush();
             if (renderingIsFinished) {
             std::cout << std::endl;
             }*/
            _imp->lastBufferedOutputSize = longMessage.size();
        }

        appPTR->writeToOutputPipe(longMessage, shortMessage, false);
    }

    // Fire the frameRendered signal on the RenderEngine
    engine->s_frameRendered(results->time, percentage);

    // Call Python after frame rendered callback
    _imp->runAfterFrameRenderedCallback(results->time);

} // onFrameProcessed


void
OutputSchedulerThread::setDesiredFPS(double d)
{
    _imp->timer->setDesiredFrameRate(d);
}

double
OutputSchedulerThread::getDesiredFPS() const
{
    return _imp->timer->getDesiredFrameRate();
}

void
OutputSchedulerThread::getLastRunArgs(RenderDirectionEnum* direction,
                                      std::vector<ViewIdx>* viewsToRender) const
{
    QMutexLocker k(&_imp->lastRunArgsMutex);

    *direction = _imp->lastPlaybackRenderDirection;
    *viewsToRender = _imp->lastPlaybackViewsToRender;
}

void
OutputSchedulerThreadPrivate::validateRenderSequenceArgs(RenderSequenceArgs& args) const
{
    NodePtr treeRoot = outputEffect.lock();


    if (args.viewsToRender.empty()) {
        int viewsCount = treeRoot->getApp()->getProject()->getProjectViewsCount();
        args.viewsToRender.resize(viewsCount);
        for (int i = 0; i < viewsCount; ++i) {
            args.viewsToRender[i] = ViewIdx(i);
        }
    }

    // The effect is sequential (e.g: WriteFFMPEG), and thus cannot render multiple views, we have to choose one
    SequentialPreferenceEnum sequentiallity = treeRoot->getEffectInstance()->getSequentialPreference();
    bool canOnlyHandleOneView = sequentiallity == eSequentialPreferenceOnlySequential || sequentiallity == eSequentialPreferencePreferSequential;

    const ViewIdx mainView(0);

    if (canOnlyHandleOneView) {
        if (args.viewsToRender.size() != 1) {
            args.viewsToRender.clear();
            args.viewsToRender.push_back(mainView);
        }
    }

    KnobIPtr outputFileNameKnob = treeRoot->getKnobByName(kOfxImageEffectFileParamName);
    KnobFilePtr outputFileName = toKnobFile(outputFileNameKnob);
    std::string pattern = outputFileName ? outputFileName->getRawFileName() : std::string();

    if ( treeRoot->getEffectInstance()->isViewAware() ) {

        //If the Writer is view aware, check if it wants to render all views at once or not
        std::size_t foundViewPattern = pattern.find_first_of("%v");
        if (foundViewPattern == std::string::npos) {
            foundViewPattern = pattern.find_first_of("%V");
        }
        if (foundViewPattern == std::string::npos) {
            // No view pattern
            // all views will be overwritten to the same file
            // If this is WriteOIIO, check the parameter "viewsSelector" to determine if the user wants to encode all
            // views to a single file or not
            KnobIPtr viewsKnob = treeRoot->getKnobByName(kWriteOIIOParamViewsSelector);
            bool hasViewChoice = false;
            if ( viewsKnob && !viewsKnob->getIsSecret() ) {
                KnobChoicePtr viewsChoice = toKnobChoice(viewsKnob);
                if (viewsChoice) {
                    hasViewChoice = true;
                    int viewChoice_i = viewsChoice->getValue();
                    if (viewChoice_i == 0) { // the "All" choice
                        args.viewsToRender.clear();
                        // note: if the plugin renders all views to a single file, then rendering view 0 will do the job.
                        args.viewsToRender.push_back( ViewIdx(0) );
                    } else {
                        //The user has specified a view
                        args.viewsToRender.clear();
                        assert(viewChoice_i >= 1);
                        args.viewsToRender.push_back( ViewIdx(viewChoice_i - 1) );
                    }
                }
            }
            if (!hasViewChoice) {
                if (args.viewsToRender.size() > 1) {
                    std::string mainViewName;
                    const std::vector<std::string>& viewNames = treeRoot->getApp()->getProject()->getProjectViewNames();
                    if ( mainView < (int)viewNames.size() ) {
                        mainViewName = viewNames[mainView];
                    }
                    QString message = treeRoot->tr("%1 does not support multi-view, only the view %2 will be rendered.")
                    .arg( QString::fromUtf8( treeRoot->getLabel_mt_safe().c_str() ) )
                    .arg( QString::fromUtf8( mainViewName.c_str() ) );
                    if (!args.blocking) {
                        message.append( QChar::fromLatin1('\n') );
                        message.append( QString::fromUtf8("You can use the %v or %V indicator in the filename to render to separate files.\n"
                                                          "Would you like to continue?") );
                        StandardButtonEnum rep = Dialogs::questionDialog(treeRoot->tr("Multi-view support").toStdString(), message.toStdString(), false, StandardButtons(eStandardButtonOk | eStandardButtonCancel), eStandardButtonOk);
                        if (rep != eStandardButtonOk) {
                            return;
                        }
                    } else {
                        Dialogs::warningDialog( treeRoot->tr("Multi-view support").toStdString(), message.toStdString() );
                    }
                }
                // Render the main-view only...
                args.viewsToRender.clear();
                args.viewsToRender.push_back(mainView);
            }
        } else {
            // The user wants to write each view into a separate file
            // This will disregard the content of kWriteOIIOParamViewsSelector and the Writer
            // should write one view per-file.
        }


    } else { // !isViewAware
        if (args.viewsToRender.size() > 1) {
            std::string mainViewName;
            const std::vector<std::string>& viewNames = treeRoot->getApp()->getProject()->getProjectViewNames();
            if ( mainView < (int)viewNames.size() ) {
                mainViewName = viewNames[mainView];
            }
            QString message = treeRoot->tr("%1 does not support multi-view, only the view %2 will be rendered.")
            .arg( QString::fromUtf8( treeRoot->getLabel_mt_safe().c_str() ) )
            .arg( QString::fromUtf8( mainViewName.c_str() ) );
            if (!args.blocking) {
                message.append( QChar::fromLatin1('\n') );
                message.append( QString::fromUtf8("You can use the %v or %V indicator in the filename to render to separate files.\n"
                                                  "Would you like to continue?") );
                StandardButtonEnum rep = Dialogs::questionDialog(treeRoot->tr("Multi-view support").toStdString(), message.toStdString(), false, StandardButtons(eStandardButtonOk | eStandardButtonCancel), eStandardButtonOk);
                if (rep != eStandardButtonOk) {
                    // Notify progress that we were aborted
                    engine.lock()->s_renderFinished(1);

                    return;
                }
            } else {
                Dialogs::warningDialog( treeRoot->tr("Multi-view support").toStdString(), message.toStdString() );
            }
        }
    }

    // For a writer, make sure that the output directory path exists
    if (outputFileNameKnob) {
        std::string patternCpy = pattern;
        std::string path = SequenceParsing::removePath(patternCpy);
        std::map<std::string, std::string> env;
        treeRoot->getApp()->getProject()->getEnvironmentVariables(env);
        Project::expandVariable(env, path);
        if ( !path.empty() ) {
            QDir().mkpath( QString::fromUtf8( path.c_str() ) );
        }
    }


    if (args.firstFrame != args.lastFrame && !treeRoot->getEffectInstance()->isVideoWriter() && treeRoot->getEffectInstance()->isWriter()) {
        // We render a sequence, check that the user wants to render multiple images
        // Look first for # character
        std::size_t foundHash = pattern.find_first_of("#");
        if (foundHash == std::string::npos) {
            // Look for printf style numbering
            QRegExp exp(QString::fromUtf8("%[0-9]*d"));
            QString qp(QString::fromUtf8(pattern.c_str()));
            if (!qp.contains(exp)) {
                QString message = treeRoot->tr("You are trying to render the frame range [%1 - %2] but you did not specify any hash ('#') character(s) or printf-like format ('%d') for the padding. This will result in the same image being overwritten multiple times.").arg(args.firstFrame).arg(args.lastFrame);
                if (!args.blocking) {
<<<<<<< HEAD
                    message += treeRoot->tr("Would you like to continue?");
                    StandardButtonEnum rep = Dialogs::questionDialog(treeRoot->tr("Image Sequence").toStdString(), message.toStdString(), false, StandardButtons(eStandardButtonOk | eStandardButtonCancel), eStandardButtonOk);
                    if (rep != eStandardButtonOk) {
=======
                    message += QLatin1String("\n");
                    message += treeRoot->tr("Would you like to continue?");
                    StandardButtonEnum rep = Dialogs::questionDialog(treeRoot->tr("Image Sequence").toStdString(), message.toStdString(), false, StandardButtons(eStandardButtonOk | eStandardButtonCancel), eStandardButtonOk);
                    if (rep != eStandardButtonOk && rep != eStandardButtonYes) {
>>>>>>> 68c4ae2b
                        // Notify progress that we were aborted
                        engine.lock()->s_renderFinished(1);

                        return;
                    }
                } else {
                    Dialogs::warningDialog( treeRoot->tr("Image Sequence").toStdString(), message.toStdString() );
                }
                
            }
        }
    }
} // validateRenderSequenceArgs

void
OutputSchedulerThreadPrivate::launchNextSequentialRender()
{
    RenderSequenceArgs args;
    {
        QMutexLocker k(&sequentialRenderQueueMutex);
        if (sequentialRenderQueue.empty()) {
            return;
        }
        args = sequentialRenderQueue.front();
    }


    {
        QMutexLocker k(&lastRunArgsMutex);
        lastPlaybackRenderDirection = args.direction;
        lastPlaybackViewsToRender = args.viewsToRender;
    }
    _publicInterface->timelineGoTo(args.startingFrame);

    OutputSchedulerThreadStartArgsPtr threadArgs( new OutputSchedulerThreadStartArgs(args.blocking, args.useStats, args.firstFrame, args.lastFrame, args.startingFrame, args.frameStep, args.viewsToRender, args.direction) );
    _publicInterface->startTask(threadArgs);

} // launchNextSequentialRender

void
OutputSchedulerThread::renderFrameRange(bool isBlocking,
                                        bool enableRenderStats,
                                        TimeValue firstFrame,
                                        TimeValue lastFrame,
                                        TimeValue frameStep,
                                        const std::vector<ViewIdx>& viewsToRender,
                                        RenderDirectionEnum direction)
{

    OutputSchedulerThreadPrivate::RenderSequenceArgs args;
    {
        args.blocking = isBlocking;
        args.useStats = enableRenderStats;
        args.firstFrame = firstFrame;
        args.lastFrame = lastFrame;
        args.startingFrame = direction == eRenderDirectionForward ? args.firstFrame : args.lastFrame;
        args.frameStep = frameStep;
        args.viewsToRender = viewsToRender;
        args.direction = direction;
    }
    
    _imp->validateRenderSequenceArgs(args);

    {
        QMutexLocker k(&_imp->sequentialRenderQueueMutex);
        _imp->sequentialRenderQueue.push_back(args);

        // If we are already doing a sequential render, wait for it to complete first
        if (_imp->sequentialRenderQueue.size() > 1) {
            return;
        }
    }
    _imp->launchNextSequentialRender();

} // renderFrameRange

void
OutputSchedulerThread::renderFromCurrentFrame(bool isBlocking,
                                              bool enableRenderStats,
                                              TimeValue frameStep,
                                              const std::vector<ViewIdx>& viewsToRender,
                                              RenderDirectionEnum timelineDirection)
{

    TimeValue firstFrame, lastFrame;
    getFrameRangeToRender(firstFrame, lastFrame);
    // Make sure current frame is in the frame range
    TimeValue currentTime = timelineGetTime();
    OutputSchedulerThreadPrivate::getNearestInSequence(timelineDirection, currentTime, firstFrame, lastFrame, &currentTime);

    OutputSchedulerThreadPrivate::RenderSequenceArgs args;
    {
        args.blocking = isBlocking;
        args.useStats = enableRenderStats;
        args.firstFrame = firstFrame;
        args.lastFrame = lastFrame;
        args.startingFrame = currentTime;
        args.frameStep = frameStep;
        args.viewsToRender = viewsToRender;
        args.direction = timelineDirection;
    }

    _imp->validateRenderSequenceArgs(args);

    {
        QMutexLocker k(&_imp->sequentialRenderQueueMutex);
        _imp->sequentialRenderQueue.push_back(args);

        // If we are already doing a sequential render, wait for it to complete first
        if (_imp->sequentialRenderQueue.size() > 1) {
            return;
        }
    }
    _imp->launchNextSequentialRender();
}

void
OutputSchedulerThread::clearSequentialRendersQueue()
{
    QMutexLocker k(&_imp->sequentialRenderQueueMutex);
    _imp->sequentialRenderQueue.clear();
}

void
OutputSchedulerThread::notifyRenderFailure(ActionRetCodeEnum status)
{
    assert(isFailureRetCode(status));

    OutputSchedulerThreadStartArgsPtr args = getCurrentRunArgs();
    assert(args);


    // Virtual portion callback
    onRenderFailed(status);

    // Abort renders
    if (status == eActionStatusAborted) {
        _imp->engine.lock()->abortRenderingAutoRestart();
    } else {
        _imp->engine.lock()->abortRenderingNoRestart();
    }

    if (args->isBlocking && QThread::currentThread() != this) {
        waitForAbortToComplete_enforce_blocking();
    }
}

OutputSchedulerThreadStartArgsPtr
OutputSchedulerThread::getCurrentRunArgs() const
{
    return _imp->runArgs.lock();
}


RenderEnginePtr
OutputSchedulerThread::getEngine() const
{
    return _imp->engine.lock();
}

void
OutputSchedulerThreadPrivate::runCallbackWithVariables(const QString& callback)
{
    if ( !callback.isEmpty() ) {
        NodePtr effect = outputEffect.lock();
        QString script = callback;
        std::string appID = effect->getApp()->getAppIDString();
        std::string nodeName = effect->getFullyQualifiedName();
        std::string nodeFullName = appID + "." + nodeName;
        script.append( QString::fromUtf8( nodeFullName.c_str() ) );
        script.append( QLatin1Char(',') );
        script.append( QString::fromUtf8( appID.c_str() ) );
        script.append( QString::fromUtf8(")\n") );

        std::string err, output;
        if ( !NATRON_PYTHON_NAMESPACE::interpretPythonScript(callback.toStdString(), &err, &output) ) {
            effect->getApp()->appendToScriptEditor("Failed to run callback: " + err);
            throw std::runtime_error(err);
        } else if ( !output.empty() ) {
            effect->getApp()->appendToScriptEditor(output);
        }
    }
}



NATRON_NAMESPACE_EXIT

NATRON_NAMESPACE_USING
#include "moc_OutputSchedulerThread.cpp"<|MERGE_RESOLUTION|>--- conflicted
+++ resolved
@@ -1372,16 +1372,10 @@
             if (!qp.contains(exp)) {
                 QString message = treeRoot->tr("You are trying to render the frame range [%1 - %2] but you did not specify any hash ('#') character(s) or printf-like format ('%d') for the padding. This will result in the same image being overwritten multiple times.").arg(args.firstFrame).arg(args.lastFrame);
                 if (!args.blocking) {
-<<<<<<< HEAD
-                    message += treeRoot->tr("Would you like to continue?");
-                    StandardButtonEnum rep = Dialogs::questionDialog(treeRoot->tr("Image Sequence").toStdString(), message.toStdString(), false, StandardButtons(eStandardButtonOk | eStandardButtonCancel), eStandardButtonOk);
-                    if (rep != eStandardButtonOk) {
-=======
                     message += QLatin1String("\n");
                     message += treeRoot->tr("Would you like to continue?");
                     StandardButtonEnum rep = Dialogs::questionDialog(treeRoot->tr("Image Sequence").toStdString(), message.toStdString(), false, StandardButtons(eStandardButtonOk | eStandardButtonCancel), eStandardButtonOk);
                     if (rep != eStandardButtonOk && rep != eStandardButtonYes) {
->>>>>>> 68c4ae2b
                         // Notify progress that we were aborted
                         engine.lock()->s_renderFinished(1);
 
