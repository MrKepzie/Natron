--- conflicted
+++ resolved
@@ -1895,14 +1895,9 @@
                                                                    true,
                                                                    _imp->output->getApp()->getTimeLine().get());
                     
-<<<<<<< HEAD
+                    RenderingFlagSetter flagIsRendering(activeInputToRender->getNode().get());
+
                     ImageList planes =
-=======
-                    
-                    RenderingFlagSetter flagIsRendering(activeInputToRender->getNode().get());
-                    
-                    boost::shared_ptr<Natron::Image> img =
->>>>>>> 84626283
                     activeInputToRender->renderRoI( EffectInstance::RenderRoIArgs(time, //< the time at which to render
                                                                                   scale, //< the scale at which to render
                                                                                   mipMapLevel, //< the mipmap level (redundant with the scale)
