--- conflicted
+++ resolved
@@ -41,16 +41,14 @@
 
 #include "Engine/EngineFwd.h"
 
-NATRON_NAMESPACE_ENTER;
+
+NATRON_NAMESPACE_ENTER
+
 
 #define NATRON_COLOR_HUE_CIRCLE 1. // if hue should be between 0 and 1
 //#define NATRON_COLOR_HUE_CIRCLE 360. // if hue should be in degrees
 
-<<<<<<< HEAD
-
-=======
-NATRON_NAMESPACE_ENTER
->>>>>>> fe3f94e2
+
 namespace Color {
 /// @enum An enum describing supported pixels packing formats
 enum PixelPackingEnum
