--- conflicted
+++ resolved
@@ -250,100 +250,7 @@
                                                     const RectD& canonicalRoi,
                                                     bool *concatenated)
 
-<<<<<<< HEAD
-=======
-#if NATRON_ENABLE_TRIMAP
-class ImageBitMapMarker_RAII
-{
-
-    std::map<ImageComponents, EffectInstance::PlaneToRender> _image;
-    RectI _roi;
-    EffectInstance* _effect;
-    std::list<RectI> _rectsToRender;
-    bool _isBeingRenderedElseWhere;
-    bool _isValid;
-    bool _renderFullScale;
-
-public:
-
-    ImageBitMapMarker_RAII(const std::map<ImageComponents, EffectInstance::PlaneToRender>& image,
-                           bool renderFullScale,
-                           const RectI& roi,
-                           EffectInstance* effect)
-    : _image(image)
-    , _roi(roi)
-    , _effect(effect)
-    , _rectsToRender()
-    , _isBeingRenderedElseWhere(false)
-    , _isValid(true)
-    , _renderFullScale(renderFullScale)
-    {
-        for (std::map<ImageComponents,EffectInstance::PlaneToRender>::const_iterator it = _image.begin(); it != _image.end(); ++it) {
-            ImagePtr cacheImage;
-            if (!renderFullScale) {
-                cacheImage = it->second.downscaleImage;
-            } else {
-                cacheImage = it->second.fullscaleImage;
-            }
-            if (cacheImage && cacheImage->usesBitMap()) {
-                _effect->_imp->markImageAsBeingRendered(cacheImage, roi, &_rectsToRender, &_isBeingRenderedElseWhere);
-            }
-        }
-
-    }
-
-    const std::list<RectI>& getRectsToRender() const
-    {
-        return _rectsToRender;
-    }
-
-    void invalidate()
-    {
-        _isValid = false;
-    }
-
-    void waitForPendingRegions()
-    {
-        if (!_isBeingRenderedElseWhere || !_isValid) {
-            return;
-        }
-        for (std::map<ImageComponents,EffectInstance::PlaneToRender>::const_iterator it = _image.begin(); it != _image.end(); ++it) {
-            ImagePtr cacheImage;
-            if (!_renderFullScale) {
-                cacheImage = it->second.downscaleImage;
-            } else {
-                cacheImage = it->second.fullscaleImage;
-            }
-            if (cacheImage && cacheImage->usesBitMap()) {
-                if (!_effect->_imp->waitForImageBeingRenderedElsewhere(_roi, cacheImage)) {
-                    _isValid = false;
-                }
-            }
-        }
-    }
-
-    ~ImageBitMapMarker_RAII()
-    {
-        for (std::map<ImageComponents,EffectInstance::PlaneToRender>::const_iterator it = _image.begin(); it != _image.end(); ++it) {
-            ImagePtr cacheImage;
-            if (!_renderFullScale) {
-                cacheImage = it->second.downscaleImage;
-            } else {
-                cacheImage = it->second.fullscaleImage;
-            }
-            if (cacheImage && cacheImage->usesBitMap()) {
-                _effect->_imp->unmarkImageAsBeingRendered(cacheImage, _rectsToRender, !_isValid);
-            }
-        }
- 
-    }
-};
-#endif // #if NATRON_ENABLE_TRIMAP
-
-EffectInstance::RenderRoIRetCode
-EffectInstance::renderRoI(const RenderRoIArgs & args,
-                          std::map<ImageComponents, ImagePtr>* outputPlanes)
->>>>>>> RB-2.2
+
 {
     *concatenated = false;
     if (!_publicInterface->getCurrentRender()->isConcatenationEnabled()) {
@@ -914,42 +821,7 @@
 } // launchInternalRender
 
 
-<<<<<<< HEAD
-=======
-    const bool draftModeSupported = getNode()->isDraftModeUsed();
-    const bool isFrameVaryingOrAnimated = isFrameVaryingOrAnimated_Recursive();
-    bool createInCache;
-    // Do not use the cache for OpenGL rendering
-    if (storage == eStorageModeGLTex) {
-        createInCache = false;
-    } else {
-        // in Analysis, the node upstream of te analysis node should always cache
-        createInCache = (frameArgs->isAnalysis && frameArgs->treeRoot->getEffectInstance().get() == args.caller) ? true : shouldCacheOutput(isFrameVaryingOrAnimated, args.time, args.view, frameArgs->visitsCount);
-    }
-    ///Do we want to render the graph upstream at scale 1 or at the requested render scale ? (user setting)
-    bool renderScaleOneUpstreamIfRenderScaleSupportDisabled = getNode()->useScaleOneImagesWhenRenderScaleSupportIsDisabled();
-    ///For multi-resolution we want input images with exactly the same size as the output image
-    if ( !renderScaleOneUpstreamIfRenderScaleSupportDisabled && !supportsMultiResolution() ) {
-        renderScaleOneUpstreamIfRenderScaleSupportDisabled = true;
-    }
-
-    boost::scoped_ptr<ImageKey> key( new ImageKey(getNode().get(),
-                                                  nodeHash,
-                                                  isFrameVaryingOrAnimated,
-                                                  args.time,
-                                                  args.view,
-                                                  1.,
-                                                  draftModeSupported && frameArgs->draftMode,
-                                                  renderMappedMipMapLevel == 0 && !renderScaleOneUpstreamIfRenderScaleSupportDisabled) );
-    boost::scoped_ptr<ImageKey> nonDraftKey( new ImageKey(getNode().get(),
-                                                          nodeHash,
-                                                          isFrameVaryingOrAnimated,
-                                                          args.time,
-                                                          args.view,
-                                                          1.,
-                                                          false,
-                                                          renderMappedMipMapLevel == 0 && !renderScaleOneUpstreamIfRenderScaleSupportDisabled) );
->>>>>>> RB-2.2
+
 
 ActionRetCodeEnum
 EffectInstance::Implementation::handleUpstreamFramesNeeded(const RequestPassSharedDataPtr& requestPassSharedData,
@@ -1001,20 +873,6 @@
         if (!mainInstanceInput) {
             continue;
         }
-<<<<<<< HEAD
-=======
-    }
-
-
-    ///In the event where we had the image from the cache, but it wasn't completly rendered over the RoI but the cache was almost full,
-    ///we don't hold a pointer to it, allowing the cache to free it.
-    ///Hence after rendering all the input images, we redo a cache look-up to check whether the image is still here
-    ImagePtr isPlaneCached;
-
-    if ( !planesToRender->planes.empty() ) {
-        isPlaneCached = planesToRender->planes.begin()->second.fullscaleImage;
-    }
->>>>>>> RB-2.2
 
 
         ///There cannot be frames needed without components needed.
@@ -1042,20 +900,9 @@
             }
         }
 
-<<<<<<< HEAD
         if (inputRoI.isNull()) {
             continue;
-=======
-#if NATRON_ENABLE_TRIMAP
-    boost::scoped_ptr<ImageBitMapMarker_RAII> guard;
-#endif
-
-    if (!isPlaneCached) {
-        if (frameArgs->tilesSupported) {
-            rectsLeftToRender.push_back(roi);
-        } else {
-            rectsLeftToRender.push_back(renderFullScaleThenDownscale ? upscaledImageBounds : downscaledImageBounds);
->>>>>>> RB-2.2
+
         }
 
         if ( inputRoI.isInfinite() ) {
@@ -1064,7 +911,6 @@
         }
         bool inputIsContinuous = mainInstanceInput->canRenderContinuously();
 
-<<<<<<< HEAD
         int nbRequestedFramesForInput = 0;
         {
 
@@ -1084,46 +930,6 @@
                         "this range assuming an interval of 1 between frame times.";
                     }
 
-=======
-        ///We check what is left to render.
-#if NATRON_ENABLE_TRIMAP
-        guard.reset(new ImageBitMapMarker_RAII(planesToRender->planes, renderFullScaleThenDownscale, roi, this));
-        rectsLeftToRender = guard->getRectsToRender();
-#else // !NATRON_ENABLE_TRIMAP
-        isPlaneCached->getRestToRender(roi, rectsLeftToRender);
-#endif // NATRON_ENABLE_TRIMAP
-
-
-
-        if ( isDuringPaintStroke && !rectsLeftToRender.empty() && !lastStrokePixelRoD.isNull() ) {
-            rectsLeftToRender.clear();
-            RectI intersection;
-            if ( downscaledImageBounds.intersect(lastStrokePixelRoD, &intersection) ) {
-                rectsLeftToRender.push_back(intersection);
-            }
-        }
-
-        // If doing opengl renders, we don't allow retrieving partial images from the cache
-        if ( !rectsLeftToRender.empty() && (planesToRender->useOpenGL) ) {
-            ///The node cache is almost full and we need to render  something in the image, if we hold a pointer to this image here
-            ///we might recursively end-up in this same situation at each level of the render tree, ending with all images of each level
-            ///being held in memory.
-            ///Our strategy here is to clear the pointer, hence allowing the cache to remove the image, and ask the inputs to render the full RoI
-            ///instead of the rest to render. This way, even if the image is cleared from the cache we already have rendered the full RoI anyway.
-            rectsLeftToRender.clear();
-            rectsLeftToRender.push_back(roi);
-            for (std::map<ImageComponents, EffectInstance::PlaneToRender>::iterator it2 = planesToRender->planes.begin(); it2 != planesToRender->planes.end(); ++it2) {
-                //Keep track of the original cached image for the re-lookup afterward, if the pointer doesn't match the first look-up, don't consider
-                //the image because the region to render might have changed and we might have to re-trigger a render on inputs again.
-
-                ///Make sure to never dereference originalCachedImage! We only compare it (that's why it s a void*)
-                it2->second.originalCachedImage = it2->second.fullscaleImage.get();
-                it2->second.fullscaleImage.reset();
-                it2->second.downscaleImage.reset();
-            }
-            isPlaneCached.reset();
-        }
->>>>>>> RB-2.2
 
                     // For all frames in the range
                     for (double f = viewIt->second[range].min; f <= viewIt->second[range].max; f += 1.) {
@@ -1264,28 +1070,15 @@
     // When exiting this function, add the request to the dependency free list if it has no dependencies.
     AddDependencyFreeRender_RAII addDependencyFreeRender(requestPassSharedData, *createdRequest);
 
-<<<<<<< HEAD
     // Add this frame/view as depdency of the requester
     if (requester) {
         requester->addDependency(requestPassSharedData, *createdRequest);
         (*createdRequest)->addListener(requestPassSharedData, requester);
-=======
-        //Render was aborted
-        if (inputCode != eRenderRoIRetCodeOk) {
-#if NATRON_ENABLE_TRIMAP
-            if (guard) {
-                guard->invalidate();
-            }
-#endif
-            return inputCode;
-        }
->>>>>>> RB-2.2
     }
 
     return renderClone->requestRenderInternal(roiCanonical, inputNbInRequester, *createdRequest, requester, requestPassSharedData);
 } // requestRender
 
-<<<<<<< HEAD
 ActionRetCodeEnum
 EffectInstance::requestRenderInternal(const RectD & roiCanonical,
                                       int inputNbInRequester,
@@ -1363,8 +1156,6 @@
     }
 
 
-=======
->>>>>>> RB-2.2
     ////////////////////////////////////////////////////////////////////////////////////////////////////////////////////////
     ////////////////////////////// Handle identity effects /////////////////////////////////////////////////////////////////
     const double par = getAspectRatio(-1);
@@ -1423,7 +1214,6 @@
     }
     requestData->setCachePolicy(cachePolicy);
 
-<<<<<<< HEAD
     // The RoD in pixel coordinates at the scale of mappedCombinedScale
     RectI pixelRoDRenderMapped;
     rod.toPixelEnclosing(mappedCombinedScale, par, &pixelRoDRenderMapped);
@@ -1444,95 +1234,18 @@
         if ( !renderMappedRoI.intersect(pixelRoDRenderMapped, &renderMappedRoI) ) {
             return eActionStatusOK;
         }
-=======
-            ///The image and downscaled image are pointing to the same image in 2 cases:
-            ///1) Proxy mode is turned off
-            ///2) Proxy mode is turned on but plug-in supports render scale
-            ///Subsequently the image and downscaled image are different only if the plug-in
-            ///does not support the render scale and the proxy mode is turned on.
-            assert( (it->second.fullscaleImage == it->second.downscaleImage && !renderFullScaleThenDownscale) ||
-                    ( ( it->second.fullscaleImage != it->second.downscaleImage || it->second.fullscaleImage->getMipMapLevel() == it->second.downscaleImage->getMipMapLevel() ) && renderFullScaleThenDownscale ) );
-        } // for each plane
-
-#if NATRON_ENABLE_TRIMAP
-        if (!guard) {
-            guard.reset(new ImageBitMapMarker_RAII(planesToRender->planes, renderFullScaleThenDownscale, roi, this));
-        }
-#endif // NATRON_ENABLE_TRIMAP
-    } // hasSomethingToRender
-      ////////////////////////////////////////////////////////////////////////////////////////////////////////////////////////
-      ////////////////////////////// End allocation of planes ///////////////////////////////////////////////////////////////
-
-
-    //There should always be at least 1 plane to render (The color plane)
-    assert( !planesToRender->planes.empty() );
-
-    ///If we reach here, it can be either because the planes are cached or not, either way
-    ///the planes are NOT a total identity, and they may have some content left to render.
-    EffectInstance::RenderRoIStatusEnum renderRetCode = hasSomethingToRender ? eRenderRoIStatusImageRendered : eRenderRoIStatusImageAlreadyRendered;
-    bool renderAborted;
-
-    renderAborted = aborted();
-#if NATRON_ENABLE_TRIMAP
-    if (renderAborted) {
-        assert(guard);
-        guard->invalidate();
-    }
-#endif // NATRON_ENABLE_TRIMAP
-    if (!renderAborted && hasSomethingToRender) {
-
-        // eRenderSafetyInstanceSafe means that there is at most one render per instance
-        // NOTE: the per-instance lock should probably be shared between
-        // all clones of the same instance, because an InstanceSafe plugin may assume it is the sole owner of the output image,
-        // and read-write on it.
-        // It is probably safer to assume that several clones may write to the same output image only in the eRenderSafetyFullySafe case.
-
-        // eRenderSafetyFullySafe means that there is only one render per FRAME : the lock is by image and handled in Node.cpp
-        ///locks belongs to an instance)
-
-
-        boost::scoped_ptr<QMutexLocker> locker;
->>>>>>> RB-2.2
 
         // The RoI falls into the effect pixel region of definition
         assert(renderMappedRoI.x1 >= pixelRoDRenderMapped.x1 && renderMappedRoI.y1 >= pixelRoDRenderMapped.y1 &&
                renderMappedRoI.x2 <= pixelRoDRenderMapped.x2 && renderMappedRoI.y2 <= pixelRoDRenderMapped.y2);
     }
 
-<<<<<<< HEAD
     assert(!renderMappedRoI.isNull());
-=======
-        EffectInstPtr renderInstance;
-        /**
-         * Figure out If this node should use a render clone rather than execute renderRoIInternal on the main (this) instance.
-         * Reasons to use a render clone is be because a plug-in is eRenderSafetyInstanceSafe or does not support
-         * concurrent GL renders.
-         **/
-        bool useRenderClone = safety == eRenderSafetyInstanceSafe || (safety != eRenderSafetyUnsafe && storage == eStorageModeGLTex && !supportsConcurrentOpenGLRenders());
-        if (useRenderClone) {
-            renderInstance = getOrCreateRenderInstance();
-        } else {
-            renderInstance = shared_from_this();
-        }
-        assert(renderInstance);
-
-        if (safety == eRenderSafetyInstanceSafe) {
-            locker.reset( new QMutexLocker( &getNode()->getRenderInstancesSharedMutex() ) );
-        } else if (safety == eRenderSafetyUnsafe) {
-            const Plugin* p = getNode()->getPlugin();
-            assert(p);
-            locker.reset( new QMutexLocker( p->getPluginLock() ) );
-        } else {
-            // no need to lock
-            Q_UNUSED(locker);
-        }
->>>>>>> RB-2.2
 
     // The requested portion to render in canonical coordinates
     RectD roundedCanonicalRoI;
     renderMappedRoI.toCanonical(mappedCombinedScale, par, rod, &roundedCanonicalRoI);
 
-<<<<<<< HEAD
     // Merge the roi requested onto the existing RoI requested for this frame/view
     {
         RectD curRoI = requestData->getCurrentRoI();
@@ -1638,10 +1351,7 @@
         if (isFailureRetCode(stat)) {
             return stat;
         }
-<<<<<<< HEAD
-        if (isAccumulating) {
-            hasUnRenderedTile = true;
-        }
+
         if (!hasPendingTiles && !hasUnRenderedTile) {
             requestStatus = FrameViewRequest::eFrameViewRequestStatusRendered;
         } else if (mappedMipMapLevel != requestData->getMipMapLevel()) {
@@ -1667,16 +1377,7 @@
         }
         requestData->setRequestedScaleImagePlane(requestedImageScale);
         requestData->setFullscaleImagePlane(fullScaleImage);
-=======
-    }
-=======
-        ///For eRenderSafetyFullySafe, don't take any lock, the image already has a lock on itself so we're sure it can't be written to by 2 different threads.
-
-        if ( frameArgs->stats && frameArgs->stats->isInDepthProfilingEnabled() ) {
-            frameArgs->stats->setGlobalRenderInfosForNode(getNode(), rod, planesToRender->outputPremult, processChannels, frameArgs->tilesSupported, !renderFullScaleThenDownscale, renderMappedMipMapLevel);
-        }
->>>>>>> RB-2.2
->>>>>>> a343e409
+
 
         // Set the accumulation buffer if it was not already set
         if (isAccumulating && !accumBuffer) {
@@ -1698,7 +1399,7 @@
     return eActionStatusOK;
 } // requestRenderInternal
 
-<<<<<<< HEAD
+
 
 ActionRetCodeEnum
 EffectInstance::launchRender(const RequestPassSharedDataPtr& requestPassSharedData, const FrameViewRequestPtr& requestData)
@@ -1723,86 +1424,6 @@
     }
     ActionRetCodeEnum stat = launchRenderInternal(requestPassSharedData, requestData);
 
-=======
-        /*{
-         const std::list<RectToRender>& rectsToRender = planesToRender->rectsToRender;
-         qDebug() <<'('<<QThread::currentThread()<<")--> "<< getNode()->getScriptName_mt_safe().c_str() << ": render view: " << args.view << ", time: " << args.time << " No. tiles: " << rectsToRender.size() << " rectangles";
-         for (std::list<RectToRender>::const_iterator it = rectsToRender.begin(); it != rectsToRender.end(); ++it) {
-         qDebug() << "rect: " << "x1= " <<  it->rect.x1 << " , y1= " << it->rect.y1 << " , x2= " << it->rect.x2 << " , y2= " << it->rect.y2 << "(identity:" << it->isIdentity << ")";
-         }
-         for (std::map<ImageComponents, PlaneToRender> ::iterator it = planesToRender->planes.begin(); it != planesToRender->planes.end(); ++it) {
-         qDebug() << "plane: " <<  it->second.downscaleImage.get() << it->first.getLayerName().c_str();
-         }
-         qDebug() << "Cached:" << (isPlaneCached.get() != 0) << "Rendered elsewhere:" << planesToRender->isBeingRenderedElsewhere;
-
-         }*/
-# endif
-
-
-        bool attachGLOK = true;
-        if (storage == eStorageModeGLTex) {
-            assert(glContext);
-            Natron::StatusEnum stat = renderInstance->attachOpenGLContext_public(glContext, &planesToRender->glContextData);
-            if (stat == eStatusOutOfMemory) {
-                renderRetCode = eRenderRoIStatusRenderOutOfGPUMemory;
-                attachGLOK = false;
-            } else if (stat == eStatusFailed) {
-                renderRetCode = eRenderRoIStatusRenderFailed;
-                attachGLOK = false;
-            }
-        }
-        if (attachGLOK) {
-            renderRetCode = renderRoIInternal(renderInstance.get(),
-                                              args.time,
-                                              frameArgs,
-                                              safety,
-                                              args.mipMapLevel,
-                                              args.view,
-                                              rod,
-                                              par,
-                                              planesToRender,
-                                              frameArgs->isSequentialRender,
-                                              frameArgs->isRenderResponseToUserInteraction,
-                                              nodeHash,
-                                              renderFullScaleThenDownscale,
-                                              byPassCache,
-                                              outputDepth,
-                                              outputClipPrefComps,
-                                              neededComps,
-                                              processChannels);
-            if (storage == eStorageModeGLTex) {
-                // If the plug-in doesn't support concurrent OpenGL renders, release the lock that was taken in the call to attachOpenGLContext_public() above.
-                // For safe plug-ins, we call dettachOpenGLContext_public when the effect is destroyed in Node::deactivate() with the function EffectInstance::dettachAllOpenGLContexts().
-                // If we were the last render to use this context, clear the data now
-                if ( planesToRender->glContextData->getHasTakenLock() || !supportsConcurrentOpenGLRenders() || planesToRender->glContextData.use_count() == 1) {
-                    renderInstance->dettachOpenGLContext_public(glContext, planesToRender->glContextData);
-                }
-            }
-        }
-        if (useRenderClone) {
-            releaseRenderInstance(renderInstance);
-        }
-
-
-        renderAborted = aborted();
-
-    } // if (!hasSomethingToRender) {
-
-#if NATRON_ENABLE_TRIMAP
-    assert(guard);
-    if (renderAborted && renderRetCode != EffectInstance::eRenderRoIStatusImageRendered  && renderRetCode != EffectInstance::eRenderRoIStatusImageAlreadyRendered) {
-        guard->invalidate();
-    } else {
-        guard->waitForPendingRegions();
-    }
-#endif // NATRON_ENABLE_TRIMAP
-
-
-#if NATRON_ENABLE_TRIMAP
-    guard.reset();
-#endif
->>>>>>> RB-2.2
-
     // Notify that we are done rendering
     requestData->notifyRenderFinished(requestPassSharedData, stat);
     return stat;
@@ -1867,7 +1488,6 @@
     std::map<ImagePlaneDesc, ImagePtr> cachedImagePlanes;
     assert(requestData->getComponentsResults());
     const std::list<ImagePlaneDesc>& producedPlanes = requestData->getComponentsResults()->getProducedPlanes();
-<<<<<<< HEAD
 
     // This is the requested image plane
     ImagePtr fullscalePlane = requestData->getFullscaleImagePlane();
@@ -1888,44 +1508,6 @@
                 finishProducedPlanesTilesStatesMap(cachedImagePlanes, true);
                 return stat;
             }
-=======
-    if (requestData->getCachePolicy() != eCacheAccessModeNone) {
-        for (std::list<ImagePlaneDesc>::const_iterator it = producedPlanes.begin(); it != producedPlanes.end(); ++it) {
-            ImagePtr imagePlane;
-            if (*it == requestData->getPlaneDesc()) {
-                imagePlane = image;
-            } else {
-<<<<<<< HEAD
-                imagePlane = _imp->createCachedImage(requestData, renderMappedRoI, pixelRoDRenderMapped, mappedMipMapLevel, *it, false);
-                ActionRetCodeEnum stat = imagePlane->getCacheEntry()->fetchCachedTilesAndUpdateStatus(NULL, NULL, NULL);
-                if (isFailureRetCode(stat)) {
-                    finishProducedPlanesTilesStatesMap(cachedImagePlanes, true);
-                    return stat;
-                }
-            }
-            cachedImagePlanes[*it] = imagePlane;
-=======
-                it->second.downscaleImage->getRestToRender(roi, restToRender);
-            }
-            /*
-               We cannot assert that the bitmap is empty because another thread might have started rendering the same image again but
-               needed a different portion of the image. The trimap system does not work for abortable renders
-             */
-
-            //if ( frameArgs->isCurrentFrameRenderNotAbortable() ) {
-                if ( !restToRender.empty() ) {
-                    it->second.downscaleImage->printUnrenderedPixels(roi);
-                }
-                /*
-                   If crashing on this assert this is likely due to a bug of the Trimap system.
-                   Most likely another thread started rendering the portion that is in restToRender but did not fill the bitmap with 1
-                   yet. Do not remove this assert, there should never be 2 threads running concurrently renderHandler for the same roi
-                   on the same image.
-                 */
-                assert( restToRender.empty() );
-            //}
->>>>>>> RB-2.2
->>>>>>> a343e409
         }
         cachedImagePlanes[*it] = imagePlane;
     }
@@ -1936,7 +1518,6 @@
     std::list<RectToRender> renderRects;
     bool hasPendingTiles;
 
-<<<<<<< HEAD
     // Initialize what's left to render, without fetching the tiles state map from the cache because it was already fetched in
     // requestRender()
     renderRetCode = _imp->checkRestToRender(false /*updateTilesStateFromCache*/, requestData, renderMappedRoI, mappedCombinedScale, cachedImagePlanes, &renderRects, &hasPendingTiles);
@@ -1944,27 +1525,6 @@
         finishProducedPlanesTilesStatesMap(cachedImagePlanes, true);
         return renderRetCode;
     }
-=======
-        //We have to return the downscale image, so make sure it has been computed
-        if ( (renderRetCode != eRenderRoIStatusRenderFailed) &&
-             renderFullScaleThenDownscale &&
-             ( it->second.fullscaleImage->getMipMapLevel() != mipMapLevel && it->second.fullscaleImage->getStorageMode() != eStorageModeGLTex) &&
-             !hasSomethingToRender ) {
-            assert(it->second.fullscaleImage->getMipMapLevel() == 0);
-            if (it->second.downscaleImage == it->second.fullscaleImage) {
-                it->second.downscaleImage.reset( new Image(it->second.fullscaleImage->getComponents(),
-                                                           it->second.fullscaleImage->getRoD(),
-                                                           downscaledImageBounds,
-                                                           args.mipMapLevel,
-                                                           it->second.fullscaleImage->getPixelAspectRatio(),
-                                                           it->second.fullscaleImage->getBitDepth(),
-                                                           it->second.fullscaleImage->getPremultiplication(),
-                                                           it->second.fullscaleImage->getFieldingOrder(),
-                                                           false) );
-                it->second.downscaleImage->setKey(it->second.fullscaleImage->getKey());
-            }
->>>>>>> RB-2.2
-
 
 
     while ((!renderRects.empty() || hasPendingTiles) && !isRenderAborted()) {
@@ -2191,7 +1751,6 @@
     functorArgs->cachedPlanes = cachedPlanes;
     functorArgs->backendType = backendType;
 
-<<<<<<< HEAD
     if (!attemptHostFrameThreading) {
 
         for (std::list<RectToRender>::const_iterator it = renderRects.begin(); it != renderRects.end(); ++it) {
@@ -2199,32 +1758,11 @@
             ActionRetCodeEnum functorRet = tiledRenderingFunctor(*it, *functorArgs);
             if (isFailureRetCode(functorRet)) {
                 return functorRet;
-=======
-#endif
-            for (it2 = ret.begin(); it2 != ret.end(); ++it2) {
-                if ( (*it2) == EffectInstance::eRenderingFunctorRetFailed ) {
-                    renderStatus = eRenderingFunctorRetFailed;
-                    break;
-                } if ( (*it2) == EffectInstance::eRenderingFunctorRetAborted ) {
-                    renderStatus = eRenderingFunctorRetFailed;
-                    break;
-                } else if ( (*it2) == EffectInstance::eRenderingFunctorRetOutOfGPUMemory ) {
-                    renderStatus = eRenderingFunctorRetOutOfGPUMemory;
-                    break;
-                }
->>>>>>> RB-2.2
             }
 
         } // for (std::list<RectI>::const_iterator it = rectsToRender.begin(); it != rectsToRender.end(); ++it) {
 
-<<<<<<< HEAD
     } else { // attemptHostFrameThreading
-=======
-            } // for (std::list<RectI>::const_iterator it = rectsToRender.begin(); it != rectsToRender.end(); ++it) {
-        }
-    } // if (renderStatus != eRenderingFunctorRetFailed) {
->>>>>>> RB-2.2
-
         HostFrameThreadingRenderProcessor processor(_publicInterface->shared_from_this());
         processor.setData(renderRects, functorArgs, this);
         ActionRetCodeEnum stat = processor.launchThreadsBlocking();
