/* ***** BEGIN LICENSE BLOCK *****
 * This file is part of Natron <http://www.natron.fr/>,
 * Copyright (C) 2013-2017 INRIA and Alexandre Gauthier-Foichat
 *
 * Natron is free software: you can redistribute it and/or modify
 * it under the terms of the GNU General Public License as published by
 * the Free Software Foundation; either version 2 of the License, or
 * (at your option) any later version.
 *
 * Natron is distributed in the hope that it will be useful,
 * but WITHOUT ANY WARRANTY; without even the implied warranty of
 * MERCHANTABILITY or FITNESS FOR A PARTICULAR PURPOSE.  See the
 * GNU General Public License for more details.
 *
 * You should have received a copy of the GNU General Public License
 * along with Natron.  If not, see <http://www.gnu.org/licenses/gpl-2.0.html>
 * ***** END LICENSE BLOCK ***** */

// ***** BEGIN PYTHON BLOCK *****
// from <https://docs.python.org/3/c-api/intro.html#include-files>:
// "Since Python may define some pre-processor definitions which affect the standard headers on some systems, you must include Python.h before any standard headers are included."
#include <Python.h>
// ***** END PYTHON BLOCK *****

#include "EffectInstance.h"
#include "EffectInstancePrivate.h"

#include <map>
#include <sstream>
#include <algorithm> // min, max
#include <fstream>
#include <cassert>
#include <stdexcept>
#include <sstream> // stringstream

#if !defined(Q_MOC_RUN) && !defined(SBK_RUN)
#include <boost/scoped_ptr.hpp>
#endif

#include <QtCore/QThreadPool>
#include <QtCore/QReadWriteLock>
#include <QtCore/QCoreApplication>
#include <QtConcurrentMap> // QtCore on Qt4, QtConcurrent on Qt5
#include <QtConcurrentRun> // QtCore on Qt4, QtConcurrent on Qt5

#if !defined(SBK_RUN) && !defined(Q_MOC_RUN)
GCC_DIAG_UNUSED_LOCAL_TYPEDEFS_OFF
// /usr/local/include/boost/bind/arg.hpp:37:9: warning: unused typedef 'boost_static_assert_typedef_37' [-Wunused-local-typedef]
#include <boost/bind.hpp>
GCC_DIAG_UNUSED_LOCAL_TYPEDEFS_ON
#endif

#include "Global/QtCompat.h"

#include "Engine/AppInstance.h"
#include "Engine/AppManager.h"
#include "Engine/DiskCacheNode.h"
#include "Engine/EffectInstanceTLSData.h"
#include "Engine/EffectOpenGLContextData.h"
#include "Engine/Distortion2D.h"
#include "Engine/Cache.h"
#include "Engine/CacheEntryBase.h"
#include "Engine/CacheEntryKeyBase.h"
#include "Engine/Image.h"
#include "Engine/ImageCacheEntry.h"
#include "Engine/KnobFile.h"
#include "Engine/KnobTypes.h"
#include "Engine/KnobItemsTable.h"
#include "Engine/Log.h"
#include "Engine/MultiThread.h"
#include "Engine/Node.h"
#include "Engine/OfxEffectInstance.h"
#include "Engine/OfxEffectInstance.h"
#include "Engine/OfxImageEffectInstance.h"
#include "Engine/OutputSchedulerThread.h"
#include "Engine/OSGLContext.h"
#include "Engine/GPUContextPool.h"
#include "Engine/PluginMemory.h"
#include "Engine/Project.h"
#include "Engine/RenderStats.h"
#include "Engine/RotoDrawableItem.h"
#include "Engine/RotoShapeRenderNode.h"
#include "Engine/RotoStrokeItem.h"
#include "Engine/RotoPaint.h"
#include "Engine/Settings.h"
#include "Engine/Timer.h"
#include "Engine/Transform.h"
#include "Engine/TreeRender.h"
#include "Engine/ThreadPool.h"
#include "Engine/ViewIdx.h"
#include "Engine/ViewerInstance.h"

#define kNatronPersistentErrorInfiniteRoI "NatronPersistentErrorInfiniteRoI"
#define kNatronPersistentErrorProxyUnsupported "NatronPersistentErrorProxyUnsupported"

// This controls how many frames a plug-in can pre-fetch per input
// This is to avoid cases where the user would for example use the FrameBlend node with a huge amount of frames so that they
// do not all stick altogether in memory
#define NATRON_MAX_FRAMES_NEEDED_PRE_FETCHING 3

NATRON_NAMESPACE_ENTER;


/**
 * @brief This function determines the planes to render and calls recursively on upstream nodes unavailable planes
 **/
ActionRetCodeEnum
EffectInstance::Implementation::handlePassThroughPlanes(const FrameViewRequestPtr& requestData,
                                                        const RequestPassSharedDataPtr& requestPassSharedData,
                                                        const RectD& roiCanonical,
                                                        std::map<int, std::list<ImagePlaneDesc> >* inputLayersNeeded,
                                                        bool *isPassThrough)
{

    *isPassThrough = false;

    std::list<ImagePlaneDesc> layersProduced, passThroughLayers;
    int passThroughInputNb;
    TimeValue passThroughTime;
    ViewIdx passThroughView;
    bool processAllLayers;
    std::bitset<4> processChannels;
    {


        GetComponentsResultsPtr results = requestData->getComponentsResults();
        if (!results) {
            ActionRetCodeEnum stat = _publicInterface->getLayersProducedAndNeeded_public(_publicInterface->getCurrentRenderTime(), _publicInterface->getCurrentRenderView(), &results);
            if (isFailureRetCode(stat)) {
                return stat;
            }
            requestData->setComponentsNeededResults(results);
        }


        results->getResults(inputLayersNeeded, &layersProduced, &passThroughLayers, &passThroughInputNb, &passThroughTime, &passThroughView, &processChannels, &processAllLayers);
    }

    std::list<ImagePlaneDesc> componentsToFetchUpstream;
    /*
     * For all requested planes, check which components can be produced in output by this node.
     * If the components are from the color plane, if another set of components of the color plane is present
     * we try to render with those instead.
     */
    {
        const ImagePlaneDesc& plane = requestData->getPlaneDesc();
        if (plane.getNumComponents() == 0) {
            return eActionStatusFailed;
        }

        std::list<ImagePlaneDesc>::const_iterator foundProducedLayer = ImagePlaneDesc::findEquivalentLayer(plane, layersProduced.begin(), layersProduced.end());
        if (foundProducedLayer != layersProduced.end()) {

            if (plane != *foundProducedLayer) {
                // Make sure that we ask to render what is produced by this effect rather than the original requested component.
                // e.g: The color.RGB might have been requested but this effect might produce color.RGBA
                requestData->setPlaneDesc(*foundProducedLayer);
            }
        } else {
            // The plane does not exist on this effect
            // If the effect is not set to "All plane" and the pass-through input nb is not set then fail
            if (!processAllLayers) {
                if (passThroughInputNb == -1) {
                    //_publicInterface->getNode()->setPersistentMessage(eMessageTypeError, kNatronPersistentErrorGenericRenderMessage, _publicInterface->tr("Could not fetch plane \"%1\" because it is not available on this node").arg(QString::fromUtf8(plane.getPlaneLabel().c_str())).toStdString());
                    return eActionStatusFailed;
                } else {
                    // Fetch the plane on the pass-through input
                    
                    EffectInstancePtr ptInput = _publicInterface->getInputMainInstance(passThroughInputNb);
                    if (!ptInput) {
                        return eActionStatusInputDisconnected;
                    }
                        
                    *isPassThrough = true;

                    FrameViewRequestPtr createdRequest;
                    return ptInput->requestRender(passThroughTime, passThroughView, requestData->getProxyScale(), requestData->getMipMapLevel(), plane, roiCanonical, passThroughInputNb, requestData, requestPassSharedData, &createdRequest, 0);
                }
            }
        }
    }

    return eActionStatusOK;

} // handlePassThroughPlanes


ActionRetCodeEnum
EffectInstance::Implementation::handleIdentityEffect(double par,
                                                     const RectD& rod,
                                                     const RenderScale& combinedScale,
                                                     const RectD& canonicalRoi,
                                                     const FrameViewRequestPtr& requestData,
                                                     const RequestPassSharedDataPtr& requestPassSharedData,
                                                     bool *isIdentity)
{

    TimeValue inputTimeIdentity;
    int inputNbIdentity;
    ViewIdx inputIdentityView;
    ImagePlaneDesc identityPlane;

    {
        // If the effect is identity over the whole RoD then we can forward the render completly to the identity node
        RectI pixelRod;
        rod.toPixelEnclosing(combinedScale, par, &pixelRod);

        IsIdentityResultsPtr results;
        {
            ActionRetCodeEnum stat = _publicInterface->isIdentity_public(true, _publicInterface->getCurrentRenderTime(), combinedScale, pixelRod, _publicInterface->getCurrentRenderView(), requestData->getPlaneDesc(),  &results);
            if (isFailureRetCode(stat)) {
                return stat;
            }
        }

        results->getIdentityData(&inputNbIdentity, &inputTimeIdentity, &inputIdentityView, &identityPlane);

    }
    *isIdentity = inputNbIdentity >= 0 || inputNbIdentity == -2;
    if (!*isIdentity) {
        return eActionStatusOK;
    }

    // If effect is identity on itself, call renderRoI again at different time and view.
    if (inputNbIdentity == -2) {

        // Be safe: we may hit an infinite recursion without this check
        assert(inputTimeIdentity != _publicInterface->getCurrentRenderTime());
        if ( inputTimeIdentity == _publicInterface->getCurrentRenderTime()) {
            return eActionStatusFailed;
        }

        FrameViewRequestPtr createdRequest;
        return _publicInterface->requestRender(inputTimeIdentity, inputIdentityView, requestData->getProxyScale(), requestData->getMipMapLevel(), identityPlane, canonicalRoi, -1, requestData, requestPassSharedData, &createdRequest, 0);

    } else {
        assert(inputNbIdentity != -1);
        EffectInstancePtr identityInput = _publicInterface->getInputMainInstance(inputNbIdentity);
        if (!identityInput) {
            return eActionStatusInputDisconnected;
        }

        FrameViewRequestPtr createdRequest;
        return identityInput->requestRender(inputTimeIdentity, inputIdentityView, requestData->getProxyScale(), requestData->getMipMapLevel(), identityPlane, canonicalRoi, inputNbIdentity, requestData, requestPassSharedData, &createdRequest, 0);

    }
} // EffectInstance::Implementation::handleIdentityEffect

ActionRetCodeEnum
EffectInstance::Implementation::handleConcatenation(const RequestPassSharedDataPtr& requestPassSharedData,
                                                    const FrameViewRequestPtr& requestData,
                                                    const FrameViewRequestPtr& requester,
                                                    int inputNbInRequester,
                                                    const RenderScale& renderScale,
                                                    const RectD& canonicalRoi,
                                                    bool draftRender,
                                                    bool *concatenated)


{
    *concatenated = false;
    if (!_publicInterface->getCurrentRender()->isConcatenationEnabled()) {
        return eActionStatusOK;
    }

    bool canDistort = _publicInterface->getCurrentCanDistort();
    bool canTransform = _publicInterface->getCurrentCanTransform();

    if (!canDistort && !canTransform) {
        return eActionStatusOK;
    }

    EffectInstancePtr requesterEffect;
    if (requester) {
        requesterEffect = requester->getEffect();
    }
    bool requesterCanReceiveDeprecatedTransform3x3 = false;
    bool requesterCanReceiveDistortionFunc = false;
    if (requesterEffect) {
        requesterCanReceiveDeprecatedTransform3x3 = requesterEffect->getInputCanReceiveTransform(inputNbInRequester);
        requesterCanReceiveDistortionFunc= requesterEffect->getInputCanReceiveDistortion(inputNbInRequester);
    }
    // If the caller can apply a distortion, then check if this effect has a distortion
    // otherwise, don't bother
    if (!requesterCanReceiveDeprecatedTransform3x3 && !requesterCanReceiveDistortionFunc) {
        return eActionStatusOK;
    }
    assert((requesterCanReceiveDeprecatedTransform3x3 && !requesterCanReceiveDistortionFunc) || (!requesterCanReceiveDeprecatedTransform3x3 && requesterCanReceiveDistortionFunc));

    // Call the getDistortion action
    DistortionFunction2DPtr disto;
    {
        GetDistortionResultsPtr results = requestData->getDistortionResults();
        if (!results) {
            ActionRetCodeEnum stat = _publicInterface->getDistortion_public(_publicInterface->getCurrentRenderTime(), renderScale, draftRender, _publicInterface->getCurrentRenderView(), &results);
            if (isFailureRetCode(stat)) {
                return stat;
            }
            if (results) {
                disto = results->getResults();
                requestData->setDistortionResults(results);
            }
        }
    }
    
    // No distortion or invalid input
    if (!disto || disto->inputNbToDistort == -1) {
        return eActionStatusOK;
    }

    // We support backward compatibility for plug-ins that only support Transforms: if a function is returned we do not concatenate.
    if (disto->func && !requesterCanReceiveDistortionFunc) {
        return eActionStatusOK;
    }

    assert((disto->func && requesterCanReceiveDistortionFunc) || disto->transformMatrix);

    // Recurse on input given by plug-in
    EffectInstancePtr distoInput = _publicInterface->getInputMainInstance(disto->inputNbToDistort);
    if (!distoInput) {
        return eActionStatusInputDisconnected;
    }

    FrameViewRequestPtr inputRequest;
    distoInput->requestRender(_publicInterface->getCurrentRenderTime(), _publicInterface->getCurrentRenderView(), requestData->getProxyScale(), requestData->getMipMapLevel(), requestData->getPlaneDesc(), canonicalRoi, disto->inputNbToDistort, requestData, requestPassSharedData, &inputRequest, 0);

    // Create a distorsion stack that will be applied by the effect downstream
    Distortion2DStackPtr distoStack(new Distortion2DStack);

    // Append the list of upstream distorsions (if any)
    Distortion2DStackPtr upstreamDistoStack = inputRequest->getDistorsionStack();
    if (upstreamDistoStack) {
        distoStack->pushDistortionStack(*upstreamDistoStack);
    }

    if (disto->transformMatrix) {
        // the matrix is in canonical coords
        
        //double par = _publicInterface->getAspectRatio(-1);
        //const bool fielded = false; //args.fieldToRender == eFieldLower || args.fieldToRender == eFieldUpper;
        //Transform::Matrix3x3 transform = disto->transformMatrix->toPixel(renderScale.x, renderScale.y, par, fielded);

        distoStack->pushTransformMatrix(*disto->transformMatrix);
    } else {
        distoStack->pushDistortionFunction(disto);
    }


    // Set the stack on the frame view request
    requestData->setDistorsionStack(distoStack);

    *concatenated = true;

    return eActionStatusOK;
} // handleConcatenation

ActionRetCodeEnum
EffectInstance::Implementation::lookupCachedImage(unsigned int mipMapLevel,
                                                  const RenderScale& proxyScale,
                                                  const ImagePlaneDesc& plane,
                                                  const std::vector<RectI>& perMipMapPixelRoD,
                                                  const RectI& pixelRoi,
                                                  CacheAccessModeEnum cachePolicy,
                                                  RenderBackendTypeEnum backend,
                                                  ImagePtr* image,
                                                  bool* hasPendingTiles,
                                                  bool* hasUnrenderedTiles)
{
    if (!*image) {
        *image = createCachedImage(pixelRoi, perMipMapPixelRoD, mipMapLevel, proxyScale, plane, backend, cachePolicy, true /*delayAllocation*/);
    } else {
        ActionRetCodeEnum stat = (*image)->ensureBounds(pixelRoi, mipMapLevel, perMipMapPixelRoD, _publicInterface->shared_from_this());
        if (isFailureRetCode(stat)) {
            return stat;
        }
    }
    if (!*image) {
        if (_publicInterface->isRenderAborted()) {
            return eActionStatusAborted;
        } else {
            return eActionStatusFailed;
        }
    }

    ImageCacheEntryPtr cacheEntry = (*image)->getCacheEntry();
    assert(cacheEntry);
    ActionRetCodeEnum stat = cacheEntry->fetchCachedTilesAndUpdateStatus(NULL, hasUnrenderedTiles, hasPendingTiles);
    if (isFailureRetCode(stat)) {
        return stat;
    }
    return eActionStatusOK;
} // lookupCachedImage

bool
EffectInstance::Implementation::canSplitRenderWindowWithIdentityRectangles(const RenderScale& renderMappedScale,
                                                                           RectD* inputRoDIntersectionCanonical)
{
    RectD inputsIntersection;
    bool inputsIntersectionSet = false;
    bool hasDifferentRods = false;
    int maxInput = _publicInterface->getMaxInputCount();
    bool hasMask = false;

    TimeValue time = _publicInterface->getCurrentRenderTime();
    ViewIdx view = _publicInterface->getCurrentRenderView();

    RotoStrokeItemPtr attachedStroke = toRotoStrokeItem(_publicInterface->getAttachedRotoItem());


    for (int i = 0; i < maxInput; ++i) {

        RectD inputRod;

        EffectInstancePtr input = _publicInterface->getInputRenderEffect(i, time, view);
        if (!input) {
            continue;
        }

        hasMask |= _publicInterface->isInputMask(i);


        if (attachedStroke) {
            inputRod = attachedStroke->getLastStrokeMovementBbox();
        } else {

            GetRegionOfDefinitionResultsPtr rodResults;
            ActionRetCodeEnum stat = input->getRegionOfDefinition_public(time, renderMappedScale, view, &rodResults);
            if (isFailureRetCode(stat)) {
                break;
            }
            inputRod = rodResults->getRoD();
            if (inputRod.isNull()) {
                continue;
            }
        }

        if (!inputsIntersectionSet) {
            inputsIntersection = inputRod;
            inputsIntersectionSet = true;
        } else {
            if (!hasDifferentRods) {
                if (inputRod != inputsIntersection) {
                    hasDifferentRods = true;
                }
            }
            inputsIntersection.intersect(inputRod, &inputsIntersection);
        }
    }

    /*
     If the effect has 1 or more inputs and:
     - An input is a mask OR
     - Several inputs have different region of definition
     Try to split the rectangles to render in smaller rectangles, we have great chances that these smaller rectangles
     are identity over one of the input effect, thus avoiding pixels to render.
     */
    if ( inputsIntersectionSet && (hasMask || hasDifferentRods) ) {
        *inputRoDIntersectionCanonical = inputsIntersection;
        return true;
    }

    return false;
} // canSplitRenderWindowWithIdentityRectangles

ActionRetCodeEnum
EffectInstance::Implementation::checkRestToRender(bool updateTilesStateFromCache,
                                                  const FrameViewRequestPtr& requestData,
                                                  const RectI& renderMappedRoI,
                                                  const RenderScale& renderMappedScale,
                                                  const std::map<ImagePlaneDesc, ImagePtr>& producedImagePlanes,
                                                  std::list<RectToRender>* renderRects,
                                                  bool* hasPendingTiles)
{
    renderRects->clear();

    
    // Compute the rectangle portion (renderWindow) left to render.
    TileStateHeader tilesState;
    bool hasUnRenderedTile;
    ImagePtr image = requestData->getFullscaleImagePlane();

    ImageCacheEntryPtr cacheEntry;
    if (image) {
        cacheEntry = image->getCacheEntry();
    }

    if (!cacheEntry) {
        // If the image is not cache, fill the state with empty tiles
        hasUnRenderedTile = true;
        *hasPendingTiles = false;
        int tileSizeX, tileSizeY;
        ImageBitDepthEnum outputBitDepth = _publicInterface->getBitDepth(-1);
        appPTR->getTileCache()->getTileSizePx(outputBitDepth, &tileSizeX, &tileSizeY);;
        tilesState.init(tileSizeX, tileSizeY, renderMappedRoI);
    } else {

        // Get the tiles states on the image plane requested, but also fetch from the cache other produced planes so we can
        // cache them.
        for (std::map<ImagePlaneDesc, ImagePtr>::const_iterator it = producedImagePlanes.begin(); it != producedImagePlanes.end(); ++it) {
            ImageCacheEntryPtr planeCacheEntry = it->second->getCacheEntry();
            ActionRetCodeEnum stat;
            if (updateTilesStateFromCache) {
                if (planeCacheEntry == cacheEntry) {
                    stat = planeCacheEntry->fetchCachedTilesAndUpdateStatus(&tilesState, &hasUnRenderedTile, hasPendingTiles);
                } else {
                    stat = planeCacheEntry->fetchCachedTilesAndUpdateStatus(NULL, NULL, NULL);
                }
            } else {
                stat = eActionStatusOK;
                if (planeCacheEntry == cacheEntry) {
                    planeCacheEntry->getStatus(&tilesState, &hasUnRenderedTile, hasPendingTiles);
                } else {
                    planeCacheEntry->getStatus(NULL, NULL, NULL);
                }

            }
            if (isFailureRetCode(stat)) {
                return stat;
            }
        }
        
    }

    // The image is already computed
    if (!hasUnRenderedTile) {
        return eActionStatusOK;
    }

    // If the effect does not support tiles, render everything again
    if (!_publicInterface->getCurrentSupportTiles()) {
        // If not using the cache, render the full RoI
        // The RoI has already been set to the pixelRoD in this case
        RectToRender r;
        r.rect = renderMappedRoI;
        r.identityInputNumber = -1;
        renderRects->push_back(r);
        return eActionStatusOK;
    }

    //
    // If the effect has multiple inputs (such as Source + mask) (e.g: Merge),
    // if the inputs do not have the same RoD, the plug-in may be identity
    // outside the intersection of the input RoDs.
    // We try to call isIdentity on each tile outside the input intersection
    // so that we may not have to render uninteresting areas.
    //
    std::list<RectToRender> identityRects;
    {
        RectD inputRodIntersection;
        RectI inputRodIntersectionPixel;
        if (canSplitRenderWindowWithIdentityRectangles(renderMappedScale, &inputRodIntersection)) {

            double par = _publicInterface->getAspectRatio(-1);
            inputRodIntersection.toPixelEnclosing(renderMappedScale, par, &inputRodIntersectionPixel);

            TimeValue time = _publicInterface->getCurrentRenderTime();
            ViewIdx view = _publicInterface->getCurrentRenderView();

            // For each tile, if outside of the input intersections, check if it is identity.
            // If identity mark as rendered, and add to the RectToRender list.
            for (TileStateVector::iterator it = tilesState.state->tiles.begin(); it != tilesState.state->tiles.end(); ++it) {

                if (it->status != eTileStatusNotRendered) {
                    continue;
                }
                
                if ( !it->bounds.intersects(inputRodIntersectionPixel) ) {
                    TimeValue identityInputTime;
                    int identityInputNb;
                    ViewIdx inputIdentityView;
                    ImagePlaneDesc identityPlane;
                    {
                        IsIdentityResultsPtr results;
                        ActionRetCodeEnum stat = _publicInterface->isIdentity_public(false, time, renderMappedScale, it->bounds, view, requestData->getPlaneDesc(), &results);
                        if (isFailureRetCode(stat)) {
                            continue;
                        } else {
                            results->getIdentityData(&identityInputNb, &identityInputTime, &inputIdentityView, &identityPlane);
                        }
                    }
                    if (identityInputNb >= 0) {

                        // Mark the tile rendered
                        it->status = requestData->getParentRender()->isDraftRender() ? eTileStatusRenderedLowQuality : eTileStatusRenderedHighestQuality;

                        // Add this rectangle to the rects to render list (it will just copy the source image and
                        // not actually call render on it)
                        RectToRender r;
                        r.rect = it->bounds;
                        r.identityInputNumber = identityInputNb;
                        r.identityTime = identityInputTime;
                        r.identityView = inputIdentityView;
                        identityRects.push_back(r);
                    }
                } // if outside of inputs intersection
            } // for each tile to render
        } // canSplitRenderWindowWithIdentityRectangles
    }

    // Now we try to reduce the unrendered tiles in bigger rectangles so that there's a lot less calls to
    // the render action.
    std::list<RectI> reducedRects;
    ImageTilesState::getMinimalRectsToRenderFromTilesState(renderMappedRoI, tilesState, &reducedRects);

    if (reducedRects.empty()) {
        return eActionStatusOK;
    }

    // If there's an identity rect covered by a rectangle to render, remove it
    for (std::list<RectToRender>::const_iterator it = identityRects.begin(); it != identityRects.end(); ++it) {
        bool hasRectContainingIdentityRect = false;
        for (std::list<RectI>::const_iterator it2 = reducedRects.begin(); it2 != reducedRects.end(); ++it2) {
            if (it2->contains(it->rect)) {
                hasRectContainingIdentityRect = true;
                break;
            }
        }
        if (!hasRectContainingIdentityRect) {
            renderRects->push_back(*it);
        }
    }

    // For each reduced rect to render, add it to the final list
    if (reducedRects.size() == 1 && _publicInterface->getCurrentRenderThreadSafety() == eRenderSafetyFullySafeFrame) {
        RectI mainRenderRect = reducedRects.front();

        // If plug-in wants host frame threading and there is only 1 rect to render, split it
        // in the number of available threads in the thread-pool

        const unsigned int nThreads = MultiThread::getNCPUsAvailable();
        reducedRects = mainRenderRect.splitIntoSmallerRects(nThreads);
    }
    for (std::list<RectI>::const_iterator it = reducedRects.begin(); it != reducedRects.end(); ++it) {
        if (!it->isNull()) {
            RectToRender r;
            r.rect = *it;
            renderRects->push_back(r);
        }
    }
    return eActionStatusOK;
} // checkRestToRender

RenderBackendTypeEnum
EffectInstance::Implementation::storageModeToBackendType(StorageModeEnum storage)
{
    switch (storage) {
        case eStorageModeRAM:
            return eRenderBackendTypeCPU;
        case eStorageModeGLTex:
            return eRenderBackendTypeOpenGL;
        default:
            return eRenderBackendTypeCPU;
    }
}

StorageModeEnum
EffectInstance::Implementation::storageModeFromBackendType(RenderBackendTypeEnum backend)
{
    switch (backend) {
        case eRenderBackendTypeOpenGL:
            return eStorageModeGLTex;
            break;
        case eRenderBackendTypeCPU:
        case eRenderBackendTypeOSMesa:
            return eStorageModeRAM;
    }
    assert(false);

    return eStorageModeRAM;
}

ImagePtr
EffectInstance::Implementation::createCachedImage(const RectI& roiPixels,
                                                  const std::vector<RectI>& perMipMapPixelRoD,
                                                  unsigned int mappedMipMapLevel,
                                                  const RenderScale& proxyScale,
                                                  const ImagePlaneDesc& plane,
                                                  RenderBackendTypeEnum backend,
                                                  CacheAccessModeEnum cachePolicy,
                                                  bool delayAllocation)
{

    // Mark the image as draft in the cache
    TreeRenderPtr render = _publicInterface->getCurrentRender();
    bool isDraftRender = render->isDraftRender();
    
    // The node frame/view hash to identify the image in the cache
    U64 nodeFrameViewHash;
    {
        HashableObject::ComputeHashArgs args;
        args.time = _publicInterface->getCurrentRenderTime();
        args.view = _publicInterface->getCurrentRenderView();
        args.hashType = HashableObject::eComputeHashTypeTimeViewVariant;
        nodeFrameViewHash = _publicInterface->computeHash(args);
    }

    bool supportsDraft = _publicInterface->isDraftRenderSupported();

    // The bitdepth of the image
    ImageBitDepthEnum outputBitDepth = _publicInterface->getBitDepth(-1);

    // Create the corresponding image plane
    Image::InitStorageArgs initArgs;
    {
        initArgs.bounds = roiPixels;
        initArgs.perMipMapPixelRoD = perMipMapPixelRoD;
        initArgs.cachePolicy = cachePolicy;
        initArgs.renderClone = _publicInterface->shared_from_this();
        initArgs.proxyScale = proxyScale;
        initArgs.mipMapLevel = mappedMipMapLevel;
        initArgs.isDraft = supportsDraft ? isDraftRender : false;
        initArgs.nodeTimeViewVariantHash = nodeFrameViewHash;
        initArgs.bufferFormat = _publicInterface->getPreferredBufferLayout();
        initArgs.bitdepth = outputBitDepth;
        initArgs.plane = plane;
        initArgs.storage = storageModeFromBackendType(backend);
        initArgs.createTilesMapEvenIfNoCaching = true;
        initArgs.glContext = render->getGPUOpenGLContext();
        initArgs.textureTarget = GL_TEXTURE_2D;
        
        // Do not allocate the image buffers yet, instead do it before rendering.
        // We need to create the image before because it does the cache look-up itself, and we don't want to got further if
        // there's something cached.
        initArgs.delayAllocation = delayAllocation;
    }


    // Image::create will lookup the cache (if asked for)
    // Since multiple threads may want to access to the same image in the cache concurrently,
    // the first thread that gets onto a tile to render will render it and lock-out other threads
    // until it is rendered entirely.
    return Image::create(initArgs);
} // createCachedImage


ActionRetCodeEnum
EffectInstance::Implementation::launchRenderForSafetyAndBackend(const FrameViewRequestPtr& requestData,
                                                                const RenderScale& combinedScale,
                                                                RenderBackendTypeEnum backendType,
                                                                const std::list<RectToRender>& renderRects,
                                                                const std::map<ImagePlaneDesc, ImagePtr>& cachedPlanes)
{

    // If we reach here, it can be either because the planes are cached or not, either way
    // the planes are NOT a total identity, and they may have some content left to render.
    ActionRetCodeEnum renderRetCode = eActionStatusOK;

    // There should always be at least 1 plane to render (The color plane)
    assert(!renderRects.empty());

    RenderSafetyEnum safety = _publicInterface->getCurrentRenderThreadSafety();
    // eRenderSafetyInstanceSafe means that there is at most one render per instance
    // NOTE: the per-instance lock should be shared between
    // all clones of the same instance, because an InstanceSafe plugin may assume it is the sole owner of the output image,
    // and read-write on it.
    // It is probably safer to assume that several clones may write to the same output image only in the eRenderSafetyFullySafe case.

    // eRenderSafetyFullySafe means that there is only one render per FRAME : the lock is per image

    boost::scoped_ptr<QMutexLocker> locker;

    // Since we may are going to sit and wait on this lock, to allow this thread to be re-used by another task of the thread pool we
    // temporarily release the thread to the threadpool and reserve it again once
    // we waited.
    bool hasReleasedThread = false;
    if (safety == eRenderSafetyInstanceSafe) {
        if (isRunningInThreadPoolThread()) {
            QThreadPool::globalInstance()->releaseThread();
            hasReleasedThread = true;
        }
        locker.reset( new QMutexLocker( &renderData->instanceSafeRenderMutex ) );

    } else if (safety == eRenderSafetyUnsafe) {
        PluginPtr p = _publicInterface->getNode()->getPlugin();
        assert(p);
        if (isRunningInThreadPoolThread()) {
            QThreadPool::globalInstance()->releaseThread();
            hasReleasedThread = true;
        }
        locker.reset( new QMutexLocker( p->getPluginLock().get() ) );

    } else {
        // no need to lock
        Q_UNUSED(locker);
    }
    if (hasReleasedThread) {
        QThreadPool::globalInstance()->reserveThread();
    }
    
    TreeRenderPtr render = _publicInterface->getCurrentRender();

    OSGLContextPtr glContext;
    switch (backendType) {
        case eRenderBackendTypeOpenGL:
            glContext = render->getGPUOpenGLContext();
            break;
        case eRenderBackendTypeOSMesa:
            glContext = render->getCPUOpenGLContext();
            break;
        default:
            break;
    }


    // Bind the OpenGL context if there's any
    OSGLContextAttacherPtr glContextAttacher;
    if (glContext) {
        glContextAttacher = OSGLContextAttacher::create(glContext);
        glContextAttacher->attach();
    }

    EffectOpenGLContextDataPtr glContextData;
    if (backendType == eRenderBackendTypeOpenGL ||
        backendType == eRenderBackendTypeOSMesa) {
        ActionRetCodeEnum stat = _publicInterface->attachOpenGLContext_public(_publicInterface->getCurrentRenderTime(), _publicInterface->getCurrentRenderView(), combinedScale, glContext, &glContextData);
        if (isFailureRetCode(stat)) {
            renderRetCode = stat;
        }
    }
    if (renderRetCode == eActionStatusOK) {

        renderRetCode = launchPluginRenderAndHostFrameThreading(requestData, glContext, glContextData, combinedScale, backendType, renderRects, cachedPlanes);

        if (backendType == eRenderBackendTypeOpenGL ||
            backendType == eRenderBackendTypeOSMesa) {

            // If the plug-in doesn't support concurrent OpenGL renders, release the lock that was taken in the call to attachOpenGLContext_public() above.
            // For safe plug-ins, we call dettachOpenGLContext_public when the effect is destroyed in Node::deactivate() with the function EffectInstance::dettachAllOpenGLContexts().
            // If we were the last render to use this context, clear the data now

            if ( glContextData->getHasTakenLock() ||
                !_publicInterface->supportsConcurrentOpenGLRenders() ||
                glContextData.use_count() == 1) {

                _publicInterface->dettachOpenGLContext_public(glContext, glContextData);
            }
        }
    }
 
    return renderRetCode;
} // launchInternalRender




ActionRetCodeEnum
EffectInstance::Implementation::handleUpstreamFramesNeeded(const RequestPassSharedDataPtr& requestPassSharedData,
                                                           const FrameViewRequestPtr& requestPassData,
                                                           const RenderScale& proxyScale,
                                                           unsigned int mipMapLevel,
                                                           const RectD& roiCanonical,
                                                           const std::map<int, std::list<ImagePlaneDesc> >& neededInputLayers)
{
    // For all frames/views needed, recurse on inputs with the appropriate RoI

    // Get frames needed to recurse upstream
    TimeValue time = _publicInterface->getCurrentRenderTime();
    ViewIdx view = _publicInterface->getCurrentRenderView();

    FramesNeededMap framesNeeded;
    {
        GetFramesNeededResultsPtr results = requestPassData->getFramesNeededResults();
        if (!results) {
            ActionRetCodeEnum stat = _publicInterface->getFramesNeeded_public(time, view,  &results);
            if (isFailureRetCode(stat)) {
                return stat;
            }
            requestPassData->setFramesNeededResults(results);
        }
        results->getFramesNeeded(&framesNeeded);
    }

    RenderScale combinedScale = EffectInstance::getCombinedScale(mipMapLevel, proxyScale);

    // Compute the regions of interest in input for this RoI.
    // The regions of interest returned is only valid for this RoI, we don't cache it. Rather we cache on the input the bounding box
    // of all the calls of getRegionsOfInterest that were made down-stream so that the node gets rendered only once.
    RoIMap inputsRoi;
    {
        ActionRetCodeEnum stat = _publicInterface->getRegionsOfInterest_public(time, combinedScale, roiCanonical, view, &inputsRoi);
        if (isFailureRetCode(stat)) {
            return stat;
        }
    }

    for (FramesNeededMap::const_iterator it = framesNeeded.begin(); it != framesNeeded.end(); ++it) {

        int inputNb = it->first;

        assert(inputNb != -1);

        EffectInstancePtr mainInstanceInput = _publicInterface->getInputMainInstance(inputNb);
        if (!mainInstanceInput) {
            continue;
        }

        const bool isOptional = _publicInterface->isInputOptional(inputNb);

        ///There cannot be frames needed without components needed.
        const std::list<ImagePlaneDesc>* inputPlanesNeeded = 0;
        {
            std::map<int, std::list<ImagePlaneDesc> >::const_iterator foundCompsNeeded = neededInputLayers.find(inputNb);
            if ( foundCompsNeeded == neededInputLayers.end() ) {
                continue;
            }
            inputPlanesNeeded = &foundCompsNeeded->second;
        }
        
        if (inputPlanesNeeded->empty()) {
            continue;
        }

        RectD inputRoI;
        {
            RoIMap::iterator foundRoI = inputsRoi.find(inputNb);
            if (foundRoI == inputsRoi.end()) {
                // RoI not specified... use the same RoI as passed in argument
                inputRoI = roiCanonical;
            } else {
                inputRoI = foundRoI->second;
            }
        }

        if (inputRoI.isNull()) {
            continue;

        }

<<<<<<< HEAD
        if ( inputRoI.isInfinite() ) {
            _publicInterface->getNode()->setPersistentMessage( eMessageTypeError, kNatronPersistentErrorInfiniteRoI, _publicInterface->tr("%1 asked for an infinite region of interest upstream.").arg( QString::fromUtf8( _publicInterface->getNode()->getScriptName_mt_safe().c_str() ) ).toStdString() );
            return eActionStatusFailed;
        } else {
            _publicInterface->getNode()->clearPersistentMessage(kNatronPersistentErrorInfiniteRoI);
        }
        bool inputIsContinuous = mainInstanceInput->canRenderContinuously();

        int nbRequestedFramesForInput = 0;
        {


            // For all views requested in input
            for (FrameRangesMap::const_iterator viewIt = it->second.begin(); viewIt != it->second.end(); ++viewIt) {

                // For all ranges in this view
                for (std::size_t range = 0; range < viewIt->second.size(); ++range) {


                    // If the range bounds are no integers and the range covers more than 1 frame (min != max),
                    // we have no clue of the interval we should use between the min and max.
                    if (viewIt->second[range].min != viewIt->second[range].max && viewIt->second[range].min != (int)viewIt->second[range].min) {
                        qDebug() << "WARNING:" <<  _publicInterface->getScriptName_mt_safe().c_str() << "is requesting a non integer frame range [" << viewIt->second[range].min << ","
                        << viewIt->second[range].max <<"], this is border-line and not specified if this is supported by OpenFX. Natron will render "
                        "this range assuming an interval of 1 between frame times.";
=======
    {
        //If one plane is missing from cache, we will have to render it all. For all other planes, either they have nothing
        //left to render, otherwise we render them for all the roi again.
        bool missingPlane = false;

        for (std::list<ImageComponents>::iterator it = requestedComponents.begin(); it != requestedComponents.end(); ++it) {
            EffectInstance::PlaneToRender plane;

            /*
             * If the plane is the color plane, we might have to convert between components, hence we always
             * try to find in the cache the "preferred" components of this node for the color plane.
             * For all other planes, just consider this set of components, we do not allow conversion.
             */
            const ImageComponents* components = 0;
            if ( !it->isColorPlane() ) {
                components = &(*it);
            } else {
                for (std::vector<ImageComponents>::const_iterator it2 = outputComponents.begin(); it2 != outputComponents.end(); ++it2) {
                    if ( it2->isColorPlane() ) {
                        components = &(*it2);
                        break;
                    }
                }
            }
            assert(components);
            if (!components) {
                continue;
            }
            //For writers, we always want to call the render action when doing a sequential render, but we still want to use the cache for nodes upstream
            bool doCacheLookup = !isWriter() || !frameArgs->isSequentialRender;
            if (doCacheLookup) {
                int nLookups = draftModeSupported && frameArgs->draftMode ? 2 : 1;

                // If the node does'nt support render scale, first lookup the cache with requested level, if not cached then lookup
                // with full scale
                unsigned int lookupMipMapLevel = renderMappedMipMapLevel != mipMapLevel ? mipMapLevel : renderMappedMipMapLevel;
                for (int n = 0; n < nLookups; ++n) {
                    getImageFromCacheAndConvertIfNeeded(createInCache, storage, args.returnStorage, n == 0 ? *nonDraftKey : *key, lookupMipMapLevel,
                                                        &downscaledImageBounds,
                                                        &rod, args.roi,
                                                        args.bitdepth, *it,
                                                        args.inputImagesList,
                                                        frameArgs->stats,
                                                        glContextLocker,
                                                        &plane.fullscaleImage);
                    if (plane.fullscaleImage) {
                        if (byPassCache) {
                            if (plane.fullscaleImage) {
                                appPTR->removeFromNodeCache( key->getHash() );
                                plane.fullscaleImage.reset();
                            }
                        } else if (renderMappedMipMapLevel != mipMapLevel) {
                            // Only keep the cached image if it covers the roi
                            std::list<RectI> restToRender;
                            plane.fullscaleImage->getRestToRender(args.roi, restToRender);
                            if ( !restToRender.empty() ) {
                                plane.fullscaleImage.reset();
                            } else {
                                renderFullScaleThenDownscale = false;
                                renderMappedMipMapLevel = mipMapLevel;
                                roi = args.roi;
                            }
                        }
                        break;
                    }
                }
                if (!plane.fullscaleImage && renderMappedMipMapLevel != mipMapLevel) {
                    // Not found at requested mipmap level, look at full scale
                    for (int n = 0; n < nLookups; ++n) {
                        getImageFromCacheAndConvertIfNeeded(createInCache, storage, args.returnStorage, n == 0 ? *nonDraftKey : *key, renderMappedMipMapLevel,
                                                            &upscaledImageBounds,
                                                            &rod, roi,
                                                            args.bitdepth, *it,
                                                            args.inputImagesList,
                                                            frameArgs->stats,
                                                            glContextLocker,
                                                            &plane.fullscaleImage);
                        if (plane.fullscaleImage) {
                            if (byPassCache) {
                                if (plane.fullscaleImage) {
                                    appPTR->removeFromNodeCache( key->getHash() );
                                    plane.fullscaleImage.reset();
                                }
                            }
                            break;
                        }

                    }
                }
                

            }

            if (plane.fullscaleImage) {
                if (missingPlane) {
                    std::list<RectI> restToRender;
                    plane.fullscaleImage->getRestToRender(roi, restToRender);
                    if ( !restToRender.empty() ) {
                        appPTR->removeFromNodeCache(plane.fullscaleImage);
                        plane.fullscaleImage.reset();
                    } else {
                        outputPlanes->insert( std::make_pair(*it, plane.fullscaleImage) );
                        continue;
>>>>>>> d47072d9
                    }


                    // For all frames in the range
                    for (double f = viewIt->second[range].min; f <= viewIt->second[range].max; f += 1.) {


                        TimeValue inputTime(f);
                        {
                            int roundedInputTime = std::floor(f + 0.5);
                            if (roundedInputTime != inputTime && !inputIsContinuous) {
                                inputTime = TimeValue(roundedInputTime);
                            }
                        }

                        EffectInstancePtr inputEffect = _publicInterface->getInputRenderEffect(inputNb, inputTime, viewIt->first);
                        if (!inputEffect) {
                            continue;
                        }


                        for (std::list<ImagePlaneDesc>::const_iterator planeIt = inputPlanesNeeded->begin(); planeIt != inputPlanesNeeded->end(); ++planeIt) {
                            FrameViewRequestPtr createdRequest;
                            ActionRetCodeEnum stat = inputEffect->requestRender(inputTime, viewIt->first, proxyScale, mipMapLevel, *planeIt, inputRoI, inputNb, requestPassData, requestPassSharedData, &createdRequest, 0);
                            if (isFailureRetCode(stat)) {
                                if (isOptional) {
                                    continue;
                                }
                                return stat;
                            }
                            ++nbRequestedFramesForInput;
                            if (nbRequestedFramesForInput >= NATRON_MAX_FRAMES_NEEDED_PRE_FETCHING) {
                                break;
                            }
                        } // for each plane needed
                        if (nbRequestedFramesForInput >= NATRON_MAX_FRAMES_NEEDED_PRE_FETCHING) {
                            break;
                        }
                    } // for all frames
                    if (nbRequestedFramesForInput >= NATRON_MAX_FRAMES_NEEDED_PRE_FETCHING) {
                        break;
                    }
                } // for all ranges
            } // for all views
        } // EffectInstance::NotifyInputNRenderingStarted_RAII
    } // for all inputs

    return eActionStatusOK;
} // handleUpstreamFramesNeeded


ActionRetCodeEnum
EffectInstance::requestRender(TimeValue timeInArgs,
                              ViewIdx view,
                              const RenderScale& proxyScale,
                              unsigned int mipMapLevel,
                              const ImagePlaneDesc& plane,
                              const RectD & roiCanonical,
                              int inputNbInRequester,
                              const FrameViewRequestPtr& requester,
                              const RequestPassSharedDataPtr& requestPassSharedData,
                              FrameViewRequestPtr* createdRequest,
                              EffectInstancePtr* createdRenderClone)
{
    // Requested time is rounded to an epsilon so we can be sure to find it again in getImage, accounting for precision
    TimeValue time =  roundImageTimeToEpsilon(timeInArgs);

    // Check that time and view can be rendered by this effect:
    // round the time to closest integer if the effect is not continuous
    {
        int roundedTime = std::floor(time + 0.5);


        // A continuous effect is identity on itself on nearest integer time
        if (roundedTime != time && !canRenderContinuously()) {
            // We do not cache it because for non continuous effects we only cache stuff at
            // valid frame times
            return requestRender(TimeValue(roundedTime), view, proxyScale, mipMapLevel, plane, roiCanonical, inputNbInRequester, requester, requestPassSharedData, createdRequest, 0);
        }
    }

    // For each different time/view pairs in the TreeRender, we create a specific render clone. We need need to do so because most knob functions take a time/view in parameter that can only be
    // recovered locally on the effect. To avoid the use of thread local storage, we clone the minimal amount of data.
    //
    // The mipMapLevel, proxyScale and plane is an argument of the render action but we do not create a clone just for that, instead we create a FrameViewRequest object to identify the render request.
    // A render clone may concurrently render one or multiple FrameViewRequest.

    FrameViewRenderKey frameViewKey = {time, view, requestPassSharedData->getTreeRender()};
    EffectInstancePtr renderClone = toEffectInstance(createRenderClone(frameViewKey));
    assert(renderClone);
    if (createdRenderClone) {
        *createdRenderClone = renderClone;
    }

    // Set this clone as the input effect of the requester effect at the given time/view
    if (inputNbInRequester >= 0 && requester && requester->getEffect() != renderClone) {
        FrameViewPair p = {time, view};
        requester->getEffect()->_imp->renderData->renderInputs[inputNbInRequester].insert(std::make_pair(p, renderClone));
    }


    // Find a frame view request matching the mipmapLevel/proxyScale/plane
    FrameViewKey requestKey = {mipMapLevel, proxyScale, plane};
    FrameViewRequestMap::iterator foundMatchingRequest = renderClone->_imp->renderData->requests.find(requestKey);
    if (foundMatchingRequest != renderClone->_imp->renderData->requests.end()) {
        *createdRequest = foundMatchingRequest->second.lock();
        if (!*createdRequest) {
            renderClone->_imp->renderData->requests.erase(foundMatchingRequest);
        }
    }
    if (!*createdRequest) {
        // Create a request if it did not already exist
        createdRequest->reset(new FrameViewRequest(plane, mipMapLevel, proxyScale, renderClone, requestPassSharedData->getTreeRender()));
        renderClone->_imp->renderData->requests.insert(std::make_pair(requestKey, *createdRequest));
    }
    if (requester) {
        // Add the requester request as a listener of this request. This has to be done before the call to requestRenderInternal()
        // Since the function shouldCacheOutput() called inside depends on the number of listeners returned by getNumListeners()
        (*createdRequest)->addListener(requestPassSharedData, requester);
    }
    ActionRetCodeEnum stat = renderClone->requestRenderInternal(roiCanonical, inputNbInRequester, *createdRequest, requester, requestPassSharedData);
    if (!isFailureRetCode(stat)) {
        // Add this frame/view as depdency of the requester
        if (requester) {
            requester->addDependency(requestPassSharedData, *createdRequest);
        }

        requestPassSharedData->addTaskToRender(*createdRequest);
    }
    return stat;
} // requestRender

ActionRetCodeEnum
EffectInstance::requestRenderInternal(const RectD & roiCanonical,
                                      int inputNbInRequester,
                                      const FrameViewRequestPtr& requestData,
                                      const FrameViewRequestPtr& requester,
                                      const RequestPassSharedDataPtr& requestPassSharedData)
{


    TreeRenderPtr render = getCurrentRender();
    assert(render);
    

    // If this request was already requested, don't request again except if the RoI is not
    // contained in the request RoI
    if (requestData->getStatus() != FrameViewRequest::eFrameViewRequestStatusNotRendered) {
        if (requestData->getCurrentRoI().contains(roiCanonical)) {
            return eActionStatusOK;

        }
    }

    // Some nodes do not support render-scale and can only render at scale 1.
    // If the render requested a mipmap level different than 0, we must render at mipmap level 0 then downscale to the requested
    // mipmap level.
    // If the render requested a proxy scale different than 1, we fail because we cannot render at scale 1 then resize at an arbitrary scale.

    const bool renderFullScaleThenDownScale = !getCurrentSupportRenderScale() && requestData->getMipMapLevel() > 0;

    const RenderScale& proxyScale = requestData->getProxyScale();

    if (!getCurrentSupportRenderScale() && (proxyScale.x != 1. || proxyScale.y != 1.)) {
        getNode()->setPersistentMessage(eMessageTypeError, kNatronPersistentErrorProxyUnsupported, tr("This node does not support proxy scale. It can only render at full resolution").toStdString());
        return eActionStatusFailed;
    } else {
        getNode()->clearPersistentMessage(kNatronPersistentErrorProxyUnsupported);
    }

    const unsigned int mappedMipMapLevel = renderFullScaleThenDownScale ? 0 : requestData->getMipMapLevel();
    requestData->setRenderMappedMipMapLevel(mappedMipMapLevel);
    RenderScale originalCombinedScale = EffectInstance::getCombinedScale(requestData->getMipMapLevel(), proxyScale);
    const RenderScale mappedCombinedScale = renderFullScaleThenDownScale ? RenderScale(1.) : originalCombinedScale;

    const double par = getAspectRatio(-1);


    // Get the region of definition of the effect at this frame/view in canonical coordinates
    std::vector<RectD> perMipMapLevelRoDCanonical(requestData->getMipMapLevel() + 1);

    // The RoD in pixel coordinates at the scale of mappedCombinedScale
    std::vector<RectI> perMipMapLevelRoDPixel(perMipMapLevelRoDCanonical.size());
    for (std::size_t m = 0; m < perMipMapLevelRoDCanonical.size(); ++m) {
        GetRegionOfDefinitionResultsPtr results;
        RenderScale levelCombinedScale = EffectInstance::getCombinedScale(m, proxyScale);
        {
            ActionRetCodeEnum stat = getRegionOfDefinition_public(getCurrentRenderTime(), levelCombinedScale, getCurrentRenderView(), &results);
            if (isFailureRetCode(stat)) {
                return stat;
            }
        }
        perMipMapLevelRoDCanonical[m] = results->getRoD();

        // If the plug-in RoD is null, there's nothing to render.
        if (perMipMapLevelRoDCanonical[m].isNull()) {
            return eActionStatusInputDisconnected;
        }


        perMipMapLevelRoDCanonical[m].toPixelEnclosing(levelCombinedScale, par, &perMipMapLevelRoDPixel[m]);
    }

    ////////////////////////////////////////////////////////////////////////////////////////////////////////////////////////
    ////////////////////////////// Handle pass-through planes /////////////////////////////////////////////////////////////
    std::map<int, std::list<ImagePlaneDesc> > inputLayersNeeded;
    {
        bool isPassThrough;
        ActionRetCodeEnum upstreamRetCode = _imp->handlePassThroughPlanes(requestData, requestPassSharedData, roiCanonical, &inputLayersNeeded, &isPassThrough);
        if (isFailureRetCode(upstreamRetCode)) {
            return upstreamRetCode;
        }

        // There might no plane produced by this node that were requested
        if (isPassThrough) {
            requestData->initStatus(FrameViewRequest::eFrameViewRequestStatusPassThrough);
            return eActionStatusOK;
        }
    }


    ////////////////////////////////////////////////////////////////////////////////////////////////////////////////////////
    ////////////////////////////// Handle identity effects /////////////////////////////////////////////////////////////////
    {
        bool isIdentity;
        ActionRetCodeEnum upstreamRetCode = _imp->handleIdentityEffect(par, perMipMapLevelRoDCanonical[mappedMipMapLevel], mappedCombinedScale, roiCanonical, requestData, requestPassSharedData, &isIdentity);
        if (isFailureRetCode(upstreamRetCode)) {
            return upstreamRetCode;
        }
        if (isIdentity) {
            requestData->initStatus(FrameViewRequest::eFrameViewRequestStatusPassThrough);
            return eActionStatusOK;
        }
    }

    ////////////////////////////////////////////////////////////////////////////////////////////////////////////////////////
    ////////////////////////////// Handle Concatenations //////////////////////////////////////////////////////////////////
    {

<<<<<<< HEAD
        bool concatenated;
        ActionRetCodeEnum upstreamRetCode = _imp->handleConcatenation(requestPassSharedData, requestData, requester, inputNbInRequester, mappedCombinedScale, roiCanonical, render->isDraftRender(), &concatenated);
        if (isFailureRetCode(upstreamRetCode)) {
            return upstreamRetCode;
        }
        if (concatenated) {
            requestData->initStatus(FrameViewRequest::eFrameViewRequestStatusPassThrough);
            return eActionStatusOK;
=======
    if (tryIdentityOptim) {
        optimizeRectsToRender(this, inputsRoDIntersectionPixel, rectsLeftToRender, args.time, args.view, renderMappedScale, &planesToRender->rectsToRender);
    } else {
        // If plug-in wants host frame threading and there is only 1 rect to render, split it
        /*if (safety == eRenderSafetyFullySafeFrame && rectsLeftToRender.size() == 1 && frameArgs->tilesSupported) {
            QThreadPool* tp = QThreadPool::globalInstance();
            int nThreads = (tp->maxThreadCount() - tp->activeThreadCount());

            std::vector<RectI> splits;
            if (nThreads > 1) {
                splits = rectsLeftToRender.front().splitIntoSmallerRects(nThreads);
            } else {
                splits.push_back(rectsLeftToRender.front());
            }
            for (std::vector<RectI>::iterator it = splits.begin(); it != splits.end(); ++it) {
                RectToRender r;
                r.rect = *it;
                r.isIdentity = false;
                planesToRender->rectsToRender.push_back(r);
            }
        }*/
        for (std::list<RectI>::iterator it = rectsLeftToRender.begin(); it != rectsLeftToRender.end(); ++it) {
            RectToRender r;
            r.rect = *it;
            r.isIdentity = false;
            planesToRender->rectsToRender.push_back(r);
>>>>>>> d47072d9
        }
    }



    ///////////////////////////////////////////////////////////////////////////////////////////////
    ////////////////////////////// Compute RoI  ///////////////////////////////////////////////////

    // This is the region to render in pixel coordinates at the scale of renderMappedScale
    RectI renderMappedRoI;
    roiCanonical.toPixelEnclosing(mappedCombinedScale, par, &renderMappedRoI);

    // The RoI cannot be null here, either we are in !renderFullScaleThenDownscale and we already checked at the begining
    // of the function that the RoI was Null, either the RoD was checked for NULL.
    assert(!renderMappedRoI.isNull());

    // Round the roi to the tile size if the render is cached
    ImageBitDepthEnum outputBitDepth = getBitDepth(-1);
    int tileWidth, tileHeight;
    CacheBase::getTileSizePx(outputBitDepth, &tileWidth, &tileHeight);


    if (!getCurrentSupportTiles()) {
        // If tiles are not supported the RoI is the full image bounds
        renderMappedRoI = perMipMapLevelRoDPixel[mappedMipMapLevel];
    } else {

        renderMappedRoI.roundToTileSize(tileWidth, tileHeight);

        // Make sure the RoI falls within the image bounds
        if ( !renderMappedRoI.intersect(perMipMapLevelRoDPixel[mappedMipMapLevel], &renderMappedRoI) ) {
            requestData->initStatus(FrameViewRequest::eFrameViewRequestStatusRendered);
            return eActionStatusOK;
        }
    }

    assert(!renderMappedRoI.isNull());

    // The requested portion to render in canonical coordinates
    RectD roundedCanonicalRoI;
    renderMappedRoI.toCanonical(mappedCombinedScale, par, perMipMapLevelRoDCanonical[mappedMipMapLevel], &roundedCanonicalRoI);

    // Merge the roi requested onto the existing RoI requested for this frame/view
    {
        RectD curRoI = requestData->getCurrentRoI();
        if (curRoI.isNull()) {
            curRoI = roundedCanonicalRoI;
        } else {
            curRoI.merge(roundedCanonicalRoI);
        }
        requestData->setCurrentRoI(curRoI);
    }

    // Check for abortion before checking cache
    if (isRenderAborted()) {
        return eActionStatusAborted;
    }

    // Get the pixel RoD/RoI at the mipmap level requested
    RenderScale downscaledCombinedScale = EffectInstance::getCombinedScale(requestData->getMipMapLevel(), requestData->getProxyScale());
    RectI downscaledRoI;
    roundedCanonicalRoI.toPixelEnclosing(downscaledCombinedScale, par, &downscaledRoI);

    downscaledRoI.roundToTileSize(tileWidth, tileHeight);

    // Make sure the RoI falls within the image bounds
    if ( !downscaledRoI.intersect(perMipMapLevelRoDPixel[requestData->getMipMapLevel()], &downscaledRoI) ) {
        requestData->initStatus(FrameViewRequest::eFrameViewRequestStatusRendered);
        return eActionStatusOK;
    }


    const bool isAccumulating = isAccumulationEnabled();


    // Should the output of this render be cached ?
    CacheAccessModeEnum cachePolicy;
    if (isAccumulating) {
        // For now we only cache images that were rendered on the CPU
        // When accumulation is enabled we also disable caching as the image is anyway held as a member on the effect
        cachePolicy = eCacheAccessModeNone;
    } else {
        if (renderFullScaleThenDownScale) {
            // Always cache effects that do not support render scale
            bool cacheWriteOnly = requestData->checkIfByPassCacheEnabledAndTurnoff();
            if (cacheWriteOnly) {
                cachePolicy = eCacheAccessModeWriteOnly;
            } else {
                cachePolicy = eCacheAccessModeReadWrite;
            }
        } else {
            cachePolicy = _imp->shouldRenderUseCache(requestPassSharedData, requestData);
        }
    }

    // Get the render device
    RenderBackendTypeEnum backendType;
    if (requestData->isFallbackRenderDeviceEnabled()) {
        backendType = requestData->getFallbackRenderDevice();
    } else {
        if (!requestData->isRenderDeviceSet()) {
            _imp->resolveRenderBackend(requestPassSharedData, requestData, renderMappedRoI, &cachePolicy, &backendType);
            requestData->setRenderDevice(backendType);
        } else {
            backendType = requestData->getRenderDevice();
        }
    }


    requestData->setCachePolicy(cachePolicy);
    
    

    // Get the image on the FrameViewRequest
    // If this request was already rendered once in the tree,
    // the image already exists, but it doesn't mean the area rendered on the image matches
    // the requested RoI
    //
    // Generally if the image is valid, this means we are within a call to getImagePlane()

    FrameViewRequest::FrameViewRequestStatusEnum requestStatus = FrameViewRequest::eFrameViewRequestStatusNotRendered;
    // Lock the request at this point because we are going to create the output image
    {
        FrameViewRequestLocker requestLocker(requestData);

        ImagePtr requestedImageScale = requestData->getRequestedScaleImagePlane();
        ImagePtr fullScaleImage = requestData->getFullscaleImagePlane();

        // The image must have a cache entry object, even if the policy is eCacheAccessModeNone
        // so we can sync concurrent threads to render the same image.
        assert(!requestedImageScale || requestedImageScale->getCacheEntry());
        assert(!fullScaleImage || fullScaleImage->getCacheEntry());

        // If the image does not match the render device, wipe it and make a new one
        if (requestedImageScale) {
            if (requestedImageScale->getStorageMode() != EffectInstance::Implementation::storageModeFromBackendType(backendType)) {
                requestedImageScale.reset();
                fullScaleImage.reset();
            }
        }


        // When accumulating, re-use the same buffer of previous steps and resize it if needed.
        // Note that in this mode only a single plane can be rendered at once and the plug-in render safety must
        // allow only a single thread to run
        ImagePtr accumBuffer = getAccumBuffer(requestData->getPlaneDesc());
        if ((isAccumulating && accumBuffer && accumBuffer->getMipMapLevel() != mappedMipMapLevel)) {
            accumBuffer.reset();
        }

        if (isAccumulating && accumBuffer) {

            accumBuffer->updateRenderCloneAndImage(shared_from_this());
            // When drawing with a paint brush, we may only render the bounding box of the un-rendered points.
            RectD updateAreaCanonical;
            if (getAccumulationUpdateRoI(&updateAreaCanonical)) {
                
                RectI updateAreaPixel;
                updateAreaCanonical.toPixelEnclosing(mappedCombinedScale, par, &updateAreaPixel);
                updateAreaPixel.intersect(renderMappedRoI, &updateAreaPixel);

                // Notify the TreeRender of the update area so that in turn the OpenGL viewer can update only the required portion
                // of the texture
                getCurrentRender()->setActiveStrokeUpdateArea(updateAreaPixel);
                //qDebug() << getScriptName_mt_safe().c_str() << "update area";
                //updateAreaCanonical.debug();
                if (updateAreaPixel.isNull()) {
                    // Nothing to update, return quickly
                    requestData->initStatus(FrameViewRequest::eFrameViewRequestStatusRendered);
                    requestData->setRequestedScaleImagePlane(accumBuffer);
                    return eActionStatusOK;
                }
                // If this is the first time we compute this frame view request, erase in the tiles state map the portion that was drawn
                // by the user,
                if (!requestedImageScale) {
                    // Get the accum buffer on the node. Note that this is not concurrent renders safe.
                    requestedImageScale = accumBuffer;
                    requestedImageScale->getCacheEntry()->markCacheTilesInRegionAsNotRendered(updateAreaPixel);

                }
            }

        } // isAccumulating


        // Evaluate the tiles state map on the image to check what's left to render and fetch tiles from cache
        // Note that no memory allocation is done here, only existing tiles are fetched from the cache.

        // If this effect doesn't support render scale, look in the cache first if there's an image
        // at our desired mipmap level
        bool hasUnRenderedTile = true;
        bool hasPendingTiles = false;
        ActionRetCodeEnum stat = _imp->lookupCachedImage(requestData->getMipMapLevel(), requestData->getProxyScale(), requestData->getPlaneDesc(), perMipMapLevelRoDPixel, downscaledRoI, cachePolicy, backendType, &requestedImageScale, &hasPendingTiles, &hasUnRenderedTile);
        if (isFailureRetCode(stat)) {
            return stat;
        }

        if (!hasPendingTiles && !hasUnRenderedTile) {
            requestStatus = FrameViewRequest::eFrameViewRequestStatusRendered;
        } else if (mappedMipMapLevel != requestData->getMipMapLevel()) {

            // The previous lookupCachedImage() call marked the tiles as pending, but we are not going to compute now
            // so unmark them, instead do it once we rendered the full scale image
            requestedImageScale->getCacheEntry()->markCacheTilesAsAborted();
            requestedImageScale.reset();

            stat = _imp->lookupCachedImage(mappedMipMapLevel, requestData->getProxyScale(), requestData->getPlaneDesc(), perMipMapLevelRoDPixel, renderMappedRoI, cachePolicy, backendType, &fullScaleImage, &hasPendingTiles, &hasUnRenderedTile);
            if (isFailureRetCode(stat)) {
                return stat;
            }

            // Do not set the renderStatus to FrameViewRequest::eFrameViewRequestStatusRendered because
            // we still need to downscale the image
        }


        // If the node supports render scale, make the fullScaleImage point to the requestedImageScale so that we don't
        // ruin the render code of if/else
        if (!fullScaleImage) {
            fullScaleImage = requestedImageScale;
        }
        assert(fullScaleImage);
        requestData->setRequestedScaleImagePlane(requestedImageScale);
        requestData->setFullscaleImagePlane(fullScaleImage);


        // Set the accumulation buffer if it was not already set
        if (isAccumulating && !accumBuffer) {
            setAccumBuffer(requestData->getPlaneDesc(), requestedImageScale);
        }

        requestData->initStatus(requestStatus);
    } // requestLocker
    
    // If there's nothing to render, do not even add the inputs as needed dependencies.
    if (requestStatus == FrameViewRequest::eFrameViewRequestStatusNotRendered) {

        ActionRetCodeEnum upstreamRetCode = _imp->handleUpstreamFramesNeeded(requestPassSharedData, requestData, proxyScale, mappedMipMapLevel, roundedCanonicalRoI, inputLayersNeeded);
        
        if (isFailureRetCode(upstreamRetCode)) {
            return upstreamRetCode;
        }
    }
    return eActionStatusOK;
} // requestRenderInternal



ActionRetCodeEnum
EffectInstance::launchRender(const RequestPassSharedDataPtr& requestPassSharedData, const FrameViewRequestPtr& requestData)
{

    {
        FrameViewRequest::FrameViewRequestStatusEnum requestStatus = requestData->notifyRenderStarted();
        switch (requestStatus) {
            case FrameViewRequest::eFrameViewRequestStatusRendered:
            case FrameViewRequest::eFrameViewRequestStatusPassThrough:
                return eActionStatusOK;
            case FrameViewRequest::eFrameViewRequestStatusPending: {
                // We should NEVER be recursively computing twice the same FrameViewRequest.
                assert(false);
                return eActionStatusFailed;
                //ActionRetCodeEnum stat = requestData->waitForPendingResults();
                //return stat;
            }
            case FrameViewRequest::eFrameViewRequestStatusNotRendered:
                break;
        }
    }
    ActionRetCodeEnum stat = launchRenderInternal(requestPassSharedData, requestData);

    // Notify that we are done rendering
    requestData->notifyRenderFinished(stat);
    return stat;
} // launchRender

static void finishProducedPlanesTilesStatesMap(const std::map<ImagePlaneDesc, ImagePtr>& producedPlanes,
                                               bool aborted)
{
    for (std::map<ImagePlaneDesc, ImagePtr>::const_iterator it = producedPlanes.begin(); it!=producedPlanes.end(); ++it) {
        ImageCacheEntryPtr entry = it->second->getCacheEntry();
        if (aborted) {
            entry->markCacheTilesAsAborted();
        } else {
            entry->markCacheTilesAsRendered();
        }
    }
}

ActionRetCodeEnum
EffectInstance::launchRenderInternal(const RequestPassSharedDataPtr& /*requestPassSharedData*/, const FrameViewRequestPtr& requestData)
{
    assert(isRenderClone() && getCurrentRender());

    const double par = getAspectRatio(-1);
    const unsigned int mappedMipMapLevel = requestData->getRenderMappedMipMapLevel();
    const RenderScale mappedCombinedScale = EffectInstance::getCombinedScale(mappedMipMapLevel, requestData->getProxyScale());

    RectI renderMappedRoI;
    requestData->getCurrentRoI().toPixelEnclosing(mappedCombinedScale, par, &renderMappedRoI);


    // Get the region of definition of the effect at this frame/view in canonical coordinates
    std::vector<RectD> perMipMapLevelRoDCanonical(requestData->getMipMapLevel() + 1);

    // The RoD in pixel coordinates at the scale of mappedCombinedScale
    std::vector<RectI> perMipMapLevelRoDPixel(perMipMapLevelRoDCanonical.size());
    for (std::size_t m = 0; m < perMipMapLevelRoDCanonical.size(); ++m) {
        GetRegionOfDefinitionResultsPtr results;
        RenderScale levelCombinedScale = EffectInstance::getCombinedScale(m, requestData->getProxyScale());
        {
            ActionRetCodeEnum stat = getRegionOfDefinition_public(getCurrentRenderTime(), levelCombinedScale, getCurrentRenderView(), &results);
            if (isFailureRetCode(stat)) {
                return stat;
            }
        }
        perMipMapLevelRoDCanonical[m] = results->getRoD();

        // If the plug-in RoD is null, there's nothing to render.
        if (perMipMapLevelRoDCanonical[m].isNull()) {
            return eActionStatusInputDisconnected;
        }


        perMipMapLevelRoDCanonical[m].toPixelEnclosing(levelCombinedScale, par, &perMipMapLevelRoDPixel[m]);
    }

#ifdef DEBUG
    // Check that the image rendered in output is always rounded to the tile size intersected to the RoD
    {
        ImageBitDepthEnum outputBitDepth = getBitDepth(-1);
        int tileWidth, tileHeight;
        CacheBase::getTileSizePx(outputBitDepth, &tileWidth, &tileHeight);
        assert(renderMappedRoI.x1 % tileWidth == 0 || renderMappedRoI.x1 == perMipMapLevelRoDPixel[mappedMipMapLevel].x1);
        assert(renderMappedRoI.y1 % tileHeight == 0 || renderMappedRoI.y1 == perMipMapLevelRoDPixel[mappedMipMapLevel].y1);
        assert(renderMappedRoI.x2 % tileWidth == 0 || renderMappedRoI.x2 == perMipMapLevelRoDPixel[mappedMipMapLevel].x2);
        assert(renderMappedRoI.y2 % tileHeight == 0 || renderMappedRoI.y2 == perMipMapLevelRoDPixel[mappedMipMapLevel].y2);
    }
#endif

    // Fetch or create a cache image for all other planes that the plug-in produces but are not requested
    std::map<ImagePlaneDesc, ImagePtr> cachedImagePlanes;
    assert(requestData->getComponentsResults());
    const std::list<ImagePlaneDesc>& producedPlanes = requestData->getComponentsResults()->getProducedPlanes();

    // This is the requested image plane
    ImagePtr fullscalePlane = requestData->getFullscaleImagePlane();
    // Allocate the cache storage image now if it was not yet allocated
    assert(fullscalePlane);
    fullscalePlane->ensureBuffersAllocated();

<<<<<<< HEAD
    cachedImagePlanes[requestData->getPlaneDesc()] = fullscalePlane;
=======
        if (!args.inputImagesList.empty()) {
            assert(true);
        }
>>>>>>> d47072d9


    RenderBackendTypeEnum backendType = requestData->getRenderDevice();

    const bool renderAllProducedPlanes = isAllProducedPlanesAtOncePreferred();

    for (std::list<ImagePlaneDesc>::const_iterator it = producedPlanes.begin(); it != producedPlanes.end(); ++it) {
        ImagePtr imagePlane;
        if (*it == requestData->getPlaneDesc()) {
            continue;
        } else {
            if (!renderAllProducedPlanes) {
                continue;
            } else {
                imagePlane = _imp->createCachedImage(renderMappedRoI, perMipMapLevelRoDPixel, mappedMipMapLevel, requestData->getProxyScale(), *it, backendType, requestData->getCachePolicy(), false /*delayAllocation*/);
                ActionRetCodeEnum stat = imagePlane->getCacheEntry()->fetchCachedTilesAndUpdateStatus(NULL, NULL, NULL);
                if (isFailureRetCode(stat)) {
                    finishProducedPlanesTilesStatesMap(cachedImagePlanes, true);
                    return stat;
                }
            }
        }
        cachedImagePlanes[*it] = imagePlane;
    }



    ActionRetCodeEnum renderRetCode = eActionStatusOK;
    std::list<RectToRender> renderRects;
    bool hasPendingTiles;

    // Initialize what's left to render, without fetching the tiles state map from the cache because it was already fetched in
    // requestRender()
    renderRetCode = _imp->checkRestToRender(false /*updateTilesStateFromCache*/, requestData, renderMappedRoI, mappedCombinedScale, cachedImagePlanes, &renderRects, &hasPendingTiles);
    if (isFailureRetCode(renderRetCode)) {
        finishProducedPlanesTilesStatesMap(cachedImagePlanes, true);
        return renderRetCode;
    }



    while ((!renderRects.empty() || hasPendingTiles) && !isRenderAborted()) {

        // There may be no rectangles to render if all rectangles are pending (i.e: this render should wait for another thread
        // to complete the render first)
        if (!renderRects.empty()) {
            renderRetCode = _imp->launchRenderForSafetyAndBackend(requestData, mappedCombinedScale, backendType, renderRects, cachedImagePlanes);
        }

        if (isFailureRetCode(renderRetCode)) {
            finishProducedPlanesTilesStatesMap(cachedImagePlanes, true);
            break;
        }

        // Mark what we rendered in the tiles state map
        finishProducedPlanesTilesStatesMap(cachedImagePlanes, false /*aborted*/);

        // Wait for any pending results for the requested plane.
        // After this line other threads that should have computed should be done
        if (fullscalePlane->getCacheEntry()->waitForPendingTiles()) {
            hasPendingTiles = false;
            renderRects.clear();
        } else {

            if (isRenderAborted()) {
                finishProducedPlanesTilesStatesMap(cachedImagePlanes, true /*aborted*/);
                return eActionStatusAborted;
            }

            // Re-fetch the tiles state from the cache which may have changed now
            renderRetCode = _imp->checkRestToRender(true /*updateTilesStateFromCache*/, requestData, renderMappedRoI, mappedCombinedScale, cachedImagePlanes, &renderRects, &hasPendingTiles);
        }
        
    } // while there is still something not rendered

    if (isFailureRetCode(renderRetCode) || isRenderAborted()) {
        if (requestData->getCachePolicy() != eCacheAccessModeNone) {
            finishProducedPlanesTilesStatesMap(cachedImagePlanes, true /*aborted*/);
        }
        return isFailureRetCode(renderRetCode) ? renderRetCode : eActionStatusAborted;
    }

    // If using GPU and out of memory retry on CPU if possible
    if (renderRetCode == eActionStatusOutOfMemory && !renderRects.empty() && backendType == eRenderBackendTypeOpenGL) {

        if (backendType == requestData->getFallbackRenderDevice()) {
            // The fallback device is the same as the device that just rendered, fail
            return eActionStatusOutOfMemory;
        }
        if (requestData->isFallbackRenderDeviceEnabled()) {
            // We already tried the fallback device and it didn't work out too.
            return eActionStatusOutOfMemory;
        }
        requestData->setFallbackRenderDeviceEnabled(true);
        TreeRenderPtr render = getCurrentRender();

        // Recurse by calling launchRenderWithArgs(), this will call requestRender() and this function again.
        RectD roi = requestData->getCurrentRoI();
        ImagePlaneDesc plane = requestData->getPlaneDesc();
        FrameViewRequestPtr outputRequest;
        ActionRetCodeEnum stat = render->launchRenderWithArgs(shared_from_this(), getCurrentRenderTime(), getCurrentRenderView(), requestData->getProxyScale(), requestData->getMipMapLevel(), &plane, &roi, &outputRequest);

        return stat;

    }

    if (renderRetCode != eActionStatusOK) {
        return renderRetCode;
    }


    // If the node did not support render scale and the mipmap level rendered was different than what was requested, downscale the image.
    unsigned int dstMipMapLevel = requestData->getMipMapLevel();
    if (mappedMipMapLevel != dstMipMapLevel) {

        RenderScale downscaledCombinedScale = EffectInstance::getCombinedScale(dstMipMapLevel,requestData->getProxyScale());

        RectI downscaledRoI;
        requestData->getCurrentRoI().toPixelEnclosing(downscaledCombinedScale, par, &downscaledRoI);


        ImageBitDepthEnum outputBitDepth = getBitDepth(-1);
        int tileWidth, tileHeight;
        CacheBase::getTileSizePx(outputBitDepth, &tileWidth, &tileHeight);
        downscaledRoI.roundToTileSize(tileWidth, tileHeight);
        // Make sure the RoI falls within the image bounds
        if ( !downscaledRoI.intersect(perMipMapLevelRoDPixel[requestData->getMipMapLevel()], &downscaledRoI) ) {
            requestData->initStatus(FrameViewRequest::eFrameViewRequestStatusRendered);
            return eActionStatusOK;
        }



        // Since the node does not support render scale, we cached the image, thus we can just fetch the image
        // at a our originally requested mipmap level, this will downscale the fullscale image and cache the
        // mipmapped version automatically

        ImagePtr downscaledImage;
        bool hasUnrenderedTile, hasPendingTiles;
        ActionRetCodeEnum stat = _imp->lookupCachedImage(dstMipMapLevel, requestData->getProxyScale(), requestData->getPlaneDesc(), perMipMapLevelRoDPixel, downscaledRoI, eCacheAccessModeReadWrite, backendType, &downscaledImage, &hasPendingTiles, &hasUnrenderedTile);

        if (isFailureRetCode(stat)) {
            return stat;
        }

        // We just rendered the full scale version, no tiles should be marked unrendered.
        // However another thread could have marked pending the tiles at dstMipMapLevel in between, thus we just have to wait for it to be read
        assert(!hasUnrenderedTile);

        if (!downscaledImage->getCacheEntry()->waitForPendingTiles()) {
            return eActionStatusAborted;
        }


        requestData->setRequestedScaleImagePlane(downscaledImage);
    }
    //QString name = QString::fromUtf8(getScriptName_mt_safe().c_str()) + QDateTime::currentDateTime().toString() + QString::fromUtf8(".png");
    //appPTR->debugImage(requestData->getRequestedScaleImagePlane().get(), requestData->getRequestedScaleImagePlane()->getBounds(), name);
    return isRenderAborted() ? eActionStatusAborted : eActionStatusOK;
} // launchRenderInternal



class HostFrameThreadingRenderProcessor : public MultiThreadProcessorBase
{

    std::vector<RectToRender> _rectsToRender;
    boost::shared_ptr<EffectInstance::Implementation::TiledRenderingFunctorArgs> _args;
    EffectInstance::Implementation* _imp;

public:

    HostFrameThreadingRenderProcessor(const EffectInstancePtr& renderClone)
    : MultiThreadProcessorBase(renderClone)
    {

    }

    virtual ~HostFrameThreadingRenderProcessor()
    {

    }

    void setData(const std::list<RectToRender> &rectsToRender, const boost::shared_ptr<EffectInstance::Implementation::TiledRenderingFunctorArgs>& args, EffectInstance::Implementation* imp)
    {
        int i = 0;
        _rectsToRender.resize(rectsToRender.size());
        for (std::list<RectToRender>::const_iterator it = rectsToRender.begin(); it != rectsToRender.end(); ++it, ++i) {
            _rectsToRender[i] = *it;
        }
        _args = args;
        _imp = imp;
    }


    virtual ActionRetCodeEnum multiThreadFunction(unsigned int threadID,
                                                  unsigned int nThreads) OVERRIDE FINAL WARN_UNUSED_RETURN
    {
        // If this plug-in has TLS, clear the action stack since it has been copied from the caller thread.
        EffectInstanceTLSDataPtr tlsData = _imp->_publicInterface->getTLSObject();
        if (tlsData) {
            tlsData->clearActionStack();
        }
        int fromIndex, toIndex;
        ImageMultiThreadProcessorBase::getThreadRange(threadID, nThreads, 0, _rectsToRender.size(), &fromIndex, &toIndex);
        for (int i = fromIndex; i < toIndex; ++i) {
            ActionRetCodeEnum stat = _imp->tiledRenderingFunctor(_rectsToRender[i], *_args);
            if (isFailureRetCode(stat)) {
                return stat;
            }
        }
        return eActionStatusOK;
    }
};

ActionRetCodeEnum
EffectInstance::Implementation::launchPluginRenderAndHostFrameThreading(const FrameViewRequestPtr& requestData,
                                                                        const OSGLContextPtr& glContext,
                                                                        const EffectOpenGLContextDataPtr& glContextData,
                                                                        const RenderScale& combinedScale,
                                                                        RenderBackendTypeEnum backendType,
                                                                        const std::list<RectToRender>& renderRects,
                                                                        const std::map<ImagePlaneDesc, ImagePtr>& cachedPlanes)
{
    assert( !renderRects.empty() );
    
    // Notify the gui we're rendering
    NotifyRenderingStarted_RAII renderingNotifier(_publicInterface->getNode().get());

    // If this node is not sequential we at least have to bracket the render action with a call to begin and end sequence render.
    RangeD sequenceRange;
    {
        GetFrameRangeResultsPtr rangeResults;
        ActionRetCodeEnum stat = _publicInterface->getFrameRange_public(&rangeResults);
        if (isFailureRetCode(stat)) {
            return stat;
        }
        rangeResults->getFrameRangeResults(&sequenceRange);
    }

    TreeRenderPtr render = _publicInterface->getCurrentRender();
    
    // We only need to call begin if we've not already called it.
    bool callBeginSequenceRender = false;
    if ( !_publicInterface->isWriter() || (_publicInterface->getCurrentSequentialRenderSupport() == eSequentialPreferenceNotSequential) ) {
        callBeginSequenceRender = true;
    }

    bool isPlayback = render->isPlayback();
    TimeValue time = _publicInterface->getCurrentRenderTime();


    if (callBeginSequenceRender) {
        ActionRetCodeEnum stat = _publicInterface->beginSequenceRender_public(time,
                                                                              time,
                                                                              1 /*frameStep*/,
                                                                              !appPTR->isBackground() /*interactive*/,
                                                                              combinedScale,
                                                                              isPlayback,
                                                                              !isPlayback,
                                                                              render->isDraftRender(),
                                                                              _publicInterface->getCurrentRenderView(),
                                                                              backendType,
                                                                              glContextData);
        
        if (isFailureRetCode(stat)) {
            return stat;
        }
    }



#ifdef NATRON_HOSTFRAMETHREADING_SEQUENTIAL
    const bool attemptHostFrameThreading = false;
#else
    const bool attemptHostFrameThreading = _publicInterface->getCurrentRenderThreadSafety() == eRenderSafetyFullySafeFrame &&
                                           renderRects.size() > 1 &&
                                           backendType == eRenderBackendTypeCPU;
#endif


    boost::shared_ptr<TiledRenderingFunctorArgs> functorArgs(new TiledRenderingFunctorArgs);
    functorArgs->glContextData = glContextData;
    functorArgs->glContext = glContext;
    functorArgs->requestData = requestData;
    functorArgs->cachedPlanes = cachedPlanes;
    functorArgs->backendType = backendType;

    // Pre-fetch all input images that will be needed by identity rectangles so that the call to getImagePlane
    // is done once for each of them.

    // Get the bbox to fetch in input for identity rectangles
    RectI identityRectanglesBbox;
    for (std::list<RectToRender>::const_iterator it = renderRects.begin(); it != renderRects.end(); ++it) {
        if (it->identityInputNumber == -1) {
            continue;
        }
        if (identityRectanglesBbox.isNull()) {
            identityRectanglesBbox = it->rect;
        } else {
            identityRectanglesBbox.merge(it->rect);
        }
    }
    for (std::list<RectToRender>::const_iterator it = renderRects.begin(); it != renderRects.end(); ++it) {
        if (it->identityInputNumber == -1) {
            continue;
        }

        // Use the plane specified with the getLayersProducedAndNeeded action
        const std::map<int, std::list<ImagePlaneDesc> >& neededInputPlanes = requestData->getComponentsResults()->getNeededInputPlanes();
        std::map<int, std::list<ImagePlaneDesc> >::const_iterator foundInputPlane = neededInputPlanes.find(it->identityInputNumber);

        for (std::map<ImagePlaneDesc, ImagePtr>::const_iterator it2 = cachedPlanes.begin(); it2 != cachedPlanes.end(); ++it2) {
            IdentityPlaneKey p;
            p.identityInputNb = it->identityInputNumber;
            if (foundInputPlane != neededInputPlanes.end() && foundInputPlane->second.size() > 0) {
                p.identityPlane = foundInputPlane->second.front();
            } else {
                p.identityPlane = it2->first;
            }
            p.identityTime = it->identityTime;
            p.identityView = it->identityView;
            IdentityPlanesMap::const_iterator foundFetchedPlane = functorArgs->identityPlanes.find(p);
            if (foundFetchedPlane != functorArgs->identityPlanes.end()) {
                // It was already fetched
                continue;
            }

            boost::scoped_ptr<EffectInstance::GetImageInArgs> inArgs( new EffectInstance::GetImageInArgs() );
            inArgs->renderBackend = &backendType;
            inArgs->currentRenderWindow = &identityRectanglesBbox;
            inArgs->inputTime = &it->identityTime;
            inArgs->inputView = &it->identityView;
            unsigned int curMipMap = requestData->getRenderMappedMipMapLevel();
            inArgs->currentActionMipMapLevel = &curMipMap;
            const RenderScale& curProxyScale = requestData->getProxyScale();
            inArgs->currentActionProxyScale = &curProxyScale;
            inArgs->inputNb = it->identityInputNumber;
            inArgs->plane = &p.identityPlane;

            GetImageOutArgs inputResults;

            if (_publicInterface->getImagePlane(*inArgs, &inputResults)) {
                functorArgs->identityPlanes.insert(std::make_pair(p, inputResults.image));
            }
        }
    }

    if (!attemptHostFrameThreading) {

        for (std::list<RectToRender>::const_iterator it = renderRects.begin(); it != renderRects.end(); ++it) {

            ActionRetCodeEnum functorRet = tiledRenderingFunctor(*it, *functorArgs);
            if (isFailureRetCode(functorRet)) {
                return functorRet;
            }

        } // for (std::list<RectI>::const_iterator it = rectsToRender.begin(); it != rectsToRender.end(); ++it) {

    } else { // attemptHostFrameThreading
        HostFrameThreadingRenderProcessor processor(_publicInterface->shared_from_this());
        processor.setData(renderRects, functorArgs, this);
        ActionRetCodeEnum stat = processor.launchThreadsBlocking();
        if (isFailureRetCode(stat)) {
            return stat;
        }
    } // !attemptHostFrameThreading

    ///never call endsequence render here if the render is sequential
    if (callBeginSequenceRender) {

        ActionRetCodeEnum stat = _publicInterface->endSequenceRender_public(time,
                                                                            time,
                                                                            1 /*frameStep*/,
                                                                            !appPTR->isBackground() /*interactive*/,
                                                                            combinedScale,
                                                                            isPlayback,
                                                                            !isPlayback,
                                                                            render->isDraftRender(),
                                                                            _publicInterface->getCurrentRenderView(),
                                                                            backendType,
                                                                            glContextData);
        if (isFailureRetCode(stat)) {
            return stat;
        }
        
    }
    return eActionStatusOK;
    
} // launchPluginRenderAndHostFrameThreading

NATRON_NAMESPACE_EXIT;<|MERGE_RESOLUTION|>--- conflicted
+++ resolved
@@ -926,7 +926,6 @@
 
         }
 
-<<<<<<< HEAD
         if ( inputRoI.isInfinite() ) {
             _publicInterface->getNode()->setPersistentMessage( eMessageTypeError, kNatronPersistentErrorInfiniteRoI, _publicInterface->tr("%1 asked for an infinite region of interest upstream.").arg( QString::fromUtf8( _publicInterface->getNode()->getScriptName_mt_safe().c_str() ) ).toStdString() );
             return eActionStatusFailed;
@@ -952,111 +951,7 @@
                         qDebug() << "WARNING:" <<  _publicInterface->getScriptName_mt_safe().c_str() << "is requesting a non integer frame range [" << viewIt->second[range].min << ","
                         << viewIt->second[range].max <<"], this is border-line and not specified if this is supported by OpenFX. Natron will render "
                         "this range assuming an interval of 1 between frame times.";
-=======
-    {
-        //If one plane is missing from cache, we will have to render it all. For all other planes, either they have nothing
-        //left to render, otherwise we render them for all the roi again.
-        bool missingPlane = false;
-
-        for (std::list<ImageComponents>::iterator it = requestedComponents.begin(); it != requestedComponents.end(); ++it) {
-            EffectInstance::PlaneToRender plane;
-
-            /*
-             * If the plane is the color plane, we might have to convert between components, hence we always
-             * try to find in the cache the "preferred" components of this node for the color plane.
-             * For all other planes, just consider this set of components, we do not allow conversion.
-             */
-            const ImageComponents* components = 0;
-            if ( !it->isColorPlane() ) {
-                components = &(*it);
-            } else {
-                for (std::vector<ImageComponents>::const_iterator it2 = outputComponents.begin(); it2 != outputComponents.end(); ++it2) {
-                    if ( it2->isColorPlane() ) {
-                        components = &(*it2);
-                        break;
-                    }
-                }
-            }
-            assert(components);
-            if (!components) {
-                continue;
-            }
-            //For writers, we always want to call the render action when doing a sequential render, but we still want to use the cache for nodes upstream
-            bool doCacheLookup = !isWriter() || !frameArgs->isSequentialRender;
-            if (doCacheLookup) {
-                int nLookups = draftModeSupported && frameArgs->draftMode ? 2 : 1;
-
-                // If the node does'nt support render scale, first lookup the cache with requested level, if not cached then lookup
-                // with full scale
-                unsigned int lookupMipMapLevel = renderMappedMipMapLevel != mipMapLevel ? mipMapLevel : renderMappedMipMapLevel;
-                for (int n = 0; n < nLookups; ++n) {
-                    getImageFromCacheAndConvertIfNeeded(createInCache, storage, args.returnStorage, n == 0 ? *nonDraftKey : *key, lookupMipMapLevel,
-                                                        &downscaledImageBounds,
-                                                        &rod, args.roi,
-                                                        args.bitdepth, *it,
-                                                        args.inputImagesList,
-                                                        frameArgs->stats,
-                                                        glContextLocker,
-                                                        &plane.fullscaleImage);
-                    if (plane.fullscaleImage) {
-                        if (byPassCache) {
-                            if (plane.fullscaleImage) {
-                                appPTR->removeFromNodeCache( key->getHash() );
-                                plane.fullscaleImage.reset();
-                            }
-                        } else if (renderMappedMipMapLevel != mipMapLevel) {
-                            // Only keep the cached image if it covers the roi
-                            std::list<RectI> restToRender;
-                            plane.fullscaleImage->getRestToRender(args.roi, restToRender);
-                            if ( !restToRender.empty() ) {
-                                plane.fullscaleImage.reset();
-                            } else {
-                                renderFullScaleThenDownscale = false;
-                                renderMappedMipMapLevel = mipMapLevel;
-                                roi = args.roi;
-                            }
-                        }
-                        break;
-                    }
-                }
-                if (!plane.fullscaleImage && renderMappedMipMapLevel != mipMapLevel) {
-                    // Not found at requested mipmap level, look at full scale
-                    for (int n = 0; n < nLookups; ++n) {
-                        getImageFromCacheAndConvertIfNeeded(createInCache, storage, args.returnStorage, n == 0 ? *nonDraftKey : *key, renderMappedMipMapLevel,
-                                                            &upscaledImageBounds,
-                                                            &rod, roi,
-                                                            args.bitdepth, *it,
-                                                            args.inputImagesList,
-                                                            frameArgs->stats,
-                                                            glContextLocker,
-                                                            &plane.fullscaleImage);
-                        if (plane.fullscaleImage) {
-                            if (byPassCache) {
-                                if (plane.fullscaleImage) {
-                                    appPTR->removeFromNodeCache( key->getHash() );
-                                    plane.fullscaleImage.reset();
-                                }
-                            }
-                            break;
-                        }
-
-                    }
-                }
-                
-
-            }
-
-            if (plane.fullscaleImage) {
-                if (missingPlane) {
-                    std::list<RectI> restToRender;
-                    plane.fullscaleImage->getRestToRender(roi, restToRender);
-                    if ( !restToRender.empty() ) {
-                        appPTR->removeFromNodeCache(plane.fullscaleImage);
-                        plane.fullscaleImage.reset();
-                    } else {
-                        outputPlanes->insert( std::make_pair(*it, plane.fullscaleImage) );
-                        continue;
->>>>>>> d47072d9
+
                     }
 
 
@@ -1296,7 +1191,6 @@
     ////////////////////////////// Handle Concatenations //////////////////////////////////////////////////////////////////
     {
 
-<<<<<<< HEAD
         bool concatenated;
         ActionRetCodeEnum upstreamRetCode = _imp->handleConcatenation(requestPassSharedData, requestData, requester, inputNbInRequester, mappedCombinedScale, roiCanonical, render->isDraftRender(), &concatenated);
         if (isFailureRetCode(upstreamRetCode)) {
@@ -1305,34 +1199,7 @@
         if (concatenated) {
             requestData->initStatus(FrameViewRequest::eFrameViewRequestStatusPassThrough);
             return eActionStatusOK;
-=======
-    if (tryIdentityOptim) {
-        optimizeRectsToRender(this, inputsRoDIntersectionPixel, rectsLeftToRender, args.time, args.view, renderMappedScale, &planesToRender->rectsToRender);
-    } else {
-        // If plug-in wants host frame threading and there is only 1 rect to render, split it
-        /*if (safety == eRenderSafetyFullySafeFrame && rectsLeftToRender.size() == 1 && frameArgs->tilesSupported) {
-            QThreadPool* tp = QThreadPool::globalInstance();
-            int nThreads = (tp->maxThreadCount() - tp->activeThreadCount());
-
-            std::vector<RectI> splits;
-            if (nThreads > 1) {
-                splits = rectsLeftToRender.front().splitIntoSmallerRects(nThreads);
-            } else {
-                splits.push_back(rectsLeftToRender.front());
-            }
-            for (std::vector<RectI>::iterator it = splits.begin(); it != splits.end(); ++it) {
-                RectToRender r;
-                r.rect = *it;
-                r.isIdentity = false;
-                planesToRender->rectsToRender.push_back(r);
-            }
-        }*/
-        for (std::list<RectI>::iterator it = rectsLeftToRender.begin(); it != rectsLeftToRender.end(); ++it) {
-            RectToRender r;
-            r.rect = *it;
-            r.isIdentity = false;
-            planesToRender->rectsToRender.push_back(r);
->>>>>>> d47072d9
+
         }
     }
 
@@ -1684,14 +1551,7 @@
     assert(fullscalePlane);
     fullscalePlane->ensureBuffersAllocated();
 
-<<<<<<< HEAD
     cachedImagePlanes[requestData->getPlaneDesc()] = fullscalePlane;
-=======
-        if (!args.inputImagesList.empty()) {
-            assert(true);
-        }
->>>>>>> d47072d9
-
 
     RenderBackendTypeEnum backendType = requestData->getRenderDevice();
 
