/* ***** BEGIN LICENSE BLOCK *****
 * This file is part of Natron <http://www.natron.fr/>,
 * Copyright (C) 2013-2017 INRIA and Alexandre Gauthier-Foichat
 *
 * Natron is free software: you can redistribute it and/or modify
 * it under the terms of the GNU General Public License as published by
 * the Free Software Foundation; either version 2 of the License, or
 * (at your option) any later version.
 *
 * Natron is distributed in the hope that it will be useful,
 * but WITHOUT ANY WARRANTY; without even the implied warranty of
 * MERCHANTABILITY or FITNESS FOR A PARTICULAR PURPOSE.  See the
 * GNU General Public License for more details.
 *
 * You should have received a copy of the GNU General Public License
 * along with Natron.  If not, see <http://www.gnu.org/licenses/gpl-2.0.html>
 * ***** END LICENSE BLOCK ***** */

// ***** BEGIN PYTHON BLOCK *****
// from <https://docs.python.org/3/c-api/intro.html#include-files>:
// "Since Python may define some pre-processor definitions which affect the standard headers on some systems, you must include Python.h before any standard headers are included."
#include <Python.h>
// ***** END PYTHON BLOCK *****

#include "EffectInstance.h"
#include "EffectInstancePrivate.h"

#include <map>
#include <sstream>
#include <algorithm> // min, max
#include <fstream>
#include <cassert>
#include <stdexcept>
#include <sstream> // stringstream

#if !defined(Q_MOC_RUN) && !defined(SBK_RUN)
#include <boost/scoped_ptr.hpp>
#endif

#include <QtCore/QThreadPool>
#include <QtCore/QReadWriteLock>
#include <QtCore/QCoreApplication>
#include <QtConcurrentMap> // QtCore on Qt4, QtConcurrent on Qt5
#include <QtConcurrentRun> // QtCore on Qt4, QtConcurrent on Qt5

#if !defined(SBK_RUN) && !defined(Q_MOC_RUN)
GCC_DIAG_UNUSED_LOCAL_TYPEDEFS_OFF
// /usr/local/include/boost/bind/arg.hpp:37:9: warning: unused typedef 'boost_static_assert_typedef_37' [-Wunused-local-typedef]
#include <boost/bind.hpp>
GCC_DIAG_UNUSED_LOCAL_TYPEDEFS_ON
#endif

#include "Global/QtCompat.h"

#include "Engine/AppInstance.h"
#include "Engine/AppManager.h"
#include "Engine/DiskCacheNode.h"
#include "Engine/EffectInstanceTLSData.h"
#include "Engine/EffectOpenGLContextData.h"
#include "Engine/Distortion2D.h"
#include "Engine/Cache.h"
#include "Engine/CacheEntryBase.h"
#include "Engine/CacheEntryKeyBase.h"
#include "Engine/Image.h"
#include "Engine/ImageCacheEntry.h"
#include "Engine/KnobFile.h"
#include "Engine/KnobTypes.h"
#include "Engine/KnobItemsTable.h"
#include "Engine/Log.h"
#include "Engine/MultiThread.h"
#include "Engine/Node.h"
#include "Engine/OfxEffectInstance.h"
#include "Engine/OfxEffectInstance.h"
#include "Engine/OfxImageEffectInstance.h"
#include "Engine/OutputSchedulerThread.h"
#include "Engine/OSGLContext.h"
#include "Engine/GPUContextPool.h"
#include "Engine/PluginMemory.h"
#include "Engine/Project.h"
#include "Engine/RenderStats.h"
#include "Engine/RotoDrawableItem.h"
#include "Engine/RotoShapeRenderNode.h"
#include "Engine/RotoStrokeItem.h"
#include "Engine/RotoPaint.h"
#include "Engine/Settings.h"
#include "Engine/Timer.h"
#include "Engine/Transform.h"
#include "Engine/TreeRender.h"
#include "Engine/ThreadPool.h"
#include "Engine/ViewIdx.h"
#include "Engine/ViewerInstance.h"

#define kNatronPersistentErrorInfiniteRoI "NatronPersistentErrorInfiniteRoI"
#define kNatronPersistentErrorProxyUnsupported "NatronPersistentErrorProxyUnsupported"

// This controls how many frames a plug-in can pre-fetch per input
// This is to avoid cases where the user would for example use the FrameBlend node with a huge amount of frames so that they
// do not all stick altogether in memory
#define NATRON_MAX_FRAMES_NEEDED_PRE_FETCHING 3

NATRON_NAMESPACE_ENTER;


/**
 * @brief This function determines the planes to render and calls recursively on upstream nodes unavailable planes
 **/
ActionRetCodeEnum
EffectInstance::Implementation::handlePassThroughPlanes(const FrameViewRequestPtr& requestData,
                                                        const RequestPassSharedDataPtr& requestPassSharedData,
                                                        const RectD& roiCanonical,
                                                        std::map<int, std::list<ImagePlaneDesc> >* inputLayersNeeded,
                                                        bool *isPassThrough)
{

    *isPassThrough = false;

    std::list<ImagePlaneDesc> layersProduced, passThroughLayers;
    int passThroughInputNb;
    TimeValue passThroughTime;
    ViewIdx passThroughView;
    bool processAllLayers;
    std::bitset<4> processChannels;
    {


        GetComponentsResultsPtr results = requestData->getComponentsResults();
        if (!results) {
            ActionRetCodeEnum stat = _publicInterface->getLayersProducedAndNeeded_public(_publicInterface->getCurrentRenderTime(), _publicInterface->getCurrentRenderView(), &results);
            if (isFailureRetCode(stat)) {
                return stat;
            }
            requestData->setComponentsNeededResults(results);
        }


        results->getResults(inputLayersNeeded, &layersProduced, &passThroughLayers, &passThroughInputNb, &passThroughTime, &passThroughView, &processChannels, &processAllLayers);
    }

    std::list<ImagePlaneDesc> componentsToFetchUpstream;
    /*
     * For all requested planes, check which components can be produced in output by this node.
     * If the components are from the color plane, if another set of components of the color plane is present
     * we try to render with those instead.
     */
    {
        const ImagePlaneDesc& plane = requestData->getPlaneDesc();
        if (plane.getNumComponents() == 0) {
            return eActionStatusFailed;
        }

        std::list<ImagePlaneDesc>::const_iterator foundProducedLayer = ImagePlaneDesc::findEquivalentLayer(plane, layersProduced.begin(), layersProduced.end());
        if (foundProducedLayer != layersProduced.end()) {

            if (plane != *foundProducedLayer) {
                // Make sure that we ask to render what is produced by this effect rather than the original requested component.
                // e.g: The color.RGB might have been requested but this effect might produce color.RGBA
                requestData->setPlaneDesc(*foundProducedLayer);
            }
        } else {
            // The plane does not exist on this effect
            // If the effect is not set to "All plane" and the pass-through input nb is not set then fail
            if (!processAllLayers) {
                if (passThroughInputNb == -1) {
                    return eActionStatusFailed;
                } else {
                    // Fetch the plane on the pass-through input
                    
                    EffectInstancePtr ptInput = _publicInterface->getInputMainInstance(passThroughInputNb);
                    if (!ptInput) {
                        return eActionStatusInputDisconnected;
                    }
                        
                    *isPassThrough = true;

                    FrameViewRequestPtr createdRequest;
                    return ptInput->requestRender(passThroughTime, passThroughView, requestData->getProxyScale(), requestData->getMipMapLevel(), plane, roiCanonical, passThroughInputNb, requestData, requestPassSharedData, &createdRequest, 0);
                }
            }
        }
    }

<<<<<<< HEAD
    return eActionStatusOK;

} // handlePassThroughPlanes


ActionRetCodeEnum
EffectInstance::Implementation::handleIdentityEffect(double par,
                                                     const RectD& rod,
                                                     const RenderScale& combinedScale,
                                                     const RectD& canonicalRoi,
                                                     const FrameViewRequestPtr& requestData,
                                                     const RequestPassSharedDataPtr& requestPassSharedData,
                                                     bool *isIdentity)
=======
ImagePtr
EffectInstance::convertPlanesFormatsIfNeeded(const AppInstPtr& app,
                                             const ImagePtr& inputImage,
                                             const RectI& roi,
                                             const ImagePlaneDesc& targetComponents,
                                             ImageBitDepthEnum targetDepth,
                                             bool useAlpha0ForRGBToRGBAConversion,
                                             ImagePremultiplicationEnum outputPremult,
                                             int channelForAlpha)
>>>>>>> 750c9a23
{

    TimeValue inputTimeIdentity;
    int inputNbIdentity;
    ViewIdx inputIdentityView;

    {
        // If the effect is identity over the whole RoD then we can forward the render completly to the identity node
        RectI pixelRod;
        rod.toPixelEnclosing(combinedScale, par, &pixelRod);

        IsIdentityResultsPtr results;
        {
            ActionRetCodeEnum stat = _publicInterface->isIdentity_public(true, _publicInterface->getCurrentRenderTime(), combinedScale, pixelRod, _publicInterface->getCurrentRenderView(),  &results);
            if (isFailureRetCode(stat)) {
                return stat;
            }
        }

        results->getIdentityData(&inputNbIdentity, &inputTimeIdentity, &inputIdentityView);

    }
    *isIdentity = inputNbIdentity >= 0 || inputNbIdentity == -2;
    if (!*isIdentity) {
        return eActionStatusOK;
    }

    // If effect is identity on itself, call renderRoI again at different time and view.
    if (inputNbIdentity == -2) {

<<<<<<< HEAD
        // Be safe: we may hit an infinite recursion without this check
        assert(inputTimeIdentity != _publicInterface->getCurrentRenderTime());
        if ( inputTimeIdentity == _publicInterface->getCurrentRenderTime()) {
            return eActionStatusFailed;
        }
=======
    std::map<ImagePlaneDesc, EffectInstance::PlaneToRender> _image;
    RectI _roi;
    EffectInstance* _effect;
    std::list<RectI> _rectsToRender;
    bool _isBeingRenderedElseWhere;
    bool _isValid;
    bool _renderFullScale;
>>>>>>> 750c9a23

        FrameViewRequestPtr createdRequest;
        return _publicInterface->requestRender(inputTimeIdentity, inputIdentityView, requestData->getProxyScale(), requestData->getMipMapLevel(), requestData->getPlaneDesc(), canonicalRoi, -1, requestData, requestPassSharedData, &createdRequest, 0);

<<<<<<< HEAD
    } else {
        assert(inputNbIdentity != -1);
        EffectInstancePtr identityInput = _publicInterface->getInputMainInstance(inputNbIdentity);
        if (!identityInput) {
            return eActionStatusInputDisconnected;
=======
    ImageBitMapMarker_RAII(const std::map<ImagePlaneDesc, EffectInstance::PlaneToRender>& image,
                           bool renderFullScale,
                           const RectI& roi,
                           EffectInstance* effect)
    : _image(image)
    , _roi(roi)
    , _effect(effect)
    , _rectsToRender()
    , _isBeingRenderedElseWhere(false)
    , _isValid(true)
    , _renderFullScale(renderFullScale)
    {
        for (std::map<ImagePlaneDesc,EffectInstance::PlaneToRender>::const_iterator it = _image.begin(); it != _image.end(); ++it) {
            ImagePtr cacheImage;
            if (!renderFullScale) {
                cacheImage = it->second.downscaleImage;
            } else {
                cacheImage = it->second.fullscaleImage;
            }
            if (cacheImage && cacheImage->usesBitMap()) {
                _effect->_imp->markImageAsBeingRendered(cacheImage, roi, &_rectsToRender, &_isBeingRenderedElseWhere);
            }
>>>>>>> 750c9a23
        }

        FrameViewRequestPtr createdRequest;
        return identityInput->requestRender(inputTimeIdentity, inputIdentityView, requestData->getProxyScale(), requestData->getMipMapLevel(), requestData->getPlaneDesc(), canonicalRoi, inputNbIdentity, requestData, requestPassSharedData, &createdRequest, 0);

    }
} // EffectInstance::Implementation::handleIdentityEffect

ActionRetCodeEnum
EffectInstance::Implementation::handleConcatenation(const RequestPassSharedDataPtr& requestPassSharedData,
                                                    const FrameViewRequestPtr& requestData,
                                                    const FrameViewRequestPtr& requester,
                                                    int inputNbInRequester,
                                                    const RenderScale& renderScale,
                                                    const RectD& canonicalRoi,
                                                    bool *concatenated)


{
    *concatenated = false;
    if (!_publicInterface->getCurrentRender()->isConcatenationEnabled()) {
        return eActionStatusOK;
    }

    bool canDistort = _publicInterface->getCurrentCanDistort();
    bool canTransform = _publicInterface->getCurrentCanTransform();

    if (!canDistort && !canTransform) {
        return eActionStatusOK;
    }

<<<<<<< HEAD
    EffectInstancePtr requesterEffect;
    if (requester) {
        requesterEffect = requester->getEffect();
=======
    void waitForPendingRegions()
    {
        if (!_isBeingRenderedElseWhere || !_isValid) {
            return;
        }
        for (std::map<ImagePlaneDesc,EffectInstance::PlaneToRender>::const_iterator it = _image.begin(); it != _image.end(); ++it) {
            ImagePtr cacheImage;
            if (!_renderFullScale) {
                cacheImage = it->second.downscaleImage;
            } else {
                cacheImage = it->second.fullscaleImage;
            }
            if (cacheImage && cacheImage->usesBitMap()) {
                if (!_effect->_imp->waitForImageBeingRenderedElsewhere(_roi, cacheImage)) {
                    _isValid = false;
                }
            }
        }
>>>>>>> 750c9a23
    }
    bool requesterCanReceiveDeprecatedTransform3x3 = false;
    bool requesterCanReceiveDistortionFunc = false;
    if (requesterEffect) {
        requesterCanReceiveDeprecatedTransform3x3 = requesterEffect->getInputCanReceiveTransform(inputNbInRequester);
        requesterCanReceiveDistortionFunc= requesterEffect->getInputCanReceiveDistortion(inputNbInRequester);
    }
    // If the caller can apply a distortion, then check if this effect has a distortion
    // otherwise, don't bother
    if (!requesterCanReceiveDeprecatedTransform3x3 && !requesterCanReceiveDistortionFunc) {
        return eActionStatusOK;
    }
    assert((requesterCanReceiveDeprecatedTransform3x3 && !requesterCanReceiveDistortionFunc) || (!requesterCanReceiveDeprecatedTransform3x3 && requesterCanReceiveDistortionFunc));

    // Call the getDistortion action
    DistortionFunction2DPtr disto;
    {
<<<<<<< HEAD
        GetDistortionResultsPtr results = requestData->getDistortionResults();
        if (!results) {
            ActionRetCodeEnum stat = _publicInterface->getDistortion_public(_publicInterface->getCurrentRenderTime(), renderScale, _publicInterface->getCurrentRenderView(), &results);
            if (isFailureRetCode(stat)) {
                return stat;
=======
        for (std::map<ImagePlaneDesc,EffectInstance::PlaneToRender>::const_iterator it = _image.begin(); it != _image.end(); ++it) {
            ImagePtr cacheImage;
            if (!_renderFullScale) {
                cacheImage = it->second.downscaleImage;
            } else {
                cacheImage = it->second.fullscaleImage;
>>>>>>> 750c9a23
            }
            if (results) {
                disto = results->getResults();
                requestData->setDistortionResults(results);
            }
        }
    }
    
    // No distortion or invalid input
    if (!disto || disto->inputNbToDistort == -1) {
        return eActionStatusOK;
    }

<<<<<<< HEAD
    // We support backward compatibility for plug-ins that only support Transforms: if a function is returned we do not concatenate.
    if (disto->func && !requesterCanReceiveDistortionFunc) {
        return eActionStatusOK;
    }
=======
EffectInstance::RenderRoIRetCode
EffectInstance::renderRoI(const RenderRoIArgs & args,
                          std::map<ImagePlaneDesc, ImagePtr>* outputPlanes)
{
    //Do nothing if no components were requested
    if ( args.components.empty() ) {
        qDebug() << getScriptName_mt_safe().c_str() << "renderRoi: Early bail-out components requested empty";
>>>>>>> 750c9a23

    assert((disto->func && requesterCanReceiveDistortionFunc) || disto->transformMatrix);

    // Recurse on input given by plug-in
    EffectInstancePtr distoInput = _publicInterface->getInputMainInstance(disto->inputNbToDistort);
    if (!distoInput) {
        return eActionStatusInputDisconnected;
    }

    FrameViewRequestPtr inputRequest;
    distoInput->requestRender(_publicInterface->getCurrentRenderTime(), _publicInterface->getCurrentRenderView(), requestData->getProxyScale(), requestData->getMipMapLevel(), requestData->getPlaneDesc(), canonicalRoi, disto->inputNbToDistort, requestData, requestPassSharedData, &inputRequest, 0);

    // Create a distorsion stack that will be applied by the effect downstream
    Distortion2DStackPtr distoStack(new Distortion2DStack);

    // Append the list of upstream distorsions (if any)
    Distortion2DStackPtr upstreamDistoStack = inputRequest->getDistorsionStack();
    if (upstreamDistoStack) {
        distoStack->pushDistortionStack(*upstreamDistoStack);
    }

    if (disto->transformMatrix) {
        
        // The caller expects a transformation matrix in pixel coordinates
        double par = _publicInterface->getAspectRatio(-1);
        Transform::Matrix3x3 canonicalToPixel = Transform::matCanonicalToPixel(par, renderScale.x, renderScale.y, false);
        Transform::Matrix3x3 pixelToCanonical = Transform::matPixelToCanonical(par, renderScale.x, renderScale.y, false);
        Transform::Matrix3x3 transform = Transform::matMul(Transform::matMul(canonicalToPixel, *disto->transformMatrix), pixelToCanonical);
        distoStack->pushTransformMatrix(transform);
    } else {
        distoStack->pushDistortionFunction(disto);
    }


    // Set the stack on the frame view request
    requestData->setDistorsionStack(distoStack);

    *concatenated = true;

    return eActionStatusOK;
} // handleConcatenation

ActionRetCodeEnum
EffectInstance::Implementation::lookupCachedImage(unsigned int mipMapLevel,
                                                  const RenderScale& proxyScale,
                                                  const ImagePlaneDesc& plane,
                                                  const RectI& pixelRod,
                                                  const RectI& pixelRoi,
                                                  CacheAccessModeEnum cachePolicy,
                                                  RenderBackendTypeEnum backend,
                                                  ImagePtr* image,
                                                  bool* hasPendingTiles,
                                                  bool* hasUnrenderedTiles)
{
    if (!*image) {
        *image = createCachedImage(pixelRoi, pixelRod, mipMapLevel, proxyScale, plane, backend, cachePolicy, true /*delayAllocation*/);
    } else {
        ActionRetCodeEnum stat = (*image)->ensureBounds(pixelRoi);
        if (isFailureRetCode(stat)) {
            return stat;
        }
    }
    if (!*image) {
        if (_publicInterface->isRenderAborted()) {
            return eActionStatusAborted;
        } else {
            return eActionStatusFailed;
        }
    }

    ImageCacheEntryPtr cacheEntry = (*image)->getCacheEntry();
    assert(cacheEntry);
    ActionRetCodeEnum stat = cacheEntry->fetchCachedTilesAndUpdateStatus(NULL, hasUnrenderedTiles, hasPendingTiles);
    if (isFailureRetCode(stat)) {
        return stat;
    }
    return eActionStatusOK;
} // lookupCachedImage

bool
EffectInstance::Implementation::canSplitRenderWindowWithIdentityRectangles(const RenderScale& renderMappedScale,
                                                                           RectD* inputRoDIntersectionCanonical)
{
    RectD inputsIntersection;
    bool inputsIntersectionSet = false;
    bool hasDifferentRods = false;
    int maxInput = _publicInterface->getMaxInputCount();
    bool hasMask = false;

    TimeValue time = _publicInterface->getCurrentRenderTime();
    ViewIdx view = _publicInterface->getCurrentRenderView();

    for (int i = 0; i < maxInput; ++i) {

        hasMask |= _publicInterface->isInputMask(i);
        RectD inputRod;

        EffectInstancePtr input = _publicInterface->getInputRenderEffect(i, time, view);
        if (!input) {
            continue;
        }

        RotoShapeRenderNode* isRotoShapeRenderNode = dynamic_cast<RotoShapeRenderNode*>(input.get());
        if (isRotoShapeRenderNode) {
            RotoStrokeItemPtr attachedStroke = toRotoStrokeItem(_publicInterface->getAttachedRotoItem());
            assert(attachedStroke);
            inputRod = attachedStroke->getLastStrokeMovementBbox();
        } else {

            GetRegionOfDefinitionResultsPtr rodResults;
            ActionRetCodeEnum stat = input->getRegionOfDefinition_public(time, renderMappedScale, view, &rodResults);
            if (isFailureRetCode(stat)) {
                break;
            }
            inputRod = rodResults->getRoD();
            if (inputRod.isNull()) {
                continue;
            }
        }

        if (!inputsIntersectionSet) {
            inputsIntersection = inputRod;
            inputsIntersectionSet = true;
        } else {
            if (!hasDifferentRods) {
                if (inputRod != inputsIntersection) {
                    hasDifferentRods = true;
                }
            }
            inputsIntersection.intersect(inputRod, &inputsIntersection);
        }
    }

<<<<<<< HEAD
    /*
     If the effect has 1 or more inputs and:
     - An input is a mask OR
     - Several inputs have different region of definition
     Try to split the rectangles to render in smaller rectangles, we have great chances that these smaller rectangles
     are identity over one of the input effect, thus avoiding pixels to render.
     */
    if ( inputsIntersectionSet && (hasMask || hasDifferentRods) ) {
        *inputRoDIntersectionCanonical = inputsIntersection;
        return true;
    }

    return false;
} // canSplitRenderWindowWithIdentityRectangles

ActionRetCodeEnum
EffectInstance::Implementation::checkRestToRender(bool updateTilesStateFromCache,
                                                  const FrameViewRequestPtr& requestData,
                                                  const RectI& renderMappedRoI,
                                                  const RenderScale& renderMappedScale,
                                                  const std::map<ImagePlaneDesc, ImagePtr>& producedImagePlanes,
                                                  std::list<RectToRender>* renderRects,
                                                  bool* hasPendingTiles)
{
    renderRects->clear();

    
    // Compute the rectangle portion (renderWindow) left to render.
    TileStateHeader tilesState;
    bool hasUnRenderedTile;
    ImagePtr image = requestData->getFullscaleImagePlane();
=======
    ///Determine needed planes
    boost::shared_ptr<ComponentsNeededMap> neededComps(new ComponentsNeededMap);
    ComponentsNeededMap::iterator foundOutputNeededComps;
    std::bitset<4> processChannels;
    std::list<ImagePlaneDesc> passThroughPlanes;
    int ptInputNb;
    double ptTime;
    int ptView;
    {
        bool processAllComponentsRequested;

        {

            getComponentsNeededAndProduced_public(nodeHash, args.time, args.view, neededComps.get(), &passThroughPlanes, &processAllComponentsRequested, &ptTime, &ptView, &processChannels, &ptInputNb);
>>>>>>> 750c9a23

    ImageCacheEntryPtr cacheEntry;
    if (image) {
        cacheEntry = image->getCacheEntry();
    }

<<<<<<< HEAD
    if (!cacheEntry) {
        // If the image is not cache, fill the state with empty tiles
        hasUnRenderedTile = true;
        *hasPendingTiles = false;
        int tileSizeX, tileSizeY;
        ImageBitDepthEnum outputBitDepth = _publicInterface->getBitDepth(-1);
        appPTR->getTileCache()->getTileSizePx(outputBitDepth, &tileSizeX, &tileSizeY);;
        tilesState.init(tileSizeX, tileSizeY, renderMappedRoI);
    } else {

        // Get the tiles states on the image plane requested, but also fetch from the cache other produced planes so we can
        // cache them.
        for (std::map<ImagePlaneDesc, ImagePtr>::const_iterator it = producedImagePlanes.begin(); it != producedImagePlanes.end(); ++it) {
            ImageCacheEntryPtr planeCacheEntry = it->second->getCacheEntry();
            ActionRetCodeEnum stat;
            if (updateTilesStateFromCache) {
                if (planeCacheEntry == cacheEntry) {
                    stat = planeCacheEntry->fetchCachedTilesAndUpdateStatus(&tilesState, &hasUnRenderedTile, hasPendingTiles);
                } else {
                    stat = planeCacheEntry->fetchCachedTilesAndUpdateStatus(NULL, NULL, NULL);
=======
            foundOutputNeededComps = neededComps->find(-1);
            if ( foundOutputNeededComps == neededComps->end() ) {
                return eRenderRoIRetCodeOk;
            }
        }
        if (processAllComponentsRequested) {
            std::list<ImagePlaneDesc> compVec;
            for (std::list<ImagePlaneDesc>::const_iterator it = args.components.begin(); it != args.components.end(); ++it) {
                bool found = false;
                //Change all needed comps in output to the requested components
                for (std::list<ImagePlaneDesc>::const_iterator it2 = foundOutputNeededComps->second.begin(); it2 != foundOutputNeededComps->second.end(); ++it2) {
                    if ( ( it2->isColorPlane() && it->isColorPlane() ) ) {
                        compVec.push_back(*it2);
                        found = true;
                        break;
                    }
>>>>>>> 750c9a23
                }
            } else {
                stat = eActionStatusOK;
                if (planeCacheEntry == cacheEntry) {
                    planeCacheEntry->getStatus(&tilesState, &hasUnRenderedTile, hasPendingTiles);
                } else {
                    planeCacheEntry->getStatus(NULL, NULL, NULL);
                }

            }
            if (isFailureRetCode(stat)) {
                return stat;
            }
        }
        
    }
<<<<<<< HEAD

    // The image is already computed
    if (!hasUnRenderedTile) {
        return eActionStatusOK;
    }

    // If the effect does not support tiles, render everything again
    if (!_publicInterface->getCurrentSupportTiles()) {
        // If not using the cache, render the full RoI
        // The RoI has already been set to the pixelRoD in this case
        RectToRender r;
        r.rect = renderMappedRoI;
        r.identityInputNumber = -1;
        renderRects->push_back(r);
        return eActionStatusOK;
    }

    //
    // If the effect has multiple inputs (such as Source + mask) (e.g: Merge),
    // if the inputs do not have the same RoD, the plug-in may be identity
    // outside the intersection of the input RoDs.
    // We try to call isIdentity on each tile outside the input intersection
    // so that we may not have to render uninteresting areas.
    //
    std::list<RectToRender> identityRects;
    {
        RectD inputRodIntersection;
        RectI inputRodIntersectionPixel;
        if (canSplitRenderWindowWithIdentityRectangles(renderMappedScale, &inputRodIntersection)) {

            double par = _publicInterface->getAspectRatio(-1);
            inputRodIntersection.toPixelEnclosing(renderMappedScale, par, &inputRodIntersectionPixel);

            TimeValue time = _publicInterface->getCurrentRenderTime();
            ViewIdx view = _publicInterface->getCurrentRenderView();

            // For each tile, if outside of the input intersections, check if it is identity.
            // If identity mark as rendered, and add to the RectToRender list.
            for (TileStateVector::iterator it = tilesState.state->tiles.begin(); it != tilesState.state->tiles.end(); ++it) {


                if ( !it->bounds.intersects(inputRodIntersectionPixel) ) {
                    TimeValue identityInputTime;
                    int identityInputNb;
                    ViewIdx inputIdentityView;
                    {
                        IsIdentityResultsPtr results;
                        ActionRetCodeEnum stat = _publicInterface->isIdentity_public(false, time, renderMappedScale, it->bounds, view, &results);
                        if (isFailureRetCode(stat)) {
                            continue;
                        } else {
                            results->getIdentityData(&identityInputNb, &identityInputTime, &inputIdentityView);
                        }
                    }
                    if (identityInputNb >= 0) {

                        // Mark the tile rendered
                        it->status = eTileStatusRendered;

                        // Add this rectangle to the rects to render list (it will just copy the source image and
                        // not actually call render on it)
                        RectToRender r;
                        r.rect = it->bounds;
                        r.identityInputNumber = identityInputNb;
                        r.identityTime = identityInputTime;
                        r.identityView = inputIdentityView;
                        identityRects.push_back(r);
=======
    const std::list<ImagePlaneDesc> & outputComponents = foundOutputNeededComps->second;

    ////////////////////////////////////////////////////////////////////////////////////////////////////////////////////////
    ////////////////////////////// Handle pass-through for planes //////////////////////////////////////////////////////////
    std::list<ImagePlaneDesc> requestedComponents;
    {
        {

            EffectInstPtr passThroughInput = getInput(ptInputNb);
            /*
             * For all requested planes, check which components can be produced in output by this node.
             * If the components are from the color plane, if another set of components of the color plane is present
             * we try to render with those instead.
             */
            for (std::list<ImagePlaneDesc>::const_iterator it = args.components.begin(); it != args.components.end(); ++it) {
                // We may not request paired layers
                assert(it->getNumComponents() > 0);


                std::list<ImagePlaneDesc>::const_iterator foundInOutputComps = ImagePlaneDesc::findEquivalentLayer(*it, outputComponents.begin(), outputComponents.end());
                if (foundInOutputComps != outputComponents.end()) {
                    requestedComponents.push_back(*foundInOutputComps);
                } else {
                    std::list<ImagePlaneDesc>::iterator foundEquivalent = ImagePlaneDesc::findEquivalentLayer(*it, passThroughPlanes.begin(), passThroughPlanes.end());


                    // If  the requested component is not present, then it will just return black and transparent to the plug-in.
                    if (foundEquivalent != passThroughPlanes.end()) {
                        boost::scoped_ptr<RenderRoIArgs> inArgs ( new RenderRoIArgs(args) );
                        inArgs->preComputedRoD.clear();
                        inArgs->components.clear();
                        inArgs->components.push_back(*foundEquivalent);
                        inArgs->time = ptTime;
                        inArgs->view = ViewIdx(ptView);

                        if (!passThroughInput) {
                            return eRenderRoIRetCodeFailed;
                        }

                        std::map<ImagePlaneDesc, ImagePtr> inputPlanes;
                        RenderRoIRetCode inputRetCode = passThroughInput->renderRoI(*inArgs, &inputPlanes);
                        assert( inputPlanes.size() == 1 || inputPlanes.empty() );
                        if ( (inputRetCode == eRenderRoIRetCodeAborted) || (inputRetCode == eRenderRoIRetCodeFailed) || inputPlanes.empty() ) {
                            return inputRetCode;
                        }
                        outputPlanes->insert( std::make_pair(*it, inputPlanes.begin()->second) );
>>>>>>> 750c9a23
                    }
                } // if outside of inputs intersection
            } // for each tile to render
        } // canSplitRenderWindowWithIdentityRectangles
    }

    // Now we try to reduce the unrendered tiles in bigger rectangles so that there's a lot less calls to
    // the render action.
    std::list<RectI> reducedRects;
    ImageTilesState::getMinimalRectsToRenderFromTilesState(renderMappedRoI, tilesState, &reducedRects);

    if (reducedRects.empty()) {
        return eActionStatusOK;
    }

    // If there's an identity rect covered by a rectangle to render, remove it
    for (std::list<RectToRender>::const_iterator it = identityRects.begin(); it != identityRects.end(); ++it) {
        bool hasRectContainingIdentityRect = false;
        for (std::list<RectI>::const_iterator it2 = reducedRects.begin(); it2 != reducedRects.end(); ++it2) {
            if (it2->contains(it->rect)) {
                hasRectContainingIdentityRect = true;
                break;
            }
        }
<<<<<<< HEAD
        if (!hasRectContainingIdentityRect) {
            renderRects->push_back(*it);
        }
    }
=======
>>>>>>> 750c9a23

    // For each reduced rect to render, add it to the final list
    if (reducedRects.size() == 1 && _publicInterface->getCurrentRenderThreadSafety() == eRenderSafetyFullySafeFrame) {
        RectI mainRenderRect = reducedRects.front();

        // If plug-in wants host frame threading and there is only 1 rect to render, split it
        // in the number of available threads in the thread-pool

        const unsigned int nThreads = MultiThread::getNCPUsAvailable();
        reducedRects = mainRenderRect.splitIntoSmallerRects(nThreads);
    }
    for (std::list<RectI>::const_iterator it = reducedRects.begin(); it != reducedRects.end(); ++it) {
        if (!it->isNull()) {
            RectToRender r;
            r.rect = *it;
            renderRects->push_back(r);
        }
    }
    return eActionStatusOK;
} // checkRestToRender

RenderBackendTypeEnum
EffectInstance::Implementation::storageModeToBackendType(StorageModeEnum storage)
{
    switch (storage) {
        case eStorageModeRAM:
            return eRenderBackendTypeCPU;
        case eStorageModeGLTex:
            return eRenderBackendTypeOpenGL;
        default:
            return eRenderBackendTypeCPU;
    }
}

StorageModeEnum
EffectInstance::Implementation::storageModeFromBackendType(RenderBackendTypeEnum backend)
{
    switch (backend) {
        case eRenderBackendTypeOpenGL:
            return eStorageModeGLTex;
            break;
        case eRenderBackendTypeCPU:
        case eRenderBackendTypeOSMesa:
            return eStorageModeRAM;
    }
}

ImagePtr
EffectInstance::Implementation::createCachedImage(const RectI& roiPixels,
                                                  const RectI& rodPixels,
                                                  unsigned int mappedMipMapLevel,
                                                  const RenderScale& proxyScale,
                                                  const ImagePlaneDesc& plane,
                                                  RenderBackendTypeEnum backend,
                                                  CacheAccessModeEnum cachePolicy,
                                                  bool delayAllocation)
{

    // Mark the image as draft in the cache
    TreeRenderPtr render = _publicInterface->getCurrentRender();
    bool isDraftRender = render->isDraftRender();
    
    // The node frame/view hash to identify the image in the cache
    U64 nodeFrameViewHash;
    {
        HashableObject::ComputeHashArgs args;
        args.time = _publicInterface->getCurrentRenderTime();
        args.view = _publicInterface->getCurrentRenderView();
        args.hashType = HashableObject::eComputeHashTypeTimeViewVariant;
        nodeFrameViewHash = _publicInterface->computeHash(args);
    }

    bool supportsDraft = _publicInterface->isDraftRenderSupported();

    // The bitdepth of the image
    ImageBitDepthEnum outputBitDepth = _publicInterface->getBitDepth(-1);

    // Create the corresponding image plane
    Image::InitStorageArgs initArgs;
    {
        initArgs.bounds = roiPixels;
        initArgs.pixelRod = rodPixels;
        initArgs.cachePolicy = cachePolicy;
        initArgs.renderClone = _publicInterface->shared_from_this();
        initArgs.proxyScale = proxyScale;
        initArgs.mipMapLevel = mappedMipMapLevel;
        initArgs.isDraft = supportsDraft ? isDraftRender : false;
        initArgs.nodeTimeViewVariantHash = nodeFrameViewHash;
        initArgs.bufferFormat = _publicInterface->getPreferredBufferLayout();
        initArgs.bitdepth = outputBitDepth;
        initArgs.plane = plane;
        initArgs.storage = storageModeFromBackendType(backend);
        initArgs.createTilesMapEvenIfNoCaching = true;
        // Do not allocate the image buffers yet, instead do it before rendering.
        // We need to create the image before because it does the cache look-up itself, and we don't want to got further if
        // there's something cached.
        initArgs.delayAllocation = delayAllocation;
    }


    // Image::create will lookup the cache (if asked for)
    // Since multiple threads may want to access to the same image in the cache concurrently,
    // the first thread that gets onto a tile to render will render it and lock-out other threads
    // until it is rendered entirely.
    return Image::create(initArgs);
} // createCachedImage


ActionRetCodeEnum
EffectInstance::Implementation::launchRenderForSafetyAndBackend(const FrameViewRequestPtr& requestData,
                                                                const RenderScale& combinedScale,
                                                                RenderBackendTypeEnum backendType,
                                                                const std::list<RectToRender>& renderRects,
                                                                const std::map<ImagePlaneDesc, ImagePtr>& cachedPlanes)
{

    // If we reach here, it can be either because the planes are cached or not, either way
    // the planes are NOT a total identity, and they may have some content left to render.
    ActionRetCodeEnum renderRetCode = eActionStatusOK;

    // There should always be at least 1 plane to render (The color plane)
    assert(!renderRects.empty());

    RenderSafetyEnum safety = _publicInterface->getCurrentRenderThreadSafety();
    // eRenderSafetyInstanceSafe means that there is at most one render per instance
    // NOTE: the per-instance lock should be shared between
    // all clones of the same instance, because an InstanceSafe plugin may assume it is the sole owner of the output image,
    // and read-write on it.
    // It is probably safer to assume that several clones may write to the same output image only in the eRenderSafetyFullySafe case.

    // eRenderSafetyFullySafe means that there is only one render per FRAME : the lock is per image

    boost::scoped_ptr<QMutexLocker> locker;

    // Since we may are going to sit and wait on this lock, to allow this thread to be re-used by another task of the thread pool we
    // temporarily release the thread to the threadpool and reserve it again once
    // we waited.
    bool hasReleasedThread = false;
    if (safety == eRenderSafetyInstanceSafe) {
        if (isRunningInThreadPoolThread()) {
            QThreadPool::globalInstance()->releaseThread();
            hasReleasedThread = true;
        }
        locker.reset( new QMutexLocker( &renderData->instanceSafeRenderMutex ) );

    } else if (safety == eRenderSafetyUnsafe) {
        PluginPtr p = _publicInterface->getNode()->getPlugin();
        assert(p);
        if (isRunningInThreadPoolThread()) {
            QThreadPool::globalInstance()->releaseThread();
            hasReleasedThread = true;
        }
        locker.reset( new QMutexLocker( p->getPluginLock().get() ) );

    } else {
        // no need to lock
        Q_UNUSED(locker);
    }
    if (hasReleasedThread) {
        QThreadPool::globalInstance()->reserveThread();
    }
    
    TreeRenderPtr render = _publicInterface->getCurrentRender();

<<<<<<< HEAD
    OSGLContextPtr glContext;
    switch (backendType) {
        case eRenderBackendTypeOpenGL:
            glContext = render->getGPUOpenGLContext();
            break;
        case eRenderBackendTypeOSMesa:
            glContext = render->getCPUOpenGLContext();
            break;
        default:
            break;
    }


    // Bind the OpenGL context if there's any
    OSGLContextAttacherPtr glContextAttacher;
    if (glContext) {
        glContextAttacher = OSGLContextAttacher::create(glContext);
        glContextAttacher->attach();
    }
=======
                if (fetchUserSelectedComponentsUpstream) {
                    /// This corresponds to choice B)
                    EffectInstance::ComponentsNeededMap::const_iterator foundCompsNeeded = neededComps->find(inputNbIdentity);
                    if ( foundCompsNeeded != neededComps->end() ) {
                        inputArgs->components.clear();
                        for (std::list<ImagePlaneDesc>::const_iterator it = foundCompsNeeded->second.begin(); it != foundCompsNeeded->second.end(); ++it) {
                            if (it->getNumComponents() != 0) {
                                inputArgs->components.push_back(*it);
                            }
                        }
                    }
                } else {
                    /// This corresponds to choice A)
                    inputArgs->components = requestedComponents;
                }


                std::map<ImagePlaneDesc, ImagePtr> identityPlanes;
                RenderRoIRetCode ret =  inputEffectIdentity->renderRoI(*inputArgs, &identityPlanes);
                if (ret == eRenderRoIRetCodeOk) {
                    outputPlanes->insert( identityPlanes.begin(), identityPlanes.end() );

                    if (fetchUserSelectedComponentsUpstream) {
                        // We fetched potentially different components, so convert them to the format requested
                        std::map<ImagePlaneDesc, ImagePtr> convertedPlanes;
                        AppInstPtr app = getApp();
                        bool useAlpha0ForRGBToRGBAConversion = args.caller ? args.caller->getNode()->usesAlpha0ToConvertFromRGBToRGBA() : false;
                        std::list<ImagePlaneDesc>::const_iterator compIt = args.components.begin();

                        for (std::map<ImagePlaneDesc, ImagePtr>::iterator it = outputPlanes->begin(); it != outputPlanes->end(); ++it, ++compIt) {
                            ImagePremultiplicationEnum premult;
                            const ImagePlaneDesc & outComp = outputComponents.front();
                            if ( outComp.isColorPlane() ) {
                                premult = thisEffectOutputPremult;
                            } else {
                                premult = eImagePremultiplicationOpaque;
                            }
>>>>>>> 750c9a23

    EffectOpenGLContextDataPtr glContextData;
    if (backendType == eRenderBackendTypeOpenGL ||
        backendType == eRenderBackendTypeOSMesa) {
        ActionRetCodeEnum stat = _publicInterface->attachOpenGLContext_public(_publicInterface->getCurrentRenderTime(), _publicInterface->getCurrentRenderView(), combinedScale, glContext, &glContextData);
        if (isFailureRetCode(stat)) {
            renderRetCode = stat;
        }
    }
    if (renderRetCode == eActionStatusOK) {

        renderRetCode = launchPluginRenderAndHostFrameThreading(requestData, glContext, glContextData, combinedScale, backendType, renderRects, cachedPlanes);

        if (backendType == eRenderBackendTypeOpenGL ||
            backendType == eRenderBackendTypeOSMesa) {

            // If the plug-in doesn't support concurrent OpenGL renders, release the lock that was taken in the call to attachOpenGLContext_public() above.
            // For safe plug-ins, we call dettachOpenGLContext_public when the effect is destroyed in Node::deactivate() with the function EffectInstance::dettachAllOpenGLContexts().
            // If we were the last render to use this context, clear the data now

            if ( glContextData->getHasTakenLock() ||
                !_publicInterface->supportsConcurrentOpenGLRenders() ||
                glContextData.use_count() == 1) {

                _publicInterface->dettachOpenGLContext_public(glContext, glContextData);
            }
        }
    }
 
    return renderRetCode;
} // launchInternalRender




ActionRetCodeEnum
EffectInstance::Implementation::handleUpstreamFramesNeeded(const RequestPassSharedDataPtr& requestPassSharedData,
                                                           const FrameViewRequestPtr& requestPassData,
                                                           const RenderScale& proxyScale,
                                                           unsigned int mipMapLevel,
                                                           const RectD& roiCanonical,
                                                           const std::map<int, std::list<ImagePlaneDesc> >& neededInputLayers)
{
    // For all frames/views needed, recurse on inputs with the appropriate RoI

    // Get frames needed to recurse upstream
    TimeValue time = _publicInterface->getCurrentRenderTime();
    ViewIdx view = _publicInterface->getCurrentRenderView();

    FramesNeededMap framesNeeded;
    {
        GetFramesNeededResultsPtr results = requestPassData->getFramesNeededResults();
        if (!results) {
            ActionRetCodeEnum stat = _publicInterface->getFramesNeeded_public(time, view,  &results);
            if (isFailureRetCode(stat)) {
                return stat;
            }
            requestPassData->setFramesNeededResults(results);
        }
        results->getFramesNeeded(&framesNeeded);
    }

    RenderScale combinedScale = EffectInstance::getCombinedScale(mipMapLevel, proxyScale);

    // Compute the regions of interest in input for this RoI.
    // The regions of interest returned is only valid for this RoI, we don't cache it. Rather we cache on the input the bounding box
    // of all the calls of getRegionsOfInterest that were made down-stream so that the node gets rendered only once.
    RoIMap inputsRoi;
    {
        ActionRetCodeEnum stat = _publicInterface->getRegionsOfInterest_public(time, combinedScale, roiCanonical, view, &inputsRoi);
        if (isFailureRetCode(stat)) {
            return stat;
        }
    }

    for (FramesNeededMap::const_iterator it = framesNeeded.begin(); it != framesNeeded.end(); ++it) {

        int inputNb = it->first;

        assert(inputNb != -1);

        EffectInstancePtr mainInstanceInput = _publicInterface->getInputMainInstance(inputNb);
        if (!mainInstanceInput) {
            continue;
        }


        ///There cannot be frames needed without components needed.
        const std::list<ImagePlaneDesc>* inputPlanesNeeded = 0;
        {
            std::map<int, std::list<ImagePlaneDesc> >::const_iterator foundCompsNeeded = neededInputLayers.find(inputNb);
            if ( foundCompsNeeded == neededInputLayers.end() ) {
                continue;
            }
            inputPlanesNeeded = &foundCompsNeeded->second;
        }
        
        if (inputPlanesNeeded->empty()) {
            continue;
        }

        RectD inputRoI;
        {
            RoIMap::iterator foundRoI = inputsRoi.find(inputNb);
            if (foundRoI == inputsRoi.end()) {
                // RoI not specified... use the same RoI as passed in argument
                inputRoI = roiCanonical;
            } else {
                inputRoI = foundRoI->second;
            }
        }

        if (inputRoI.isNull()) {
            continue;

        }

        if ( inputRoI.isInfinite() ) {
            _publicInterface->getNode()->setPersistentMessage( eMessageTypeError, kNatronPersistentErrorInfiniteRoI, _publicInterface->tr("%1 asked for an infinite region of interest upstream.").arg( QString::fromUtf8( _publicInterface->getNode()->getScriptName_mt_safe().c_str() ) ).toStdString() );
            return eActionStatusFailed;
        } else {
            _publicInterface->getNode()->clearPersistentMessage(kNatronPersistentErrorInfiniteRoI);
        }
        bool inputIsContinuous = mainInstanceInput->canRenderContinuously();

<<<<<<< HEAD
        int nbRequestedFramesForInput = 0;
        {

=======
    /*
     * Get the bitdepth and output components that the plug-in expects to render. The cached image does not necesserarily has the bitdepth
     * that the plug-in expects.
     */
    ImageBitDepthEnum outputDepth = getBitDepth(-1);
    ImagePlaneDesc outputClipPrefComps, outputClipPrefCompsPaired;
    getMetadataComponents(-1, &outputClipPrefComps, &outputClipPrefCompsPaired);
    boost::shared_ptr<ImagePlanesToRender> planesToRender(new ImagePlanesToRender);
    planesToRender->useOpenGL = storage == eStorageModeGLTex;
    boost::shared_ptr<FramesNeededMap> framesNeeded(new FramesNeededMap);
    ////////////////////////////////////////////////////////////////////////////////////////////////////////////////////////
    ////////////////////////////// Look-up the cache ///////////////////////////////////////////////////////////////

    {
        //If one plane is missing from cache, we will have to render it all. For all other planes, either they have nothing
        //left to render, otherwise we render them for all the roi again.
        bool missingPlane = false;

        for (std::list<ImagePlaneDesc>::iterator it = requestedComponents.begin(); it != requestedComponents.end(); ++it) {
            EffectInstance::PlaneToRender plane;

            /*
             * If the plane is the color plane, we might have to convert between components, hence we always
             * try to find in the cache the "preferred" components of this node for the color plane.
             * For all other planes, just consider this set of components, we do not allow conversion.
             */
            const ImagePlaneDesc* components = 0;
            if ( !it->isColorPlane() ) {
                components = &(*it);
            } else {
                for (std::list<ImagePlaneDesc>::const_iterator it2 = outputComponents.begin(); it2 != outputComponents.end(); ++it2) {
                    if ( it2->isColorPlane() ) {
                        components = &(*it2);
                        break;
                    }
                }
            }
            assert(components);
            if (!components) {
                continue;
            }
            //For writers, we always want to call the render action when doing a sequential render, but we still want to use the cache for nodes upstream
            bool doCacheLookup = !isWriter() || !frameArgs->isSequentialRender;
            if (doCacheLookup) {
                int nLookups = draftModeSupported && frameArgs->draftMode ? 2 : 1;

                for (int n = 0; n < nLookups; ++n) {
                    getImageFromCacheAndConvertIfNeeded(createInCache, storage, args.returnStorage, n == 0 ? *nonDraftKey : *key, renderMappedMipMapLevel,
                                                        renderFullScaleThenDownscale ? &upscaledImageBounds : &downscaledImageBounds,
                                                        &rod, roi,
                                                        args.bitdepth, *it,
                                                        args.inputImagesList,
                                                        frameArgs->stats,
                                                        glContextLocker,
                                                        &plane.fullscaleImage);
                    if (plane.fullscaleImage) {
                        break;
                    }
                }
            }
>>>>>>> 750c9a23

            // For all views requested in input
            for (FrameRangesMap::const_iterator viewIt = it->second.begin(); viewIt != it->second.end(); ++viewIt) {

                // For all ranges in this view
                for (std::size_t range = 0; range < viewIt->second.size(); ++range) {


                    // If the range bounds are no integers and the range covers more than 1 frame (min != max),
                    // we have no clue of the interval we should use between the min and max.
                    if (viewIt->second[range].min != viewIt->second[range].max && viewIt->second[range].min != (int)viewIt->second[range].min) {
                        qDebug() << "WARNING:" <<  _publicInterface->getScriptName_mt_safe().c_str() << "is requesting a non integer frame range [" << viewIt->second[range].min << ","
                        << viewIt->second[range].max <<"], this is border-line and not specified if this is supported by OpenFX. Natron will render "
                        "this range assuming an interval of 1 between frame times.";
                    }
<<<<<<< HEAD


                    // For all frames in the range
                    for (double f = viewIt->second[range].min; f <= viewIt->second[range].max; f += 1.) {


                        TimeValue inputTime(f);
                        {
                            int roundedInputTime = std::floor(f + 0.5);
                            if (roundedInputTime != inputTime && !inputIsContinuous) {
                                inputTime = TimeValue(roundedInputTime);
=======
                }
            } else {
                if (!missingPlane) {
                    missingPlane = true;
                    //Ensure that previous planes are either already rendered or otherwise render them  again
                    std::map<ImagePlaneDesc, EffectInstance::PlaneToRender> newPlanes;
                    for (std::map<ImagePlaneDesc, EffectInstance::PlaneToRender>::iterator it2 = planesToRender->planes.begin();
                         it2 != planesToRender->planes.end(); ++it2) {
                        if (it2->second.fullscaleImage) {
                            std::list<RectI> restToRender;
                            it2->second.fullscaleImage->getRestToRender(roi, restToRender);
                            if ( !restToRender.empty() ) {
                                appPTR->removeFromNodeCache(it2->second.fullscaleImage);
                                it2->second.fullscaleImage.reset();
                                it2->second.downscaleImage.reset();
                                newPlanes.insert(*it2);
                            } else {
                                outputPlanes->insert( std::make_pair(it2->first, it2->second.fullscaleImage) );
>>>>>>> 750c9a23
                            }
                        }

                        EffectInstancePtr inputEffect = _publicInterface->getInputRenderEffect(inputNb, inputTime, viewIt->first);
                        if (!inputEffect) {
                            continue;
                        }


                        for (std::list<ImagePlaneDesc>::const_iterator planeIt = inputPlanesNeeded->begin(); planeIt != inputPlanesNeeded->end(); ++planeIt) {
                            FrameViewRequestPtr createdRequest;
                            ActionRetCodeEnum stat = inputEffect->requestRender(inputTime, viewIt->first, proxyScale, mipMapLevel, *planeIt, inputRoI, inputNb, requestPassData, requestPassSharedData, &createdRequest, 0);
                            if (isFailureRetCode(stat)) {
                                return stat;
                            }
                            ++nbRequestedFramesForInput;
                            if (nbRequestedFramesForInput >= NATRON_MAX_FRAMES_NEEDED_PRE_FETCHING) {
                                break;
                            }
                        } // for each plane needed
                        if (nbRequestedFramesForInput >= NATRON_MAX_FRAMES_NEEDED_PRE_FETCHING) {
                            break;
                        }
                    } // for all frames
                    if (nbRequestedFramesForInput >= NATRON_MAX_FRAMES_NEEDED_PRE_FETCHING) {
                        break;
                    }
                } // for all ranges
            } // for all views
        } // EffectInstance::NotifyInputNRenderingStarted_RAII
    } // for all inputs

    return eActionStatusOK;
} // handleUpstreamFramesNeeded

class AddDependencyFreeRender_RAII
{
    FrameViewRequestPtr _requestData;
    RequestPassSharedDataPtr _requestPassSharedData;
public:

    AddDependencyFreeRender_RAII(const RequestPassSharedDataPtr& requestPassSharedData, const FrameViewRequestPtr& requestData)
    : _requestData(requestData)
    , _requestPassSharedData(requestPassSharedData)
    {

    }

    ~AddDependencyFreeRender_RAII()
    {

        _requestPassSharedData->addTaskToRender(_requestData);
    }
};

ActionRetCodeEnum
EffectInstance::requestRender(TimeValue timeInArgs,
                              ViewIdx view,
                              const RenderScale& proxyScale,
                              unsigned int mipMapLevel,
                              const ImagePlaneDesc& plane,
                              const RectD & roiCanonical,
                              int inputNbInRequester,
                              const FrameViewRequestPtr& requester,
                              const RequestPassSharedDataPtr& requestPassSharedData,
                              FrameViewRequestPtr* createdRequest,
                              EffectInstancePtr* createdRenderClone)
{
    // Requested time is rounded to an epsilon so we can be sure to find it again in getImage, accounting for precision
    TimeValue time =  roundImageTimeToEpsilon(timeInArgs);

    // Check that time and view can be rendered by this effect:
    // round the time to closest integer if the effect is not continuous
    {
        int roundedTime = std::floor(time + 0.5);


        // A continuous effect is identity on itself on nearest integer time
        if (roundedTime != time && !canRenderContinuously()) {
            // We do not cache it because for non continuous effects we only cache stuff at
            // valid frame times
            return requestRender(TimeValue(roundedTime), view, proxyScale, mipMapLevel, plane, roiCanonical, inputNbInRequester, requester, requestPassSharedData, createdRequest, 0);
        }
    }

    // For each different time/view pairs in the TreeRender, we create a specific render clone. We need need to do so because most knob functions take a time/view in parameter that can only be
    // recovered locally on the effect. To avoid the use of thread local storage, we clone the minimal amount of data.
    //
    // The mipMapLevel, proxyScale and plane is an argument of the render action but we do not create a clone just for that, instead we create a FrameViewRequest object to identify the render request.
    // A render clone may concurrently render one or multiple FrameViewRequest.

    FrameViewRenderKey frameViewKey = {time, view, requestPassSharedData->getTreeRender()};
    EffectInstancePtr renderClone = toEffectInstance(createRenderClone(frameViewKey));
    assert(renderClone);
    if (createdRenderClone) {
        *createdRenderClone = renderClone;
    }

    // Set this clone as the input effect of the requester effect at the given time/view
    if (inputNbInRequester >= 0 && requester && requester->getEffect() != renderClone) {
        FrameViewPair p = {time, view};
        requester->getEffect()->_imp->renderData->renderInputs[inputNbInRequester].insert(std::make_pair(p, renderClone));
    }


    // Find a frame view request matching the mipmapLevel/proxyScale/plane
    FrameViewKey requestKey = {mipMapLevel, proxyScale, plane};
    FrameViewRequestMap::iterator foundMatchingRequest = renderClone->_imp->renderData->requests.find(requestKey);
    if (foundMatchingRequest != renderClone->_imp->renderData->requests.end()) {
        *createdRequest = foundMatchingRequest->second.lock();
        if (!*createdRequest) {
            renderClone->_imp->renderData->requests.erase(foundMatchingRequest);
        }
    }
    if (!*createdRequest) {
        // Create a request if it did not already exist
        createdRequest->reset(new FrameViewRequest(plane, mipMapLevel, proxyScale, renderClone, requestPassSharedData->getTreeRender()));
        renderClone->_imp->renderData->requests.insert(std::make_pair(requestKey, *createdRequest));
    }


<<<<<<< HEAD
    // When exiting this function, add the request to the dependency free list if it has no dependencies.
    AddDependencyFreeRender_RAII addDependencyFreeRender(requestPassSharedData, *createdRequest);
=======
    if (!isPlaneCached) {
        if (frameArgs->tilesSupported) {
            rectsLeftToRender.push_back(roi);
        } else {
            rectsLeftToRender.push_back(renderFullScaleThenDownscale ? upscaledImageBounds : downscaledImageBounds);
        }
    } else {
        if ( isDuringPaintStroke && !lastStrokePixelRoD.isNull() ) {
            fillGrownBoundsWithZeroes = true;
            //Clear the bitmap of the cached image in the portion of the last stroke to only recompute what's needed
            for (std::map<ImagePlaneDesc, EffectInstance::PlaneToRender>::iterator it2 = planesToRender->planes.begin();
                 it2 != planesToRender->planes.end(); ++it2) {
                it2->second.fullscaleImage->clearBitmap(lastStrokePixelRoD);

                /*
                 * This is useful to optimize the bitmap checking
                 * when we are sure multiple threads are not using the image and we have a very small RoI to render.
                 * For now it's only used for the rotopaint while painting.
                 */
                it2->second.fullscaleImage->setBitmapDirtyZone(lastStrokePixelRoD);
            }
        }
>>>>>>> 750c9a23

    // Add this frame/view as depdency of the requester
    if (requester) {
        requester->addDependency(requestPassSharedData, *createdRequest);
        (*createdRequest)->addListener(requestPassSharedData, requester);
    }

    return renderClone->requestRenderInternal(roiCanonical, inputNbInRequester, *createdRequest, requester, requestPassSharedData);
} // requestRender

ActionRetCodeEnum
EffectInstance::requestRenderInternal(const RectD & roiCanonical,
                                      int inputNbInRequester,
                                      const FrameViewRequestPtr& requestData,
                                      const FrameViewRequestPtr& requester,
                                      const RequestPassSharedDataPtr& requestPassSharedData)
{


<<<<<<< HEAD
    TreeRenderPtr render = getCurrentRender();
    assert(render);
    
=======
        // If doing opengl renders, we don't allow retrieving partial images from the cache
        if ( !rectsLeftToRender.empty() && (planesToRender->useOpenGL) ) {
            ///The node cache is almost full and we need to render  something in the image, if we hold a pointer to this image here
            ///we might recursively end-up in this same situation at each level of the render tree, ending with all images of each level
            ///being held in memory.
            ///Our strategy here is to clear the pointer, hence allowing the cache to remove the image, and ask the inputs to render the full RoI
            ///instead of the rest to render. This way, even if the image is cleared from the cache we already have rendered the full RoI anyway.
            rectsLeftToRender.clear();
            rectsLeftToRender.push_back(roi);
            for (std::map<ImagePlaneDesc, EffectInstance::PlaneToRender>::iterator it2 = planesToRender->planes.begin(); it2 != planesToRender->planes.end(); ++it2) {
                //Keep track of the original cached image for the re-lookup afterward, if the pointer doesn't match the first look-up, don't consider
                //the image because the region to render might have changed and we might have to re-trigger a render on inputs again.

                ///Make sure to never dereference originalCachedImage! We only compare it (that's why it s a void*)
                it2->second.originalCachedImage = it2->second.fullscaleImage.get();
                it2->second.fullscaleImage.reset();
                it2->second.downscaleImage.reset();
            }
            isPlaneCached.reset();
        }
>>>>>>> 750c9a23

    // If this request was already requested, don't request again except if the RoI is not
    // contained in the request RoI
    if (requestData->getStatus(requestPassSharedData) != FrameViewRequest::eFrameViewRequestStatusNotRendered) {
        if (requestData->getCurrentRoI().contains(roiCanonical)) {
            return eActionStatusOK;

        }
    }

    // Some nodes do not support render-scale and can only render at scale 1.
    // If the render requested a mipmap level different than 0, we must render at mipmap level 0 then downscale to the requested
    // mipmap level.
    // If the render requested a proxy scale different than 1, we fail because we cannot render at scale 1 then resize at an arbitrary scale.

    const bool renderFullScaleThenDownScale = !getCurrentSupportRenderScale() && requestData->getMipMapLevel() > 0;

    const RenderScale& proxyScale = requestData->getProxyScale();

    if (!getCurrentSupportRenderScale() && (proxyScale.x != 1. || proxyScale.y != 1.)) {
        getNode()->setPersistentMessage(eMessageTypeError, kNatronPersistentErrorProxyUnsupported, tr("This node does not support proxy scale. It can only render at full resolution").toStdString());
        return eActionStatusFailed;
    } else {
        getNode()->clearPersistentMessage(kNatronPersistentErrorProxyUnsupported);
    }

    const unsigned int mappedMipMapLevel = renderFullScaleThenDownScale ? 0 : requestData->getMipMapLevel();
    requestData->setRenderMappedMipMapLevel(mappedMipMapLevel);
    RenderScale originalCombinedScale = EffectInstance::getCombinedScale(requestData->getMipMapLevel(), proxyScale);
    const RenderScale mappedCombinedScale = renderFullScaleThenDownScale ? RenderScale(1.) : originalCombinedScale;

    // Get the region of definition of the effect at this frame/view in canonical coordinates
    RectD rod;
    {
        GetRegionOfDefinitionResultsPtr results;
        {
            ActionRetCodeEnum stat = getRegionOfDefinition_public(getCurrentRenderTime(), mappedCombinedScale, getCurrentRenderView(), &results);
            if (isFailureRetCode(stat)) {
                return stat;
            }
        }
        rod = results->getRoD();

        // If the plug-in RoD is null, there's nothing to render.
        if (rod.isNull()) {
            return eActionStatusInputDisconnected;
        }
    }

    ////////////////////////////////////////////////////////////////////////////////////////////////////////////////////////
    ////////////////////////////// Handle pass-through planes /////////////////////////////////////////////////////////////
    std::map<int, std::list<ImagePlaneDesc> > inputLayersNeeded;
    {
        bool isPassThrough;
        ActionRetCodeEnum upstreamRetCode = _imp->handlePassThroughPlanes(requestData, requestPassSharedData, roiCanonical, &inputLayersNeeded, &isPassThrough);
        if (isFailureRetCode(upstreamRetCode)) {
            return upstreamRetCode;
        }

        // There might no plane produced by this node that were requested
        if (isPassThrough) {
            requestData->initStatus(requestPassSharedData, FrameViewRequest::eFrameViewRequestStatusPassThrough);
            return eActionStatusOK;
        }
    }


    ////////////////////////////////////////////////////////////////////////////////////////////////////////////////////////
    ////////////////////////////// Handle identity effects /////////////////////////////////////////////////////////////////
    const double par = getAspectRatio(-1);
    {
        bool isIdentity;
        ActionRetCodeEnum upstreamRetCode = _imp->handleIdentityEffect(par, rod, mappedCombinedScale, roiCanonical, requestData, requestPassSharedData, &isIdentity);
        if (isFailureRetCode(upstreamRetCode)) {
            return upstreamRetCode;
        }
        if (isIdentity) {
            requestData->initStatus(requestPassSharedData, FrameViewRequest::eFrameViewRequestStatusPassThrough);
            return eActionStatusOK;
        }
    }

<<<<<<< HEAD
    ////////////////////////////////////////////////////////////////////////////////////////////////////////////////////////
    ////////////////////////////// Handle Concatenations //////////////////////////////////////////////////////////////////
    {
=======
            inputCode = renderInputImagesForRoI(requestPassData,
                                                useTransforms,
                                                storage,
                                                args.time,
                                                args.view,
                                                rod,
                                                canonicalRoI,
                                                tls->currentRenderArgs.transformRedirections,
                                                args.mipMapLevel,
                                                renderMappedScale,
                                                renderScaleOneUpstreamIfRenderScaleSupportDisabled,
                                                byPassCache,
                                                *framesNeeded,
                                                *neededComps,
                                                &it->imgs,
                                                &it->inputRois);
        }
        if ( planesToRender->inputPremult.empty() ) {
            for (InputImagesMap::iterator it2 = it->imgs.begin(); it2 != it->imgs.end(); ++it2) {
                EffectInstPtr input = getInput(it2->first);
                if (input) {
                    ImagePremultiplicationEnum inputPremult = input->getPremult();
                    if ( !it2->second.empty() ) {
                        const ImagePlaneDesc & comps = it2->second.front()->getComponents();
                        if ( !comps.isColorPlane() ) {
                            inputPremult = eImagePremultiplicationOpaque;
                        }
                    }
>>>>>>> 750c9a23

        bool concatenated;
        ActionRetCodeEnum upstreamRetCode = _imp->handleConcatenation(requestPassSharedData, requestData, requester, inputNbInRequester, mappedCombinedScale, roiCanonical, &concatenated);
        if (isFailureRetCode(upstreamRetCode)) {
            return upstreamRetCode;
        }
        if (concatenated) {
            requestData->initStatus(requestPassSharedData, FrameViewRequest::eFrameViewRequestStatusPassThrough);
            return eActionStatusOK;
        }
    }


<<<<<<< HEAD
=======

    ////////////////////////////////////////////////////////////////////////////////////////////////////////////////////////
    ////////////////////////////// Allocate planes in the cache ////////////////////////////////////////////////////////////
>>>>>>> 750c9a23

    ///////////////////////////////////////////////////////////////////////////////////////////////
    ////////////////////////////// Compute RoI  ///////////////////////////////////////////////////

    // This is the region to render in pixel coordinates at the scale of renderMappedScale
    RectI renderMappedRoI;
    roiCanonical.toPixelEnclosing(mappedCombinedScale, par, &renderMappedRoI);

    // The RoI cannot be null here, either we are in !renderFullScaleThenDownscale and we already checked at the begining
    // of the function that the RoI was Null, either the RoD was checked for NULL.
    assert(!renderMappedRoI.isNull());

    // Should the output of this render be cached ?
    CacheAccessModeEnum cachePolicy;
    if (renderFullScaleThenDownScale) {
        // Always cache effects that do not support render scale
        bool cacheWriteOnly = requestData->checkIfByPassCacheEnabledAndTurnoff();
        if (cacheWriteOnly) {
            cachePolicy = eCacheAccessModeWriteOnly;
        } else {
            cachePolicy = eCacheAccessModeReadWrite;
        }
<<<<<<< HEAD
    } else {
        cachePolicy = _imp->shouldRenderUseCache(requestPassSharedData, requestData);
    }
    requestData->setCachePolicy(cachePolicy);

    // The RoD in pixel coordinates at the scale of mappedCombinedScale
    RectI pixelRoDRenderMapped;
    rod.toPixelEnclosing(mappedCombinedScale, par, &pixelRoDRenderMapped);
=======
        for (std::map<ImagePlaneDesc, EffectInstance::PlaneToRender>::iterator it = planesToRender->planes.begin();
             it != planesToRender->planes.end(); ++it) {
            const ImagePlaneDesc *components = 0;

            if ( !it->first.isColorPlane() ) {
                //This plane is not color, there can only be a single set of components
                components = &(it->first);
            } else {
                //Find color plane from clip preferences
                for (std::list<ImagePlaneDesc>::const_iterator it = outputComponents.begin(); it != outputComponents.end(); ++it) {
                    if ( it->isColorPlane() ) {
                        components = &(*it);
                        break;
                    }
                }
            }
            assert(components);
            if (!components) {
                continue;
            }
>>>>>>> 750c9a23

    if (!getCurrentSupportTiles()) {
        // If tiles are not supported the RoI is the full image bounds
        renderMappedRoI = pixelRoDRenderMapped;
    } else {

        // Round the roi to the tile size if the render is cached
        ImageBitDepthEnum outputBitDepth = getBitDepth(-1);
        int tileWidth, tileHeight;
        CacheBase::getTileSizePx(outputBitDepth, &tileWidth, &tileHeight);
        renderMappedRoI.roundToTileSize(tileWidth, tileHeight);


        // Make sure the RoI falls within the image bounds
        if ( !renderMappedRoI.intersect(pixelRoDRenderMapped, &renderMappedRoI) ) {
            return eActionStatusOK;
        }

        // The RoI falls into the effect pixel region of definition
        assert(renderMappedRoI.x1 >= pixelRoDRenderMapped.x1 && renderMappedRoI.y1 >= pixelRoDRenderMapped.y1 &&
               renderMappedRoI.x2 <= pixelRoDRenderMapped.x2 && renderMappedRoI.y2 <= pixelRoDRenderMapped.y2);
    }

    assert(!renderMappedRoI.isNull());

    // The requested portion to render in canonical coordinates
    RectD roundedCanonicalRoI;
    renderMappedRoI.toCanonical(mappedCombinedScale, par, rod, &roundedCanonicalRoI);

    // Merge the roi requested onto the existing RoI requested for this frame/view
    {
        RectD curRoI = requestData->getCurrentRoI();
        if (curRoI.isNull()) {
            curRoI = roundedCanonicalRoI;
        } else {
            curRoI.merge(roundedCanonicalRoI);
        }
        requestData->setCurrentRoI(curRoI);
    }

    // Check for abortion before checking cache
    if (isRenderAborted()) {
        return eActionStatusAborted;
    }

    // Get the pixel RoD/RoI at the mipmap level requested
    RenderScale downscaledCombinedScale = EffectInstance::getCombinedScale(requestData->getMipMapLevel(), requestData->getProxyScale());
    RectI downscaledRoI;
    RectI downscaledPixelRoD;
    roundedCanonicalRoI.toPixelEnclosing(downscaledCombinedScale, par, &downscaledRoI);
    rod.toPixelEnclosing(downscaledCombinedScale, par, &downscaledPixelRoD);


    // Get the render device
    RenderBackendTypeEnum backendType;
    if (requestData->isFallbackRenderDeviceEnabled()) {
        backendType = requestData->getFallbackRenderDevice();
    } else {
        if (!requestData->isRenderDeviceSet()) {
            _imp->resolveRenderBackend(requestPassSharedData, requestData, renderMappedRoI, &backendType);
            requestData->setRenderDevice(backendType);
        } else {
            backendType = requestData->getRenderDevice();
        }
    }


    // Get the image on the FrameViewRequest
    // If this request was already rendered once in the tree,
    // the image already exists, but it doesn't mean the area rendered on the image matches
    // the requested RoI
    //
    // Generally if the image is valid, this means we are within a call to getImagePlane()

    FrameViewRequest::FrameViewRequestStatusEnum requestStatus = FrameViewRequest::eFrameViewRequestStatusNotRendered;
    // Lock the request at this point because we are going to create the output image
    {
        FrameViewRequestLocker requestLocker(requestData);

        ImagePtr requestedImageScale = requestData->getRequestedScaleImagePlane();
        ImagePtr fullScaleImage = requestData->getFullscaleImagePlane();

        // The image must have a cache entry object, even if the policy is eCacheAccessModeNone
        // so we can sync concurrent threads to render the same image.
        assert(!requestedImageScale || requestedImageScale->getCacheEntry());
        assert(!fullScaleImage || fullScaleImage->getCacheEntry());

        // If the image does not match the render device, wipe it and make a new one
        if (requestedImageScale) {
            if (requestedImageScale->getStorageMode() != EffectInstance::Implementation::storageModeFromBackendType(backendType)) {
                requestedImageScale.reset();
                fullScaleImage.reset();
            }
        }


        // When accumulating, re-use the same buffer of previous steps and resize it if needed.
        // Note that in this mode only a single plane can be rendered at once
        RotoStrokeItemPtr attachedStroke = toRotoStrokeItem(getAttachedRotoItem());
        bool isAccumulating = attachedStroke && attachedStroke->isCurrentlyDrawing();
        ImagePtr accumBuffer = getAccumBuffer();

        if (isAccumulating && accumBuffer) {

            // When drawing with a paint brush, we may only render the bounding box of the un-rendered points.
            RectI drawingLastMovementBBoxPixel;
            {
                RectD lastStrokeRoD = attachedStroke->getLastStrokeMovementBbox();
                lastStrokeRoD.toPixelEnclosing(mappedCombinedScale, par, &drawingLastMovementBBoxPixel);
            }

            // If this is the first time we compute this frame view request, erase in the tiles state map the portion that was drawn
            // by the user,
            if (!requestedImageScale) {
                // Get the accum buffer on the node. Note that this is not concurrent renders safe.
                requestedImageScale =  accumBuffer;
                requestedImageScale->getCacheEntry()->markCacheTilesInRegionAsNotRendered(drawingLastMovementBBoxPixel);
            }

<<<<<<< HEAD
=======

        /*{
         const std::list<RectToRender>& rectsToRender = planesToRender->rectsToRender;
         qDebug() <<'('<<QThread::currentThread()<<")--> "<< getNode()->getScriptName_mt_safe().c_str() << ": render view: " << args.view << ", time: " << args.time << " No. tiles: " << rectsToRender.size() << " rectangles";
         for (std::list<RectToRender>::const_iterator it = rectsToRender.begin(); it != rectsToRender.end(); ++it) {
         qDebug() << "rect: " << "x1= " <<  it->rect.x1 << " , y1= " << it->rect.y1 << " , x2= " << it->rect.x2 << " , y2= " << it->rect.y2 << "(identity:" << it->isIdentity << ")";
         }
         for (std::map<ImageComponents, PlaneToRender> ::iterator it = planesToRender->planes.begin(); it != planesToRender->planes.end(); ++it) {
         qDebug() << "plane: " <<  it->second.downscaleImage.get() << it->first.getLayerName().c_str();
         }
         qDebug() << "Cached:" << (isPlaneCached.get() != 0) << "Rendered elsewhere:" << planesToRender->isBeingRenderedElsewhere;
>>>>>>> 750c9a23

        } // isAccumulating


        // Evaluate the tiles state map on the image to check what's left to render and fetch tiles from cache
        // Note that no memory allocation is done here, only existing tiles are fetched from the cache.

        // If this effect doesn't support render scale, look in the cache first if there's an image
        // at our desired mipmap level
        bool hasUnRenderedTile = true;
        bool hasPendingTiles = false;
        ActionRetCodeEnum stat = _imp->lookupCachedImage(requestData->getMipMapLevel(), requestData->getProxyScale(), requestData->getPlaneDesc(), downscaledPixelRoD, downscaledRoI, cachePolicy, backendType, &requestedImageScale, &hasPendingTiles, &hasUnRenderedTile);
        if (isFailureRetCode(stat)) {
            return stat;
        }

        if (!hasPendingTiles && !hasUnRenderedTile) {
            requestStatus = FrameViewRequest::eFrameViewRequestStatusRendered;
        } else if (mappedMipMapLevel != requestData->getMipMapLevel()) {

            // The previous lookupCachedImage() call marked the tiles as pending, but we are not going to compute now
            // so unmark them, instead do it once we rendered the full scale image
            requestedImageScale->getCacheEntry()->markCacheTilesAsAborted();
            requestedImageScale.reset();

            stat = _imp->lookupCachedImage(mappedMipMapLevel, requestData->getProxyScale(), requestData->getPlaneDesc(), pixelRoDRenderMapped, renderMappedRoI, cachePolicy, backendType, &fullScaleImage, &hasPendingTiles, &hasUnRenderedTile);
            if (isFailureRetCode(stat)) {
                return stat;
            }

            // Do not set the renderStatus to FrameViewRequest::eFrameViewRequestStatusRendered because
            // we still need to downscale the image
        }

        // If the node supports render scale, make the fullScaleImage point to the requestedImageScale so that we don't
        // ruin the render code of if/else
        if (!fullScaleImage) {
            fullScaleImage = requestedImageScale;
        }
        requestData->setRequestedScaleImagePlane(requestedImageScale);
        requestData->setFullscaleImagePlane(fullScaleImage);


        // Set the accumulation buffer if it was not already set
        if (isAccumulating && !accumBuffer) {
            setAccumBuffer(requestedImageScale);
        }

        requestData->initStatus(requestPassSharedData, requestStatus);
    } // requestLocker
    
    // If there's nothing to render, do not even add the inputs as needed dependencies.
    if (requestStatus == FrameViewRequest::eFrameViewRequestStatusNotRendered) {

        ActionRetCodeEnum upstreamRetCode = _imp->handleUpstreamFramesNeeded(requestPassSharedData, requestData, proxyScale, mappedMipMapLevel, roundedCanonicalRoI, inputLayersNeeded);
        
        if (isFailureRetCode(upstreamRetCode)) {
            return upstreamRetCode;
        }
    }
    return eActionStatusOK;
} // requestRenderInternal

<<<<<<< HEAD

=======
#if NATRON_ENABLE_TRIMAP
    guard.reset();
#endif
>>>>>>> 750c9a23

ActionRetCodeEnum
EffectInstance::launchRender(const RequestPassSharedDataPtr& requestPassSharedData, const FrameViewRequestPtr& requestData)
{

    {
        FrameViewRequest::FrameViewRequestStatusEnum requestStatus = requestData->notifyRenderStarted(requestPassSharedData);
        switch (requestStatus) {
            case FrameViewRequest::eFrameViewRequestStatusRendered:
            case FrameViewRequest::eFrameViewRequestStatusPassThrough:
                return eActionStatusOK;
            case FrameViewRequest::eFrameViewRequestStatusPending: {
                // We should NEVER be recursively computing twice the same FrameViewRequest.
                assert(false);
                return eActionStatusFailed;
                //ActionRetCodeEnum stat = requestData->waitForPendingResults();
                //return stat;
            }
            case FrameViewRequest::eFrameViewRequestStatusNotRendered:
                break;
        }
    }
    ActionRetCodeEnum stat = launchRenderInternal(requestPassSharedData, requestData);

    // Notify that we are done rendering
    requestData->notifyRenderFinished(requestPassSharedData, stat);
    return stat;
} // launchRender

static void finishProducedPlanesTilesStatesMap(const std::map<ImagePlaneDesc, ImagePtr>& producedPlanes,
                                               bool aborted)
{
    for (std::map<ImagePlaneDesc, ImagePtr>::const_iterator it = producedPlanes.begin(); it!=producedPlanes.end(); ++it) {
        ImageCacheEntryPtr entry = it->second->getCacheEntry();
        if (aborted) {
            entry->markCacheTilesAsAborted();
        } else {
            entry->markCacheTilesAsRendered();
        }
    }
}

ActionRetCodeEnum
EffectInstance::launchRenderInternal(const RequestPassSharedDataPtr& /*requestPassSharedData*/, const FrameViewRequestPtr& requestData)
{
    assert(isRenderClone() && getCurrentRender());

    const double par = getAspectRatio(-1);
    const unsigned int mappedMipMapLevel = requestData->getRenderMappedMipMapLevel();
    const RenderScale mappedCombinedScale = EffectInstance::getCombinedScale(mappedMipMapLevel, requestData->getProxyScale());

<<<<<<< HEAD
    RectI renderMappedRoI;
    requestData->getCurrentRoI().toPixelEnclosing(mappedCombinedScale, par, &renderMappedRoI);
=======
        for (std::map<ImagePlaneDesc, EffectInstance::PlaneToRender>::iterator it = planesToRender->planes.begin(); it != planesToRender->planes.end(); ++it) {
            if (!frameArgs->tilesSupported) {
                //assert that bounds are consistent with the RoD if tiles are not supported
                const RectD & srcRodCanonical = renderFullScaleThenDownscale ? it->second.fullscaleImage->getRoD() : it->second.downscaleImage->getRoD();
                RectI srcBounds;
                srcRodCanonical.toPixelEnclosing(renderFullScaleThenDownscale ? it->second.fullscaleImage->getMipMapLevel() : it->second.downscaleImage->getMipMapLevel(), par, &srcBounds);
                RectI srcRealBounds = renderFullScaleThenDownscale ? it->second.fullscaleImage->getBounds() : it->second.downscaleImage->getBounds();
                assert(srcRealBounds.x1 == srcBounds.x1);
                assert(srcRealBounds.x2 == srcBounds.x2);
                assert(srcRealBounds.y1 == srcBounds.y1);
                assert(srcRealBounds.y2 == srcBounds.y2);
            }
>>>>>>> 750c9a23

    // The RoD in pixel coordinates at the scale of mappedCombinedScale
    RectI pixelRoDRenderMapped;
    RectD rod;
    {

        GetRegionOfDefinitionResultsPtr results;
        {
            ActionRetCodeEnum stat = getRegionOfDefinition_public(getCurrentRenderTime(), mappedCombinedScale, getCurrentRenderView(), &results);
            if (isFailureRetCode(stat)) {
                return stat;
            }
<<<<<<< HEAD
=======
            /*
               We cannot assert that the bitmap is empty because another thread might have started rendering the same image again but
               needed a different portion of the image. The trimap system does not work for abortable renders
             */

            //if ( frameArgs->isCurrentFrameRenderNotAbortable() ) {
                if ( !restToRender.empty() ) {
                    it->second.downscaleImage->printUnrenderedPixels(roi);
                }
                /*
                   If crashing on this assert this is likely due to a bug of the Trimap system.
                   Most likely another thread started rendering the portion that is in restToRender but did not fill the bitmap with 1
                   yet. Do not remove this assert, there should never be 2 threads running concurrently renderHandler for the same roi
                   on the same image.
                 */
                //assert( restToRender.empty() );
            //}
>>>>>>> 750c9a23
        }
        rod = results->getRoD();
        rod.toPixelEnclosing(mappedCombinedScale, par, &pixelRoDRenderMapped);
    }


#ifdef DEBUG
    // Check that the image rendered in output is always rounded to the tile size intersected to the RoD
    {
        ImageBitDepthEnum outputBitDepth = getBitDepth(-1);
        int tileWidth, tileHeight;
        CacheBase::getTileSizePx(outputBitDepth, &tileWidth, &tileHeight);
        assert(renderMappedRoI.x1 % tileWidth == 0 || renderMappedRoI.x1 == pixelRoDRenderMapped.x1);
        assert(renderMappedRoI.y1 % tileWidth == 0 || renderMappedRoI.y1 == pixelRoDRenderMapped.y1);
        assert(renderMappedRoI.x2 % tileWidth == 0 || renderMappedRoI.x2 == pixelRoDRenderMapped.x2);
        assert(renderMappedRoI.y2 % tileWidth == 0 || renderMappedRoI.y2 == pixelRoDRenderMapped.y2);
    }
#endif

<<<<<<< HEAD
    // Fetch or create a cache image for all other planes that the plug-in produces but are not requested
    std::map<ImagePlaneDesc, ImagePtr> cachedImagePlanes;
    assert(requestData->getComponentsResults());
    const std::list<ImagePlaneDesc>& producedPlanes = requestData->getComponentsResults()->getProducedPlanes();

    // This is the requested image plane
    ImagePtr fullscalePlane = requestData->getFullscaleImagePlane();
    // Allocate the cache storage image now if it was not yet allocated
    assert(fullscalePlane);
    fullscalePlane->ensureBuffersAllocated();

    RenderBackendTypeEnum backendType = requestData->getRenderDevice();

    for (std::list<ImagePlaneDesc>::const_iterator it = producedPlanes.begin(); it != producedPlanes.end(); ++it) {
        ImagePtr imagePlane;
        if (*it == requestData->getPlaneDesc()) {
            imagePlane = fullscalePlane;
        } else {
            imagePlane = _imp->createCachedImage(renderMappedRoI, pixelRoDRenderMapped, mappedMipMapLevel, requestData->getProxyScale(), *it, backendType, requestData->getCachePolicy(), false /*delayAllocation*/);
            ActionRetCodeEnum stat = imagePlane->getCacheEntry()->fetchCachedTilesAndUpdateStatus(NULL, NULL, NULL);
            if (isFailureRetCode(stat)) {
                finishProducedPlanesTilesStatesMap(cachedImagePlanes, true);
                return stat;
=======
    ////////////////////////////////////////////////////////////////////////////////////////////////////////////////////////
    ////////////////// Make sure all planes rendered have the requested  format ///////////////////////////

    bool useAlpha0ForRGBToRGBAConversion = args.caller ? args.caller->getNode()->usesAlpha0ToConvertFromRGBToRGBA() : false;

    // If the caller is not multiplanar, for the color plane we remap it to the components metadata obtained from the metadata pass, otherwise we stick to returning
    //bool callerIsMultiplanar = args.caller ? args.caller->isMultiPlanar() : false;

    //bool multiplanar = isMultiPlanar();
    for (std::map<ImagePlaneDesc, EffectInstance::PlaneToRender>::iterator it = planesToRender->planes.begin(); it != planesToRender->planes.end(); ++it) {
        //If we have worked on a local swaped image, swap it in the cache
        if (it->second.cacheSwapImage) {
            const CacheAPI* cache = it->second.cacheSwapImage->getCacheAPI();
            const Cache<Image>* imgCache = dynamic_cast<const Cache<Image>*>(cache);
            if (imgCache) {
                Cache<Image>* ccImgCache = const_cast<Cache<Image>*>(imgCache);
                assert(ccImgCache);
                ccImgCache->swapOrInsert(it->second.cacheSwapImage, it->second.fullscaleImage);
>>>>>>> 750c9a23
            }
        }
        cachedImagePlanes[*it] = imagePlane;
    }



    ActionRetCodeEnum renderRetCode = eActionStatusOK;
    std::list<RectToRender> renderRects;
    bool hasPendingTiles;

    // Initialize what's left to render, without fetching the tiles state map from the cache because it was already fetched in
    // requestRender()
    renderRetCode = _imp->checkRestToRender(false /*updateTilesStateFromCache*/, requestData, renderMappedRoI, mappedCombinedScale, cachedImagePlanes, &renderRects, &hasPendingTiles);
    if (isFailureRetCode(renderRetCode)) {
        finishProducedPlanesTilesStatesMap(cachedImagePlanes, true);
        return renderRetCode;
    }


    while ((!renderRects.empty() || hasPendingTiles) && !isRenderAborted()) {

        // There may be no rectangles to render if all rectangles are pending (i.e: this render should wait for another thread
        // to complete the render first)
        if (!renderRects.empty()) {
            renderRetCode = _imp->launchRenderForSafetyAndBackend(requestData, mappedCombinedScale, backendType, renderRects, cachedImagePlanes);
        }

<<<<<<< HEAD
        if (isFailureRetCode(renderRetCode)) {
            finishProducedPlanesTilesStatesMap(cachedImagePlanes, true);
            break;
=======
        const ImagePlaneDesc* comp = 0;
        if ( !it->first.isColorPlane() ) {
            comp = &it->first;
        } else {
            // If we were requested the color plane, we rendered what the node's metadata is for the color plane. Map it to what was requested
            for (std::list<ImagePlaneDesc>::const_iterator it2 = args.components.begin(); it2 != args.components.end(); ++it2) {
                if ( it2->isColorPlane() ) {
                    comp = &(*it2);
                    break;
                }
            }
>>>>>>> 750c9a23
        }

        // Mark what we rendered in the tiles state map
        finishProducedPlanesTilesStatesMap(cachedImagePlanes, false /*aborted*/);

        // Wait for any pending results for the requested plane.
        // After this line other threads that should have computed should be done
        if (fullscalePlane->getCacheEntry()->waitForPendingTiles()) {
            hasPendingTiles = false;
            renderRects.clear();
        } else {

            if (isRenderAborted()) {
                finishProducedPlanesTilesStatesMap(cachedImagePlanes, true /*aborted*/);
                return eActionStatusAborted;
            }

            // Re-fetch the tiles state from the cache which may have changed now
            renderRetCode = _imp->checkRestToRender(true /*updateTilesStateFromCache*/, requestData, renderMappedRoI, mappedCombinedScale, cachedImagePlanes, &renderRects, &hasPendingTiles);
        }
        
    } // while there is still something not rendered

    if (isFailureRetCode(renderRetCode) || isRenderAborted()) {
        if (requestData->getCachePolicy() != eCacheAccessModeNone) {
            finishProducedPlanesTilesStatesMap(cachedImagePlanes, true /*aborted*/);
        }
        return isFailureRetCode(renderRetCode) ? renderRetCode : eActionStatusAborted;
    }

    // If using GPU and out of memory retry on CPU if possible
    if (renderRetCode == eActionStatusOutOfMemory && !renderRects.empty() && backendType == eRenderBackendTypeOpenGL) {

        if (backendType == requestData->getFallbackRenderDevice()) {
            // The fallback device is the same as the device that just rendered, fail
            return eActionStatusOutOfMemory;
        }
        if (requestData->isFallbackRenderDeviceEnabled()) {
            // We already tried the fallback device and it didn't work out too.
            return eActionStatusOutOfMemory;
        }
        requestData->setFallbackRenderDeviceEnabled(true);
        TreeRenderPtr render = getCurrentRender();

        // Recurse by calling launchRenderWithArgs(), this will call requestRender() and this function again.
        RectD roi = requestData->getCurrentRoI();
        ImagePlaneDesc plane = requestData->getPlaneDesc();
        FrameViewRequestPtr outputRequest;
        ActionRetCodeEnum stat = render->launchRenderWithArgs(shared_from_this(), getCurrentRenderTime(), getCurrentRenderView(), requestData->getProxyScale(), requestData->getMipMapLevel(), &plane, &roi, &outputRequest);

        return stat;

<<<<<<< HEAD
=======
    ///// Termination
#ifdef DEBUG
    if ( outputPlanes->size() != args.components.size() ) {
        qDebug() << "Requested:";
        for (std::list<ImagePlaneDesc>::const_iterator it = args.components.begin(); it != args.components.end(); ++it) {
            qDebug() << it->getPlaneID().c_str();
        }
        qDebug() << "But rendered:";
        for (std::map<ImagePlaneDesc, ImagePtr>::iterator it = outputPlanes->begin(); it != outputPlanes->end(); ++it) {
            if (it->second) {
                qDebug() << it->first.getPlaneID().c_str();
            }
        }
>>>>>>> 750c9a23
    }

<<<<<<< HEAD
    if (renderRetCode != eActionStatusOK) {
        return renderRetCode;
    }
=======
    assert( !outputPlanes->empty() );

    return eRenderRoIRetCodeOk;
} // renderRoI

EffectInstance::RenderRoIStatusEnum
EffectInstance::renderRoIInternal(EffectInstance* self,
                                  double time,
                                  const boost::shared_ptr<ParallelRenderArgs> & frameArgs,
                                  RenderSafetyEnum safety,
                                  unsigned int mipMapLevel,
                                  ViewIdx view,
                                  const RectD & rod, //!< effect rod in canonical coords
                                  const double par,
                                  const boost::shared_ptr<ImagePlanesToRender> & planesToRender,
                                  bool isSequentialRender,
                                  bool isRenderMadeInResponseToUserInteraction,
                                  U64 nodeHash,
                                  bool renderFullScaleThenDownscale,
                                  bool byPassCache,
                                  ImageBitDepthEnum outputClipPrefDepth,
                                  const ImagePlaneDesc& outputClipPrefsComps,
                                  const boost::shared_ptr<ComponentsNeededMap> & compsNeeded,
                                  const std::bitset<4> processChannels)
{
    EffectInstance::RenderRoIStatusEnum retCode;
>>>>>>> 750c9a23


    // If the node did not support render scale and the mipmap level rendered was different than what was requested, downscale the image.
    unsigned int dstMipMapLevel = requestData->getMipMapLevel();
    if (mappedMipMapLevel != dstMipMapLevel) {

        RenderScale downscaledCombinedScale = EffectInstance::getCombinedScale(dstMipMapLevel,requestData->getProxyScale());

        RectI downscaledRoI;
        RectI downscaledPixelRoD;

        requestData->getCurrentRoI().toPixelEnclosing(downscaledCombinedScale, par, &downscaledRoI);
        rod.toPixelEnclosing(downscaledCombinedScale, par, &downscaledPixelRoD);

        // Since the node does not support render scale, we cached the image, thus we can just fetch the image
        // at a our originally requested mipmap level, this will downscale the fullscale image and cache the
        // mipmapped version automatically

<<<<<<< HEAD
        ImagePtr downscaledImage;
        bool hasUnrenderedTile, hasPendingTiles;
        ActionRetCodeEnum stat = _imp->lookupCachedImage(dstMipMapLevel, requestData->getProxyScale(), requestData->getPlaneDesc(), downscaledPixelRoD, downscaledRoI, eCacheAccessModeReadWrite, backendType, &downscaledImage, &hasPendingTiles, &hasUnrenderedTile);

        if (isFailureRetCode(stat)) {
            return stat;
=======
    for (std::map<ImagePlaneDesc, EffectInstance::PlaneToRender>::iterator it = planesToRender->planes.begin(); it != planesToRender->planes.end(); ++it) {
        it->second.renderMappedImage = renderFullScaleThenDownscale ? it->second.fullscaleImage : it->second.downscaleImage;
        if ( it == planesToRender->planes.begin() ) {
            renderMappedMipMapLevel = it->second.renderMappedImage->getMipMapLevel();
>>>>>>> 750c9a23
        }

        // We just rendered the full scale version, no tiles should be marked unrendered.
        // However another thread could have marked pending the tiles at dstMipMapLevel in between, thus we just have to wait for it to be read
        assert(!hasUnrenderedTile);

        if (!downscaledImage->getCacheEntry()->waitForPendingTiles()) {
            return eActionStatusAborted;
        }


        requestData->setRequestedScaleImagePlane(downscaledImage);
    }

    return isRenderAborted() ? eActionStatusAborted : eActionStatusOK;
} // launchRenderInternal



class HostFrameThreadingRenderProcessor : public MultiThreadProcessorBase
{

    std::vector<RectToRender> _rectsToRender;
    boost::shared_ptr<EffectInstance::Implementation::TiledRenderingFunctorArgs> _args;
    EffectInstance::Implementation* _imp;

public:

    HostFrameThreadingRenderProcessor(const EffectInstancePtr& renderClone)
    : MultiThreadProcessorBase(renderClone)
    {

    }

    virtual ~HostFrameThreadingRenderProcessor()
    {

    }

    void setData(const std::list<RectToRender> &rectsToRender, const boost::shared_ptr<EffectInstance::Implementation::TiledRenderingFunctorArgs>& args, EffectInstance::Implementation* imp)
    {
        int i = 0;
        _rectsToRender.resize(rectsToRender.size());
        for (std::list<RectToRender>::const_iterator it = rectsToRender.begin(); it != rectsToRender.end(); ++it, ++i) {
            _rectsToRender[i] = *it;
        }
        _args = args;
        _imp = imp;
    }


    virtual ActionRetCodeEnum multiThreadFunction(unsigned int threadID,
                                                  unsigned int nThreads) OVERRIDE FINAL WARN_UNUSED_RETURN
    {
        // If this plug-in has TLS, clear the action stack since it has been copied from the caller thread.
        EffectInstanceTLSDataPtr tlsData = _imp->_publicInterface->getTLSObject();
        if (tlsData) {
            tlsData->clearActionStack();
        }
        int fromIndex, toIndex;
        ImageMultiThreadProcessorBase::getThreadRange(threadID, nThreads, 0, _rectsToRender.size(), &fromIndex, &toIndex);
        for (int i = fromIndex; i < toIndex; ++i) {
            ActionRetCodeEnum stat = _imp->tiledRenderingFunctor(_rectsToRender[i], *_args);
            if (isFailureRetCode(stat)) {
                return stat;
            }
        }
        return eActionStatusOK;
    }
};

ActionRetCodeEnum
EffectInstance::Implementation::launchPluginRenderAndHostFrameThreading(const FrameViewRequestPtr& requestData,
                                                                        const OSGLContextPtr& glContext,
                                                                        const EffectOpenGLContextDataPtr& glContextData,
                                                                        const RenderScale& combinedScale,
                                                                        RenderBackendTypeEnum backendType,
                                                                        const std::list<RectToRender>& renderRects,
                                                                        const std::map<ImagePlaneDesc, ImagePtr>& cachedPlanes)
{
    assert( !renderRects.empty() );
    
    // Notify the gui we're rendering
    NotifyRenderingStarted_RAII renderingNotifier(_publicInterface->getNode().get());

    // If this node is not sequential we at least have to bracket the render action with a call to begin and end sequence render.
    RangeD sequenceRange;
    {
        GetFrameRangeResultsPtr rangeResults;
        ActionRetCodeEnum stat = _publicInterface->getFrameRange_public(&rangeResults);
        if (isFailureRetCode(stat)) {
            return stat;
        }
        rangeResults->getFrameRangeResults(&sequenceRange);
    }

    TreeRenderPtr render = _publicInterface->getCurrentRender();
    
    // We only need to call begin if we've not already called it.
    bool callBeginSequenceRender = false;
    if ( !_publicInterface->isWriter() || (_publicInterface->getCurrentSequentialRenderSupport() == eSequentialPreferenceNotSequential) ) {
        callBeginSequenceRender = true;
    }

    bool isPlayback = render->isPlayback();
    TimeValue time = _publicInterface->getCurrentRenderTime();


    if (callBeginSequenceRender) {
        ActionRetCodeEnum stat = _publicInterface->beginSequenceRender_public(time,
                                                                              time,
                                                                              1 /*frameStep*/,
                                                                              !appPTR->isBackground() /*interactive*/,
                                                                              combinedScale,
                                                                              isPlayback,
                                                                              !isPlayback,
                                                                              render->isDraftRender(),
                                                                              _publicInterface->getCurrentRenderView(),
                                                                              backendType,
                                                                              glContextData);
        
        if (isFailureRetCode(stat)) {
            return stat;
        }
    }



#ifdef NATRON_HOSTFRAMETHREADING_SEQUENTIAL
    const bool attemptHostFrameThreading = false;
#else
    const bool attemptHostFrameThreading = _publicInterface->getCurrentRenderThreadSafety() == eRenderSafetyFullySafeFrame &&
                                           renderRects.size() > 1 &&
                                           backendType == eRenderBackendTypeCPU;
#endif


    boost::shared_ptr<TiledRenderingFunctorArgs> functorArgs(new TiledRenderingFunctorArgs);
    functorArgs->glContextData = glContextData;
    functorArgs->glContext = glContext;
    functorArgs->requestData = requestData;
    functorArgs->cachedPlanes = cachedPlanes;
    functorArgs->backendType = backendType;

    if (!attemptHostFrameThreading) {

        for (std::list<RectToRender>::const_iterator it = renderRects.begin(); it != renderRects.end(); ++it) {

            ActionRetCodeEnum functorRet = tiledRenderingFunctor(*it, *functorArgs);
            if (isFailureRetCode(functorRet)) {
                return functorRet;
            }

        } // for (std::list<RectI>::const_iterator it = rectsToRender.begin(); it != rectsToRender.end(); ++it) {

    } else { // attemptHostFrameThreading
        HostFrameThreadingRenderProcessor processor(_publicInterface->shared_from_this());
        processor.setData(renderRects, functorArgs, this);
        ActionRetCodeEnum stat = processor.launchThreadsBlocking();
        if (isFailureRetCode(stat)) {
            return stat;
        }
    } // !attemptHostFrameThreading

    ///never call endsequence render here if the render is sequential
    if (callBeginSequenceRender) {

        ActionRetCodeEnum stat = _publicInterface->endSequenceRender_public(time,
                                                                            time,
                                                                            1 /*frameStep*/,
                                                                            !appPTR->isBackground() /*interactive*/,
                                                                            combinedScale,
                                                                            isPlayback,
                                                                            !isPlayback,
                                                                            render->isDraftRender(),
                                                                            _publicInterface->getCurrentRenderView(),
                                                                            backendType,
                                                                            glContextData);
        if (isFailureRetCode(stat)) {
            return stat;
        }
        
    }
    return eActionStatusOK;
    
} // launchPluginRenderAndHostFrameThreading

NATRON_NAMESPACE_EXIT;<|MERGE_RESOLUTION|>--- conflicted
+++ resolved
@@ -179,7 +179,6 @@
         }
     }
 
-<<<<<<< HEAD
     return eActionStatusOK;
 
 } // handlePassThroughPlanes
@@ -193,17 +192,6 @@
                                                      const FrameViewRequestPtr& requestData,
                                                      const RequestPassSharedDataPtr& requestPassSharedData,
                                                      bool *isIdentity)
-=======
-ImagePtr
-EffectInstance::convertPlanesFormatsIfNeeded(const AppInstPtr& app,
-                                             const ImagePtr& inputImage,
-                                             const RectI& roi,
-                                             const ImagePlaneDesc& targetComponents,
-                                             ImageBitDepthEnum targetDepth,
-                                             bool useAlpha0ForRGBToRGBAConversion,
-                                             ImagePremultiplicationEnum outputPremult,
-                                             int channelForAlpha)
->>>>>>> 750c9a23
 {
 
     TimeValue inputTimeIdentity;
@@ -234,55 +222,20 @@
     // If effect is identity on itself, call renderRoI again at different time and view.
     if (inputNbIdentity == -2) {
 
-<<<<<<< HEAD
         // Be safe: we may hit an infinite recursion without this check
         assert(inputTimeIdentity != _publicInterface->getCurrentRenderTime());
         if ( inputTimeIdentity == _publicInterface->getCurrentRenderTime()) {
             return eActionStatusFailed;
         }
-=======
-    std::map<ImagePlaneDesc, EffectInstance::PlaneToRender> _image;
-    RectI _roi;
-    EffectInstance* _effect;
-    std::list<RectI> _rectsToRender;
-    bool _isBeingRenderedElseWhere;
-    bool _isValid;
-    bool _renderFullScale;
->>>>>>> 750c9a23
 
         FrameViewRequestPtr createdRequest;
         return _publicInterface->requestRender(inputTimeIdentity, inputIdentityView, requestData->getProxyScale(), requestData->getMipMapLevel(), requestData->getPlaneDesc(), canonicalRoi, -1, requestData, requestPassSharedData, &createdRequest, 0);
 
-<<<<<<< HEAD
     } else {
         assert(inputNbIdentity != -1);
         EffectInstancePtr identityInput = _publicInterface->getInputMainInstance(inputNbIdentity);
         if (!identityInput) {
             return eActionStatusInputDisconnected;
-=======
-    ImageBitMapMarker_RAII(const std::map<ImagePlaneDesc, EffectInstance::PlaneToRender>& image,
-                           bool renderFullScale,
-                           const RectI& roi,
-                           EffectInstance* effect)
-    : _image(image)
-    , _roi(roi)
-    , _effect(effect)
-    , _rectsToRender()
-    , _isBeingRenderedElseWhere(false)
-    , _isValid(true)
-    , _renderFullScale(renderFullScale)
-    {
-        for (std::map<ImagePlaneDesc,EffectInstance::PlaneToRender>::const_iterator it = _image.begin(); it != _image.end(); ++it) {
-            ImagePtr cacheImage;
-            if (!renderFullScale) {
-                cacheImage = it->second.downscaleImage;
-            } else {
-                cacheImage = it->second.fullscaleImage;
-            }
-            if (cacheImage && cacheImage->usesBitMap()) {
-                _effect->_imp->markImageAsBeingRendered(cacheImage, roi, &_rectsToRender, &_isBeingRenderedElseWhere);
-            }
->>>>>>> 750c9a23
         }
 
         FrameViewRequestPtr createdRequest;
@@ -314,30 +267,9 @@
         return eActionStatusOK;
     }
 
-<<<<<<< HEAD
     EffectInstancePtr requesterEffect;
     if (requester) {
         requesterEffect = requester->getEffect();
-=======
-    void waitForPendingRegions()
-    {
-        if (!_isBeingRenderedElseWhere || !_isValid) {
-            return;
-        }
-        for (std::map<ImagePlaneDesc,EffectInstance::PlaneToRender>::const_iterator it = _image.begin(); it != _image.end(); ++it) {
-            ImagePtr cacheImage;
-            if (!_renderFullScale) {
-                cacheImage = it->second.downscaleImage;
-            } else {
-                cacheImage = it->second.fullscaleImage;
-            }
-            if (cacheImage && cacheImage->usesBitMap()) {
-                if (!_effect->_imp->waitForImageBeingRenderedElsewhere(_roi, cacheImage)) {
-                    _isValid = false;
-                }
-            }
-        }
->>>>>>> 750c9a23
     }
     bool requesterCanReceiveDeprecatedTransform3x3 = false;
     bool requesterCanReceiveDistortionFunc = false;
@@ -355,20 +287,11 @@
     // Call the getDistortion action
     DistortionFunction2DPtr disto;
     {
-<<<<<<< HEAD
         GetDistortionResultsPtr results = requestData->getDistortionResults();
         if (!results) {
             ActionRetCodeEnum stat = _publicInterface->getDistortion_public(_publicInterface->getCurrentRenderTime(), renderScale, _publicInterface->getCurrentRenderView(), &results);
             if (isFailureRetCode(stat)) {
                 return stat;
-=======
-        for (std::map<ImagePlaneDesc,EffectInstance::PlaneToRender>::const_iterator it = _image.begin(); it != _image.end(); ++it) {
-            ImagePtr cacheImage;
-            if (!_renderFullScale) {
-                cacheImage = it->second.downscaleImage;
-            } else {
-                cacheImage = it->second.fullscaleImage;
->>>>>>> 750c9a23
             }
             if (results) {
                 disto = results->getResults();
@@ -382,20 +305,10 @@
         return eActionStatusOK;
     }
 
-<<<<<<< HEAD
     // We support backward compatibility for plug-ins that only support Transforms: if a function is returned we do not concatenate.
     if (disto->func && !requesterCanReceiveDistortionFunc) {
         return eActionStatusOK;
     }
-=======
-EffectInstance::RenderRoIRetCode
-EffectInstance::renderRoI(const RenderRoIArgs & args,
-                          std::map<ImagePlaneDesc, ImagePtr>* outputPlanes)
-{
-    //Do nothing if no components were requested
-    if ( args.components.empty() ) {
-        qDebug() << getScriptName_mt_safe().c_str() << "renderRoi: Early bail-out components requested empty";
->>>>>>> 750c9a23
 
     assert((disto->func && requesterCanReceiveDistortionFunc) || disto->transformMatrix);
 
@@ -529,7 +442,6 @@
         }
     }
 
-<<<<<<< HEAD
     /*
      If the effect has 1 or more inputs and:
      - An input is a mask OR
@@ -561,29 +473,12 @@
     TileStateHeader tilesState;
     bool hasUnRenderedTile;
     ImagePtr image = requestData->getFullscaleImagePlane();
-=======
-    ///Determine needed planes
-    boost::shared_ptr<ComponentsNeededMap> neededComps(new ComponentsNeededMap);
-    ComponentsNeededMap::iterator foundOutputNeededComps;
-    std::bitset<4> processChannels;
-    std::list<ImagePlaneDesc> passThroughPlanes;
-    int ptInputNb;
-    double ptTime;
-    int ptView;
-    {
-        bool processAllComponentsRequested;
-
-        {
-
-            getComponentsNeededAndProduced_public(nodeHash, args.time, args.view, neededComps.get(), &passThroughPlanes, &processAllComponentsRequested, &ptTime, &ptView, &processChannels, &ptInputNb);
->>>>>>> 750c9a23
 
     ImageCacheEntryPtr cacheEntry;
     if (image) {
         cacheEntry = image->getCacheEntry();
     }
 
-<<<<<<< HEAD
     if (!cacheEntry) {
         // If the image is not cache, fill the state with empty tiles
         hasUnRenderedTile = true;
@@ -604,24 +499,6 @@
                     stat = planeCacheEntry->fetchCachedTilesAndUpdateStatus(&tilesState, &hasUnRenderedTile, hasPendingTiles);
                 } else {
                     stat = planeCacheEntry->fetchCachedTilesAndUpdateStatus(NULL, NULL, NULL);
-=======
-            foundOutputNeededComps = neededComps->find(-1);
-            if ( foundOutputNeededComps == neededComps->end() ) {
-                return eRenderRoIRetCodeOk;
-            }
-        }
-        if (processAllComponentsRequested) {
-            std::list<ImagePlaneDesc> compVec;
-            for (std::list<ImagePlaneDesc>::const_iterator it = args.components.begin(); it != args.components.end(); ++it) {
-                bool found = false;
-                //Change all needed comps in output to the requested components
-                for (std::list<ImagePlaneDesc>::const_iterator it2 = foundOutputNeededComps->second.begin(); it2 != foundOutputNeededComps->second.end(); ++it2) {
-                    if ( ( it2->isColorPlane() && it->isColorPlane() ) ) {
-                        compVec.push_back(*it2);
-                        found = true;
-                        break;
-                    }
->>>>>>> 750c9a23
                 }
             } else {
                 stat = eActionStatusOK;
@@ -638,7 +515,6 @@
         }
         
     }
-<<<<<<< HEAD
 
     // The image is already computed
     if (!hasUnRenderedTile) {
@@ -706,54 +582,6 @@
                         r.identityTime = identityInputTime;
                         r.identityView = inputIdentityView;
                         identityRects.push_back(r);
-=======
-    const std::list<ImagePlaneDesc> & outputComponents = foundOutputNeededComps->second;
-
-    ////////////////////////////////////////////////////////////////////////////////////////////////////////////////////////
-    ////////////////////////////// Handle pass-through for planes //////////////////////////////////////////////////////////
-    std::list<ImagePlaneDesc> requestedComponents;
-    {
-        {
-
-            EffectInstPtr passThroughInput = getInput(ptInputNb);
-            /*
-             * For all requested planes, check which components can be produced in output by this node.
-             * If the components are from the color plane, if another set of components of the color plane is present
-             * we try to render with those instead.
-             */
-            for (std::list<ImagePlaneDesc>::const_iterator it = args.components.begin(); it != args.components.end(); ++it) {
-                // We may not request paired layers
-                assert(it->getNumComponents() > 0);
-
-
-                std::list<ImagePlaneDesc>::const_iterator foundInOutputComps = ImagePlaneDesc::findEquivalentLayer(*it, outputComponents.begin(), outputComponents.end());
-                if (foundInOutputComps != outputComponents.end()) {
-                    requestedComponents.push_back(*foundInOutputComps);
-                } else {
-                    std::list<ImagePlaneDesc>::iterator foundEquivalent = ImagePlaneDesc::findEquivalentLayer(*it, passThroughPlanes.begin(), passThroughPlanes.end());
-
-
-                    // If  the requested component is not present, then it will just return black and transparent to the plug-in.
-                    if (foundEquivalent != passThroughPlanes.end()) {
-                        boost::scoped_ptr<RenderRoIArgs> inArgs ( new RenderRoIArgs(args) );
-                        inArgs->preComputedRoD.clear();
-                        inArgs->components.clear();
-                        inArgs->components.push_back(*foundEquivalent);
-                        inArgs->time = ptTime;
-                        inArgs->view = ViewIdx(ptView);
-
-                        if (!passThroughInput) {
-                            return eRenderRoIRetCodeFailed;
-                        }
-
-                        std::map<ImagePlaneDesc, ImagePtr> inputPlanes;
-                        RenderRoIRetCode inputRetCode = passThroughInput->renderRoI(*inArgs, &inputPlanes);
-                        assert( inputPlanes.size() == 1 || inputPlanes.empty() );
-                        if ( (inputRetCode == eRenderRoIRetCodeAborted) || (inputRetCode == eRenderRoIRetCodeFailed) || inputPlanes.empty() ) {
-                            return inputRetCode;
-                        }
-                        outputPlanes->insert( std::make_pair(*it, inputPlanes.begin()->second) );
->>>>>>> 750c9a23
                     }
                 } // if outside of inputs intersection
             } // for each tile to render
@@ -778,13 +606,10 @@
                 break;
             }
         }
-<<<<<<< HEAD
         if (!hasRectContainingIdentityRect) {
             renderRects->push_back(*it);
         }
     }
-=======
->>>>>>> 750c9a23
 
     // For each reduced rect to render, add it to the final list
     if (reducedRects.size() == 1 && _publicInterface->getCurrentRenderThreadSafety() == eRenderSafetyFullySafeFrame) {
@@ -949,7 +774,6 @@
     
     TreeRenderPtr render = _publicInterface->getCurrentRender();
 
-<<<<<<< HEAD
     OSGLContextPtr glContext;
     switch (backendType) {
         case eRenderBackendTypeOpenGL:
@@ -969,45 +793,6 @@
         glContextAttacher = OSGLContextAttacher::create(glContext);
         glContextAttacher->attach();
     }
-=======
-                if (fetchUserSelectedComponentsUpstream) {
-                    /// This corresponds to choice B)
-                    EffectInstance::ComponentsNeededMap::const_iterator foundCompsNeeded = neededComps->find(inputNbIdentity);
-                    if ( foundCompsNeeded != neededComps->end() ) {
-                        inputArgs->components.clear();
-                        for (std::list<ImagePlaneDesc>::const_iterator it = foundCompsNeeded->second.begin(); it != foundCompsNeeded->second.end(); ++it) {
-                            if (it->getNumComponents() != 0) {
-                                inputArgs->components.push_back(*it);
-                            }
-                        }
-                    }
-                } else {
-                    /// This corresponds to choice A)
-                    inputArgs->components = requestedComponents;
-                }
-
-
-                std::map<ImagePlaneDesc, ImagePtr> identityPlanes;
-                RenderRoIRetCode ret =  inputEffectIdentity->renderRoI(*inputArgs, &identityPlanes);
-                if (ret == eRenderRoIRetCodeOk) {
-                    outputPlanes->insert( identityPlanes.begin(), identityPlanes.end() );
-
-                    if (fetchUserSelectedComponentsUpstream) {
-                        // We fetched potentially different components, so convert them to the format requested
-                        std::map<ImagePlaneDesc, ImagePtr> convertedPlanes;
-                        AppInstPtr app = getApp();
-                        bool useAlpha0ForRGBToRGBAConversion = args.caller ? args.caller->getNode()->usesAlpha0ToConvertFromRGBToRGBA() : false;
-                        std::list<ImagePlaneDesc>::const_iterator compIt = args.components.begin();
-
-                        for (std::map<ImagePlaneDesc, ImagePtr>::iterator it = outputPlanes->begin(); it != outputPlanes->end(); ++it, ++compIt) {
-                            ImagePremultiplicationEnum premult;
-                            const ImagePlaneDesc & outComp = outputComponents.front();
-                            if ( outComp.isColorPlane() ) {
-                                premult = thisEffectOutputPremult;
-                            } else {
-                                premult = eImagePremultiplicationOpaque;
-                            }
->>>>>>> 750c9a23
 
     EffectOpenGLContextDataPtr glContextData;
     if (backendType == eRenderBackendTypeOpenGL ||
@@ -1133,72 +918,9 @@
         }
         bool inputIsContinuous = mainInstanceInput->canRenderContinuously();
 
-<<<<<<< HEAD
         int nbRequestedFramesForInput = 0;
         {
 
-=======
-    /*
-     * Get the bitdepth and output components that the plug-in expects to render. The cached image does not necesserarily has the bitdepth
-     * that the plug-in expects.
-     */
-    ImageBitDepthEnum outputDepth = getBitDepth(-1);
-    ImagePlaneDesc outputClipPrefComps, outputClipPrefCompsPaired;
-    getMetadataComponents(-1, &outputClipPrefComps, &outputClipPrefCompsPaired);
-    boost::shared_ptr<ImagePlanesToRender> planesToRender(new ImagePlanesToRender);
-    planesToRender->useOpenGL = storage == eStorageModeGLTex;
-    boost::shared_ptr<FramesNeededMap> framesNeeded(new FramesNeededMap);
-    ////////////////////////////////////////////////////////////////////////////////////////////////////////////////////////
-    ////////////////////////////// Look-up the cache ///////////////////////////////////////////////////////////////
-
-    {
-        //If one plane is missing from cache, we will have to render it all. For all other planes, either they have nothing
-        //left to render, otherwise we render them for all the roi again.
-        bool missingPlane = false;
-
-        for (std::list<ImagePlaneDesc>::iterator it = requestedComponents.begin(); it != requestedComponents.end(); ++it) {
-            EffectInstance::PlaneToRender plane;
-
-            /*
-             * If the plane is the color plane, we might have to convert between components, hence we always
-             * try to find in the cache the "preferred" components of this node for the color plane.
-             * For all other planes, just consider this set of components, we do not allow conversion.
-             */
-            const ImagePlaneDesc* components = 0;
-            if ( !it->isColorPlane() ) {
-                components = &(*it);
-            } else {
-                for (std::list<ImagePlaneDesc>::const_iterator it2 = outputComponents.begin(); it2 != outputComponents.end(); ++it2) {
-                    if ( it2->isColorPlane() ) {
-                        components = &(*it2);
-                        break;
-                    }
-                }
-            }
-            assert(components);
-            if (!components) {
-                continue;
-            }
-            //For writers, we always want to call the render action when doing a sequential render, but we still want to use the cache for nodes upstream
-            bool doCacheLookup = !isWriter() || !frameArgs->isSequentialRender;
-            if (doCacheLookup) {
-                int nLookups = draftModeSupported && frameArgs->draftMode ? 2 : 1;
-
-                for (int n = 0; n < nLookups; ++n) {
-                    getImageFromCacheAndConvertIfNeeded(createInCache, storage, args.returnStorage, n == 0 ? *nonDraftKey : *key, renderMappedMipMapLevel,
-                                                        renderFullScaleThenDownscale ? &upscaledImageBounds : &downscaledImageBounds,
-                                                        &rod, roi,
-                                                        args.bitdepth, *it,
-                                                        args.inputImagesList,
-                                                        frameArgs->stats,
-                                                        glContextLocker,
-                                                        &plane.fullscaleImage);
-                    if (plane.fullscaleImage) {
-                        break;
-                    }
-                }
-            }
->>>>>>> 750c9a23
 
             // For all views requested in input
             for (FrameRangesMap::const_iterator viewIt = it->second.begin(); viewIt != it->second.end(); ++viewIt) {
@@ -1214,7 +936,6 @@
                         << viewIt->second[range].max <<"], this is border-line and not specified if this is supported by OpenFX. Natron will render "
                         "this range assuming an interval of 1 between frame times.";
                     }
-<<<<<<< HEAD
 
 
                     // For all frames in the range
@@ -1226,26 +947,6 @@
                             int roundedInputTime = std::floor(f + 0.5);
                             if (roundedInputTime != inputTime && !inputIsContinuous) {
                                 inputTime = TimeValue(roundedInputTime);
-=======
-                }
-            } else {
-                if (!missingPlane) {
-                    missingPlane = true;
-                    //Ensure that previous planes are either already rendered or otherwise render them  again
-                    std::map<ImagePlaneDesc, EffectInstance::PlaneToRender> newPlanes;
-                    for (std::map<ImagePlaneDesc, EffectInstance::PlaneToRender>::iterator it2 = planesToRender->planes.begin();
-                         it2 != planesToRender->planes.end(); ++it2) {
-                        if (it2->second.fullscaleImage) {
-                            std::list<RectI> restToRender;
-                            it2->second.fullscaleImage->getRestToRender(roi, restToRender);
-                            if ( !restToRender.empty() ) {
-                                appPTR->removeFromNodeCache(it2->second.fullscaleImage);
-                                it2->second.fullscaleImage.reset();
-                                it2->second.downscaleImage.reset();
-                                newPlanes.insert(*it2);
-                            } else {
-                                outputPlanes->insert( std::make_pair(it2->first, it2->second.fullscaleImage) );
->>>>>>> 750c9a23
                             }
                         }
 
@@ -1367,33 +1068,8 @@
     }
 
 
-<<<<<<< HEAD
     // When exiting this function, add the request to the dependency free list if it has no dependencies.
     AddDependencyFreeRender_RAII addDependencyFreeRender(requestPassSharedData, *createdRequest);
-=======
-    if (!isPlaneCached) {
-        if (frameArgs->tilesSupported) {
-            rectsLeftToRender.push_back(roi);
-        } else {
-            rectsLeftToRender.push_back(renderFullScaleThenDownscale ? upscaledImageBounds : downscaledImageBounds);
-        }
-    } else {
-        if ( isDuringPaintStroke && !lastStrokePixelRoD.isNull() ) {
-            fillGrownBoundsWithZeroes = true;
-            //Clear the bitmap of the cached image in the portion of the last stroke to only recompute what's needed
-            for (std::map<ImagePlaneDesc, EffectInstance::PlaneToRender>::iterator it2 = planesToRender->planes.begin();
-                 it2 != planesToRender->planes.end(); ++it2) {
-                it2->second.fullscaleImage->clearBitmap(lastStrokePixelRoD);
-
-                /*
-                 * This is useful to optimize the bitmap checking
-                 * when we are sure multiple threads are not using the image and we have a very small RoI to render.
-                 * For now it's only used for the rotopaint while painting.
-                 */
-                it2->second.fullscaleImage->setBitmapDirtyZone(lastStrokePixelRoD);
-            }
-        }
->>>>>>> 750c9a23
 
     // Add this frame/view as depdency of the requester
     if (requester) {
@@ -1413,32 +1089,9 @@
 {
 
 
-<<<<<<< HEAD
     TreeRenderPtr render = getCurrentRender();
     assert(render);
     
-=======
-        // If doing opengl renders, we don't allow retrieving partial images from the cache
-        if ( !rectsLeftToRender.empty() && (planesToRender->useOpenGL) ) {
-            ///The node cache is almost full and we need to render  something in the image, if we hold a pointer to this image here
-            ///we might recursively end-up in this same situation at each level of the render tree, ending with all images of each level
-            ///being held in memory.
-            ///Our strategy here is to clear the pointer, hence allowing the cache to remove the image, and ask the inputs to render the full RoI
-            ///instead of the rest to render. This way, even if the image is cleared from the cache we already have rendered the full RoI anyway.
-            rectsLeftToRender.clear();
-            rectsLeftToRender.push_back(roi);
-            for (std::map<ImagePlaneDesc, EffectInstance::PlaneToRender>::iterator it2 = planesToRender->planes.begin(); it2 != planesToRender->planes.end(); ++it2) {
-                //Keep track of the original cached image for the re-lookup afterward, if the pointer doesn't match the first look-up, don't consider
-                //the image because the region to render might have changed and we might have to re-trigger a render on inputs again.
-
-                ///Make sure to never dereference originalCachedImage! We only compare it (that's why it s a void*)
-                it2->second.originalCachedImage = it2->second.fullscaleImage.get();
-                it2->second.fullscaleImage.reset();
-                it2->second.downscaleImage.reset();
-            }
-            isPlaneCached.reset();
-        }
->>>>>>> 750c9a23
 
     // If this request was already requested, don't request again except if the RoI is not
     // contained in the request RoI
@@ -1521,40 +1174,9 @@
         }
     }
 
-<<<<<<< HEAD
     ////////////////////////////////////////////////////////////////////////////////////////////////////////////////////////
     ////////////////////////////// Handle Concatenations //////////////////////////////////////////////////////////////////
     {
-=======
-            inputCode = renderInputImagesForRoI(requestPassData,
-                                                useTransforms,
-                                                storage,
-                                                args.time,
-                                                args.view,
-                                                rod,
-                                                canonicalRoI,
-                                                tls->currentRenderArgs.transformRedirections,
-                                                args.mipMapLevel,
-                                                renderMappedScale,
-                                                renderScaleOneUpstreamIfRenderScaleSupportDisabled,
-                                                byPassCache,
-                                                *framesNeeded,
-                                                *neededComps,
-                                                &it->imgs,
-                                                &it->inputRois);
-        }
-        if ( planesToRender->inputPremult.empty() ) {
-            for (InputImagesMap::iterator it2 = it->imgs.begin(); it2 != it->imgs.end(); ++it2) {
-                EffectInstPtr input = getInput(it2->first);
-                if (input) {
-                    ImagePremultiplicationEnum inputPremult = input->getPremult();
-                    if ( !it2->second.empty() ) {
-                        const ImagePlaneDesc & comps = it2->second.front()->getComponents();
-                        if ( !comps.isColorPlane() ) {
-                            inputPremult = eImagePremultiplicationOpaque;
-                        }
-                    }
->>>>>>> 750c9a23
 
         bool concatenated;
         ActionRetCodeEnum upstreamRetCode = _imp->handleConcatenation(requestPassSharedData, requestData, requester, inputNbInRequester, mappedCombinedScale, roiCanonical, &concatenated);
@@ -1568,12 +1190,6 @@
     }
 
 
-<<<<<<< HEAD
-=======
-
-    ////////////////////////////////////////////////////////////////////////////////////////////////////////////////////////
-    ////////////////////////////// Allocate planes in the cache ////////////////////////////////////////////////////////////
->>>>>>> 750c9a23
 
     ///////////////////////////////////////////////////////////////////////////////////////////////
     ////////////////////////////// Compute RoI  ///////////////////////////////////////////////////
@@ -1596,7 +1212,6 @@
         } else {
             cachePolicy = eCacheAccessModeReadWrite;
         }
-<<<<<<< HEAD
     } else {
         cachePolicy = _imp->shouldRenderUseCache(requestPassSharedData, requestData);
     }
@@ -1605,28 +1220,6 @@
     // The RoD in pixel coordinates at the scale of mappedCombinedScale
     RectI pixelRoDRenderMapped;
     rod.toPixelEnclosing(mappedCombinedScale, par, &pixelRoDRenderMapped);
-=======
-        for (std::map<ImagePlaneDesc, EffectInstance::PlaneToRender>::iterator it = planesToRender->planes.begin();
-             it != planesToRender->planes.end(); ++it) {
-            const ImagePlaneDesc *components = 0;
-
-            if ( !it->first.isColorPlane() ) {
-                //This plane is not color, there can only be a single set of components
-                components = &(it->first);
-            } else {
-                //Find color plane from clip preferences
-                for (std::list<ImagePlaneDesc>::const_iterator it = outputComponents.begin(); it != outputComponents.end(); ++it) {
-                    if ( it->isColorPlane() ) {
-                        components = &(*it);
-                        break;
-                    }
-                }
-            }
-            assert(components);
-            if (!components) {
-                continue;
-            }
->>>>>>> 750c9a23
 
     if (!getCurrentSupportTiles()) {
         // If tiles are not supported the RoI is the full image bounds
@@ -1738,6 +1331,7 @@
                 lastStrokeRoD.toPixelEnclosing(mappedCombinedScale, par, &drawingLastMovementBBoxPixel);
             }
 
+
             // If this is the first time we compute this frame view request, erase in the tiles state map the portion that was drawn
             // by the user,
             if (!requestedImageScale) {
@@ -1746,20 +1340,6 @@
                 requestedImageScale->getCacheEntry()->markCacheTilesInRegionAsNotRendered(drawingLastMovementBBoxPixel);
             }
 
-<<<<<<< HEAD
-=======
-
-        /*{
-         const std::list<RectToRender>& rectsToRender = planesToRender->rectsToRender;
-         qDebug() <<'('<<QThread::currentThread()<<")--> "<< getNode()->getScriptName_mt_safe().c_str() << ": render view: " << args.view << ", time: " << args.time << " No. tiles: " << rectsToRender.size() << " rectangles";
-         for (std::list<RectToRender>::const_iterator it = rectsToRender.begin(); it != rectsToRender.end(); ++it) {
-         qDebug() << "rect: " << "x1= " <<  it->rect.x1 << " , y1= " << it->rect.y1 << " , x2= " << it->rect.x2 << " , y2= " << it->rect.y2 << "(identity:" << it->isIdentity << ")";
-         }
-         for (std::map<ImageComponents, PlaneToRender> ::iterator it = planesToRender->planes.begin(); it != planesToRender->planes.end(); ++it) {
-         qDebug() << "plane: " <<  it->second.downscaleImage.get() << it->first.getLayerName().c_str();
-         }
-         qDebug() << "Cached:" << (isPlaneCached.get() != 0) << "Rendered elsewhere:" << planesToRender->isBeingRenderedElsewhere;
->>>>>>> 750c9a23
 
         } // isAccumulating
 
@@ -1794,6 +1374,7 @@
             // we still need to downscale the image
         }
 
+
         // If the node supports render scale, make the fullScaleImage point to the requestedImageScale so that we don't
         // ruin the render code of if/else
         if (!fullScaleImage) {
@@ -1823,13 +1404,7 @@
     return eActionStatusOK;
 } // requestRenderInternal
 
-<<<<<<< HEAD
-
-=======
-#if NATRON_ENABLE_TRIMAP
-    guard.reset();
-#endif
->>>>>>> 750c9a23
+
 
 ActionRetCodeEnum
 EffectInstance::launchRender(const RequestPassSharedDataPtr& requestPassSharedData, const FrameViewRequestPtr& requestData)
@@ -1881,23 +1456,8 @@
     const unsigned int mappedMipMapLevel = requestData->getRenderMappedMipMapLevel();
     const RenderScale mappedCombinedScale = EffectInstance::getCombinedScale(mappedMipMapLevel, requestData->getProxyScale());
 
-<<<<<<< HEAD
     RectI renderMappedRoI;
     requestData->getCurrentRoI().toPixelEnclosing(mappedCombinedScale, par, &renderMappedRoI);
-=======
-        for (std::map<ImagePlaneDesc, EffectInstance::PlaneToRender>::iterator it = planesToRender->planes.begin(); it != planesToRender->planes.end(); ++it) {
-            if (!frameArgs->tilesSupported) {
-                //assert that bounds are consistent with the RoD if tiles are not supported
-                const RectD & srcRodCanonical = renderFullScaleThenDownscale ? it->second.fullscaleImage->getRoD() : it->second.downscaleImage->getRoD();
-                RectI srcBounds;
-                srcRodCanonical.toPixelEnclosing(renderFullScaleThenDownscale ? it->second.fullscaleImage->getMipMapLevel() : it->second.downscaleImage->getMipMapLevel(), par, &srcBounds);
-                RectI srcRealBounds = renderFullScaleThenDownscale ? it->second.fullscaleImage->getBounds() : it->second.downscaleImage->getBounds();
-                assert(srcRealBounds.x1 == srcBounds.x1);
-                assert(srcRealBounds.x2 == srcBounds.x2);
-                assert(srcRealBounds.y1 == srcBounds.y1);
-                assert(srcRealBounds.y2 == srcBounds.y2);
-            }
->>>>>>> 750c9a23
 
     // The RoD in pixel coordinates at the scale of mappedCombinedScale
     RectI pixelRoDRenderMapped;
@@ -1909,27 +1469,8 @@
             ActionRetCodeEnum stat = getRegionOfDefinition_public(getCurrentRenderTime(), mappedCombinedScale, getCurrentRenderView(), &results);
             if (isFailureRetCode(stat)) {
                 return stat;
-            }
-<<<<<<< HEAD
-=======
-            /*
-               We cannot assert that the bitmap is empty because another thread might have started rendering the same image again but
-               needed a different portion of the image. The trimap system does not work for abortable renders
-             */
-
-            //if ( frameArgs->isCurrentFrameRenderNotAbortable() ) {
-                if ( !restToRender.empty() ) {
-                    it->second.downscaleImage->printUnrenderedPixels(roi);
-                }
-                /*
-                   If crashing on this assert this is likely due to a bug of the Trimap system.
-                   Most likely another thread started rendering the portion that is in restToRender but did not fill the bitmap with 1
-                   yet. Do not remove this assert, there should never be 2 threads running concurrently renderHandler for the same roi
-                   on the same image.
-                 */
-                //assert( restToRender.empty() );
-            //}
->>>>>>> 750c9a23
+
+            }
         }
         rod = results->getRoD();
         rod.toPixelEnclosing(mappedCombinedScale, par, &pixelRoDRenderMapped);
@@ -1949,7 +1490,6 @@
     }
 #endif
 
-<<<<<<< HEAD
     // Fetch or create a cache image for all other planes that the plug-in produces but are not requested
     std::map<ImagePlaneDesc, ImagePtr> cachedImagePlanes;
     assert(requestData->getComponentsResults());
@@ -1973,26 +1513,6 @@
             if (isFailureRetCode(stat)) {
                 finishProducedPlanesTilesStatesMap(cachedImagePlanes, true);
                 return stat;
-=======
-    ////////////////////////////////////////////////////////////////////////////////////////////////////////////////////////
-    ////////////////// Make sure all planes rendered have the requested  format ///////////////////////////
-
-    bool useAlpha0ForRGBToRGBAConversion = args.caller ? args.caller->getNode()->usesAlpha0ToConvertFromRGBToRGBA() : false;
-
-    // If the caller is not multiplanar, for the color plane we remap it to the components metadata obtained from the metadata pass, otherwise we stick to returning
-    //bool callerIsMultiplanar = args.caller ? args.caller->isMultiPlanar() : false;
-
-    //bool multiplanar = isMultiPlanar();
-    for (std::map<ImagePlaneDesc, EffectInstance::PlaneToRender>::iterator it = planesToRender->planes.begin(); it != planesToRender->planes.end(); ++it) {
-        //If we have worked on a local swaped image, swap it in the cache
-        if (it->second.cacheSwapImage) {
-            const CacheAPI* cache = it->second.cacheSwapImage->getCacheAPI();
-            const Cache<Image>* imgCache = dynamic_cast<const Cache<Image>*>(cache);
-            if (imgCache) {
-                Cache<Image>* ccImgCache = const_cast<Cache<Image>*>(imgCache);
-                assert(ccImgCache);
-                ccImgCache->swapOrInsert(it->second.cacheSwapImage, it->second.fullscaleImage);
->>>>>>> 750c9a23
             }
         }
         cachedImagePlanes[*it] = imagePlane;
@@ -2013,6 +1533,7 @@
     }
 
 
+
     while ((!renderRects.empty() || hasPendingTiles) && !isRenderAborted()) {
 
         // There may be no rectangles to render if all rectangles are pending (i.e: this render should wait for another thread
@@ -2021,23 +1542,9 @@
             renderRetCode = _imp->launchRenderForSafetyAndBackend(requestData, mappedCombinedScale, backendType, renderRects, cachedImagePlanes);
         }
 
-<<<<<<< HEAD
         if (isFailureRetCode(renderRetCode)) {
             finishProducedPlanesTilesStatesMap(cachedImagePlanes, true);
             break;
-=======
-        const ImagePlaneDesc* comp = 0;
-        if ( !it->first.isColorPlane() ) {
-            comp = &it->first;
-        } else {
-            // If we were requested the color plane, we rendered what the node's metadata is for the color plane. Map it to what was requested
-            for (std::list<ImagePlaneDesc>::const_iterator it2 = args.components.begin(); it2 != args.components.end(); ++it2) {
-                if ( it2->isColorPlane() ) {
-                    comp = &(*it2);
-                    break;
-                }
-            }
->>>>>>> 750c9a23
         }
 
         // Mark what we rendered in the tiles state map
@@ -2090,56 +1597,11 @@
 
         return stat;
 
-<<<<<<< HEAD
-=======
-    ///// Termination
-#ifdef DEBUG
-    if ( outputPlanes->size() != args.components.size() ) {
-        qDebug() << "Requested:";
-        for (std::list<ImagePlaneDesc>::const_iterator it = args.components.begin(); it != args.components.end(); ++it) {
-            qDebug() << it->getPlaneID().c_str();
-        }
-        qDebug() << "But rendered:";
-        for (std::map<ImagePlaneDesc, ImagePtr>::iterator it = outputPlanes->begin(); it != outputPlanes->end(); ++it) {
-            if (it->second) {
-                qDebug() << it->first.getPlaneID().c_str();
-            }
-        }
->>>>>>> 750c9a23
-    }
-
-<<<<<<< HEAD
+    }
+
     if (renderRetCode != eActionStatusOK) {
         return renderRetCode;
     }
-=======
-    assert( !outputPlanes->empty() );
-
-    return eRenderRoIRetCodeOk;
-} // renderRoI
-
-EffectInstance::RenderRoIStatusEnum
-EffectInstance::renderRoIInternal(EffectInstance* self,
-                                  double time,
-                                  const boost::shared_ptr<ParallelRenderArgs> & frameArgs,
-                                  RenderSafetyEnum safety,
-                                  unsigned int mipMapLevel,
-                                  ViewIdx view,
-                                  const RectD & rod, //!< effect rod in canonical coords
-                                  const double par,
-                                  const boost::shared_ptr<ImagePlanesToRender> & planesToRender,
-                                  bool isSequentialRender,
-                                  bool isRenderMadeInResponseToUserInteraction,
-                                  U64 nodeHash,
-                                  bool renderFullScaleThenDownscale,
-                                  bool byPassCache,
-                                  ImageBitDepthEnum outputClipPrefDepth,
-                                  const ImagePlaneDesc& outputClipPrefsComps,
-                                  const boost::shared_ptr<ComponentsNeededMap> & compsNeeded,
-                                  const std::bitset<4> processChannels)
-{
-    EffectInstance::RenderRoIStatusEnum retCode;
->>>>>>> 750c9a23
 
 
     // If the node did not support render scale and the mipmap level rendered was different than what was requested, downscale the image.
@@ -2158,19 +1620,12 @@
         // at a our originally requested mipmap level, this will downscale the fullscale image and cache the
         // mipmapped version automatically
 
-<<<<<<< HEAD
         ImagePtr downscaledImage;
         bool hasUnrenderedTile, hasPendingTiles;
         ActionRetCodeEnum stat = _imp->lookupCachedImage(dstMipMapLevel, requestData->getProxyScale(), requestData->getPlaneDesc(), downscaledPixelRoD, downscaledRoI, eCacheAccessModeReadWrite, backendType, &downscaledImage, &hasPendingTiles, &hasUnrenderedTile);
 
         if (isFailureRetCode(stat)) {
             return stat;
-=======
-    for (std::map<ImagePlaneDesc, EffectInstance::PlaneToRender>::iterator it = planesToRender->planes.begin(); it != planesToRender->planes.end(); ++it) {
-        it->second.renderMappedImage = renderFullScaleThenDownscale ? it->second.fullscaleImage : it->second.downscaleImage;
-        if ( it == planesToRender->planes.begin() ) {
-            renderMappedMipMapLevel = it->second.renderMappedImage->getMipMapLevel();
->>>>>>> 750c9a23
         }
 
         // We just rendered the full scale version, no tiles should be marked unrendered.
