--- conflicted
+++ resolved
@@ -1568,12 +1568,7 @@
                                                     Natron::ImageBitDepthEnum bitdepth,
                                                     const Natron::ImageComponents& components,
                                                     Natron::ImageBitDepthEnum nodePrefDepth,
-<<<<<<< HEAD
                                                     const Natron::ImageComponents& nodePrefComps,
-                                                    const RectI& renderWindow,
-=======
-                                                    Natron::ImageComponentsEnum nodePrefComps,
->>>>>>> 84626283
                                                     const std::list<boost::shared_ptr<Natron::Image> >& inputImages,
                                                     boost::shared_ptr<Natron::Image>* image)
 {
@@ -1626,14 +1621,9 @@
                 continue;
             }
             
-<<<<<<< HEAD
+
             if (imgMMlevel == mipMapLevel && imgComps.isConvertibleTo(components) &&
-            getSizeOfForBitDepth(imgDepth) >= getSizeOfForBitDepth(bitdepth)/* && imgComps == components && imgDepth == bitdepth*/
-                && (*it)->getBounds().contains(renderWindow)) {
-=======
-            if (imgMMlevel == mipMapLevel && Image::hasEnoughDataToConvert(imgComps,components) &&
             getSizeOfForBitDepth(imgDepth) >= getSizeOfForBitDepth(bitdepth)/* && imgComps == components && imgDepth == bitdepth*/) {
->>>>>>> 84626283
                 
                 ///We found  a matching image
                 
@@ -2288,16 +2278,14 @@
     }
     
     
+    
+    bool tilesSupported = supportsTiles();
+    
+    
     RectI downscaledImageBounds,upscaledImageBounds;
     rod.toPixelEnclosing(args.mipMapLevel, par, &downscaledImageBounds);
     rod.toPixelEnclosing(0, par, &upscaledImageBounds);
     
-    bool tilesSupported = supportsTiles();
-    
-    
-    Natron::ImageBitDepthEnum outputDepth;
-    Natron::ImageComponentsEnum outputComponents;
-    getPreferredDepthAndComponents(-1, &outputComponents, &outputDepth);
     
     
     ///Make sure the RoI falls within the image bounds
@@ -2305,7 +2293,7 @@
     if (tilesSupported) {
         if (useImageAsOutput) {
             if (!roi.intersect(upscaledImageBounds, &roi)) {
-                return ImagePtr();
+                return ImageList();
             }
 #ifndef NATRON_ALWAYS_ALLOCATE_FULL_IMAGE_BOUNDS
             ///just allocate the roi
@@ -2316,7 +2304,7 @@
             
         } else {
             if (!roi.intersect(downscaledImageBounds, &roi)) {
-                return ImagePtr();
+                return ImageList();
             }
 #ifndef NATRON_ALWAYS_ALLOCATE_FULL_IMAGE_BOUNDS
             ///just allocate the roi
@@ -2328,7 +2316,14 @@
     } else {
         roi = useImageAsOutput ? upscaledImageBounds : downscaledImageBounds;
     }
-
+    
+    RectD canonicalRoI;
+    if (useImageAsOutput) {
+        roi.toCanonical(0, par, rod, &canonicalRoI);
+    } else {
+        roi.toCanonical(args.mipMapLevel, par, rod, &canonicalRoI);
+    }
+   
     
     bool createInCache = shouldCacheOutput();
 
@@ -2363,131 +2358,7 @@
             }
         }
     }
-    
-<<<<<<< HEAD
-    bool tilesSupported = supportsTiles();
-    
-    /*We pass the 2 images (image & downscaledImage). Depending on the context we want to render in one or the other one:
-     If (renderFullScaleThenDownscale and renderScaleOneUpstreamIfRenderScaleSupportDisabled)
-     the image that is held by the cache will be 'image' and it will then be downscaled if needed.
-     However if the render scale is not supported but input images are not rendered at full-scale  ,
-     we don't want to cache the full-scale image because it will be low res. Instead in that case we cache the downscaled image
-     */
-    bool useImageAsOutput;
-    RectI roi;
-    
-    if (renderFullScaleThenDownscale && renderScaleOneUpstreamIfRenderScaleSupportDisabled) {
-        
-        //We cache 'image', hence the RoI should be expressed in its coordinates
-        //renderRoIInternal should check the bitmap of 'image' and not downscaledImage!
-        RectD canonicalRoI;
-        args.roi.toCanonical(args.mipMapLevel, par, rod, &canonicalRoI);
-        canonicalRoI.toPixelEnclosing(0, par, &roi);
-        useImageAsOutput = true;
-    } else {
-        
-        //In that case the plug-in either supports render scale or doesn't support render scale but uses downscaled inputs
-        //renderRoIInternal should check the bitmap of downscaledImage and not 'image'!
-        roi = args.roi;
-        useImageAsOutput = false;
-    }
-    
-    
-    RectI downscaledImageBounds,upscaledImageBounds;
-    rod.toPixelEnclosing(args.mipMapLevel, par, &downscaledImageBounds);
-    rod.toPixelEnclosing(0, par, &upscaledImageBounds);
-    
-    
-    
-    ///Make sure the RoI falls within the image bounds
-    ///Intersection will be in pixel coordinates
-    if (tilesSupported) {
-        if (useImageAsOutput) {
-            if (!roi.intersect(upscaledImageBounds, &roi)) {
-                return ImageList();
-            }
-            if (!createInCache) {
-                ///If we don't cache the image, just allocate the roi
-                upscaledImageBounds.intersect(roi, &upscaledImageBounds);
-            }
-            assert(roi.x1 >= upscaledImageBounds.x1 && roi.y1 >= upscaledImageBounds.y1 &&
-                   roi.x2 <= upscaledImageBounds.x2 && roi.y2 <= upscaledImageBounds.y2);
-            
-        } else {
-            if (!roi.intersect(downscaledImageBounds, &roi)) {
-                return ImageList();
-            }
-            if (!createInCache) {
-                ///If we don't cache the image, just allocate the roi
-                downscaledImageBounds.intersect(roi, &downscaledImageBounds);
-            }
-            assert(roi.x1 >= downscaledImageBounds.x1 && roi.y1 >= downscaledImageBounds.y1 &&
-                   roi.x2 <= downscaledImageBounds.x2 && roi.y2 <= downscaledImageBounds.y2);
-        }
-    } else {
-        roi = useImageAsOutput ? upscaledImageBounds : downscaledImageBounds;
-    }
-    
-    RectD canonicalRoI;
-    if (useImageAsOutput) {
-        roi.toCanonical(0, par, rod, &canonicalRoI);
-    } else {
-        roi.toCanonical(args.mipMapLevel, par, rod, &canonicalRoI);
-    }
-=======
-
-
-    boost::shared_ptr<ImageParams> cachedImgParams;
-    
-    bool isBeingRenderedElsewhere = false;
-    getImageFromCacheAndConvertIfNeeded(createInCache, useDiskCacheNode, key, renderMappedMipMapLevel,
-                                        useImageAsOutput ? upscaledImageBounds : downscaledImageBounds,
-                                        rod,
-                                        args.bitdepth, args.components,
-                                        outputDepth, outputComponents,args.inputImagesList, &image);
-
-    
-    if (byPassCache) {
-        if (image) {
-            appPTR->removeFromNodeCache(key.getHash());
-            image.reset();
-        }
-        //For writers, we always want to call the render action, but we still want to use the cache for nodes upstream
-        if (isWriter()) {
-            byPassCache = false;
-        }
-    }
-    if (image) {
-        cachedImgParams = image->getParams();
-        
-        //Overwrite the RoD with the RoD contained in the image.
-        //This is to deal with the situation with an image rendered at scale 1 in the cache, but a new render asking for the same
-        //image at scale 0.5. The RoD will then be slightly larger at scale 0.5 thus re-rendering a few pixels. If the effect
-        //wouldn't support tiles, then it'b problematic as it would need to render the whole frame again just for a few pixels.
-        if (!tilesSupported) {
-            rod = image->getRoD();
-        }
-    }
-    ////////////////////////////////////////////////////////////////////////////////////////////////////////////////////////
-    /////////////////////////////////End cache lookup//////////////////////////////////////////////////////////
-
-    boost::shared_ptr<Natron::Image> downscaledImage = image;
-    
-    FramesNeededMap framesNeeded;
-    if (image) {
-        framesNeeded = cachedImgParams->getFramesNeeded();
-    } else {
-        framesNeeded = getFramesNeeded_public(args.time);
-    }
-    
-    
-    ///For each rect to render a RoIMap
-    std::list<RoIMap> inputsRoi;
-    
-    ///For each rect to render, the input images
-    std::list<ImageList> inputImages;
-
->>>>>>> 84626283
+
     
     
     Natron::ImageBitDepthEnum outputDepth;
@@ -2527,8 +2398,11 @@
                 }
             }
             
-            getImageFromCacheAndConvertIfNeeded(createInCache, useDiskCacheNode, key, renderMappedMipMapLevel,args.bitdepth, *it,
-                                                outputDepth, *components,args.roi,args.inputImagesList, &plane.fullscaleImage);
+            getImageFromCacheAndConvertIfNeeded(createInCache, useDiskCacheNode, key, renderMappedMipMapLevel,
+                                                useImageAsOutput ? upscaledImageBounds : downscaledImageBounds,
+                                                rod,
+                                                args.bitdepth, *it,
+                                                outputDepth, *components,args.inputImagesList, &plane.fullscaleImage);
             
             
             if (byPassCache) {
@@ -2640,49 +2514,24 @@
         if (tilesSupported) {
             planesToRender.rectsToRender.push_back(roi);
         } else {
-<<<<<<< HEAD
             planesToRender.rectsToRender.push_back(useImageAsOutput ? upscaledImageBounds : downscaledImageBounds);
-=======
-            rectsToRender.push_back(useImageAsOutput ? upscaledImageBounds : downscaledImageBounds);
-        }
-    }
-
-    if (redoCacheLookup) {
-        getImageFromCacheAndConvertIfNeeded(createInCache, useDiskCacheNode, key, renderMappedMipMapLevel,
-                                            useImageAsOutput ? upscaledImageBounds : downscaledImageBounds,
-                                            rod,
-                                            args.bitdepth, args.components,
-                                            outputDepth,outputComponents,
-                                            args.inputImagesList, &image);
-        if (image) {
-            cachedImgParams = image->getParams();
-            ///We check what is left to render.
-#if NATRON_ENABLE_TRIMAP
-            if (!frameRenderArgs.canAbort && frameRenderArgs.isRenderResponseToUserInteraction) {
-                image->getRestToRender_trimap(roi, rectsToRender, &isBeingRenderedElsewhere);
-            } else {
-                image->getRestToRender(roi, rectsToRender);
-            }
-#else
-            image->getRestToRender(roi, rectsToRender);
-#endif
->>>>>>> 84626283
         }
     }
 
     
     bool hasSomethingToRender = !planesToRender.rectsToRender.empty();
     
-
-    RoIMap inputsRoi;
-    ImageList inputImages;
+    ///For each rect to render a RoIMap
+    std::list<RoIMap> inputsRoi;
+    
+    ///For each rect to render, the input images
+    std::list<ImageList> inputImages;
+
+
     ///Pre-render input images before allocating the image if we need to render
-<<<<<<< HEAD
-    if (hasSomethingToRender) {
-=======
-    for (std::list<RectI>::iterator it = rectsToRender.begin(); it != rectsToRender.end(); ++it) {
-        
->>>>>>> 84626283
+
+    for (std::list<RectI>::iterator it = planesToRender.rectsToRender.begin(); it != planesToRender.rectsToRender.end(); ++it) {
+        
         
         RectD canonicalRoI;
         if (useImageAsOutput) {
@@ -2713,11 +2562,13 @@
                                      renderScaleOneUpstreamIfRenderScaleSupportDisabled,
                                      byPassCache,
                                      framesNeeded,
-<<<<<<< HEAD
-                                     &inputImages,
-                                     &inputsRoi)) {
+                                     &imgs,
+                                     &roim)) {
+            //Render was aborted
             return ImageList();
         }
+        inputsRoi.push_back(roim);
+        inputImages.push_back(imgs);
     }
     
     if (redoCacheLookup) {
@@ -2743,9 +2594,11 @@
 
             assert(components);
             getImageFromCacheAndConvertIfNeeded(createInCache, useDiskCacheNode, key, renderMappedMipMapLevel,
+                                                useImageAsOutput ? upscaledImageBounds : downscaledImageBounds,
+                                                rod,
                                                 args.bitdepth, it->first,
                                                 outputDepth,*components,
-                                                args.roi,args.inputImagesList, &it->second.fullscaleImage);
+                                                args.inputImagesList, &it->second.fullscaleImage);
             
             if (it->second.fullscaleImage) {
                 it->second.downscaleImage = it->second.fullscaleImage;
@@ -2787,27 +2640,7 @@
         hasSomethingToRender = !planesToRender.rectsToRender.empty();
         
     }
-    
-    
-    ///We hold our input images in thread-storage, so that the getImage function can find them afterwards, even if the node doesn't cache its output.
-    boost::shared_ptr<InputImagesHolder_RAII> inputImagesHolder;
-    if (hasSomethingToRender && !inputImages.empty()) {
-        inputImagesHolder.reset(new InputImagesHolder_RAII(inputImages,&_imp->inputImages));
-    }
-=======
-                                     &imgs,
-                                     &roim)) {
-                // rendering was aborted
-            return ImagePtr();
-        }
-        inputsRoi.push_back(roim);
-        inputImages.push_back(imgs);
-    }
-  
-
->>>>>>> 84626283
-    
-    
+
     ////////////////////////////////////////////////////////////////////////////////////////////////////////////////////////
     ////////////////////////////// Allocate planes in the cache ////////////////////////////////////////////////////////////
     
@@ -2883,21 +2716,15 @@
         if (hasSomethingToRender) {
             
 # ifdef DEBUG
-<<<<<<< HEAD
+
             {
                 const std::list<RectI>& rectsToRender = planesToRender.rectsToRender;
-                qDebug() << getNode()->getScriptName_mt_safe().c_str() << ": render view " << args.view << ", " << rectsToRender.size() << " rectangles";
+                
+                qDebug() <<'('<<QThread::currentThread()->objectName()<<")--> "<< getNode()->getScriptName_mt_safe().c_str() << ": render view " << args.view << " " << rectsToRender.size() << " rectangles";
                 for (std::list<RectI>::const_iterator it = rectsToRender.begin(); it != rectsToRender.end(); ++it) {
-                    qDebug() << "rect: " << "x1= " <<  it->x1 << " , x2= " << it->x2 << " , y1= " << it->y1 << " , y2= " << it->y2;
+                    qDebug() << "rect: " << "x1= " <<  it->x1 << " , y1= " << it->y1 << " , x2= " << it->x2 << " , y2= " << it->y2;
                 }
             }
-=======
-
-            /*qDebug() <<'('<<QThread::currentThread()->objectName()<<")--> "<< getNode()->getScriptName_mt_safe().c_str() << ": render view " << args.view << " " << rectsToRender.size() << " rectangles";
-            for (std::list<RectI>::const_iterator it = rectsToRender.begin(); it != rectsToRender.end(); ++it) {
-                qDebug() << "rect: " << "x1= " <<  it->x1 << " , y1= " << it->y1 << " , x2= " << it->x2 << " , y2= " << it->y2;
-            }*/
->>>>>>> 84626283
 # endif
             renderRetCode = renderRoIInternal(args.time,
                                               args.mipMapLevel,
@@ -2973,7 +2800,6 @@
 #endif
     
     
-<<<<<<< HEAD
     for (std::map<ImageComponents, PlaneToRender>::iterator it = planesToRender.planes.begin(); it != planesToRender.planes.end(); ++it) {
         //We have to return the downscale image, so make sure it has been computed
         if (renderRetCode != eRenderRoIStatusRenderFailed && renderFullScaleThenDownscale && renderScaleOneUpstreamIfRenderScaleSupportDisabled) {
@@ -2981,21 +2807,17 @@
             roi.intersect(it->second.fullscaleImage->getBounds(), &roi);
             it->second.fullscaleImage->downscaleMipMap(roi, 0, args.mipMapLevel, false, it->second.downscaleImage.get());
         }
-=======
-    if (imageConversionNeeded && renderRetCode != eRenderRoIStatusRenderFailed) {
-        
-        /**
-         * Lock the downscaled image so it cannot be resized while creating the temp image and calling convertToFormat.
-         **/
-        Image::ReadAccess acc = downscaledImage->getReadRights();
-        
-        boost::shared_ptr<Image> tmp( new Image(args.components, downscaledImage->getRoD(), downscaledImage->getBounds(), mipMapLevel,downscaledImage->getPixelAspectRatio(), args.bitdepth, false) );
->>>>>>> 84626283
-        
+
         ///The image might need to be converted to fit the original requested format
         bool imageConversionNeeded = it->first != it->second.downscaleImage->getComponents() || args.bitdepth != it->second.downscaleImage->getBitDepth();
         
         if (imageConversionNeeded && renderRetCode != eRenderRoIStatusRenderFailed) {
+            
+            /**
+             * Lock the downscaled image so it cannot be resized while creating the temp image and calling convertToFormat.
+             **/
+            Image::ReadAccess acc = it->second.downscaleImage->getReadRights();
+            
             boost::shared_ptr<Image> tmp( new Image(it->first, it->second.downscaleImage->getRoD(), it->second.downscaleImage->getBounds(), mipMapLevel,it->second.downscaleImage->getPixelAspectRatio(), args.bitdepth, false) );
             
             bool unPremultIfNeeded = getOutputPremultiplication() == eImagePremultiplicationPremultiplied;
@@ -3240,17 +3062,8 @@
                                   int channelForAlpha,
                                   bool renderFullScaleThenDownscale,
                                   bool useScaleOneInputImages,
-<<<<<<< HEAD
-                                  const RoIMap& inputsRoi,
-                                  const ImageList& inputImages)
-=======
                                   const std::list<RoIMap>& inputsRoi,
-                                  const std::list<std::list<boost::shared_ptr<Natron::Image> > >& inputImages
-#if NATRON_ENABLE_TRIMAP
-                                  ,bool *isBeingRenderedElsewhere
-#endif
-                                  )
->>>>>>> 84626283
+                                  const std::list<std::list<boost::shared_ptr<Natron::Image> > >& inputImages)
 {
     EffectInstance::RenderRoIStatusEnum retCode;
     
@@ -3272,14 +3085,13 @@
     
     RenderScale renderMappedScale;
     
-    ImageList imagesBeingRendered;
+
     for (std::map<ImageComponents,PlaneToRender>::iterator it = planesToRender.planes.begin(); it!=planesToRender.planes.end(); ++it) {
         it->second.renderMappedImage = renderFullScaleThenDownscale ? it->second.fullscaleImage : it->second.downscaleImage;
         if (it == planesToRender.planes.begin()) {
             renderMappedScale.x = Image::getScaleFromMipMapLevel(it->second.renderMappedImage->getMipMapLevel());
             renderMappedScale.y = renderMappedScale.x;
         }
-        imagesBeingRendered.push_back(it->second.renderMappedImage);
     }
     
     const PlaneToRender& firstPlaneToRender = planesToRender.planes.begin()->second;
@@ -3300,13 +3112,7 @@
     if (!planesToRender.rectsToRender.empty()) {
         renderingNotifier.reset(new NotifyRenderingStarted_RAII(getNode().get()));
     }
-    
-<<<<<<< HEAD
-    for (std::list<RectI>::const_iterator it = planesToRender.rectsToRender.begin(); it != planesToRender.rectsToRender.end(); ++it) {
-=======
-    
-    
-    
+
     /*depending on the thread-safety of the plug-in we render with a different
      amount of threads*/
     EffectInstance::RenderSafetyEnum safety = renderThreadSafety();
@@ -3342,19 +3148,18 @@
 
     }
     
-    assert(inputsRoi.size() == rectsToRender.size() && inputImages.size() == rectsToRender.size());
+    assert(inputsRoi.size() == planesToRender.rectsToRender.size() && inputImages.size() == planesToRender.rectsToRender.size());
     
     std::list<RoIMap>::const_iterator roiIT = inputsRoi.begin();
     std::list<ImageList>::const_iterator inputImgIt = inputImages.begin();
-    for (std::list<RectI>::const_iterator it = rectsToRender.begin(); it != rectsToRender.end(); ++it,++roiIT,++inputImgIt) {
+    for (std::list<RectI>::const_iterator it = planesToRender.rectsToRender.begin(); it != planesToRender.rectsToRender.end(); ++it,++roiIT,++inputImgIt) {
         
         
         ///We hold our input images in thread-storage, so that the getImage function can find them afterwards, even if the node doesn't cache its output.
         boost::shared_ptr<InputImagesHolder_RAII> inputImagesHolder;
-        if (!rectsToRender.empty() && !inputImages.empty()) {
+        if (!inputImages.empty()) {
             inputImagesHolder.reset(new InputImagesHolder_RAII(*inputImgIt,&_imp->inputImages));
         }
->>>>>>> 84626283
         
         RectI downscaledRectToRender = *it; // please leave it as const, copy it if necessary
 
@@ -3384,18 +3189,22 @@
             renderMappedRectToRender = downscaledRectToRender;
         }
         
-        
-        /*
-         * Allocate a local temporary buffer onto which the plug-in will render, and then safely
-         * copy this buffer to the shared (among threads) image.
-         */
-        ImagePtr tmpImage(new Image(renderMappedImage->getComponents(),
-                                    renderMappedImage->getRoD(),
-                                    renderMappedRectToRender,
-                                    renderMappedImage->getMipMapLevel(),
-                                    renderMappedImage->getPixelAspectRatio(),
-                                    renderMappedImage->getBitDepth(),
-                                    false)); //< no bitmap
+        ImageList tmpPlanes;
+        for (std::map<Natron::ImageComponents, PlaneToRender>::iterator it2 = planesToRender.planes.begin(); it2 != planesToRender.planes.end(); ++it2) {
+            /*
+             * Allocate a local temporary buffer onto which the plug-in will render, and then safely
+             * copy this buffer to the shared (among threads) image.
+             */
+            ImagePtr tmpImage(new Image(it2->second.renderMappedImage->getComponents(),
+                                        it2->second.renderMappedImage->getRoD(),
+                                        renderMappedRectToRender,
+                                        it2->second.renderMappedImage->getMipMapLevel(),
+                                        it2->second.renderMappedImage->getPixelAspectRatio(),
+                                        it2->second.renderMappedImage->getBitDepth(),
+                                        false)); //< no bitmap
+            tmpPlanes.push_back(tmpImage);
+
+        }
         
         Implementation::ScopedRenderArgs scopedArgs(&_imp->renderArgs);
         scopedArgs.setArgs_firstPass(rod,
@@ -3406,11 +3215,7 @@
                                      false, //< if we reached here the node is not an identity!
                                      0.,
                                      -1,
-<<<<<<< HEAD
-                                     imagesBeingRendered);
-=======
-                                     tmpImage);
->>>>>>> 84626283
+                                     tmpPlanes);
         
         
         int firstFrame, lastFrame;
@@ -3530,14 +3335,8 @@
             tiledArgs.inputImages = *inputImgIt;
             tiledArgs.renderUseScaleOneInputs = useScaleOneInputImages;
             tiledArgs.isRenderResponseToUserInteraction = isRenderMadeInResponseToUserInteraction;
-<<<<<<< HEAD
             tiledArgs.planes = &planesToRender;
-=======
-            tiledArgs.downscaledImage = downscaledImage;
-            tiledArgs.fullScaleImage = image;
-            tiledArgs.renderMappedImage = renderMappedImage;
-            tiledArgs.tmpImage = tmpImage;
->>>>>>> 84626283
+            tiledArgs.tmpPlanes = tmpPlanes;
             tiledArgs.par = par;
             tiledArgs.renderFullScaleThenDownscale = renderFullScaleThenDownscale;
 //#define NATRON_HOSTFRAMETHREADING_SEQUENTIAL // sequential execution of host threading
@@ -3618,23 +3417,18 @@
             
             
             RenderingFunctorRetEnum functorRet = tiledRenderingFunctor(args,
-                                                                   frameArgs,
-                                                                   *inputImgIt,
-                                                                   tlsCopy,
-                                                                   renderFullScaleThenDownscale,
-                                                                   useScaleOneInputImages,
-                                                                   isSequentialRender,
-                                                                   isRenderMadeInResponseToUserInteraction,
-                                                                   downscaledRectToRender,
-                                                                   par,
-<<<<<<< HEAD
-                                                                   planesToRender);
-=======
-                                                                   downscaledImage,
-                                                                   image,
-                                                                   renderMappedImage,
-                                                                   tmpImage);
->>>>>>> 84626283
+                                                                       frameArgs,
+                                                                       *inputImgIt,
+                                                                       tlsCopy,
+                                                                       renderFullScaleThenDownscale,
+                                                                       useScaleOneInputImages,
+                                                                       isSequentialRender,
+                                                                       isRenderMadeInResponseToUserInteraction,
+                                                                       downscaledRectToRender,
+                                                                       par,
+                                                                       planesToRender,
+                                                                       tmpPlanes);
+            
 
             delete locker;
             
@@ -3684,14 +3478,8 @@
                                  args.isRenderResponseToUserInteraction,
                                  downscaledRectToRender,
                                  args.par,
-<<<<<<< HEAD
-                                 *args.planes);
-=======
-                                 args.downscaledImage,
-                                 args.fullScaleImage,
-                                 args.renderMappedImage,
-                                 args.tmpImage);
->>>>>>> 84626283
+                                 *args.planes,
+                                 args.tmpPlanes);
 }
 
 EffectInstance::RenderingFunctorRetEnum
@@ -3705,29 +3493,17 @@
                                       bool isRenderResponseToUserInteraction,
                                       const RectI & downscaledRectToRender,
                                       const double par,
-<<<<<<< HEAD
-                                      const ImagePlanesToRender& planes)
-=======
-                                      const boost::shared_ptr<Natron::Image> & downscaledImage,
-                                      const boost::shared_ptr<Natron::Image> & fullScaleImage,
-                                      const boost::shared_ptr<Natron::Image> & renderMappedImage,
-                                      const boost::shared_ptr<Natron::Image> & tmpImage)
->>>>>>> 84626283
+                                      const ImagePlanesToRender& planes,
+                                      const std::list<boost::shared_ptr<Natron::Image> >& tmpPlanes )
 {
     
     const PlaneToRender& firstPlane = planes.planes.begin()->second;
     
 #ifndef NDEBUG
     if (renderFullScaleThenDownscale) {
-<<<<<<< HEAD
-        assert( firstPlane.renderMappedImage->getBounds() == firstPlane.fullscaleImage->getBounds() );
+        assert( firstPlane.fullscaleImage->getBounds().contains(firstPlane.renderMappedImage->getBounds()));
     } else {
-        assert( firstPlane.renderMappedImage->getBounds() == firstPlane.downscaleImage->getBounds() );
-=======
-        assert( fullScaleImage->getBounds().contains(renderMappedImage->getBounds()));
-    } else {
-        assert( downscaledImage->getBounds().contains(renderMappedImage->getBounds()));
->>>>>>> 84626283
+        assert( firstPlane.downscaleImage->getBounds().contains(firstPlane.renderMappedImage->getBounds()));
     }
 #endif
     
@@ -3737,11 +3513,7 @@
 
     // at this point, it may be unnecessary to call render because it was done a long time ago => check the bitmap here!
 # ifndef NDEBUG
-<<<<<<< HEAD
-    const RectI & renderBounds = firstPlane.renderMappedImage->getBounds();
-=======
-    RectI  renderBounds = renderMappedImage->getBounds();
->>>>>>> 84626283
+    RectI  renderBounds = firstPlane.renderMappedImage->getBounds();
 # endif
     assert(renderBounds.x1 <= downscaledRectToRender.x1 && downscaledRectToRender.x2 <= renderBounds.x2 &&
            renderBounds.y1 <= downscaledRectToRender.y1 && downscaledRectToRender.y2 <= renderBounds.y2);
@@ -3779,14 +3551,10 @@
             RectD canonicalrenderRectToRender;
             downscaledRectToRender.toCanonical(mipMapLevel, par, args._rod, &canonicalrenderRectToRender);
             canonicalrenderRectToRender.toPixelEnclosing(0, par, &renderRectToRender);
-<<<<<<< HEAD
             renderRectToRender.intersect(firstPlane.renderMappedImage->getBounds(), &renderRectToRender);
-=======
-            renderRectToRender.intersect(renderMappedImage->getBounds(), &renderRectToRender);
             
             RectI initialRenderRect = renderRectToRender;
             
->>>>>>> 84626283
 #if NATRON_ENABLE_TRIMAP
             if (!frameArgs.canAbort && frameArgs.isRenderResponseToUserInteraction) {
                 renderRectToRender = firstPlane.renderMappedImage->getMinimalRect_trimap(renderRectToRender,&isBeingRenderedElseWhere);
@@ -3824,12 +3592,7 @@
             
             
             if (renderFullScaleThenDownscale) {
-<<<<<<< HEAD
-                RectD canonicalrenderRectToRender;
-                downscaledRectToRenderMinimal.toCanonical(mipMapLevel, par, args._rod, &canonicalrenderRectToRender);
-                canonicalrenderRectToRender.toPixelEnclosing(0, par, &renderRectToRender);
-                renderRectToRender.intersect(firstPlane.renderMappedImage->getBounds(), &renderRectToRender);
-=======
+
                 
                 ///If the new rect after getMinimalRect is bigger (maybe because another thread as grown the image)
                 ///we stick to what was requested
@@ -3837,14 +3600,13 @@
                     RectD canonicalrenderRectToRender;
                     downscaledRectToRenderMinimal.toCanonical(mipMapLevel, par, args._rod, &canonicalrenderRectToRender);
                     canonicalrenderRectToRender.toPixelEnclosing(0, par, &renderRectToRender);
-                    renderRectToRender.intersect(renderMappedImage->getBounds(), &renderRectToRender);
+                    renderRectToRender.intersect(firstPlane.renderMappedImage->getBounds(), &renderRectToRender);
                 } else {
                     RectD canonicalrenderRectToRender;
                     downscaledRectToRender.toCanonical(mipMapLevel, par, args._rod, &canonicalrenderRectToRender);
                     canonicalrenderRectToRender.toPixelEnclosing(0, par, &renderRectToRender);
-                    renderRectToRender.intersect(renderMappedImage->getBounds(), &renderRectToRender);
+                    renderRectToRender.intersect(firstPlane.renderMappedImage->getBounds(), &renderRectToRender);
                 }
->>>>>>> 84626283
             } else {
                 
                 ///If the new rect after getMinimalRect is bigger (maybe because another thread as grown the image)
@@ -3889,14 +3651,7 @@
     originalScale.x = firstPlane.downscaleImage->getScale();
     originalScale.y = originalScale.x;
 
-<<<<<<< HEAD
-    ImageList planesToRender;
-    for (std::map<ImageComponents,PlaneToRender>::const_iterator it = planes.planes.begin(); it!=planes.planes.end(); ++it) {
-        planesToRender.push_back(it->second.renderMappedImage);
-    }
-=======
-    assert(tmpImage->getBounds().contains(renderRectToRender));
->>>>>>> 84626283
+    assert(planes.planes.size() == tmpPlanes.size());
     
     Natron::StatusEnum st = render_public(time,
                                           originalScale,
@@ -3904,11 +3659,7 @@
                                           renderRectToRender, view,
                                           isSequentialRender,
                                           isRenderResponseToUserInteraction,
-<<<<<<< HEAD
-                                          planesToRender);
-=======
-                                          tmpImage);
->>>>>>> 84626283
+                                          tmpPlanes);
     
     bool renderAborted = aborted();
     
@@ -3935,9 +3686,9 @@
         
         
         //Check for NaNs
-<<<<<<< HEAD
-        for (std::map<ImageComponents,PlaneToRender>::const_iterator it = planes.planes.begin(); it!=planes.planes.end(); ++it) {
-            if (it->second.renderMappedImage->checkForNaNs(renderRectToRender)) {
+        ImageList::const_iterator tmpIT = tmpPlanes.begin();
+        for (std::map<ImageComponents,PlaneToRender>::const_iterator it = planes.planes.begin(); it!=planes.planes.end(); ++it,++tmpIT) {
+            if ((*tmpIT)->checkForNaNs(renderRectToRender)) {
                 qDebug() << getNode()->getScriptName_mt_safe().c_str() << ": rendered rectangle (" << renderRectToRender.x1 << ',' << renderRectToRender.y1 << ")-(" << renderRectToRender.x2 << ',' << renderRectToRender.y2 << ") contains invalid values.";
             }
             
@@ -3950,41 +3701,16 @@
                 ///of the multi-threading.
                 if (mipMapLevel != 0 && !renderUseScaleOneInputs) {
                     assert(it->second.fullscaleImage != it->second.downscaleImage);
-                    it->second.fullscaleImage->downscaleMipMap( renderRectToRender, 0, mipMapLevel, false,it->second.downscaleImage.get() );
+                    (*tmpIT)->downscaleMipMap( renderRectToRender, 0, mipMapLevel, false,it->second.downscaleImage.get() );
                     it->second.downscaleImage->markForRendered(downscaledRectToRender);
                 } else {
+                    it->second.fullscaleImage->pasteFrom(**tmpIT, renderRectToRender, false);
                     it->second.fullscaleImage->markForRendered(renderRectToRender);
                 }
             } else {
+                it->second.downscaleImage->pasteFrom(**tmpIT, downscaledRectToRender,false);
                 it->second.downscaleImage->markForRendered(downscaledRectToRender);
             }
-=======
-        if (tmpImage->checkForNaNs(renderRectToRender)) {
-            qDebug() << getNode()->getScriptName_mt_safe().c_str() << ": rendered rectangle (" << renderRectToRender.x1 << ',' << renderRectToRender.y1 << ")-(" << renderRectToRender.x2 << ',' << renderRectToRender.y2 << ") contains invalid values.";
-        }
-        
-        ///copy the rectangle rendered in the full scale image to the downscaled output
-        if (renderFullScaleThenDownscale) {
-            
-            ///If we're using renderUseScaleOneInputs, the full scale image is cached, hence we're not sure that the whole part of the image will be downscaled.
-            ///Instead we do all the downscale at once at the end of renderRoI().
-            ///If !renderUseScaleOneInputs the image is not cached and we know it will be rendered completly so it is safe to do this here and take advantage
-            ///of the multi-threading.
-            if (mipMapLevel != 0 && !renderUseScaleOneInputs) {
-      
-                assert(fullScaleImage != downscaledImage);
-                tmpImage->downscaleMipMap( renderRectToRender, 0, mipMapLevel, false,downscaledImage.get() );
-                downscaledImage->markForRendered(downscaledRectToRender);
-            } else {
-
-                fullScaleImage->pasteFrom(*tmpImage, renderRectToRender,false);
-                fullScaleImage->markForRendered(renderRectToRender);
-            }
-        } else {
-            
-            downscaledImage->pasteFrom(*tmpImage, downscaledRectToRender,false);
-            downscaledImage->markForRendered(downscaledRectToRender);
->>>>>>> 84626283
         }
         
     }
