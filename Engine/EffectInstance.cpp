--- conflicted
+++ resolved
@@ -4182,12 +4182,6 @@
         return;
     }
 
-<<<<<<< HEAD
-=======
-    NodePtr node = getNode();
-    node->onEffectKnobValueChanged(k, reason);
-
->>>>>>> b698ce38
     
     if (isReader() && k->getName() == kOfxImageEffectFileParamName) {
         getNode()->computeFrameRangeForReader(k);
