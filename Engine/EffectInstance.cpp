//  Natron
//
/* This Source Code Form is subject to the terms of the Mozilla Public
 * License, v. 2.0. If a copy of the MPL was not distributed with this
 * file, You can obtain one at http://mozilla.org/MPL/2.0/. */
/*
 * Created by Alexandre GAUTHIER-FOICHAT on 6/1/2012.
 * contact: immarespond at gmail dot com
 *
 */

// from <https://docs.python.org/3/c-api/intro.html#include-files>:
// "Since Python may define some pre-processor definitions which affect the standard headers on some systems, you must include Python.h before any standard headers are included."
#include <Python.h>

#include "EffectInstance.h"

#include <map>
#include <sstream>
#include <QtConcurrentMap>
#include <QReadWriteLock>
#include <QCoreApplication>
#include <QtConcurrentRun>

#include <boost/bind.hpp>
#include <SequenceParsing.h>

#include "Global/MemoryInfo.h"
#include "Engine/AppManager.h"
#include "Engine/OfxEffectInstance.h"
#include "Engine/Node.h"
#include "Engine/ViewerInstance.h"
#include "Engine/Log.h"
#include "Engine/Image.h"
#include "Engine/ImageParams.h"
#include "Engine/KnobFile.h"
#include "Engine/OfxEffectInstance.h"
#include "Engine/OfxImageEffectInstance.h"
#include "Engine/KnobTypes.h"
#include "Engine/PluginMemory.h"
#include "Engine/Project.h"
#include "Engine/BlockingBackgroundRender.h"
#include "Engine/AppInstance.h"
#include "Engine/ThreadStorage.h"
#include "Engine/Settings.h"
#include "Engine/RotoContext.h"
#include "Engine/OutputSchedulerThread.h"
#include "Engine/Transform.h"
#include "Engine/DiskCacheNode.h"

using namespace Natron;


class File_Knob;
class OutputFile_Knob;



namespace  {
    struct ActionKey {
        double time;
        unsigned int mipMapLevel;
    };
    
    struct IdentityResults {
        int inputIdentityNb;
        double inputIdentityTime;
    };
    
    struct CompareActionsCacheKeys {
        bool operator() (const ActionKey& lhs,const ActionKey& rhs) const {
            if (lhs.time < rhs.time) {
                return true;
            } else if (lhs.time == rhs.time) {
                if (lhs.mipMapLevel < rhs.mipMapLevel) {
                    return true;
                } else {
                    return false;
                }
            } else {
                return false;
            }
            
        }
    };
    
    typedef std::map<ActionKey,IdentityResults,CompareActionsCacheKeys> IdentityCacheMap;
    typedef std::map<ActionKey,RectD,CompareActionsCacheKeys> RoDCacheMap;
    
    /**
     * @brief This class stores all results of the following actions:
     - getRegionOfDefinition (invalidated on hash change, mapped across time + scale)
     - getTimeDomain (invalidated on hash change, only 1 value possible
     - isIdentity (invalidated on hash change,mapped across time + scale)
     * The reason we store them is that the OFX Clip API can potentially call these actions recursively
     * but this is forbidden by the spec:
     * http://openfx.sourceforge.net/Documentation/1.3/ofxProgrammingReference.html#id475585
     **/
    class ActionsCache {
        
        mutable QMutex _cacheMutex; //< protects everything in the cache
        
        U64 _cacheHash; //< the effect hash at which the actions were computed
        
        OfxRangeD _timeDomain;
        bool _timeDomainSet;
        
        IdentityCacheMap _identityCache;
        RoDCacheMap _rodCache;
        
    public:
        
        ActionsCache()
        : _cacheMutex()
        , _cacheHash(0)
        , _timeDomain()
        , _timeDomainSet(false)
        , _identityCache()
        , _rodCache()
        {
            
        }
        
        /**
         * @brief Get the hash at which the actions are stored in the cache currently
         **/
        bool getCacheHash() const {
            QMutexLocker l(&_cacheMutex);
            return _cacheHash;
        }
        
        void invalidateAll(U64 newHash) {
            QMutexLocker l(&_cacheMutex);
            _cacheHash = newHash;
            _rodCache.clear();
            _identityCache.clear();
            _timeDomainSet = false;
        }
        
        
        bool getIdentityResult(U64 hash,double time,unsigned int mipMapLevel,int* inputNbIdentity,double* identityTime) {
            QMutexLocker l(&_cacheMutex);
            if (hash != _cacheHash)
                return false;
            
            ActionKey key;
            key.time = time;
            key.mipMapLevel = mipMapLevel;
            
            IdentityCacheMap::const_iterator found = _identityCache.find(key);
            if ( found != _identityCache.end() ) {
                *inputNbIdentity = found->second.inputIdentityNb;
                *identityTime = found->second.inputIdentityTime;
                return true;
            }
            return false;
        }
        
        void setIdentityResult(double time,unsigned int mipMapLevel,int inputNbIdentity,double identityTime)
        {
            QMutexLocker l(&_cacheMutex);
           
            
            ActionKey key;
            key.time = time;
            key.mipMapLevel = mipMapLevel;
            
            IdentityCacheMap::iterator found = _identityCache.find(key);
            if ( found != _identityCache.end() ) {
                found->second.inputIdentityNb = inputNbIdentity;
                found->second.inputIdentityTime = identityTime;
            } else {
                IdentityResults v;
                v.inputIdentityNb = inputNbIdentity;
                v.inputIdentityTime = identityTime;
                _identityCache.insert(std::make_pair(key, v));
            }
            
        }
        
        bool getRoDResult(U64 hash,double time,unsigned int mipMapLevel,RectD* rod) {
            QMutexLocker l(&_cacheMutex);
            if (hash != _cacheHash)
                return false;
            
            ActionKey key;
            key.time = time;
            key.mipMapLevel = mipMapLevel;
            
            RoDCacheMap::const_iterator found = _rodCache.find(key);
            if ( found != _rodCache.end() ) {
                *rod = found->second;
                return true;
            }
            return false;
        }
        
        void setRoDResult(double time,unsigned int mipMapLevel,const RectD& rod)
        {
            QMutexLocker l(&_cacheMutex);
            
            
            ActionKey key;
            key.time = time;
            key.mipMapLevel = mipMapLevel;
            
            RoDCacheMap::iterator found = _rodCache.find(key);
            if ( found != _rodCache.end() ) {
                ///Already set, this is a bug
                return;
            } else {
                _rodCache.insert(std::make_pair(key, rod));
            }
            
        }
        
        bool getTimeDomainResult(U64 hash,double *first,double* last) {
            QMutexLocker l(&_cacheMutex);
            if (hash != _cacheHash || !_timeDomainSet)
                return false;
            
            *first = _timeDomain.min;
            *last = _timeDomain.max;
            return true;
        }
        
        void setTimeDomainResult(double first,double last)
        {
            QMutexLocker l(&_cacheMutex);
            _timeDomainSet = true;
            _timeDomain.min = first;
            _timeDomain.max = last;
        }
        
    };

}

/**
 * @brief These args are local to a renderRoI call and used to retrieve this info 
 * in a thread-safe and thread-local manner in getImage
 **/
struct EffectInstance::RenderArgs
{
    RectD _rod; //!< the effect's RoD in CANONICAL coordinates
    RoIMap _regionOfInterestResults; //< the input RoI's in CANONICAL coordinates
    RectI _renderWindowPixel; //< the current renderWindow in PIXEL coordinates
    SequenceTime _time; //< the time to render
    int _view; //< the view to render
    bool _validArgs; //< are the args valid ?
    int _channelForAlpha;
    bool _isIdentity;
    SequenceTime _identityTime;
    int _identityInputNb;
    boost::shared_ptr<Image> _outputImage;
    
    int _firstFrame,_lastFrame;
    
    RenderArgs()
        : _rod()
          , _regionOfInterestResults()
          , _renderWindowPixel()
          , _time(0)
          , _view(0)
          , _validArgs(false)
          , _channelForAlpha(3)
          , _isIdentity(false)
          , _identityTime(0)
          , _identityInputNb(-1)
          , _outputImage()
          , _firstFrame(0)
          , _lastFrame(0)
    {
    }
    
    RenderArgs(const RenderArgs& o)
    : _rod(o._rod)
    , _regionOfInterestResults(o._regionOfInterestResults)
    , _renderWindowPixel(o._renderWindowPixel)
    , _time(o._time)
    , _view(o._view)
    , _validArgs(o._validArgs)
    , _channelForAlpha(o._channelForAlpha)
    , _isIdentity(o._isIdentity)
    , _identityTime(o._identityTime)
    , _identityInputNb(o._identityInputNb)
    , _outputImage(o._outputImage)
    , _firstFrame(o._firstFrame)
    , _lastFrame(o._lastFrame)
    {
        assert(_outputImage);
    }
};


struct EffectInstance::Implementation
{
    Implementation(EffectInstance* publicInterface)
    : _publicInterface(publicInterface)
    , renderAbortedMutex()
    , renderAborted(false)
    , renderArgs()
    , frameRenderArgs()
    , beginEndRenderCount()
    , inputImages()
    , lastRenderArgsMutex()
    , lastRenderHash(0)
    , lastImage()
    , duringInteractActionMutex()
    , duringInteractAction(false)
    , pluginMemoryChunksMutex()
    , pluginMemoryChunks()
    , supportsRenderScale(eSupportsMaybe)
    , actionsCache()
#if NATRON_ENABLE_TRIMAP
    , imagesBeingRenderedMutex()
    , imagesBeingRendered()
#endif
    {
    }

    EffectInstance* _publicInterface;
    
    mutable QReadWriteLock renderAbortedMutex;
    bool renderAborted; //< was rendering aborted ?

    ///Thread-local storage living through the render_public action and used by getImage to retrieve all parameters
    ThreadStorage<RenderArgs> renderArgs;
    
    ///Thread-local storage living through the whole rendering of a frame
    ThreadStorage<ParallelRenderArgs> frameRenderArgs;
    
    ///Keep track of begin/end sequence render calls to make sure they are called in the right order even when
    ///recursive renders are called
    ThreadStorage<int> beginEndRenderCount;

    ///Whenever a render thread is running, it stores here a temp copy used in getImage
    ///to make sure these images aren't cleared from the cache.
    ThreadStorage< std::list< boost::shared_ptr<Natron::Image> > > inputImages;
    

    QMutex lastRenderArgsMutex; //< protects lastImage & lastRenderHash
    U64 lastRenderHash;  //< the last hash given to render
    boost::shared_ptr<Natron::Image> lastImage; //< the last image rendered
    
    mutable QReadWriteLock duringInteractActionMutex; //< protects duringInteractAction
    bool duringInteractAction; //< true when we're running inside an interact action
    
    ///Current chuncks of memory held by the plug-in
    mutable QMutex pluginMemoryChunksMutex;
    std::list<PluginMemory*> pluginMemoryChunks;
    
    ///Does this plug-in supports render scale ?
    QMutex supportsRenderScaleMutex;
    SupportsEnum supportsRenderScale;

    /// Mt-Safe actions cache
    ActionsCache actionsCache;
    
#if NATRON_ENABLE_TRIMAP
    ///Store all images being rendered to avoid 2 threads rendering the same portion of an image
    struct ImageBeingRendered
    {
        QWaitCondition cond;
        QMutex lock;
        int refCount;
        bool renderFailed;
        
        ImageBeingRendered() : cond(), lock(), refCount(0), renderFailed(false) {}
    };
    QMutex imagesBeingRenderedMutex;
    typedef boost::shared_ptr<ImageBeingRendered> IBRPtr;
    typedef std::map<ImagePtr,IBRPtr > IBRMap;
    IBRMap imagesBeingRendered;
#endif
    
    void runChangedParamCallback(KnobI* k,bool userEdited,const std::string& callback);
    
    
    void setDuringInteractAction(bool b)
    {
        QWriteLocker l(&duringInteractActionMutex);

        duringInteractAction = b;
    }

#if NATRON_ENABLE_TRIMAP
    void markImageAsBeingRendered(const boost::shared_ptr<Natron::Image>& img)
    {
        if (!img->usesBitMap()) {
            return;
        }
        QMutexLocker k(&imagesBeingRenderedMutex);
        IBRMap::iterator found = imagesBeingRendered.find(img);
        if (found != imagesBeingRendered.end()) {
            ++(found->second->refCount);
        } else {
            IBRPtr ibr(new Implementation::ImageBeingRendered);
            ++ibr->refCount;
            imagesBeingRendered.insert(std::make_pair(img,ibr));
        }
    }
    
    void waitForImageBeingRenderedElsewhereAndUnmark(const RectI& roi,const boost::shared_ptr<Natron::Image>& img)
    {
        if (!img->usesBitMap()) {
            return;
        }
        IBRPtr ibr;
        {
            QMutexLocker k(&imagesBeingRenderedMutex);
            IBRMap::iterator found = imagesBeingRendered.find(img);
            assert(found != imagesBeingRendered.end());
            ibr = found->second;
        }
        
        std::list<RectI> restToRender;
        bool isBeingRenderedElseWhere = false;
        img->getRestToRender_trimap(roi,restToRender, &isBeingRenderedElseWhere);
        
        bool ab = _publicInterface->aborted();
        {
            QMutexLocker kk(&ibr->lock);
            while (!ab && isBeingRenderedElseWhere && !ibr->renderFailed) {
                ibr->cond.wait(&ibr->lock);
                isBeingRenderedElseWhere = false;
                img->getRestToRender_trimap(roi, restToRender, &isBeingRenderedElseWhere);
                ab = _publicInterface->aborted();
            }
        }
        
        ///Everything should be rendered now.
        assert(ab || restToRender.empty());

        {
            QMutexLocker k(&imagesBeingRenderedMutex);
            IBRMap::iterator found = imagesBeingRendered.find(img);
            assert(found != imagesBeingRendered.end());
            
            QMutexLocker kk(&ibr->lock);
            --ibr->refCount;
            found->second->cond.wakeAll();
            if (found != imagesBeingRendered.end() && !ibr->refCount) {
                imagesBeingRendered.erase(found);
            }
        }

        
        
    
    }
    
    void unmarkImageAsBeingRendered(const boost::shared_ptr<Natron::Image>& img,bool renderFailed)
    {
        if (!img->usesBitMap()) {
            return;
        }
        QMutexLocker k(&imagesBeingRenderedMutex);
        IBRMap::iterator found = imagesBeingRendered.find(img);
        assert(found != imagesBeingRendered.end());
        
        QMutexLocker kk(&found->second->lock);
        if (renderFailed) {
            found->second->renderFailed = true;
        }
        found->second->cond.wakeAll();
        --found->second->refCount;
        if (!found->second->refCount) {
            kk.unlock(); // < unlock before erase which is going to delete the lock
            imagesBeingRendered.erase(found);
        }
        
    }
#endif
    /**
     * @brief This function sets on the thread storage given in parameter all the arguments which
     * are used to render an image.
     * This is used exclusively on the render thread in the renderRoI function or renderRoIInternal function.
     * The reason we use thread-storage is because the OpenFX API doesn't give all the parameters to the 
     * ImageEffect suite functions except the desired time. That is the Host has to maintain an internal state to "guess" what are the
     * expected parameters in order to respond correctly to the function call. This state is maintained throughout the render thread work
     * for all these actions:
     * 
        - getRegionsOfInterest
        - getFrameRange
        - render
        - beginRender
        - endRender
        - isIdentity
     *
     * The object that will need to know these datas is OfxClipInstance, more precisely in the following functions:
        - OfxClipInstance::getRegionOfDefinition
        - OfxClipInstance::getImage
     * 
     * We don't provide these datas for the getRegionOfDefinition with these render args because this action can be called way
     * prior we have all the other parameters. getRegionOfDefinition only needs the current render view and mipMapLevel if it is
     * called on a render thread or during an analysis. We provide it by setting those 2 parameters directly on a thread-storage 
     * object local to the clip.
     *
     * For getImage, all the ScopedRenderArgs are active (except for analysis). The view and mipMapLevel parameters will be retrieved
     * on the clip that needs the image. All the other parameters will be retrieved in EffectInstance::getImage on the ScopedRenderArgs.
     *
     * During an analysis effect we don't set any ScopedRenderArgs and call some actions recursively if needed.
     * WARNING: analysis effect's are set the current view and mipmapLevel to 0 in the OfxEffectInstance::knobChanged function
     * If we were to have analysis that perform on different views we would have to change that.
     **/
    class ScopedRenderArgs
    {
        RenderArgs args;
        ThreadStorage<RenderArgs>* _dst;

    public:
        
        ScopedRenderArgs(ThreadStorage<RenderArgs>* dst,
                         const RoIMap & roiMap,
                         const RectD & rod,
                         const RectI& renderWindow,
                         SequenceTime time,
                         int view,
                         int channelForAlpha,
                         bool isIdentity,
                         SequenceTime identityTime,
                         int inputNbIdentity,
                         const boost::shared_ptr<Image>& outputImage,
                         int firstFrame,
                         int lastFrame)
            : args()
              , _dst(dst)
        {
            assert(_dst);

            args._rod = rod;
            args._renderWindowPixel = renderWindow;
            args._time = time;
            args._view = view;
            args._channelForAlpha = channelForAlpha;
            args._isIdentity = isIdentity;
            args._identityTime = identityTime;
            args._identityInputNb = inputNbIdentity;
            args._outputImage = outputImage;
            args._regionOfInterestResults = roiMap;
            args._firstFrame = firstFrame;
            args._lastFrame = lastFrame;
            args._validArgs = true;
            _dst->localData() = args;

        }
        
        ScopedRenderArgs(ThreadStorage<RenderArgs>* dst)
        : args()
        , _dst(dst)
        {
            assert(_dst);
        }

        

        ScopedRenderArgs(ThreadStorage<RenderArgs>* dst,
                         const RenderArgs & a)
            : args(a)
              , _dst(dst)
        {
            RenderArgs& tls = _dst->localData();
            args._validArgs = true;
            tls = args;
        }

        ~ScopedRenderArgs()
        {
            assert( _dst->hasLocalData() );
            args._outputImage.reset();
            args._validArgs = false;
            RenderArgs& tls = _dst->localData();
            tls._outputImage.reset();
            tls._validArgs = false;
        }

        /**
         * @brief WARNING: Returns the args that have been passed to the constructor.
         **/
        const RenderArgs & getArgs() const
        {
            return args;
        }
        
        ///Setup the first pass on thread-local storage.
        ///RoIMap and frame range are separated because those actions might need
        ///the thread-storage set up in the first pass to work
        void setArgs_firstPass(const RectD & rod,
                               const RectI& renderWindow,
                               SequenceTime time,
                               int view,
                               int channelForAlpha,
                               bool isIdentity,
                               SequenceTime identityTime,
                               int inputNbIdentity,
                               const boost::shared_ptr<Image>& outputImage)
        {
            assert(outputImage);
            args._rod = rod;
            args._renderWindowPixel = renderWindow;
            args._time = time;
            args._view = view;
            args._channelForAlpha = channelForAlpha;
            args._isIdentity = isIdentity;
            args._identityTime = identityTime;
            args._identityInputNb = inputNbIdentity;
            args._outputImage = outputImage;
            args._validArgs = true;
            _dst->localData() = args;
        }
        
        void setArgs_secondPass(const RoIMap & roiMap,
                                int firstFrame,
                                int lastFrame) {
            args._regionOfInterestResults = roiMap;
            args._firstFrame = firstFrame;
            args._lastFrame = lastFrame;
            args._validArgs = true;
            _dst->localData() = args;
        }
        

    };
    
    void addInputImageTempPointer(const boost::shared_ptr<Natron::Image> & img)
    {
        inputImages.localData().push_back(img);
    }

    void clearInputImagePointers()
    {
        if (inputImages.hasLocalData()) {
            inputImages.localData().clear();
        }
    }
};

class InputImagesHolder_RAII
{
    ThreadStorage< std::list< boost::shared_ptr<Natron::Image> > > *storage;
    
public:
    
    InputImagesHolder_RAII(const std::list<boost::shared_ptr<Natron::Image> >& imgs,ThreadStorage< std::list< boost::shared_ptr<Natron::Image> > >* storage)
    : storage(storage)
    {
        if (!imgs.empty()) {
            std::list<boost::shared_ptr<Natron::Image> >& data = storage->localData();
            data.insert(data.begin(), imgs.begin(),imgs.end());
        } else {
            this->storage = 0;
        }
        
    }
    
    ~InputImagesHolder_RAII()
    {
        if (storage) {
            assert(storage->hasLocalData());
            storage->localData().clear();
        }
    }
};

void
EffectInstance::addThreadLocalInputImageTempPointer(const boost::shared_ptr<Natron::Image> & img)
{
    _imp->addInputImageTempPointer(img);
}

EffectInstance::EffectInstance(boost::shared_ptr<Node> node)
    : NamedKnobHolder(node ? node->getApp() : NULL)
      , _node(node)
      , _imp(new Implementation(this))
{
}

EffectInstance::~EffectInstance()
{
    clearPluginMemoryChunks();
}


void
EffectInstance::lock(const boost::shared_ptr<Natron::Image>& entry)
{
    boost::shared_ptr<Node> n = _node.lock();
    n->lock(entry);
}


bool
EffectInstance::tryLock(const boost::shared_ptr<Natron::Image>& entry)
{
    boost::shared_ptr<Node> n = _node.lock();
    return n->tryLock(entry);
}

void
EffectInstance::unlock(const boost::shared_ptr<Natron::Image>& entry)
{
    boost::shared_ptr<Node> n = _node.lock();
    n->unlock(entry);
}

void
EffectInstance::clearPluginMemoryChunks()
{
    int toRemove;
    {
        QMutexLocker l(&_imp->pluginMemoryChunksMutex);
        toRemove = (int)_imp->pluginMemoryChunks.size();
    }

    while (toRemove > 0) {
        PluginMemory* mem;
        {
            QMutexLocker l(&_imp->pluginMemoryChunksMutex);
            mem = ( *_imp->pluginMemoryChunks.begin() );
        }
        delete mem;
        --toRemove;
    }
}

void
EffectInstance::setParallelRenderArgs(int time,
                                      int view,
                                      bool isRenderUserInteraction,
                                      bool isSequential,
                                      bool canAbort,
                                      U64 nodeHash,
                                      U64 rotoAge,
                                      bool canSetValue,
                                      const TimeLine* timeline)
{
    ParallelRenderArgs& args = _imp->frameRenderArgs.localData();
    args.canSetValue = canSetValue;
    args.time = time;
    args.timeline = timeline;
    args.view = view;
    args.isRenderResponseToUserInteraction = isRenderUserInteraction;
    args.isSequentialRender = isSequential;
    
    args.nodeHash = nodeHash;
    args.rotoAge = rotoAge;
    
    args.canAbort = canAbort;
    
    ++args.validArgs;
    
}

bool
EffectInstance::invalidateParallelRenderArgs()
{
    if (_imp->frameRenderArgs.hasLocalData()) {
        ParallelRenderArgs& args = _imp->frameRenderArgs.localData();
        --args.validArgs;
        return args.canSetValue;
    } else {
        qDebug() << "Frame render args thread storage not set, this is probably because the graph changed while rendering.";
        return true;
    }
}

U64
EffectInstance::getHash() const
{
    boost::shared_ptr<Node> n = _node.lock();
    return n->getHashValue();
}

U64
EffectInstance::getRenderHash() const
{
    
    if ( !_imp->frameRenderArgs.hasLocalData() ) {
        return getHash();
    } else {
        ParallelRenderArgs& args = _imp->frameRenderArgs.localData();
        if (!args.validArgs) {
            return getHash();
        } else {
            return args.nodeHash;
        }
    }
}

bool
EffectInstance::isAbortedFromPlayback() const
{
    
    ///This flag is set in OutputSchedulerThread::abortRendering
    ///This will be used when playback or rendering on disk
    QReadLocker l(&_imp->renderAbortedMutex);
    return _imp->renderAborted;
    
}

bool
EffectInstance::aborted() const
{
   
     if ( !_imp->frameRenderArgs.hasLocalData() ) {
        
        ///No local data, we're either not rendering or calling this from a thread not controlled by Natron
        return false;
        
    } else {
        
        ParallelRenderArgs& args = _imp->frameRenderArgs.localData();
        if (!args.validArgs) {
            ///No valid args, probably not rendering
            return false;
        } else {
            if (args.isRenderResponseToUserInteraction) {
                
                if (args.canAbort) {
                    ///Rendering issued by RenderEngine::renderCurrentFrame, if time or hash changed, abort
                    bool ret = args.nodeHash != getHash() ||
                    args.time != args.timeline->currentFrame() ||
                    !getNode()->isActivated();
                    return ret;
                } else {
                    bool ret = !getNode()->isActivated();
                    return ret;
                }
                
            } else {
                ///Rendering is playback or render on disk, we rely on the _imp->renderAborted flag for this.

                return isAbortedFromPlayback();
          
            }
        }

    }
}

bool
EffectInstance::shouldCacheOutput() const
{
    boost::shared_ptr<Node> n = _node.lock();
    return n->shouldCacheOutput();
}

void
EffectInstance::setAborted(bool b)
{
    {
        QWriteLocker l(&_imp->renderAbortedMutex);
        _imp->renderAborted = b;
    }
}

U64
EffectInstance::getKnobsAge() const
{
    return getNode()->getKnobsAge();
}

void
EffectInstance::setKnobsAge(U64 age)
{
    getNode()->setKnobsAge(age);
}

const std::string &
EffectInstance::getScriptName() const
{
    return getNode()->getScriptName();
}

std::string
EffectInstance::getScriptName_mt_safe() const
{
    return getNode()->getScriptName_mt_safe();
}

void
EffectInstance::getRenderFormat(Format *f) const
{
    assert(f);
    getApp()->getProject()->getProjectDefaultFormat(f);
}

int
EffectInstance::getRenderViewsCount() const
{
    return getApp()->getProject()->getProjectViewsCount();
}

bool
EffectInstance::hasOutputConnected() const
{
    return getNode()->hasOutputConnected();
}

EffectInstance*
EffectInstance::getInput(int n) const
{
    boost::shared_ptr<Natron::Node> inputNode = getNode()->getInput(n);

    if (inputNode) {
        return inputNode->getLiveInstance();
    }

    return NULL;
}

std::string
EffectInstance::getInputLabel(int inputNb) const
{
    std::string out;

    out.append( 1,(char)(inputNb + 65) );

    return out;
}

bool
EffectInstance::retrieveGetImageDataUponFailure(const int time,
                                                const int view,
                                                const RenderScale& scale,
                                                const RectD* optionalBoundsParam,
                                                U64* nodeHash_p,
                                                U64* rotoAge_p,
                                                bool* isIdentity_p,
                                                int* identityTime,
                                                int* identityInputNb_p,
                                                RectD* rod_p,
                                                RoIMap* inputRois_p, //!< output, only set if optionalBoundsParam != NULL
                                                RectD* optionalBounds_p) //!< output, only set if optionalBoundsParam != NULL
{
    /////Update 09/02/14
    /// We now AUTHORIZE GetRegionOfDefinition and isIdentity and getRegionsOfInterest to be called recursively.
    /// It didn't make much sense to forbid them from being recursive.
    
//#ifdef DEBUG
//    if (QThread::currentThread() != qApp->thread()) {
//        ///This is a bad plug-in
//        qDebug() << getNode()->getScriptName_mt_safe().c_str() << " is trying to call clipGetImage during an unauthorized time. "
//        "Developers of that plug-in should fix it. \n Reminder from the OpenFX spec: \n "
//        "Images may be fetched from an attached clip in the following situations... \n"
//        "- in the kOfxImageEffectActionRender action\n"
//        "- in the kOfxActionInstanceChanged and kOfxActionEndInstanceChanged actions with a kOfxPropChangeReason or kOfxChangeUserEdited";
//    }
//#endif
    
    ///Try to compensate for the mistake
    
    *nodeHash_p = getHash();
    const U64& nodeHash = *nodeHash_p;
    boost::shared_ptr<RotoContext> roto =  getNode()->getRotoContext();
    if (roto) {
        *rotoAge_p = roto->getAge();
    } else {
        *rotoAge_p = 0;
    }
    
    {
        RECURSIVE_ACTION();
        Natron::StatusEnum stat = getRegionOfDefinition(nodeHash, time, scale, view, rod_p);
        if (stat == eStatusFailed) {
            return false;
        }
    }
    const RectD& rod = *rod_p;
    
    ///OptionalBoundsParam is the optional rectangle passed to getImage which may be NULL, in which case we use the RoD.
    if (!optionalBoundsParam) {
        ///// We cannot recover the RoI, we just assume the plug-in wants to render the full RoD.
        *optionalBounds_p = rod;
        ifInfiniteApplyHeuristic(nodeHash, time, scale, view, optionalBounds_p);
        const RectD& optionalBounds = *optionalBounds_p;
        
        /// If the region parameter is not set to NULL, then it will be clipped to the clip's
        /// Region of Definition for the given time. The returned image will be m at m least as big as this region.
        /// If the region parameter is not set, then the region fetched will be at least the Region of Interest
        /// the effect has previously specified, clipped the clip's Region of Definition.
        /// (renderRoI will do the clipping for us).
        
        
        ///// This code is wrong but executed ONLY IF THE PLUG-IN DOESN'T RESPECT THE SPECIFICATIONS. Recursive actions
        ///// should never happen.
        getRegionsOfInterest(time, scale, optionalBounds, optionalBounds, 0,inputRois_p);
    }
    
    assert( !( (supportsRenderScaleMaybe() == eSupportsNo) && !(scale.x == 1. && scale.y == 1.) ) );
    try {
        *isIdentity_p = isIdentity_public(nodeHash, time, scale, rod, getPreferredAspectRatio(), view, identityTime, identityInputNb_p);
    } catch (...) {
        return false;
    }


    return true;
}

void
EffectInstance::getThreadLocalInputImages(std::list<boost::shared_ptr<Natron::Image> >* images) const
{
    if (_imp->inputImages.hasLocalData()) {
        *images = _imp->inputImages.localData();
    }
}

bool
EffectInstance::getThreadLocalRegionsOfInterests(EffectInstance::RoIMap& roiMap) const
{
    if (!_imp->renderArgs.hasLocalData()) {
        return false;
    }
    RenderArgs& renderArgs = _imp->renderArgs.localData();
    if (!renderArgs._validArgs) {
        return false;
    }
    roiMap = renderArgs._regionOfInterestResults;
    return true;
}


boost::shared_ptr<Natron::Image>
EffectInstance::getImage(int inputNb,
                         const SequenceTime time,
                         const RenderScale & scale,
                         const int view,
                         const RectD *optionalBoundsParam, //!< optional region in canonical coordinates
                         const Natron::ImageComponentsEnum comp,
                         const Natron::ImageBitDepthEnum depth,
                         const double par,
                         const bool dontUpscale,
                         RectI* roiPixel)
{
   
    ///The input we want the image from
    EffectInstance* n = getInput(inputNb);
    
    
    bool isMask = isInputMask(inputNb);
    
    if ( isMask && !isMaskEnabled(inputNb) ) {
        ///This is last resort, the plug-in should've checked getConnected() before, which would have returned false.
        return boost::shared_ptr<Natron::Image>();
    }
    boost::shared_ptr<RotoContext> roto = getNode()->getRotoContext();
    bool useRotoInput = false;
    if (roto) {
        useRotoInput = isInputRotoBrush(inputNb);
    }
    if ( ( !roto || (roto && !useRotoInput) ) && !n ) {
        return boost::shared_ptr<Natron::Image>();
    }
    
    RectD optionalBounds;
    if (optionalBoundsParam) {
        optionalBounds = *optionalBoundsParam;
    }
    unsigned int mipMapLevel = Image::getLevelFromScale(scale.x);
    RoIMap inputsRoI;
    RectD rod;
    bool isIdentity;
    int inputNbIdentity;
    int inputIdentityTime;
    U64 nodeHash;
    U64 rotoAge;
    
    /// Never by-pass the cache here because we already computed the image in renderRoI and by-passing the cache again can lead to
    /// re-computing of the same image many many times
    bool byPassCache = false;
    
    ///The caller thread MUST be a thread owned by Natron. It cannot be a thread from the multi-thread suite.
    ///A call to getImage is forbidden outside an action running in a thread launched by Natron.
    
    /// From http://openfx.sourceforge.net/Documentation/1.3/ofxProgrammingReference.html#ImageEffectsImagesAndClipsUsingClips
    //    Images may be fetched from an attached clip in the following situations...
    //    in the kOfxImageEffectActionRender action
    //    in the kOfxActionInstanceChanged and kOfxActionEndInstanceChanged actions with a kOfxPropChangeReason of kOfxChangeUserEdited
    
    if ( !_imp->renderArgs.hasLocalData() || !_imp->frameRenderArgs.hasLocalData() ) {
        
        if ( !retrieveGetImageDataUponFailure(time, view, scale, optionalBoundsParam, &nodeHash, &rotoAge, &isIdentity, &inputIdentityTime, &inputNbIdentity, &rod, &inputsRoI, &optionalBounds) ) {
            return boost::shared_ptr<Image>();
        }
        
    } else {
        
        RenderArgs& renderArgs = _imp->renderArgs.localData();
        ParallelRenderArgs& frameRenderArgs = _imp->frameRenderArgs.localData();
        
        if (!renderArgs._validArgs || !frameRenderArgs.validArgs) {
            if ( !retrieveGetImageDataUponFailure(time, view, scale, optionalBoundsParam, &nodeHash, &rotoAge, &isIdentity, &inputIdentityTime, &inputNbIdentity, &rod, &inputsRoI, &optionalBounds) ) {
                return boost::shared_ptr<Image>();
            }
            
        } else {
            inputsRoI = renderArgs._regionOfInterestResults;
            rod = renderArgs._rod;
            isIdentity = renderArgs._isIdentity;
            inputIdentityTime = renderArgs._identityTime;
            inputNbIdentity = renderArgs._identityInputNb;
            nodeHash = frameRenderArgs.nodeHash;
            rotoAge = frameRenderArgs.rotoAge;
        }
        
        
    }
    
    RectD roi;
    if (!optionalBoundsParam) {
        RoIMap::iterator found = inputsRoI.find(useRotoInput ? this : n);
        if ( found != inputsRoI.end() ) {
            ///RoI is in canonical coordinates since the results of getRegionsOfInterest is in canonical coords.
            roi = found->second;
        } else {
            ///Oops, we didn't find the roi in the thread-storage... use  the RoD instead...
            roi = rod;
        }
    } else {
        roi = optionalBounds;
    }
    
    
    
    if ( isIdentity) {
        assert(inputNbIdentity != -2);
        ///If the effect is an identity but it didn't ask for the effect's image of which it is identity
        ///return a null image
        if (inputNbIdentity != inputNb) {
            return boost::shared_ptr<Image>();
        }
        
    }
    
    
    bool renderFullScaleThenDownscale = (!supportsRenderScale() && mipMapLevel != 0);
    ///Do we want to render the graph upstream at scale 1 or at the requested render scale ? (user setting)
    bool renderScaleOneUpstreamIfRenderScaleSupportDisabled = false;
    unsigned int renderMappedMipMapLevel = mipMapLevel;
    if (renderFullScaleThenDownscale) {
        renderScaleOneUpstreamIfRenderScaleSupportDisabled = getNode()->useScaleOneImagesWhenRenderScaleSupportIsDisabled();
        if (renderScaleOneUpstreamIfRenderScaleSupportDisabled) {
            renderMappedMipMapLevel = 0;
        }
    }
    
    ///Both the result of getRegionsOfInterest and optionalBounds are in canonical coordinates, we have to convert in both cases
    ///Convert to pixel coordinates
    RectI pixelRoI;
    roi.toPixelEnclosing(renderScaleOneUpstreamIfRenderScaleSupportDisabled ? 0 : mipMapLevel, par, &pixelRoI);
    
    //Try to find in the input images thread local storage if we already pre-computed the image
    std::list<boost::shared_ptr<Image> > inputImagesThreadLocal;
    if (_imp->inputImages.hasLocalData()) {
        inputImagesThreadLocal = _imp->inputImages.localData();
    }
    
    
    int channelForAlpha = !isMask ? -1 : getMaskChannel(inputNb);
    
    if (useRotoInput) {
        
        Natron::ImageComponentsEnum outputComps;
        Natron::ImageBitDepthEnum outputDepth;
        getPreferredDepthAndComponents(-1, &outputComps, &outputDepth);
        boost::shared_ptr<Natron::Image> mask =  roto->renderMask(true,pixelRoI, outputComps, nodeHash,rotoAge,
                                                                  RectD(), time, depth, view, mipMapLevel, inputImagesThreadLocal, byPassCache);
        if (inputImagesThreadLocal.empty()) {
            ///If the effect is analysis (e.g: Tracker) there's no input images in the tread local storage, hence add it
            _imp->addInputImageTempPointer(mask);
        }
        if (roiPixel) {
            *roiPixel = pixelRoI;
        }
        return mask;
    }
    
    
    //if the node is not connected, return a NULL pointer!
    if (!n) {
        return boost::shared_ptr<Natron::Image>();
    }
    
    
    boost::shared_ptr<Image > inputImg = n->renderRoI( RenderRoIArgs(time,
                                                                     scale,
                                                                     renderMappedMipMapLevel,
                                                                     view,
                                                                     byPassCache,
                                                                     pixelRoI,
                                                                     RectD(),
                                                                     comp,
                                                                     depth,
                                                                     channelForAlpha,
                                                                     true,
                                                                     inputImagesThreadLocal) );
    
    if (!inputImg) {
        return inputImg;
    }
    
    ///Check that the rendered image contains what we requested.
    assert(inputImg->getComponents() == comp);
    
    if (roiPixel) {
        *roiPixel = pixelRoI;
    }
    unsigned int inputImgMipMapLevel = inputImg->getMipMapLevel();
    
    if (inputImg->getPixelAspectRatio() != par) {
        qDebug() << "WARNING: " << getScriptName_mt_safe().c_str() << " requested an image with a pixel aspect ratio of " << par <<
        " but " << n->getScriptName_mt_safe().c_str() << " rendered an image with a pixel aspect ratio of " << inputImg->getPixelAspectRatio();
    }
    
    ///If the plug-in doesn't support the render scale, but the image is downscaled, up-scale it.
    ///Note that we do NOT cache it because it is really low def!
    if ( !dontUpscale  && renderFullScaleThenDownscale && inputImgMipMapLevel != 0 ) {
        assert(inputImgMipMapLevel != 0);
        ///Resize the image according to the requested scale
        Natron::ImageBitDepthEnum bitdepth = inputImg->getBitDepth();
        RectI bounds;
        inputImg->getRoD().toPixelEnclosing(0, par, &bounds);
        boost::shared_ptr<Natron::Image> rescaledImg( new Natron::Image(inputImg->getComponents(), inputImg->getRoD(),
                                                                        bounds, 0, par, bitdepth) );
        inputImg->upscaleMipMap(inputImg->getBounds(), inputImgMipMapLevel, 0, rescaledImg.get());
        if (roiPixel) {
            RectD canonicalPixelRoI;
            pixelRoI.toCanonical(inputImgMipMapLevel, par, rod, &canonicalPixelRoI);
            canonicalPixelRoI.toPixelEnclosing(0, par, roiPixel);
        }
        //inputImg->scaleBox( inputImg->getBounds(), rescaledImg.get() );
        return rescaledImg;
        
        
    } else {
        
        if (inputImagesThreadLocal.empty()) {
            ///If the effect is analysis (e.g: Tracker) there's no input images in the tread local storage, hence add it
            _imp->addInputImageTempPointer(inputImg);
        }
        return inputImg;
        
    }
    
} // getImage 

void
EffectInstance::calcDefaultRegionOfDefinition(U64 /*hash*/,SequenceTime /*time*/,
                                              int /*view*/,
                                              const RenderScale & /*scale*/,
                                              RectD *rod)
{
    Format projectDefault;

    getRenderFormat(&projectDefault);
    *rod = RectD( projectDefault.left(), projectDefault.bottom(), projectDefault.right(), projectDefault.top() );
}

Natron::StatusEnum
EffectInstance::getRegionOfDefinition(U64 hash,SequenceTime time,
                                      const RenderScale & scale,
                                      int view,
                                      RectD* rod) //!< rod is in canonical coordinates
{
    bool firstInput = true;
    RenderScale renderMappedScale = scale;

    assert( !( (supportsRenderScaleMaybe() == eSupportsNo) && !(scale.x == 1. && scale.y == 1.) ) );

    for (int i = 0; i < getMaxInputCount(); ++i) {
        Natron::EffectInstance* input = getInput(i);
        if (input) {
            RectD inputRod;
            bool isProjectFormat;
            StatusEnum st = input->getRegionOfDefinition_public(hash,time, renderMappedScale, view, &inputRod, &isProjectFormat);
            assert(inputRod.x2 >= inputRod.x1 && inputRod.y2 >= inputRod.y1);
            if (st == eStatusFailed) {
                return st;
            }

            if (firstInput) {
                *rod = inputRod;
                firstInput = false;
            } else {
                rod->merge(inputRod);
            }
            assert(rod->x1 <= rod->x2 && rod->y1 <= rod->y2);
        }
    }

    return eStatusReplyDefault;
}

bool
EffectInstance::ifInfiniteApplyHeuristic(U64 hash,
                                         SequenceTime time,
                                         const RenderScale & scale,
                                         int view,
                                         RectD* rod) //!< input/output
{
    /*If the rod is infinite clip it to the project's default*/

    Format projectFormat;
    getRenderFormat(&projectFormat);
    RectD projectDefault = projectFormat.toCanonicalFormat();
    /// FIXME: before removing the assert() (I know you are tempted) please explain (here: document!) if the format rectangle can be empty and in what situation(s)
    assert( !projectDefault.isNull() );

    assert(rod);
    assert(rod->x1 <= rod->x2 && rod->y1 <= rod->y2);
    bool x1Infinite = rod->x1 <= kOfxFlagInfiniteMin;
    bool y1Infinite = rod->y1 <= kOfxFlagInfiniteMin;
    bool x2Infinite = rod->x2 >= kOfxFlagInfiniteMax;
    bool y2Infinite = rod->y2 >= kOfxFlagInfiniteMax;

    ///Get the union of the inputs.
    RectD inputsUnion;

    ///Do the following only if one coordinate is infinite otherwise we wont need the RoD of the input
    if (x1Infinite || y1Infinite || x2Infinite || y2Infinite) {
        // initialize with the effect's default RoD, because inputs may not be connected to other effects (e.g. Roto)
        calcDefaultRegionOfDefinition(hash,time,view, scale, &inputsUnion);
        bool firstInput = true;
        for (int i = 0; i < getMaxInputCount(); ++i) {
            Natron::EffectInstance* input = getInput(i);
            if (input) {
                RectD inputRod;
                bool isProjectFormat;
                RenderScale inputScale = scale;
                if (input->supportsRenderScaleMaybe() == eSupportsNo) {
                    inputScale.x = inputScale.y = 1.;
                }
                StatusEnum st = input->getRegionOfDefinition_public(hash,time, inputScale, view, &inputRod, &isProjectFormat);
                if (st != eStatusFailed) {
                    if (firstInput) {
                        inputsUnion = inputRod;
                        firstInput = false;
                    } else {
                        inputsUnion.merge(inputRod);
                    }
                }
            }
        }
    }
    ///If infinite : clip to inputsUnion if not null, otherwise to project default

    // BE CAREFUL:
    // std::numeric_limits<int>::infinity() does not exist (check std::numeric_limits<int>::has_infinity)
    bool isProjectFormat = false;
    if (x1Infinite) {
        if ( !inputsUnion.isNull() ) {
            rod->x1 = std::min(inputsUnion.x1, projectDefault.x1);
        } else {
            rod->x1 = projectDefault.x1;
            isProjectFormat = true;
        }
        rod->x2 = std::max(rod->x1, rod->x2);
    }
    if (y1Infinite) {
        if ( !inputsUnion.isNull() ) {
            rod->y1 = std::min(inputsUnion.y1, projectDefault.y1);
        } else {
            rod->y1 = projectDefault.y1;
            isProjectFormat = true;
        }
        rod->y2 = std::max(rod->y1, rod->y2);
    }
    if (x2Infinite) {
        if ( !inputsUnion.isNull() ) {
            rod->x2 = std::max(inputsUnion.x2, projectDefault.x2);
        } else {
            rod->x2 = projectDefault.x2;
            isProjectFormat = true;
        }
        rod->x1 = std::min(rod->x1, rod->x2);
    }
    if (y2Infinite) {
        if ( !inputsUnion.isNull() ) {
            rod->y2 = std::max(inputsUnion.y2, projectDefault.y2);
        } else {
            rod->y2 = projectDefault.y2;
            isProjectFormat = true;
        }
        rod->y1 = std::min(rod->y1, rod->y2);
    }
    if ( isProjectFormat && !isGenerator() ) {
        isProjectFormat = false;
    }
    assert(rod->x1 <= rod->x2 && rod->y1 <= rod->y2);

    return isProjectFormat;
} // ifInfiniteApplyHeuristic

void
EffectInstance::getRegionsOfInterest(SequenceTime /*time*/,
                                     const RenderScale & /*scale*/,
                                     const RectD & /*outputRoD*/, //!< the RoD of the effect, in canonical coordinates
                                     const RectD & renderWindow, //!< the region to be rendered in the output image, in Canonical Coordinates
                                     int /*view*/,
                                     EffectInstance::RoIMap* ret)
{
    for (int i = 0; i < getMaxInputCount(); ++i) {
        Natron::EffectInstance* input = getInput(i);
        if (input) {
            ret->insert( std::make_pair(input, renderWindow) );
        }
    }
}

EffectInstance::FramesNeededMap
EffectInstance::getFramesNeeded(SequenceTime time)
{
    EffectInstance::FramesNeededMap ret;
    RangeD defaultRange;
    
    defaultRange.min = defaultRange.max = time;
    std::vector<RangeD> ranges;
    ranges.push_back(defaultRange);
    for (int i = 0; i < getMaxInputCount(); ++i) {
        if (isInputRotoBrush(i)) {
            ret.insert( std::make_pair(i, ranges) );
        } else {
            Natron::EffectInstance* input = getInput(i);
            if (input) {
                ret.insert( std::make_pair(i, ranges) );
            }
        }
    }

    return ret;
}

void
EffectInstance::getFrameRange(SequenceTime *first,
                              SequenceTime *last)
{
    // default is infinite if there are no non optional input clips
    *first = INT_MIN;
    *last = INT_MAX;
    for (int i = 0; i < getMaxInputCount(); ++i) {
        Natron::EffectInstance* input = getInput(i);
        if (input) {
            SequenceTime inpFirst,inpLast;
            input->getFrameRange(&inpFirst, &inpLast);
            if (i == 0) {
                *first = inpFirst;
                *last = inpLast;
            } else {
                if (inpFirst < *first) {
                    *first = inpFirst;
                }
                if (inpLast > *last) {
                    *last = inpLast;
                }
            }
        }
    }
}

EffectInstance::NotifyRenderingStarted_RAII::NotifyRenderingStarted_RAII(Node* node)
: _node(node)
{
    _didEmit = node->notifyRenderingStarted();
}

EffectInstance::NotifyRenderingStarted_RAII::~NotifyRenderingStarted_RAII()
{
    if (_didEmit) {
        _node->notifyRenderingEnded();
    }
}

EffectInstance::NotifyInputNRenderingStarted_RAII::NotifyInputNRenderingStarted_RAII(Node* node,int inputNumber)
: _node(node)
, _inputNumber(inputNumber)
{
    _didEmit = node->notifyInputNIsRendering(inputNumber);
}

EffectInstance::NotifyInputNRenderingStarted_RAII::~NotifyInputNRenderingStarted_RAII()
{
    if (_didEmit) {
        _node->notifyInputNIsFinishedRendering(_inputNumber);
    }
}

void
EffectInstance::getImageFromCacheAndConvertIfNeeded(bool useCache,
                                                    bool useDiskCache,
                                                    const Natron::ImageKey& key,
                                                    unsigned int mipMapLevel,
                                                    Natron::ImageBitDepthEnum bitdepth,
                                                    Natron::ImageComponentsEnum components,
                                                    Natron::ImageBitDepthEnum nodePrefDepth,
                                                    Natron::ImageComponentsEnum nodePrefComps,
                                                    const RectI& renderWindow,
                                                    const std::list<boost::shared_ptr<Natron::Image> >& inputImages,
                                                    boost::shared_ptr<Natron::Image>* image)
{
    ImageList cachedImages;
    bool isCached = false;
    
    ///Find first something in the input images list
    if (!inputImages.empty()) {
        for (std::list<boost::shared_ptr<Image> >::const_iterator it = inputImages.begin(); it != inputImages.end(); ++it) {
            if (!it->get()) {
                continue;
            }
            const ImageKey& imgKey = (*it)->getKey();
            if (imgKey == key) {
                cachedImages.push_back(*it);
                isCached = true;
            }
        }
    }
    
    if (!isCached) {
        isCached = !useDiskCache ? Natron::getImageFromCache(key,&cachedImages) : Natron::getImageFromDiskCache(key, &cachedImages);
    }
    
    if (isCached) {
        
        ///A ptr to a higher resolution of the image or an image with different comps/bitdepth
        ImagePtr imageToConvert;
        
        for (ImageList::iterator it = cachedImages.begin(); it!=cachedImages.end(); ++it) {
            unsigned int imgMMlevel = (*it)->getMipMapLevel();
            ImageComponentsEnum imgComps = (*it)->getComponents();
            ImageBitDepthEnum imgDepth = (*it)->getBitDepth();
            
            if ( (*it)->getParams()->isRodProjectFormat() ) {
                ////If the image was cached with a RoD dependent on the project format, but the project format changed,
                ////just discard this entry
                Format projectFormat;
                getRenderFormat(&projectFormat);
                RectD canonicalProject = projectFormat.toCanonicalFormat();
                if ( canonicalProject != (*it)->getRoD() ) {
                    appPTR->removeFromNodeCache(*it);
                    continue;
                }
            }
            
            ///Throw away images that are not even what the node want to render
            if (imgComps != nodePrefComps || imgDepth != nodePrefDepth) {
                appPTR->removeFromNodeCache(*it);
                continue;
            }
            
            if (imgMMlevel == mipMapLevel && Image::hasEnoughDataToConvert(imgComps,components) &&
            getSizeOfForBitDepth(imgDepth) >= getSizeOfForBitDepth(bitdepth)/* && imgComps == components && imgDepth == bitdepth*/) {
                
                ///We found  a matching image
                
                *image = *it;
                break;
            } else {
                
                
                if (imgMMlevel > mipMapLevel || !Image::hasEnoughDataToConvert(imgComps,components) ||
                    getSizeOfForBitDepth(imgDepth) < getSizeOfForBitDepth(bitdepth)) {
                    ///Either smaller resolution or not enough components or bit-depth is not as deep, don't use the image
                    continue;
                }
                
                assert(imgMMlevel < mipMapLevel);
                
                if (!imageToConvert) {
                    imageToConvert = *it;

                } else {
                    ///We found an image which scale is closer to the requested mipmap level we want, use it instead
                    if (imgMMlevel > imageToConvert->getMipMapLevel()) {
                        imageToConvert = *it;
                    }
                }
                
                
            }
        } //end for
        
        if (imageToConvert && !*image) {

            
            //Take the lock after getting the image from the cache
            ///to make sure a thread will not attempt to write to the image while its being allocated.
            ///When calling allocateMemory() on the image, the cache already has the lock since it added it
            ///so taking this lock now ensures the image will be allocated completetly

            ImageLocker locker(this, imageToConvert);

            if (imageToConvert->getMipMapLevel() != mipMapLevel) {
                boost::shared_ptr<ImageParams> oldParams = imageToConvert->getParams();
                
                boost::shared_ptr<ImageParams> imageParams = Image::makeParams(oldParams->getCost(),
                                                                               oldParams->getRoD(),/*rod,*/
                                                                               oldParams->getPixelAspectRatio(),
                                                                               mipMapLevel,
                                                                               oldParams->isRodProjectFormat(),
                                                                               oldParams->getComponents(),
                                                                               oldParams->getBitDepth(),
                                                                               oldParams->getFramesNeeded());
                
                if (!imageParams->getBounds().contains(renderWindow)) {
                    return;
                }
                
                imageParams->setMipMapLevel(mipMapLevel);
                
                
                ///Allocate the image in the cache, it may be useful later
                ImageLocker imageLock(this);
                
                boost::shared_ptr<Image> img;
                if (useCache) {
                    bool cached = !useDiskCache ? Natron::getImageFromCacheOrCreate(key, imageParams, &imageLock, &img) :
                                                  Natron::getImageFromDiskCacheOrCreate(key, imageParams, &imageLock, &img);
                    assert(img);
                    if (!cached) {
                        img->allocateMemory();
                    } else {
                        ///lock the image because it might not be allocated yet
                        imageLock.lock(img);
                    }
                } else {
                    img.reset(new Image(key, imageParams));
                }
                imageToConvert->downscaleMipMap(imageToConvert->getBounds(),
                                                imageToConvert->getMipMapLevel(), img->getMipMapLevel() ,
                                                useCache && imageToConvert->usesBitMap(),
                                                img.get());
                
                imageToConvert = img;
                
            }
            
            *image = imageToConvert;
            
        } else if (*image) { //  else if (imageToConvert && !*image)
            
            //Take the lock after getting the image from the cache
            ///to make sure a thread will not attempt to write to the image while its being allocated.
            ///When calling allocateMemory() on the image, the cache already has the lock since it added it
            ///so taking this lock now ensures the image will be allocated completetly

            ImageLocker locker(this,*image);
            assert(*image);
        }
        
    }

}

bool
EffectInstance::tryConcatenateTransforms(const RenderRoIArgs& args,
                                         int* inputTransformNb,
                                         Natron::EffectInstance** newInputEffect,
                                         int *newInputNbToFetchFrom,
                                         boost::shared_ptr<Transform::Matrix3x3>* cat,
                                         bool* isResultIdentity)
{
    
    bool canTransform = getCanTransform();
    Natron::EffectInstance* inputTransformEffect = 0;
    
    //An effect might not be able to concatenate transforms but can still apply a transform (e.g CornerPinMasked)
    bool canApplyTransform = getCanApplyTransform(&inputTransformEffect);
    
    if (canTransform || (canApplyTransform && inputTransformEffect)) {
        
        Transform::Matrix3x3 thisNodeTransform;
        
        *inputTransformNb = getInputNumber(inputTransformEffect);
        assert(*inputTransformNb != -1);
        
        assert(inputTransformEffect);
        
        std::list<Transform::Matrix3x3> matricesByOrder; // from downstream to upstream
        
        Natron::EffectInstance* inputToTransform = 0;
        
        if (canTransform) {
            inputToTransform = 0;
            Natron::StatusEnum stat = getTransform_public(args.time, args.scale, args.view, &inputToTransform, &thisNodeTransform);
            if (stat == eStatusOK) {
                inputTransformEffect = inputToTransform;
            }
        }
        
        *newInputEffect = inputTransformEffect;
        *newInputNbToFetchFrom = *inputTransformNb;
       
        // recursion upstream
        
        bool inputCanTransform = false;
        bool inputIsDisabled  =  inputTransformEffect->getNode()->isNodeDisabled();
        
        if (!inputIsDisabled) {
            inputCanTransform = inputTransformEffect->getCanTransform();
        }
        
        
        while (inputTransformEffect && (inputCanTransform || inputIsDisabled)) {
            //input is either disabled, or identity or can concatenate a transform too
            
            if (inputIsDisabled) {
                
                int prefInput;
                inputTransformEffect = inputTransformEffect->getNearestNonDisabledPrevious(&prefInput);
                if (prefInput == -1) {
                    *newInputEffect = 0;
                    *newInputNbToFetchFrom = -1;
                    *inputTransformNb = -1;
                    return false;
                }
                
                *newInputEffect = inputTransformEffect;
                *newInputNbToFetchFrom = prefInput;
                inputTransformEffect = inputTransformEffect->getInput(prefInput);
                            
            } else if (inputCanTransform) {
                Transform::Matrix3x3 m;
                inputToTransform = 0;
                Natron::StatusEnum stat = inputTransformEffect->getTransform_public(args.time, args.scale, args.view, &inputToTransform, &m);
                if (stat == eStatusOK) {
                    matricesByOrder.push_back(m);
                    *newInputNbToFetchFrom = inputTransformEffect->getInputNumber(inputToTransform);
                    *newInputEffect = inputTransformEffect;
                    inputTransformEffect = inputToTransform;
                } else {
                    break;
                }
            } else  {
                assert(false);
            }
            
            
            if (inputTransformEffect) {
                inputIsDisabled = inputTransformEffect->getNode()->isNodeDisabled();
                if (!inputIsDisabled) {
                    inputCanTransform = inputTransformEffect->getCanTransform();
                }
            }
        }
        
        
        if (inputTransformEffect && !matricesByOrder.empty()) {
            
            assert(!inputCanTransform && !inputIsDisabled);
            assert(*newInputEffect);
            
            ///Now actually concatenate matrices together
            cat->reset(new Transform::Matrix3x3);
            std::list<Transform::Matrix3x3>::reverse_iterator it = matricesByOrder.rbegin();
            **cat = *it;
            ++it;
            while (it != matricesByOrder.rend()) {
                **cat = Transform::matMul(**cat, *it);
                ++it;
            }
            
            if (canTransform) {
                //Check if the result of all the matrices is an identity
                Transform::Matrix3x3 tmp = Transform::matMul(**cat, thisNodeTransform);
                *isResultIdentity = tmp.isIdentity();
            } else {
                *isResultIdentity = false;
            }
            
            
            return true;
        }
    }
    
    *newInputEffect = 0;
    *newInputNbToFetchFrom = -1;
    *inputTransformNb = -1;

    return false;

}

class TransformReroute_RAII
{
    int inputNb;
    Natron::EffectInstance* self;
public:
    
    TransformReroute_RAII(EffectInstance* self,int inputNb,Natron::EffectInstance* input,int newInputNb,const boost::shared_ptr<Transform::Matrix3x3>& matrix)
    : inputNb(inputNb)
    , self(self)
    {
        self->rerouteInputAndSetTransform(inputNb, input, newInputNb, *matrix);
    }
    
    ~TransformReroute_RAII()
    {
        self->clearTransform(inputNb);
    }
};


boost::shared_ptr<Natron::Image>
EffectInstance::renderRoI(const RenderRoIArgs & args)
{
   
    ParallelRenderArgs& frameRenderArgs = _imp->frameRenderArgs.localData();
    if (!frameRenderArgs.validArgs) {
        qDebug() << "Thread-storage for the render of the frame was not set, this is a bug.";
        frameRenderArgs.time = args.time;
        frameRenderArgs.nodeHash = getHash();
        frameRenderArgs.view = args.view;
        frameRenderArgs.isSequentialRender = false;
        frameRenderArgs.isRenderResponseToUserInteraction = true;
        boost::shared_ptr<RotoContext> roto = getNode()->getRotoContext();
        if (roto) {
            frameRenderArgs.rotoAge = roto->getAge();
        } else {
            frameRenderArgs.rotoAge = 0;
        }
        frameRenderArgs.validArgs = true;
    }
    
    ///The args must have been set calling setParallelRenderArgs
    assert(frameRenderArgs.validArgs);
    
    ///For writer we never want to cache otherwise the next time we want to render it will skip writing the image on disk!
    bool byPassCache = args.byPassCache;

    ///Use the hash at this time, and then copy it to the clips in the thread local storage to use the same value
    ///through all the rendering of this frame.
    U64 nodeHash = frameRenderArgs.nodeHash;
 
    const double par = getPreferredAspectRatio();

    boost::shared_ptr<Image> image;
    RectD rod; //!< rod is in canonical coordinates
    bool isProjectFormat = false;
    const unsigned int mipMapLevel = args.mipMapLevel;
    SupportsEnum supportsRS = supportsRenderScaleMaybe();
    ///This flag is relevant only when the mipMapLevel is different than 0. We use it to determine
    ///wether the plug-in should render in the full scale image, and then we downscale afterwards or
    ///if the plug-in can just use the downscaled image to render.
    bool renderFullScaleThenDownscale = (supportsRS == eSupportsNo && mipMapLevel != 0);
    unsigned int renderMappedMipMapLevel;
    if (renderFullScaleThenDownscale) {
        renderMappedMipMapLevel = 0;
    } else {
        renderMappedMipMapLevel = args.mipMapLevel;
    }
    RenderScale renderMappedScale;
    renderMappedScale.x = renderMappedScale.y = Image::getScaleFromMipMapLevel(renderMappedMipMapLevel);
    assert( !( (supportsRS == eSupportsNo) && !(renderMappedScale.x == 1. && renderMappedScale.y == 1.) ) );

    ///Do we want to render the graph upstream at scale 1 or at the requested render scale ? (user setting)
    bool renderScaleOneUpstreamIfRenderScaleSupportDisabled = false;
    if (renderFullScaleThenDownscale) {
<<<<<<< HEAD
        renderScaleOneUpstreamIfRenderScaleSupportDisabled = getNode()->useScaleOneImagesWhenRenderScaleSupportIsDisabled();
=======
        renderScaleOneUpstreamIfRenderScaleSupportDisabled = _node->useScaleOneImagesWhenRenderScaleSupportIsDisabled();
        
        ///For multi-resolution we want input images with exactly the same size as the output image
        if (!renderScaleOneUpstreamIfRenderScaleSupportDisabled && !supportsMultiResolution()) {
            renderScaleOneUpstreamIfRenderScaleSupportDisabled = true;
        }
>>>>>>> 1a803cba
    }
    
 
    ////////////////////////////////////////////////////////////////////////////////////////////////////////////////////////
    ////////////////////////////// Get the RoD ///////////////////////////////////////////////////////////////
    
    ///if the rod is already passed as parameter, just use it and don't call getRegionOfDefinition
    if ( !args.preComputedRoD.isNull() ) {
        rod = args.preComputedRoD;
    } else {
        ///before allocating it we must fill the RoD of the image we want to render
        assert( !( (supportsRS == eSupportsNo) && !(renderMappedScale.x == 1. && renderMappedScale.y == 1.) ) );
        StatusEnum stat = getRegionOfDefinition_public(nodeHash,args.time, renderMappedScale, args.view, &rod, &isProjectFormat);

        ///The rod might be NULL for a roto that has no beziers and no input
        if ( (stat == eStatusFailed) || rod.isNull() ) {
            ///if getRoD fails, just return a NULL ptr
            return boost::shared_ptr<Natron::Image>();
        }
        if ( (supportsRS == eSupportsMaybe) && (renderMappedMipMapLevel != 0) ) {
            // supportsRenderScaleMaybe may have changed, update it
            supportsRS = supportsRenderScaleMaybe();
            renderFullScaleThenDownscale = (supportsRS == eSupportsNo && mipMapLevel != 0);
            if (renderFullScaleThenDownscale) {
                renderMappedScale.x = renderMappedScale.y = 1.;
                renderMappedMipMapLevel = 0;
            }
        }
    }
    ////////////////////////////////////////////////////////////////////////////////////////////////////////////////////////
    ////////////////////////////// End get RoD ///////////////////////////////////////////////////////////////

    ////////////////////////////////////////////////////////////////////////////////////////////////////////////////////////
    ////////////////////////////// Check if effect is identity ///////////////////////////////////////////////////////////////
    {
        SequenceTime inputTimeIdentity = 0.;
        int inputNbIdentity;
        
        assert( !( (supportsRS == eSupportsNo) && !(renderMappedScale.x == 1. && renderMappedScale.y == 1.) ) );
        bool identity;
        try {
            identity = isIdentity_public(nodeHash,args.time, renderMappedScale, rod, par, args.view, &inputTimeIdentity, &inputNbIdentity);
        } catch (...) {
            return boost::shared_ptr<Natron::Image>();
        }
        
        if ( (supportsRS == eSupportsMaybe) && (renderMappedMipMapLevel != 0) ) {
            // supportsRenderScaleMaybe may have changed, update it
            supportsRS = supportsRenderScaleMaybe();
            renderFullScaleThenDownscale = (supportsRS == eSupportsNo && mipMapLevel != 0);
            if (renderFullScaleThenDownscale) {
                renderMappedScale.x = renderMappedScale.y = 1.;
                renderMappedMipMapLevel = 0;
            }
        }
        
        if (identity) {
            ///The effect is an identity but it has no inputs
            if (inputNbIdentity == -1) {
                return boost::shared_ptr<Natron::Image>();
            } else if (inputNbIdentity == -2) {
                // there was at least one crash if you set the first frame to a negative value
                assert(inputTimeIdentity != args.time);
                if (inputTimeIdentity != args.time) { // be safe in release mode!
                    ///This special value of -2 indicates that the plugin is identity of itself at another time
                    RenderRoIArgs argCpy = args;
                    argCpy.time = inputTimeIdentity;
                    
                    return renderRoI(argCpy);
                }
            }
            
            int firstFrame,lastFrame;
            getFrameRange_public(nodeHash, &firstFrame, &lastFrame);
            
            RectD canonicalRoI;
            ///WRONG! We can't clip against the RoD of *this* effect. We should clip against the RoD of the input effect, but this is done
            ///later on for us already.
            //args.roi.toCanonical(args.mipMapLevel, rod, &canonicalRoI);
            args.roi.toCanonical_noClipping(args.mipMapLevel, par,  &canonicalRoI);
            RoIMap inputsRoI;
            inputsRoI.insert( std::make_pair(getInput(inputNbIdentity), canonicalRoI) );
            Implementation::ScopedRenderArgs scopedArgs(&_imp->renderArgs,
                                                        inputsRoI,
                                                        rod,
                                                        args.roi,
                                                        args.time,
                                                        args.view,
                                                        args.channelForAlpha,
                                                        identity,
                                                        inputTimeIdentity,
                                                        inputNbIdentity,
                                                        boost::shared_ptr<Image>(),
                                                        firstFrame,
                                                        lastFrame);
            Natron::EffectInstance* inputEffectIdentity = getInput(inputNbIdentity);
            if (inputEffectIdentity) {
                ///we don't need to call getRegionOfDefinition and getFramesNeeded if the effect is an identity
                RenderRoIArgs inputArgs = args;
                inputArgs.time = inputTimeIdentity;
                
                image = inputEffectIdentity->renderRoI(inputArgs);

            }
            
            return image;
            
        } // if (identity)
    }
    ////////////////////////////////////////////////////////////////////////////////////////////////////////////////////////
    ////////////////////////////// End identity check ///////////////////////////////////////////////////////////////

    
    ////////////////////////////////////////////////////////////////////////////////////////////////////////////////////////
    ////////////////////////////// Transform concatenations ///////////////////////////////////////////////////////////////
    ///Try to concatenate transform effects
    boost::shared_ptr<Transform::Matrix3x3> transformMatrix;
    Natron::EffectInstance* newInputAfterConcat = 0;
    int transformInputNb = -1;
    int newInputNb = -1;
    bool isResultingTransformIdentity;
    bool hasConcat;
    
    if (appPTR->getCurrentSettings()->isTransformConcatenationEnabled()) {
        hasConcat = tryConcatenateTransforms(args, &transformInputNb, &newInputAfterConcat, &newInputNb, &transformMatrix, &isResultingTransformIdentity);
    } else {
        hasConcat = false;
    }
    
    
    assert((!hasConcat && (transformInputNb == -1) && (newInputAfterConcat == 0) && (newInputNb == -1)) ||
           (hasConcat && transformMatrix && (transformInputNb != -1) && newInputAfterConcat && (newInputNb != -1)));
    
    boost::shared_ptr<TransformReroute_RAII> transformConcatenationReroute;
    
    if (hasConcat) {
        if (isResultingTransformIdentity) {
            ///The transform matrix is identity! fetch directly the image from inputTransformEffect
            return newInputAfterConcat->renderRoI(args);
        }
        ///Ok now we have the concatenation of all matrices, set it on the associated clip and reroute the tree
        transformConcatenationReroute.reset(new TransformReroute_RAII(this, transformInputNb, newInputAfterConcat, newInputNb, transformMatrix));
    }
    ////////////////////////////////////////////////////////////////////////////////////////////////////////////////////////
    /////////////////////////////////End transform concatenations//////////////////////////////////////////////////////////
    
    
    ////////////////////////////////////////////////////////////////////////////////////////////////////////////////////////
    ////////////////////////////// Look-up the cache ///////////////////////////////////////////////////////////////
    bool createInCache = shouldCacheOutput();

    bool isFrameVaryingOrAnimated = isFrameVaryingOrAnimated_Recursive();
    Natron::ImageKey key = Natron::Image::makeKey(nodeHash, isFrameVaryingOrAnimated, args.time, args.view);

    bool useDiskCacheNode = dynamic_cast<DiskCacheNode*>(this) != NULL;

    {
        ///If the last rendered image had a different hash key (i.e a parameter changed or an input changed)
        ///just remove the old image from the cache to recycle memory.
        ///We also do this if the mipmap level is different (e.g: the user is zooming in/out) because
        ///anyway the ViewerCache will have the texture cached and it would be redundant to keep this image
        ///in the cache since the ViewerCache already has it ready.
        boost::shared_ptr<Image> lastRenderedImage;
        U64 lastRenderHash;
        {
            QMutexLocker l(&_imp->lastRenderArgsMutex);
            lastRenderedImage = _imp->lastImage;
            lastRenderHash = _imp->lastRenderHash;
        }
        if ( lastRenderedImage && lastRenderHash != nodeHash ) {
            ///once we got it remove it from the cache
            if (!useDiskCacheNode) {
                appPTR->removeAllImagesFromCacheWithMatchingKey(lastRenderHash);
            } else {
                appPTR->removeAllImagesFromDiskCacheWithMatchingKey(lastRenderHash);
            }
            {
                QMutexLocker l(&_imp->lastRenderArgsMutex);
                _imp->lastImage.reset();
            }
        }
    }
    
    bool tilesSupported = supportsTiles();

    
    Natron::ImageBitDepthEnum outputDepth;
    Natron::ImageComponentsEnum outputComponents;
    getPreferredDepthAndComponents(-1, &outputComponents, &outputDepth);

    boost::shared_ptr<ImageParams> cachedImgParams;
    
    bool isBeingRenderedElsewhere = false;
    getImageFromCacheAndConvertIfNeeded(createInCache, useDiskCacheNode, key, renderMappedMipMapLevel,args.bitdepth, args.components,
                                        outputDepth, outputComponents,args.roi,args.inputImagesList, &image);

    
    if (byPassCache) {
        if (image) {
            appPTR->removeFromNodeCache(key.getHash());
            image.reset();
        }
        //For writers, we always want to call the render action, but we still want to use the cache for nodes upstream
        if (isWriter()) {
            byPassCache = false;
        }
    }
    if (image) {
        cachedImgParams = image->getParams();
        
        //Overwrite the RoD with the RoD contained in the image.
        //This is to deal with the situation with an image rendered at scale 1 in the cache, but a new render asking for the same
        //image at scale 0.5. The RoD will then be slightly larger at scale 0.5 thus re-rendering a few pixels. If the effect
        //wouldn't support tiles, then it'b problematic as it would need to render the whole frame again just for a few pixels.
        if (!tilesSupported) {
            rod = image->getRoD();
        }
    }
    ////////////////////////////////////////////////////////////////////////////////////////////////////////////////////////
    /////////////////////////////////End cache lookup//////////////////////////////////////////////////////////

    boost::shared_ptr<Natron::Image> downscaledImage = image;
    
    FramesNeededMap framesNeeded;
    if (image) {
        framesNeeded = cachedImgParams->getFramesNeeded();
    } else {
        framesNeeded = getFramesNeeded_public(args.time);
    }
    
    
    RoIMap inputsRoi;
    std::list <boost::shared_ptr<Image> > inputImages;

    /*We pass the 2 images (image & downscaledImage). Depending on the context we want to render in one or the other one:
     If (renderFullScaleThenDownscale and renderScaleOneUpstreamIfRenderScaleSupportDisabled)
     the image that is held by the cache will be 'image' and it will then be downscaled if needed.
     However if the render scale is not supported but input images are not rendered at full-scale  ,
     we don't want to cache the full-scale image because it will be low res. Instead in that case we cache the downscaled image
     */
    bool useImageAsOutput;
    RectI roi;
    
    if (renderFullScaleThenDownscale && renderScaleOneUpstreamIfRenderScaleSupportDisabled) {
        
        //We cache 'image', hence the RoI should be expressed in its coordinates
        //renderRoIInternal should check the bitmap of 'image' and not downscaledImage!
        RectD canonicalRoI;
        args.roi.toCanonical(args.mipMapLevel, par, rod, &canonicalRoI);
        canonicalRoI.toPixelEnclosing(0, par, &roi);
        useImageAsOutput = true;
    } else {
        
        //In that case the plug-in either supports render scale or doesn't support render scale but uses downscaled inputs
        //renderRoIInternal should check the bitmap of downscaledImage and not 'image'!
        roi = args.roi;
        useImageAsOutput = false;
    }
    
    
    RectI downscaledImageBounds,upscaledImageBounds;
    rod.toPixelEnclosing(args.mipMapLevel, par, &downscaledImageBounds);
    rod.toPixelEnclosing(0, par, &upscaledImageBounds);
    


    ///Make sure the RoI falls within the image bounds
    ///Intersection will be in pixel coordinates
    if (tilesSupported) {
        if (useImageAsOutput) {
            if (!roi.intersect(upscaledImageBounds, &roi)) {
                return ImagePtr();
            }
            if (!createInCache) {
                ///If we don't cache the image, just allocate the roi
                upscaledImageBounds.intersect(roi, &upscaledImageBounds);
            }
            assert(roi.x1 >= upscaledImageBounds.x1 && roi.y1 >= upscaledImageBounds.y1 &&
                   roi.x2 <= upscaledImageBounds.x2 && roi.y2 <= upscaledImageBounds.y2);
            
        } else {
            if (!roi.intersect(downscaledImageBounds, &roi)) {
                return ImagePtr();
            }
            if (!createInCache) {
                ///If we don't cache the image, just allocate the roi
                downscaledImageBounds.intersect(roi, &downscaledImageBounds);
            }
            assert(roi.x1 >= downscaledImageBounds.x1 && roi.y1 >= downscaledImageBounds.y1 &&
                   roi.x2 <= downscaledImageBounds.x2 && roi.y2 <= downscaledImageBounds.y2);
        }
    } else {
        roi = useImageAsOutput ? upscaledImageBounds : downscaledImageBounds;
    }
    
    RectD canonicalRoI;
    if (useImageAsOutput) {
        roi.toCanonical(0, par, rod, &canonicalRoI);
    } else {
        roi.toCanonical(args.mipMapLevel, par, rod, &canonicalRoI);
    }
    
    /// If the list is empty then we already rendered it all
    /// Each rect in this list is in pixel coordinate (downscaled)
    std::list<RectI> rectsToRender;
    
    ///In the event where we had the image from the cache, but it wasn't completly rendered over the RoI but the cache was almost full,
    ///we don't hold a pointer to it, allowing the cache to free it.
    ///Hence after rendering all the input images, we redo a cache look-up to check whether the image is still here
    bool redoCacheLookup = false;
    

    
    if (image) {
        
        ///We check what is left to render.
#if NATRON_ENABLE_TRIMAP
        if (!frameRenderArgs.canAbort && frameRenderArgs.isRenderResponseToUserInteraction) {
            image->getRestToRender_trimap(roi, rectsToRender, &isBeingRenderedElsewhere);
        } else {
            image->getRestToRender(roi, rectsToRender);
        }
#else
        image->getRestToRender(roi, rectsToRender);
#endif
        
        if (!rectsToRender.empty() && appPTR->isNodeCacheAlmostFull()) {
            ///The node cache is almost full and we need to render  something in the image, if we hold a pointer to this image here
            ///we might recursively end-up in this same situation at each level of the render tree, ending with all images of each level
            ///being held in memory.
            ///Our strategy here is to clear the pointer, hence allowing the cache to remove the image, and ask the inputs to render the full RoI
            ///instead of the rest to render. This way, even if the image is cleared from the cache we already have rendered the full RoI anyway.
            image.reset();
            cachedImgParams.reset();
            rectsToRender.clear();
            rectsToRender.push_back(roi);
            redoCacheLookup = true;
        }
        
        
        
        ///If the effect doesn't support tiles and it has something left to render, just render the bounds again
        ///Note that it should NEVER happen because if it doesn't support tiles in the first place, it would
        ///have rendered the rod already.
        if (!tilesSupported && !rectsToRender.empty() && image) {
            ///if the effect doesn't support tiles, just render the whole rod again even though
            rectsToRender.clear();
            rectsToRender.push_back( image->getBounds() );
        }
        
    } else {
        
        if (tilesSupported) {
            rectsToRender.push_back(roi);
        } else {
            rectsToRender.push_back(useImageAsOutput ? upscaledImageBounds : downscaledImageBounds);
        }
    }

    if (redoCacheLookup) {
        getImageFromCacheAndConvertIfNeeded(createInCache, useDiskCacheNode, key, renderMappedMipMapLevel,
                                            args.bitdepth, args.components,
                                            outputDepth,outputComponents,
                                            args.roi,args.inputImagesList, &image);
        if (image) {
            cachedImgParams = image->getParams();
            ///We check what is left to render.
#if NATRON_ENABLE_TRIMAP
            if (!frameRenderArgs.canAbort && frameRenderArgs.isRenderResponseToUserInteraction) {
                image->getRestToRender_trimap(roi, rectsToRender, &isBeingRenderedElsewhere);
            } else {
                image->getRestToRender(roi, rectsToRender);
            }
#else
            image->getRestToRender(roi, rectsToRender);
#endif
        }
    }
    
    ///Pre-render input images before allocating the image if we need to render
    if (!rectsToRender.empty()) {
        
        if (!renderInputImagesForRoI(createInCache,
                                     args.inputImagesList,
                                     args.time,
                                     args.view,
                                     par,
                                     nodeHash,
                                     frameRenderArgs.rotoAge,
                                     rod,
                                     roi,
                                     canonicalRoI,
                                     transformMatrix,
                                     transformInputNb,
                                     newInputNb,
                                     newInputAfterConcat,
                                     args.mipMapLevel,
                                     args.scale,
                                     renderMappedScale,
                                     renderScaleOneUpstreamIfRenderScaleSupportDisabled,
                                     byPassCache,
                                     framesNeeded,
                                     &inputImages,
                                     &inputsRoi)) {
            return ImagePtr();
        }
    }
    
    ///We hold our input images in thread-storage, so that the getImage function can find them afterwards, even if the node doesn't cache its output.
    boost::shared_ptr<InputImagesHolder_RAII> inputImagesHolder;
    if (!rectsToRender.empty() && !inputImages.empty()) {
        inputImagesHolder.reset(new InputImagesHolder_RAII(inputImages,&_imp->inputImages));
    }
    
    ////////////////////////////////////////////////////////////////////////////////////////////////////////////////////////
    ////////////////////////////// Allocate image in the cache ///////////////////////////////////////////////////////////////
    if (!image) {
        
        
        ///The image is not cached
        
        // why should the rod be empty here?
        assert( !rod.isNull() );
        
        
        //Controls whether images are stored on disk or in RAM, 0 = RAM, 1 = mmap
        int cost = useDiskCacheNode ? 1 : 0;
    
        //If we're rendering full scale and with input images at full scale, don't cache the downscale image since it is cheap to
        //recreate, instead cache the full-scale image
        if (useImageAsOutput) {
            
            downscaledImage.reset( new Natron::Image(outputComponents, rod, downscaledImageBounds, args.mipMapLevel, par, outputDepth, true) );
            
        } else {

            ///Cache the image with the requested components instead of the remapped ones
            cachedImgParams = Natron::Image::makeParams(cost,
                                                        rod,
                                                        downscaledImageBounds,
                                                        par,
                                                        args.mipMapLevel,
                                                        isProjectFormat,
                                                        outputComponents,
                                                        outputDepth,
                                                        framesNeeded);
            
            //Take the lock after getting the image from the cache or while allocating it
            ///to make sure a thread will not attempt to write to the image while its being allocated.
            ///When calling allocateMemory() on the image, the cache already has the lock since it added it
            ///so taking this lock now ensures the image will be allocated completetly
            
            ImageLocker imageLock(this);
            
            ImagePtr newImage;
            if (createInCache) {
                bool cached = !useDiskCacheNode ? Natron::getImageFromCacheOrCreate(key, cachedImgParams, &imageLock, &newImage) :
                                                  Natron::getImageFromDiskCacheOrCreate(key, cachedImgParams, &imageLock, &newImage);
                
                if (!newImage) {
                    std::stringstream ss;
                    ss << "Failed to allocate an image of ";
                    ss << printAsRAM( cachedImgParams->getElementsCount() * sizeof(Image::data_t) ).toStdString();
                    Natron::errorDialog( QObject::tr("Out of memory").toStdString(),ss.str() );
                    
                    return newImage;
                }
                
                assert(newImage);
                assert(newImage->getRoD() == rod);
                
                if (!cached) {
                    newImage->allocateMemory();
                } else {
                    ///lock the image because it might not be allocated yet
                    imageLock.lock(newImage);
                }
            } else {
                newImage.reset(new Natron::Image(key, cachedImgParams));
            }
            
            image = newImage;
            downscaledImage = image;
        }
        
        if (renderFullScaleThenDownscale) {
            
            ///Allocate the upscaled image
            assert(renderMappedMipMapLevel == 0);

            if (!useImageAsOutput) {
                
                ///The upscaled image will be rendered using input images at lower def... which means really crappy results, don't cache this image!
                image.reset( new Natron::Image(outputComponents, rod, upscaledImageBounds, renderMappedMipMapLevel, downscaledImage->getPixelAspectRatio(), outputDepth, true) );
                
            } else {
                
                boost::shared_ptr<Natron::ImageParams> upscaledImageParams = Natron::Image::makeParams(cost,
                                                                                                       rod,
                                                                                                       upscaledImageBounds,
                                                                                                       downscaledImage->getPixelAspectRatio(),
                                                                                                       0,
                                                                                                       isProjectFormat,
                                                                                                       outputComponents,
                                                                                                       outputDepth,
                                                                                                       framesNeeded);

                if (createInCache) {
                    //The upscaled image will be rendered with input images at full def, it is then the best possibly rendered image so cache it!
                    ImageLocker upscaledImageLock(this);
                    
                    image.reset();
                    
                    bool cached = !useDiskCacheNode ?
                    Natron::getImageFromCacheOrCreate(key, upscaledImageParams, &upscaledImageLock, &image) :
                    Natron::getImageFromDiskCacheOrCreate(key, upscaledImageParams, &upscaledImageLock, &image) ;
                    
                    if (!cached) {
                        image->allocateMemory();
                    } else {
                        ///lock the image because it might not be allocated yet
                        upscaledImageLock.lock(image);
                    }
                } else {
                    image.reset(new Natron::Image(key, upscaledImageParams));
                }
            }
            
        }
        
        
        ////////////////////////////////////////////////////////////////////////////////////////////////////////////////////////
        ////////////////////////////// End allocation of image in cache ///////////////////////////////////////////////////////////////
    } // if (!image) (the image is not cached)
    else {
        if (renderFullScaleThenDownscale && image->getMipMapLevel() == 0) {
            //Allocate a downscale image that will be cheap to create
            ///The upscaled image will be rendered using input images at lower def... which means really crappy results, don't cache this image!
            RectI bounds;
            rod.toPixelEnclosing(args.mipMapLevel, par, &bounds);
            downscaledImage.reset( new Natron::Image(outputComponents, rod, downscaledImageBounds, args.mipMapLevel, image->getPixelAspectRatio(), outputDepth, true) );
            image->downscaleMipMap(image->getBounds(), 0, args.mipMapLevel, true, downscaledImage.get());
        }
    }
    
    
    
    ///The image and downscaled image are pointing to the same image in 2 cases:
    ///1) Proxy mode is turned off
    ///2) Proxy mode is turned on but plug-in supports render scale
    ///Subsequently the image and downscaled image are different only if the plug-in
    ///does not support the render scale and the proxy mode is turned on.
    assert( (image == downscaledImage && !renderFullScaleThenDownscale) ||
           ((image != downscaledImage || image->getMipMapLevel() == downscaledImage->getMipMapLevel()) && renderFullScaleThenDownscale) );

    ///If we reach here, it can be either because the image is cached or not, either way
    ///the image is NOT an identity, and it may have some content left to render.
    EffectInstance::RenderRoIStatusEnum renderRetCode = eRenderRoIStatusImageAlreadyRendered;
    
    if (!rectsToRender.empty() || isBeingRenderedElsewhere) {
        
#if NATRON_ENABLE_TRIMAP
        if (!frameRenderArgs.canAbort && frameRenderArgs.isRenderResponseToUserInteraction) {
            ///Only use trimap system if the render cannot be aborted.
            _imp->markImageAsBeingRendered(useImageAsOutput ? image : downscaledImage);
        }
#endif
        if (!rectsToRender.empty()) {
            
# ifdef DEBUG
            qDebug() << getNode()->getScriptName_mt_safe().c_str() << ": render " << rectsToRender.size() << " rectangles";
            for (std::list<RectI>::const_iterator it = rectsToRender.begin(); it != rectsToRender.end(); ++it) {
                qDebug() << "rect: " << "x1= " <<  it->x1 << " , x2= " << it->x2 << " , y1= " << it->y1 << " , y2= " << it->y2;
            }
# endif
            renderRetCode = renderRoIInternal(args.time,
                                              args.mipMapLevel,
                                              args.view,
                                              rectsToRender,
                                              rod,
                                              par,
                                              image,
                                              downscaledImage,
                                              useImageAsOutput,
                                              frameRenderArgs.isSequentialRender,
                                              frameRenderArgs.isRenderResponseToUserInteraction,
                                              nodeHash,
                                              args.channelForAlpha,
                                              renderFullScaleThenDownscale,
                                              renderScaleOneUpstreamIfRenderScaleSupportDisabled,
                                              inputsRoi,
                                              inputImages
#if NATRON_ENABLE_TRIMAP
                                              ,&isBeingRenderedElsewhere
#endif
                                              );
        }
        
#if NATRON_ENABLE_TRIMAP
        if (!frameRenderArgs.canAbort && frameRenderArgs.isRenderResponseToUserInteraction) {
            ///Only use trimap system if the render cannot be aborted.
            ///If we were aborted after all (because the node got deleted) then return a NULL image and empty the cache
            ///of this image
            if (!aborted()) {
                if (renderRetCode == eRenderRoIStatusRenderFailed || !isBeingRenderedElsewhere) {
                    _imp->unmarkImageAsBeingRendered(useImageAsOutput ? image : downscaledImage,renderRetCode == eRenderRoIStatusRenderFailed);
                } else {
                    _imp->waitForImageBeingRenderedElsewhereAndUnmark(roi, useImageAsOutput ? image: downscaledImage);
                }
            } else {
                 _imp->unmarkImageAsBeingRendered(useImageAsOutput ? image : downscaledImage,true);
                appPTR->removeFromNodeCache(useImageAsOutput ? image : downscaledImage);
                return ImagePtr();
            }
        }
#endif
    }
    
    
    bool renderAborted = aborted();
    
#ifdef DEBUG
    if (renderRetCode != eRenderRoIStatusRenderFailed && !renderAborted) {
        // Kindly check that everything we asked for is rendered!

        std::list<RectI> restToRender;
        if (useImageAsOutput) {
            image->getRestToRender(roi,rectsToRender);
        } else {
            downscaledImage->getRestToRender(roi,rectsToRender);
        }
        assert(restToRender.empty());
    }
#endif
    
    //We have to return the downscale image, so make sure it has been computed
    if (renderRetCode != eRenderRoIStatusRenderFailed && renderFullScaleThenDownscale && renderScaleOneUpstreamIfRenderScaleSupportDisabled) {
        assert(image->getMipMapLevel() == 0);
        roi.intersect(image->getBounds(), &roi);
        image->downscaleMipMap(roi, 0, args.mipMapLevel, false, downscaledImage.get());
    }
    
    ///The image might need to be converted to fit the original requested format
    bool imageConversionNeeded = args.components != downscaledImage->getComponents() || args.bitdepth != downscaledImage->getBitDepth();
    assert( isSupportedBitDepth(outputDepth) && isSupportedComponent(-1, outputComponents) );
    
    if (imageConversionNeeded && renderRetCode != eRenderRoIStatusRenderFailed) {
        boost::shared_ptr<Image> tmp( new Image(args.components, rod, downscaledImage->getBounds(), mipMapLevel,downscaledImage->getPixelAspectRatio(), args.bitdepth, false) );
        
        bool unPremultIfNeeded = getOutputPremultiplication() == eImagePremultiplicationPremultiplied;
        downscaledImage->convertToFormat(downscaledImage->getBounds(),
                               getApp()->getDefaultColorSpaceForBitDepth(downscaledImage->getBitDepth()),
                               getApp()->getDefaultColorSpaceForBitDepth(args.bitdepth),
                               args.channelForAlpha, false, false, unPremultIfNeeded, tmp.get());
        downscaledImage = tmp;
    }

    if ( renderAborted && renderRetCode != eRenderRoIStatusImageAlreadyRendered) {
        
        ///Return a NULL image if the render call was not issued by the result of a call of a plug-in to clipGetImage
        if (!args.calledFromGetImage) {
            return boost::shared_ptr<Image>();
        }
        
    } else if (renderRetCode == eRenderRoIStatusRenderFailed) {
        throw std::runtime_error("Rendering Failed");
    }

    {
        ///flag that this is the last image we rendered
        QMutexLocker l(&_imp->lastRenderArgsMutex);
        _imp->lastRenderHash = nodeHash;
        _imp->lastImage = downscaledImage;
    }
    assert(downscaledImage->getComponents() == args.components && downscaledImage->getBitDepth() == args.bitdepth);
    return downscaledImage;
} // renderRoI


bool
EffectInstance::renderInputImagesForRoI(bool createImageInCache,
                                        const std::list< boost::shared_ptr<Natron::Image> >& argsInputImages,
                                        SequenceTime time,
                                        int view,
                                        double par,
                                        U64 nodeHash,
                                        U64 rotoAge,
                                        const RectD& rod,
                                        const RectI& downscaledRenderWindow,
                                        const RectD& canonicalRenderWindow,
                                        const boost::shared_ptr<Transform::Matrix3x3>& transformMatrix,
                                        int transformInputNb,
                                        int newTransformedInputNb,
                                        Natron::EffectInstance* transformRerouteInput,
                                        unsigned int mipMapLevel,
                                        const RenderScale & scale,
                                        const RenderScale& renderMappedScale,
                                        bool useScaleOneInputImages,
                                        bool byPassCache,
                                        const FramesNeededMap& framesNeeded,
                                        std::list< boost::shared_ptr<Natron::Image> > *inputImages,
                                        RoIMap* inputsRoi)
{
    getRegionsOfInterest_public(time, renderMappedScale, rod, canonicalRenderWindow, view,inputsRoi);
#ifdef DEBUG
    if (!inputsRoi->empty() && framesNeeded.empty() && !isReader()) {
        qDebug() << getNode()->getScriptName_mt_safe().c_str() << ": getRegionsOfInterestAction returned 1 or multiple input RoI(s) but returned "
        << "an empty list with getFramesNeededAction";
    }
#endif
    if (transformMatrix) {
        //Transform the RoIs by the inverse of the transform matrix (which is in pixel coordinates)
        
        RectD transformedRenderWindow;
        
        
        Natron::EffectInstance* effectInTransformInput = getInput(transformInputNb);
        assert(effectInTransformInput);
        
        RoIMap::iterator foundRoI = inputsRoi->find(effectInTransformInput);
        assert(foundRoI != inputsRoi->end());
        
        // invert it
        Transform::Matrix3x3 invertTransform;
        double det = Transform::matDeterminant(*transformMatrix);
        if (det != 0.) {
            invertTransform = Transform::matInverse(*transformMatrix, det);
        }
        
        Transform::Matrix3x3 canonicalToPixel = Transform::matCanonicalToPixel(par, scale.x,
                                                                               scale.y, false);
        Transform::Matrix3x3 pixelToCanonical = Transform::matPixelToCanonical(par,  scale.x,
                                                                               scale.y, false);
        
        invertTransform = Transform::matMul(Transform::matMul(pixelToCanonical, invertTransform), canonicalToPixel);
        Transform::transformRegionFromRoD(foundRoI->second, invertTransform, transformedRenderWindow);
        
        //Replace the original RoI by the transformed RoI
        inputsRoi->erase(foundRoI);
        inputsRoi->insert(std::make_pair(transformRerouteInput->getInput(newTransformedInputNb), transformedRenderWindow));
        
    }
    
    if (!argsInputImages.empty()) {
        *inputImages = argsInputImages;
        return true;
    }
    
    for (FramesNeededMap::const_iterator it2 = framesNeeded.begin(); it2 != framesNeeded.end(); ++it2) {
        ///We have to do this here because the enabledness of a mask is a feature added by Natron.
        bool inputIsMask = isInputMask(it2->first);
        if ( inputIsMask && !isMaskEnabled(it2->first) ) {
            continue;
        }
        
        EffectInstance* inputEffect;
        if (it2->first == transformInputNb) {
            assert(transformRerouteInput);
            inputEffect = transformRerouteInput->getInput(it2->first);
        } else {
            inputEffect = getInput(it2->first);
        }
        if (inputEffect) {
            ///What region are we interested in for this input effect ? (This is in Canonical coords)
            RoIMap::iterator foundInputRoI = inputsRoi->find(inputEffect);
            assert( foundInputRoI != inputsRoi->end() );
            
            ///Convert to pixel coords the RoI
            if ( foundInputRoI->second.isInfinite() ) {
                throw std::runtime_error(std::string("Plugin ") + this->getPluginLabel() + " asked for an infinite region of interest!");
            }
            
            const double inputPar = inputEffect->getPreferredAspectRatio();
            
            RectI inputRoIPixelCoords;
            foundInputRoI->second.toPixelEnclosing(useScaleOneInputImages ? 0 : mipMapLevel, inputPar, &inputRoIPixelCoords);
            
            ///Notify the node that we're going to render something with the input
            assert(it2->first != -1); //< see getInputNumber
            
            {
                NotifyInputNRenderingStarted_RAII inputNIsRendering_RAII(getNode().get(),it2->first);
                
                ///For all frames requested for this node, render the RoI requested.
                for (U32 range = 0; range < it2->second.size(); ++range) {
                    for (int f = std::floor(it2->second[range].min + 0.5); f <= std::floor(it2->second[range].max + 0.5); ++f) {
                        
                        
                        ///Render the input image with the components and bit depth of its preference
                        Natron::ImageComponentsEnum inputPrefComps;
                        Natron::ImageBitDepthEnum inputPrefDepth;
                        inputEffect->getPreferredDepthAndComponents(-1/*it2->first*/, &inputPrefComps, &inputPrefDepth);
                        
                        int channelForAlphaInput = inputIsMask ? getMaskChannel(it2->first) : 3;
                        RenderScale scaleOne;
                        scaleOne.x = scaleOne.y = 1.;
                        
                        boost::shared_ptr<Natron::Image> inputImg =
                        inputEffect->renderRoI( RenderRoIArgs(f, //< time
                                                              useScaleOneInputImages ? scaleOne : scale, //< scale
                                                              useScaleOneInputImages ? 0 : mipMapLevel, //< mipmapLevel (redundant with the scale)
                                                              view, //< view
                                                              byPassCache,
                                                              inputRoIPixelCoords, //< roi in pixel coordinates
                                                              RectD(), // < did we precompute any RoD to speed-up the call ?
                                                              inputPrefComps, //< requested comps
                                                              inputPrefDepth,
                                                              channelForAlphaInput) ); //< requested bitdepth
                        
                        if (inputImg) {
                            inputImages->push_back(inputImg);
                        }
                    }
                }
                
            } // NotifyInputNRenderingStarted_RAII inputNIsRendering_RAII(_node.get(),it2->first);
            
            if ( aborted() ) {
                return false;
            }
        }
    }

    
    ///if the node has a roto context, pre-render the roto mask too
    boost::shared_ptr<RotoContext> rotoCtx = getNode()->getRotoContext();
    if (rotoCtx) {
        Natron::ImageComponentsEnum inputPrefComps;
        Natron::ImageBitDepthEnum inputPrefDepth;
        int rotoIndex = getRotoBrushInputIndex();
        assert(rotoIndex != -1);
        getPreferredDepthAndComponents(rotoIndex, &inputPrefComps, &inputPrefDepth);
        boost::shared_ptr<Natron::Image> mask = rotoCtx->renderMask(createImageInCache,
                                                                    downscaledRenderWindow,
                                                                    inputPrefComps,
                                                                    nodeHash,
                                                                    rotoAge,
                                                                    rod,
                                                                    time,
                                                                    inputPrefDepth,
                                                                    view,
                                                                    mipMapLevel,
                                                                    ImageList(),
                                                                    byPassCache);
        assert(mask);
        inputImages->push_back(mask);
    }
    
    return true;
}


EffectInstance::RenderRoIStatusEnum
EffectInstance::renderRoIInternal(SequenceTime time,
                                  unsigned int mipMapLevel,
                                  int view,
                                  const std::list<RectI>& rectsToRender,
                                  const RectD & rod, //!< effect rod in canonical coords
                                  const double par,
                                  const boost::shared_ptr<Image> & image,
                                  const boost::shared_ptr<Image> & downscaledImage,
                                  bool outputUseImage, //< whether we output to image or downscaledImage
                                  bool isSequentialRender,
                                  bool isRenderMadeInResponseToUserInteraction,
                                  U64 nodeHash,
                                  int channelForAlpha,
                                  bool renderFullScaleThenDownscale,
                                  bool useScaleOneInputImages,
                                  const RoIMap& inputsRoi,
                                  const std::list<boost::shared_ptr<Natron::Image> >& inputImages
#if NATRON_ENABLE_TRIMAP
                                  ,bool *isBeingRenderedElsewhere
#endif
                                  )
{
    EffectInstance::RenderRoIStatusEnum retCode;

    
    ///Add the window to the project's available formats if the effect is a reader
    ///This is the only reliable place where I could put these lines...which don't seem to feel right here.
    ///Plus setOrAddProjectFormat will actually set the project format the first time we read an image in the project
    ///hence ask for a new render... which can be expensive!
    ///Any solution how to work around this ?
    if ( isReader() ) {
        Format frmt;
        RectI pixelRoD;
        rod.toPixelEnclosing(0, par, &pixelRoD);
        frmt.set(pixelRoD);
        frmt.setPixelAspectRatio(par);
        getApp()->getProject()->setOrAddProjectFormat(frmt);
    }
    
    boost::shared_ptr<Image> renderMappedImage = renderFullScaleThenDownscale ? image : downscaledImage;
    
    RenderScale renderMappedScale;
    renderMappedScale.x = Image::getScaleFromMipMapLevel(renderMappedImage->getMipMapLevel());
    renderMappedScale.y = renderMappedScale.x;


    bool tilesSupported = supportsTiles();

    ///We check what is left to render.

    ///Here we fetch the age of the roto context if there's any to pass it through
    ///the tree and remember it when the plugin calls getImage() afterwards
    Natron::StatusEnum renderStatus = eStatusOK;

    if ( rectsToRender.empty() ) {
        retCode = EffectInstance::eRenderRoIStatusImageAlreadyRendered;
    } else {
        retCode = EffectInstance::eRenderRoIStatusImageRendered;
    }


    ///Notify the gui we're rendering
    boost::shared_ptr<NotifyRenderingStarted_RAII> renderingNotifier;
    if (!rectsToRender.empty()) {
        renderingNotifier.reset(new NotifyRenderingStarted_RAII(getNode().get()));
    }
    
    for (std::list<RectI>::const_iterator it = rectsToRender.begin(); it != rectsToRender.end(); ++it) {
        
        RectI downscaledRectToRender = *it; // please leave it as const, copy it if necessary

        ///Upscale the RoI to a region in the full scale image so it is in canonical coordinates
        RectD canonicalRectToRender;
        downscaledRectToRender.toCanonical(outputUseImage ? image->getMipMapLevel() : downscaledImage->getMipMapLevel(), par, rod, &canonicalRectToRender);
        
        if (outputUseImage && renderFullScaleThenDownscale && mipMapLevel > 0) {
            downscaledRectToRender = downscaledRectToRender.downscalePowerOfTwoSmallestEnclosing(mipMapLevel);
        }

        ///the getRegionsOfInterest call will not be cached because it would be unnecessary
        ///To put that information (which depends on the RoI) into the cache. That's why we
        ///store it into the render args (thread-storage) so the getImage() function can retrieve the results.
        assert( !( (supportsRenderScaleMaybe() == eSupportsNo) && !(renderMappedScale.x == 1. && renderMappedScale.y == 1.) ) );

        
        ///There cannot be the same thread running 2 concurrent instances of renderRoI on the same effect.
        assert(!_imp->renderArgs.hasLocalData() || !_imp->renderArgs.localData()._validArgs);

        RectI renderMappedRectToRender;
        
        if (renderFullScaleThenDownscale) {
            canonicalRectToRender.toPixelEnclosing(0, par, &renderMappedRectToRender);
            renderMappedRectToRender.intersect(renderMappedImage->getBounds(), &renderMappedRectToRender);
        } else {
            renderMappedRectToRender = downscaledRectToRender;
        }
        
        Implementation::ScopedRenderArgs scopedArgs(&_imp->renderArgs);
        scopedArgs.setArgs_firstPass(rod,
                                     renderMappedRectToRender,
                                     time,
                                     view,
                                     channelForAlpha,
                                     false, //< if we reached here the node is not an identity!
                                     0.,
                                     -1,
                                     renderMappedImage);
        
        
        int firstFrame, lastFrame;
        getFrameRange_public(nodeHash, &firstFrame, &lastFrame);
        
        ///The scoped args will maintain the args set for this thread during the
        ///whole time the render action is called, so they can be fetched in the
        ///getImage() call.
        /// @see EffectInstance::getImage
        scopedArgs.setArgs_secondPass(inputsRoi,firstFrame,lastFrame);
        const RenderArgs & args = scopedArgs.getArgs();


#ifndef NDEBUG
        RenderScale scale;
        scale.x = Image::getScaleFromMipMapLevel(mipMapLevel);
        scale.y = scale.x;
        // check the dimensions of all input and output images
        for (std::list< boost::shared_ptr<Natron::Image> >::const_iterator it = inputImages.begin();
             it != inputImages.end();
             ++it) {

            assert(useScaleOneInputImages || (*it)->getMipMapLevel() == mipMapLevel);
            const RectD & srcRodCanonical = (*it)->getRoD();
            RectI srcBounds;
            srcRodCanonical.toPixelEnclosing((*it)->getMipMapLevel(), (*it)->getPixelAspectRatio(), &srcBounds); // compute srcRod at level 0
            const RectD & dstRodCanonical = renderMappedImage->getRoD();
            RectI dstBounds;
            dstRodCanonical.toPixelEnclosing(renderMappedImage->getMipMapLevel(), par, &dstBounds); // compute dstRod at level 0

            if (!tilesSupported) {
                // http://openfx.sourceforge.net/Documentation/1.3/ofxProgrammingReference.html#kOfxImageEffectPropSupportsTiles
                //  If a clip or plugin does not support tiled images, then the host should supply full RoD images to the effect whenever it fetches one.

                ///Note: The renderRoI() function returns an image according to the mipMapLevel given in parameters.
                ///For effects that DO NOT SUPPORT TILES they are expected an input image to be the full RoD.
                ///Hence the resulting image of the renderRoI call made on the input has to be upscaled to its full RoD.
                ///The reason why this upscale is done externally to renderRoI is because renderRoI is "local" to an effect:
                ///The effect has no way to know that the caller (downstream effect) doesn't support tiles. We would have to
                ///pass this in parameters to the renderRoI function and would make it less clear to the caller.
                ///
                ///Another point is that we don't cache the resulting upscaled image (@see getImage()).
                ///The reason why we don't do this is because all images in the NodeCache have a key identifying them.
                ///Part of the key is the mipmapLevel of the image, hence
                ///2 images with different mipmapLevels have different keys. Now if we were to put those "upscaled" images in the cache
                ///they would take the same priority as the images that were REALLY rendered at scale 1. But those upcaled images have poor
                ///quality compared to the images rendered at scale 1, hence we don't cache them.
                ///If we were to cache them, we would need to change the way the cache works and return a list of potential images instead.
                ///This way we could add a "quality" identifier to images and pick the best one from the list returned by the cache.
                RectI srcRealBounds = (*it)->getBounds();
                RectI dstRealBounds = renderMappedImage->getBounds();
                
                assert(srcRealBounds.x1 == srcBounds.x1);
                assert(srcRealBounds.x2 == srcBounds.x2);
                assert(srcRealBounds.y1 == srcBounds.y1);
                assert(srcRealBounds.y2 == srcBounds.y2);
                assert(dstRealBounds.x1 == dstBounds.x1);
                assert(dstRealBounds.x2 == dstBounds.x2);
                assert(dstRealBounds.y1 == dstBounds.y1);
                assert(dstRealBounds.y2 == dstBounds.y2);
            }
            if ( !supportsMultiResolution() ) {
                // http://openfx.sourceforge.net/Documentation/1.3/ofxProgrammingReference.html#kOfxImageEffectPropSupportsMultiResolution
                //   Multiple resolution images mean...
                //    input and output images can be of any size
                //    input and output images can be offset from the origin
                assert(srcBounds.x1 == 0);
                assert(srcBounds.y1 == 0);
                assert(srcBounds.x1 == dstBounds.x1);
                assert(srcBounds.x2 == dstBounds.x2);
                assert(srcBounds.y1 == dstBounds.y1);
                assert(srcBounds.y2 == dstBounds.y2);
            }
        } //end for
        
        if (supportsRenderScaleMaybe() == eSupportsNo) {
            assert(renderMappedImage->getMipMapLevel() == 0);
            assert(renderMappedScale.x == 1. && renderMappedScale.y == 1.);
        }
#     endif // DEBUG

       

        ///We only need to call begin if we've not already called it.
        bool callBegin = false;

        ///neer call beginsequenceRender here if the render is sequential
        
        Natron::SequentialPreferenceEnum pref = getSequentialPreference();
        if (!isWriter() || pref == eSequentialPreferenceNotSequential) {
            callBegin = true;
        }

        if (callBegin) {
            assert( !( (supportsRenderScaleMaybe() == eSupportsNo) && !(renderMappedScale.x == 1. && renderMappedScale.y == 1.) ) );
            if (beginSequenceRender_public(time, time, 1, !appPTR->isBackground(), renderMappedScale, isSequentialRender,
                                           isRenderMadeInResponseToUserInteraction, view) == eStatusFailed) {
                renderStatus = eStatusFailed;
                break;
            }
        }

        /*depending on the thread-safety of the plug-in we render with a different
           amount of threads*/
        EffectInstance::RenderSafetyEnum safety = renderThreadSafety();

        ///if the project lock is already locked at this point, don't start any other thread
        ///as it would lead to a deadlock when the project is loading.
        ///Just fall back to Fully_safe
        int nbThreads = appPTR->getCurrentSettings()->getNumberOfThreads();
        if (safety == eRenderSafetyFullySafeFrame) {
            ///If the plug-in is eRenderSafetyFullySafeFrame that means it wants the host to perform SMP aka slice up the RoI into chunks
            ///but if the effect doesn't support tiles it won't work.
            ///Also check that the number of threads indicating by the settings are appropriate for this render mode.
            if ( !tilesSupported || (nbThreads == -1) || (nbThreads == 1) ||
                ( (nbThreads == 0) && (appPTR->getHardwareIdealThreadCount() == 1) ) ||
                 ( QThreadPool::globalInstance()->activeThreadCount() >= QThreadPool::globalInstance()->maxThreadCount() ) ) {
                safety = eRenderSafetyFullySafe;
            } else {
                if ( !getApp()->getProject()->tryLock() ) {
                    safety = eRenderSafetyFullySafe;
                } else {
                    getApp()->getProject()->unlock();
                }
            }
        }
        
        assert(_imp->frameRenderArgs.hasLocalData());
        const ParallelRenderArgs& frameArgs = _imp->frameRenderArgs.localData();

        switch (safety) {
        case eRenderSafetyFullySafeFrame: {     // the plugin will not perform any per frame SMP threading
            // we can split the frame in tiles and do per frame SMP threading (see kOfxImageEffectPluginPropHostFrameThreading)
            if (nbThreads == 0) {
                nbThreads = QThreadPool::globalInstance()->maxThreadCount();
            }
            std::vector<RectI> splitRects = RectI::splitRectIntoSmallerRect(downscaledRectToRender, nbThreads);
            
            TiledRenderingFunctorArgs tiledArgs;
            tiledArgs.args = &args;
            tiledArgs.isSequentialRender = isSequentialRender;
            tiledArgs.inputImages = inputImages;
            tiledArgs.renderUseScaleOneInputs = useScaleOneInputImages;
            tiledArgs.isRenderResponseToUserInteraction = isRenderMadeInResponseToUserInteraction;
            tiledArgs.downscaledImage = downscaledImage;
            tiledArgs.fullScaleImage = image;
            tiledArgs.renderMappedImage = renderMappedImage;
            tiledArgs.par = par;
            tiledArgs.renderFullScaleThenDownscale = renderFullScaleThenDownscale;
            
            // the bitmap is checked again at the beginning of EffectInstance::tiledRenderingFunctor()
            QFuture<EffectInstance::RenderingFunctorRetEnum> ret = QtConcurrent::mapped( splitRects,
                                                                                    boost::bind(&EffectInstance::tiledRenderingFunctor,
                                                                                                this,
                                                                                                tiledArgs,
                                                                                                frameArgs,
                                                                                                true,
                                                                                                _1) );
            ret.waitForFinished();

            ///never call endsequence render here if the render is sequential

            if (callBegin) {
                assert( !( (supportsRenderScaleMaybe() == eSupportsNo) && !(renderMappedScale.x == 1. && renderMappedScale.y == 1.) ) );
                if (endSequenceRender_public(time, time, time, false, renderMappedScale,
                                             isSequentialRender,
                                             isRenderMadeInResponseToUserInteraction,
                                             view) == eStatusFailed) {
                    renderStatus = eStatusFailed;
                    break;
                }
            }
            
            for (QFuture<EffectInstance::RenderingFunctorRetEnum>::const_iterator it2 = ret.begin(); it2 != ret.end(); ++it2) {
                if ( (*it2) == EffectInstance::eRenderingFunctorRetFailed ) {
                    renderStatus = eStatusFailed;
                    break;
                }
#if NATRON_ENABLE_TRIMAP
                else if ((*it2) == EffectInstance::eRenderingFunctorRetTakeImageLock) {
                    *isBeingRenderedElsewhere = true;
                }
#endif
            }
            break;
        }

        case eRenderSafetyInstanceSafe:     // indicating that any instance can have a single 'render' call at any one time,
        case eRenderSafetyFullySafe:        // indicating that any instance of a plugin can have multiple renders running simultaneously
        case eRenderSafetyUnsafe: {     // indicating that only a single 'render' call can be made at any time amoung all instances
            // eRenderSafetyInstanceSafe means that there is at most one render per instance
            // NOTE: the per-instance lock should probably be shared between
            // all clones of the same instance, because an InstanceSafe plugin may assume it is the sole owner of the output image,
            // and read-write on it.
            // It is probably safer to assume that several clones may write to the same output image only in the eRenderSafetyFullySafe case.

            // eRenderSafetyFullySafe means that there is only one render per FRAME : the lock is by image and handled in Node.cpp
            ///locks belongs to an instance)

            QMutexLocker *locker = 0;

            if (safety == eRenderSafetyInstanceSafe) {
                locker = new QMutexLocker( &getNode()->getRenderInstancesSharedMutex() );
            } else if (safety == eRenderSafetyUnsafe) {
                const Natron::Plugin* p = getNode()->getPlugin();
                assert(p);
                
                locker = new QMutexLocker( appPTR->getMutexForPlugin(p->getPluginID(), p->getMajorVersion(), p->getMinorVersion()) );
            }
            ///For eRenderSafetyFullySafe, don't take any lock, the image already has a lock on itself so we're sure it can't be written to by 2 different threads.
            
            
            RenderingFunctorRetEnum functorRet = tiledRenderingFunctor(args,
                                                                   frameArgs,
                                                                   inputImages,
                                                                   false,
                                                                   renderFullScaleThenDownscale,
                                                                   useScaleOneInputImages,
                                                                   isSequentialRender,
                                                                   isRenderMadeInResponseToUserInteraction,
                                                                   downscaledRectToRender,
                                                                   par,
                                                                   downscaledImage,
                                                                   image,
                                                                   renderMappedImage);

            delete locker;
            
            if (functorRet == eRenderingFunctorRetFailed) {
                renderStatus = eStatusFailed;
            } else if (functorRet == eRenderingFunctorRetOK) {
                renderStatus = eStatusOK;
            } else if  (functorRet == eRenderingFunctorRetTakeImageLock) {
                renderStatus = eStatusOK;
#if NATRON_ENABLE_TRIMAP
                *isBeingRenderedElsewhere = true;
#endif
            }
            
            break;
        }
        } // switch
 
        

        if (renderStatus != eStatusOK) {
            break;
        }
    } // for (std::list<RectI>::const_iterator it = rectsToRender.begin(); it != rectsToRender.end(); ++it) {
    
    
    if (renderStatus != eStatusOK) {
        retCode = eRenderRoIStatusRenderFailed;
    }

    return retCode;
} // renderRoIInternal

EffectInstance::RenderingFunctorRetEnum
EffectInstance::tiledRenderingFunctor(const TiledRenderingFunctorArgs& args,
                                      const ParallelRenderArgs& frameArgs,
                                     bool setThreadLocalStorage,
                                     const RectI & downscaledRectToRender )
{
    return tiledRenderingFunctor(*args.args,
                                 frameArgs,
                                 args.inputImages,
                                 setThreadLocalStorage,
                                 args.renderFullScaleThenDownscale,
                                 args.renderUseScaleOneInputs,
                                 args.isSequentialRender,
                                 args.isRenderResponseToUserInteraction,
                                 downscaledRectToRender,
                                 args.par,
                                 args.downscaledImage,
                                 args.fullScaleImage,
                                 args.renderMappedImage);
}

EffectInstance::RenderingFunctorRetEnum
EffectInstance::tiledRenderingFunctor(const RenderArgs & args,
                                      const ParallelRenderArgs& frameArgs,
                                      const std::list<boost::shared_ptr<Natron::Image> >& inputImages,
                                      bool setThreadLocalStorage,
                                      bool renderFullScaleThenDownscale,
                                      bool renderUseScaleOneInputs,
                                      bool isSequentialRender,
                                      bool isRenderResponseToUserInteraction,
                                      const RectI & downscaledRectToRender,
                                      const double par,
                                      const boost::shared_ptr<Natron::Image> & downscaledImage,
                                      const boost::shared_ptr<Natron::Image> & fullScaleImage,
                                      const boost::shared_ptr<Natron::Image> & renderMappedImage)
{
#ifndef NDEBUG
    assert(renderMappedImage);
    if (renderFullScaleThenDownscale) {
        assert( renderMappedImage->getBounds() == fullScaleImage->getBounds() );
    } else {
        assert( renderMappedImage->getBounds() == downscaledImage->getBounds() );
    }
#endif
    
    const SequenceTime time = args._time;
    int mipMapLevel = downscaledImage->getMipMapLevel();
    const int view = args._view;

    // at this point, it may be unnecessary to call render because it was done a long time ago => check the bitmap here!
# ifndef NDEBUG
    const RectI & renderBounds = renderMappedImage->getBounds();
# endif
    assert(renderBounds.x1 <= downscaledRectToRender.x1 && downscaledRectToRender.x2 <= renderBounds.x2 &&
           renderBounds.y1 <= downscaledRectToRender.y1 && downscaledRectToRender.y2 <= renderBounds.y2);

   
    
    
    RectI renderRectToRender; // rectangle to render, in renderMappedImage's pixel coordinates
    
    RenderScale renderMappedScale;
    renderMappedScale.x = renderMappedScale.y = Image::getScaleFromMipMapLevel( renderMappedImage->getMipMapLevel() );
    assert( !( (supportsRenderScaleMaybe() == eSupportsNo) && !(renderMappedScale.x == 1. && renderMappedScale.y == 1.) ) );
    
    
    ///Make the thread-storage live as long as the render action is called if we're in a newly launched thread in eRenderSafetyFullySafeFrame mode
    boost::shared_ptr<Implementation::ScopedRenderArgs> scopedArgs;
    boost::shared_ptr<ParallelRenderArgsSetter> scopedFrameArgs;
    
    boost::shared_ptr<InputImagesHolder_RAII> scopedInputImages;
    
    bool isBeingRenderedElseWhere = false;
    if (!setThreadLocalStorage) {
        renderRectToRender = args._renderWindowPixel;
    } else {

        ///At this point if we're in eRenderSafetyFullySafeFrame mode, we are a thread that might have been launched way after
        ///the time renderRectToRender was computed. We recompute it to update the portion to render
        
        // check the bitmap!
        if (renderFullScaleThenDownscale && renderUseScaleOneInputs) {
            
            //The renderMappedImage is cached , read bitmap from it
            RectD canonicalrenderRectToRender;
            downscaledRectToRender.toCanonical(mipMapLevel, par, args._rod, &canonicalrenderRectToRender);
            canonicalrenderRectToRender.toPixelEnclosing(0, par, &renderRectToRender);
            renderRectToRender.intersect(renderMappedImage->getBounds(), &renderRectToRender);
#if NATRON_ENABLE_TRIMAP
            if (!frameArgs.canAbort && frameArgs.isRenderResponseToUserInteraction) {
                renderRectToRender = renderMappedImage->getMinimalRect_trimap(renderRectToRender,&isBeingRenderedElseWhere);
            } else {
                renderRectToRender = renderMappedImage->getMinimalRect(renderRectToRender);
            }
#else
            renderRectToRender = renderMappedImage->getMinimalRect(renderRectToRender);
#endif
            
            assert(renderBounds.x1 <= renderRectToRender.x1 && renderRectToRender.x2 <= renderBounds.x2 &&
                   renderBounds.y1 <= renderRectToRender.y1 && renderRectToRender.y2 <= renderBounds.y2);
        } else {
            //THe downscaled image is cached, read bitmap from it
#if NATRON_ENABLE_TRIMAP
            RectI downscaledRectToRenderMinimal;
            if (!frameArgs.canAbort && frameArgs.isRenderResponseToUserInteraction) {
                downscaledRectToRenderMinimal = downscaledImage->getMinimalRect_trimap(downscaledRectToRender,&isBeingRenderedElseWhere);
            } else {
                downscaledRectToRenderMinimal = downscaledImage->getMinimalRect(downscaledRectToRender);
            }
#else
            const RectI downscaledRectToRenderMinimal = downscaledImage->getMinimalRect(downscaledRectToRender);
#endif
            
            assert(renderBounds.x1 <= downscaledRectToRenderMinimal.x1 && downscaledRectToRenderMinimal.x2 <= renderBounds.x2 &&
                   renderBounds.y1 <= downscaledRectToRenderMinimal.y1 && downscaledRectToRenderMinimal.y2 <= renderBounds.y2);
            
            if (renderFullScaleThenDownscale) {
                RectD canonicalrenderRectToRender;
                downscaledRectToRenderMinimal.toCanonical(mipMapLevel, par, args._rod, &canonicalrenderRectToRender);
                canonicalrenderRectToRender.toPixelEnclosing(0, par, &renderRectToRender);
                renderRectToRender.intersect(renderMappedImage->getBounds(), &renderRectToRender);
            } else {
                renderRectToRender = downscaledRectToRenderMinimal;
            }
        }
        
        RenderArgs argsCpy(args);
        ///Update the renderWindow which might have changed
        argsCpy._renderWindowPixel = renderRectToRender;
        
        scopedArgs.reset( new Implementation::ScopedRenderArgs(&_imp->renderArgs,argsCpy) );
        scopedFrameArgs.reset( new ParallelRenderArgsSetter(getNode().get(),
                                                                  frameArgs.time,
                                                                  frameArgs.view,
                                                                  frameArgs.isRenderResponseToUserInteraction,
                                                                  frameArgs.isSequentialRender,
                                                                  frameArgs.canAbort,
                                                                  frameArgs.nodeHash,
                                                                  frameArgs.canSetValue,
                                                                  frameArgs.timeline) );
        
        scopedInputImages.reset(new InputImagesHolder_RAII(inputImages,&_imp->inputImages));
    }
    
    if ( renderRectToRender.isNull() ) {
        ///We've got nothing to do
        return isBeingRenderedElseWhere ? eRenderingFunctorRetTakeImageLock : eRenderingFunctorRetOK;
    }
    
#if NATRON_ENABLE_TRIMAP
    if (!frameArgs.canAbort && frameArgs.isRenderResponseToUserInteraction) {
        if (renderFullScaleThenDownscale && renderUseScaleOneInputs) {
            fullScaleImage->markForRendering(renderRectToRender);
        } else {
            downscaledImage->markForRendering(downscaledRectToRender);
        }
    }
#endif
    
    RenderScale originalScale;
    originalScale.x = downscaledImage->getScale();
    originalScale.y = originalScale.x;

    Natron::StatusEnum st = render_public(time,
                                          originalScale,
                                          renderMappedScale,
                                          renderRectToRender, view,
                                          isSequentialRender,
                                          isRenderResponseToUserInteraction,
                                          renderMappedImage);
    
    bool renderAborted = aborted();
    
    if (st != eStatusOK) {
#if NATRON_ENABLE_TRIMAP
        if (!frameArgs.canAbort && frameArgs.isRenderResponseToUserInteraction) {
            assert(!renderAborted);
            if (renderFullScaleThenDownscale && renderUseScaleOneInputs) {
                fullScaleImage->clearBitmap(renderRectToRender);
            } else {
                downscaledImage->clearBitmap(downscaledRectToRender);
            }
        }
#endif
        return eRenderingFunctorRetFailed;
        
    }
    
    if ( !renderAborted ) {
        
        
        //Check for NaNs
        if (renderMappedImage->checkForNaNs(renderRectToRender)) {
            qDebug() << getNode()->getScriptName_mt_safe().c_str() << ": rendered rectangle (" << renderRectToRender.x1 << ',' << renderRectToRender.y1 << ")-(" << renderRectToRender.x2 << ',' << renderRectToRender.y2 << ") contains invalid values.";
        }
        
        ///copy the rectangle rendered in the full scale image to the downscaled output
        if (renderFullScaleThenDownscale) {
            
            ///If we're using renderUseScaleOneInputs, the full scale image is cached, hence we're not sure that the whole part of the image will be downscaled.
            ///Instead we do all the downscale at once at the end of renderRoI().
            ///If !renderUseScaleOneInputs the image is not cached and we know it will be rendered completly so it is safe to do this here and take advantage
            ///of the multi-threading.
            if (mipMapLevel != 0 && !renderUseScaleOneInputs) {
                assert(fullScaleImage != downscaledImage);
                fullScaleImage->downscaleMipMap( renderRectToRender, 0, mipMapLevel, false,downscaledImage.get() );
                downscaledImage->markForRendered(downscaledRectToRender);
            } else {
                fullScaleImage->markForRendered(renderRectToRender);
            }
        } else {
            downscaledImage->markForRendered(downscaledRectToRender);
        }
        
    }
  
    
    return isBeingRenderedElseWhere ? eRenderingFunctorRetTakeImageLock : eRenderingFunctorRetOK;
} // tiledRenderingFunctor

void
EffectInstance::openImageFileKnob()
{
    const std::vector< boost::shared_ptr<KnobI> > & knobs = getKnobs();

    for (U32 i = 0; i < knobs.size(); ++i) {
        if ( knobs[i]->typeName() == File_Knob::typeNameStatic() ) {
            boost::shared_ptr<File_Knob> fk = boost::dynamic_pointer_cast<File_Knob>(knobs[i]);
            assert(fk);
            if ( fk->isInputImageFile() ) {
                std::string file = fk->getValue();
                if ( file.empty() ) {
                    fk->open_file();
                }
                break;
            }
        } else if ( knobs[i]->typeName() == OutputFile_Knob::typeNameStatic() ) {
            boost::shared_ptr<OutputFile_Knob> fk = boost::dynamic_pointer_cast<OutputFile_Knob>(knobs[i]);
            assert(fk);
            if ( fk->isOutputImageFile() ) {
                std::string file = fk->getValue();
                if ( file.empty() ) {
                    fk->open_file();
                }
                break;
            }
        }
    }
}


void
EffectInstance::evaluate(KnobI* knob,
                         bool isSignificant,
                         Natron::ValueChangedReasonEnum /*reason*/)
{

    ////If the node is currently modifying its input, to ask for a render
    ////because at then end of the inputChanged handler, it will ask for a refresh
    ////and a rebuild of the inputs tree.
    NodePtr node = getNode();
    if ( node->duringInputChangedAction() ) {
        return;
    }

    if ( getApp()->getProject()->isLoadingProject() ) {
        return;
    }


    Button_Knob* button = dynamic_cast<Button_Knob*>(knob);

    /*if this is a writer (openfx or built-in writer)*/
    if ( isWriter() ) {
        /*if this is a button and it is a render button,we're safe to assume the plug-ins wants to start rendering.*/
        if (button) {
            if ( button->isRenderButton() ) {
                std::string sequentialNode;
                if ( node->hasSequentialOnlyNodeUpstream(sequentialNode) ) {
                    if (node->getApp()->getProject()->getProjectViewsCount() > 1) {
                        Natron::StandardButtonEnum answer =
                        Natron::questionDialog( QObject::tr("Render").toStdString(),
                                               sequentialNode + QObject::tr(" can only "
                                                                            "render in sequential mode. Due to limitations in the "
                                                                            "OpenFX standard that means that %1"
                                                                            " will not be able "
                                                                            "to render all the views of the project. "
                                                                            "Only the main view of the project will be rendered, you can "
                                                                            "change the main view in the project settings. Would you like "
                                                                            "to continue ?").arg(NATRON_APPLICATION_NAME).toStdString(),false );
                        if (answer != Natron::eStandardButtonYes) {
                            return;
                        }
                    }
                }
                AppInstance::RenderWork w;
                w.writer = dynamic_cast<OutputEffectInstance*>(this);
                w.firstFrame = INT_MIN;
                w.lastFrame = INT_MAX;
                std::list<AppInstance::RenderWork> works;
                works.push_back(w);
                getApp()->startWritersRendering(works);

                return;
            }
        }
    }

    ///increments the knobs age following a change
    if (!button && isSignificant) {
        node->incrementKnobsAge();
    }

    std::list<ViewerInstance* > viewers;
    node->hasViewersConnected(&viewers);
    for (std::list<ViewerInstance* >::iterator it = viewers.begin();
         it != viewers.end();
         ++it) {
        if (isSignificant) {
            (*it)->renderCurrentFrame(true);
        } else {
            (*it)->redrawViewer();
        }
    }

    getNode()->refreshPreviewsRecursivelyDownstream(getApp()->getTimeLine()->currentFrame());
} // evaluate

bool
EffectInstance::message(Natron::MessageTypeEnum type,
                        const std::string & content) const
{
    return getNode()->message(type,content);
}

void
EffectInstance::setPersistentMessage(Natron::MessageTypeEnum type,
                                     const std::string & content)
{
    getNode()->setPersistentMessage(type, content);
}

void
EffectInstance::clearPersistentMessage(bool recurse)
{
    getNode()->clearPersistentMessage(recurse);
}

int
EffectInstance::getInputNumber(Natron::EffectInstance* inputEffect) const
{
    for (int i = 0; i < getMaxInputCount(); ++i) {
        if (getInput(i) == inputEffect) {
            return i;
        }
    }

    return -1;
}

/**
 * @brief Does this effect supports rendering at a different scale than 1 ?
 * There is no OFX property for this purpose. The only solution found for OFX is that if a isIdentity
 * with renderscale != 1 fails, the host retries with renderscale = 1 (and upscaled images).
 * If the renderScale support was not set, this throws an exception.
 **/
bool
EffectInstance::supportsRenderScale() const
{
    if (_imp->supportsRenderScale == eSupportsMaybe) {
        qDebug() << "EffectInstance::supportsRenderScale should be set before calling supportsRenderScale(), or use supportsRenderScaleMaybe() instead";
        throw std::runtime_error("supportsRenderScale not set");
    }

    return _imp->supportsRenderScale == eSupportsYes;
}

EffectInstance::SupportsEnum
EffectInstance::supportsRenderScaleMaybe() const
{
    QMutexLocker l(&_imp->supportsRenderScaleMutex);

    return _imp->supportsRenderScale;
}

/// should be set during effect initialization, but may also be set by the first getRegionOfDefinition that succeeds
void
EffectInstance::setSupportsRenderScaleMaybe(EffectInstance::SupportsEnum s) const
{
    {
        QMutexLocker l(&_imp->supportsRenderScaleMutex);
        
        _imp->supportsRenderScale = s;
    }
    NodePtr node = getNode();
    if (node) {
        node->onSetSupportRenderScaleMaybeSet((int)s);
    }
}

void
EffectInstance::setOutputFilesForWriter(const std::string & pattern)
{
    if ( !isWriter() ) {
        return;
    }

    const std::vector<boost::shared_ptr<KnobI> > & knobs = getKnobs();
    for (U32 i = 0; i < knobs.size(); ++i) {
        if ( knobs[i]->typeName() == OutputFile_Knob::typeNameStatic() ) {
            boost::shared_ptr<OutputFile_Knob> fk = boost::dynamic_pointer_cast<OutputFile_Knob>(knobs[i]);
            assert(fk);
            if ( fk->isOutputImageFile() ) {
                fk->setValue(pattern,0);
                break;
            }
        }
    }
}

PluginMemory*
EffectInstance::newMemoryInstance(size_t nBytes)
{
    PluginMemory* ret = new PluginMemory( getNode()->getLiveInstance() ); //< hack to get "this" as a shared ptr
    bool wasntLocked = ret->alloc(nBytes);

    assert(wasntLocked);
    (void)wasntLocked;

    return ret;
}

void
EffectInstance::addPluginMemoryPointer(PluginMemory* mem)
{
    QMutexLocker l(&_imp->pluginMemoryChunksMutex);

    _imp->pluginMemoryChunks.push_back(mem);
}

void
EffectInstance::removePluginMemoryPointer(PluginMemory* mem)
{
    QMutexLocker l(&_imp->pluginMemoryChunksMutex);
    std::list<PluginMemory*>::iterator it = std::find(_imp->pluginMemoryChunks.begin(),_imp->pluginMemoryChunks.end(),mem);

    if ( it != _imp->pluginMemoryChunks.end() ) {
        _imp->pluginMemoryChunks.erase(it);
    }
}

void
EffectInstance::registerPluginMemory(size_t nBytes)
{
    getNode()->registerPluginMemory(nBytes);
}

void
EffectInstance::unregisterPluginMemory(size_t nBytes)
{
    getNode()->unregisterPluginMemory(nBytes);
}

void
EffectInstance::onAllKnobsSlaved(bool isSlave,
                                 KnobHolder* master)
{
    getNode()->onAllKnobsSlaved(isSlave,master);
}

void
EffectInstance::onKnobSlaved(KnobI* slave,KnobI* master,
                             int dimension,
                             bool isSlave)
{
    getNode()->onKnobSlaved(slave,master,dimension,isSlave);
}

void
EffectInstance::drawOverlay_public(double scaleX,
                                   double scaleY)
{
    ///cannot be run in another thread
    assert( QThread::currentThread() == qApp->thread() );
    if ( !hasOverlay() ) {
        return;
    }

    RECURSIVE_ACTION();

    _imp->setDuringInteractAction(true);
    drawOverlay(scaleX,scaleY);
    _imp->setDuringInteractAction(false);
}

bool
EffectInstance::onOverlayPenDown_public(double scaleX,
                                        double scaleY,
                                        const QPointF & viewportPos,
                                        const QPointF & pos)
{
    ///cannot be run in another thread
    assert( QThread::currentThread() == qApp->thread() );
    if ( !hasOverlay() ) {
        return false;
    }
    
    bool ret;
    {
        NON_RECURSIVE_ACTION();
        _imp->setDuringInteractAction(true);
        ret = onOverlayPenDown(scaleX,scaleY,viewportPos, pos);
        _imp->setDuringInteractAction(false);
    }
    checkIfRenderNeeded();
    
    return ret;
}

bool
EffectInstance::onOverlayPenMotion_public(double scaleX,
                                          double scaleY,
                                          const QPointF & viewportPos,
                                          const QPointF & pos)
{
    ///cannot be run in another thread
    assert( QThread::currentThread() == qApp->thread() );
    if ( !hasOverlay() ) {
        return false;
    }
    

    NON_RECURSIVE_ACTION();
    _imp->setDuringInteractAction(true);
    bool ret = onOverlayPenMotion(scaleX,scaleY,viewportPos, pos);
    _imp->setDuringInteractAction(false);
    //Don't chek if render is needed on pen motion, wait for the pen up

    //checkIfRenderNeeded();
    return ret;
}

bool
EffectInstance::onOverlayPenUp_public(double scaleX,
                                      double scaleY,
                                      const QPointF & viewportPos,
                                      const QPointF & pos)
{
    ///cannot be run in another thread
    assert( QThread::currentThread() == qApp->thread() );
    if ( !hasOverlay() ) {
        return false;
    }
    bool ret;
    {
        NON_RECURSIVE_ACTION();
        _imp->setDuringInteractAction(true);
        ret = onOverlayPenUp(scaleX,scaleY,viewportPos, pos);
        _imp->setDuringInteractAction(false);
    }
    checkIfRenderNeeded();
    
    return ret;
}

bool
EffectInstance::onOverlayKeyDown_public(double scaleX,
                                        double scaleY,
                                        Natron::Key key,
                                        Natron::KeyboardModifiers modifiers)
{
    ///cannot be run in another thread
    assert( QThread::currentThread() == qApp->thread() );
    if ( !hasOverlay() ) {
        return false;
    }

    bool ret;
    {
        NON_RECURSIVE_ACTION();
        _imp->setDuringInteractAction(true);
        ret = onOverlayKeyDown(scaleX,scaleY,key, modifiers);
        _imp->setDuringInteractAction(false);
    }
    checkIfRenderNeeded();
    
    return ret;
}

bool
EffectInstance::onOverlayKeyUp_public(double scaleX,
                                      double scaleY,
                                      Natron::Key key,
                                      Natron::KeyboardModifiers modifiers)
{
    ///cannot be run in another thread
    assert( QThread::currentThread() == qApp->thread() );
    if ( !hasOverlay() ) {
        return false;
    }
    
    bool ret;
    {
        NON_RECURSIVE_ACTION();
        
        _imp->setDuringInteractAction(true);
        ret = onOverlayKeyUp(scaleX, scaleY, key, modifiers);
        _imp->setDuringInteractAction(false);
    }
    checkIfRenderNeeded();

    return ret;
}

bool
EffectInstance::onOverlayKeyRepeat_public(double scaleX,
                                          double scaleY,
                                          Natron::Key key,
                                          Natron::KeyboardModifiers modifiers)
{
    ///cannot be run in another thread
    assert( QThread::currentThread() == qApp->thread() );
    if ( !hasOverlay() ) {
        return false;
    }
    
    bool ret;
    {
        NON_RECURSIVE_ACTION();
        _imp->setDuringInteractAction(true);
        ret = onOverlayKeyRepeat(scaleX,scaleY,key, modifiers);
        _imp->setDuringInteractAction(false);
    }
    checkIfRenderNeeded();
    
    return ret;
}

bool
EffectInstance::onOverlayFocusGained_public(double scaleX,
                                            double scaleY)
{
    ///cannot be run in another thread
    assert( QThread::currentThread() == qApp->thread() );
    if ( !hasOverlay() ) {
        return false;
    }
    
    bool ret;
    {
        NON_RECURSIVE_ACTION();
        _imp->setDuringInteractAction(true);
        ret = onOverlayFocusGained(scaleX,scaleY);
        _imp->setDuringInteractAction(false);
    }
    checkIfRenderNeeded();
    
    return ret;
}

bool
EffectInstance::onOverlayFocusLost_public(double scaleX,
                                          double scaleY)
{
    ///cannot be run in another thread
    assert( QThread::currentThread() == qApp->thread() );
    if ( !hasOverlay() ) {
        return false;
    }
    bool ret;
    {
        
        NON_RECURSIVE_ACTION();
        _imp->setDuringInteractAction(true);
        ret = onOverlayFocusLost(scaleX,scaleY);
        _imp->setDuringInteractAction(false);
    }
    checkIfRenderNeeded();
    
    return ret;
}

bool
EffectInstance::isDoingInteractAction() const
{
    QReadLocker l(&_imp->duringInteractActionMutex);

    return _imp->duringInteractAction;
}

Natron::StatusEnum
EffectInstance::render_public(SequenceTime time,
                              const RenderScale& originalScale,
                              const RenderScale & mappedScale,
                              const RectI & roi,
                              int view,
                              bool isSequentialRender,
                              bool isRenderResponseToUserInteraction,
                              boost::shared_ptr<Natron::Image> output)
{
    NON_RECURSIVE_ACTION();
    return render(time, originalScale, mappedScale, roi, view, isSequentialRender, isRenderResponseToUserInteraction, output);

}

Natron::StatusEnum
EffectInstance::getTransform_public(SequenceTime time,
                                    const RenderScale& renderScale,
                                    int view,
                                    Natron::EffectInstance** inputToTransform,
                                    Transform::Matrix3x3* transform)
{
    RECURSIVE_ACTION();
    return getTransform(time, renderScale, view, inputToTransform, transform);
}

bool
EffectInstance::isIdentity_public(U64 hash,
                                  SequenceTime time,
                                  const RenderScale & scale,
                                  const RectD& rod,
                                  const double par,
                                  int view,
                                  SequenceTime* inputTime,
                                  int* inputNb)
{
    
    assert( !( (supportsRenderScaleMaybe() == eSupportsNo) && !(scale.x == 1. && scale.y == 1.) ) );

    unsigned int mipMapLevel = Image::getLevelFromScale(scale.x);
    
    double timeF = 0.;
    bool foundInCache = _imp->actionsCache.getIdentityResult(hash, time, mipMapLevel, inputNb, &timeF);
    if (foundInCache) {
        *inputTime = timeF;
        return *inputNb >= 0 || *inputNb == -2;
    } else {
        
        ///If this is running on a render thread, attempt to find the info in the thread local storage.
        if (QThread::currentThread() != qApp->thread() && _imp->renderArgs.hasLocalData()) {
            const RenderArgs& args = _imp->renderArgs.localData();
            if (args._validArgs) {
                *inputNb = args._identityInputNb;
                *inputTime = args._identityTime;
                return *inputNb != -1 ;
            }
        }
        
        ///EDIT: We now allow isIdentity to be called recursively.
        RECURSIVE_ACTION();
        
        bool ret = false;
        
        if (appPTR->isBackground() && dynamic_cast<DiskCacheNode*>(this) != NULL) {
            ret = true;
            *inputNb = 0;
            *inputTime = time;
        } else if ( getNode()->isNodeDisabled() ) {
            ret = true;
            *inputTime = time;
            *inputNb = -1;
            ///we forward this node to the last connected non-optional input
            ///if there's only optional inputs connected, we return the last optional input
            int lastOptionalInput = -1;
            for (int i = getMaxInputCount() - 1; i >= 0; --i) {
                bool optional = isInputOptional(i);
                if ( !optional && getNode()->getInput(i) ) {
                    *inputNb = i;
                    break;
                } else if ( optional && (lastOptionalInput == -1) ) {
                    lastOptionalInput = i;
                }
            }
            if (*inputNb == -1) {
                *inputNb = lastOptionalInput;
            }
        } else {
            /// Don't call isIdentity if plugin is sequential only.
            if (getSequentialPreference() != Natron::eSequentialPreferenceOnlySequential) {
                try {
                    ret = isIdentity(time, scale,rod, par, view, inputTime, inputNb);
                } catch (...) {
                    throw;
                }
            }
        }
        if (!ret) {
            *inputNb = -1;
            *inputTime = time;
        }
        _imp->actionsCache.setIdentityResult(time, mipMapLevel, *inputNb, *inputTime);
        return ret;
    }
}

Natron::StatusEnum
EffectInstance::getRegionOfDefinition_public(U64 hash,
                                             SequenceTime time,
                                             const RenderScale & scale,
                                             int view,
                                             RectD* rod,
                                             bool* isProjectFormat)
{
    if (!isEffectCreated()) {
        return eStatusFailed;
    }
    
    unsigned int mipMapLevel = Image::getLevelFromScale(scale.x);
    bool foundInCache = _imp->actionsCache.getRoDResult(hash, time, mipMapLevel, rod);
    if (foundInCache) {
        *isProjectFormat = false;
        if (rod->isNull()) {
            return Natron::eStatusFailed;
        }
        return Natron::eStatusOK;
    } else {
        
        
        ///If this is running on a render thread, attempt to find the RoD in the thread local storage.
        if (QThread::currentThread() != qApp->thread() && _imp->renderArgs.hasLocalData()) {
            const RenderArgs& args = _imp->renderArgs.localData();
            if (args._validArgs) {
                *rod = args._rod;
                *isProjectFormat = false;
                return Natron::eStatusOK;
            }
        }
        
        Natron::StatusEnum ret;
        RenderScale scaleOne;
        scaleOne.x = scaleOne.y = 1.;
        {
            RECURSIVE_ACTION();
            ret = getRegionOfDefinition(hash,time, supportsRenderScaleMaybe() == eSupportsNo ? scaleOne : scale, view, rod);
            
            if ( (ret != eStatusOK) && (ret != eStatusReplyDefault) ) {
                // rod is not valid
                _imp->actionsCache.invalidateAll(hash);
                _imp->actionsCache.setRoDResult(time, mipMapLevel, RectD());
                return ret;
            }
            
            if (rod->isNull()) {
                _imp->actionsCache.invalidateAll(hash);
                _imp->actionsCache.setRoDResult(time, mipMapLevel, RectD());
                return eStatusFailed;
            }
            
            assert( (ret == eStatusOK || ret == eStatusReplyDefault) && (rod->x1 <= rod->x2 && rod->y1 <= rod->y2) );
            
        }
        *isProjectFormat = ifInfiniteApplyHeuristic(hash,time, scale, view, rod);
        assert(rod->x1 <= rod->x2 && rod->y1 <= rod->y2);

        _imp->actionsCache.setRoDResult( time, mipMapLevel, *rod);
        return ret;
    }
}

void
EffectInstance::getRegionsOfInterest_public(SequenceTime time,
                                            const RenderScale & scale,
                                            const RectD & outputRoD, //!< effect RoD in canonical coordinates
                                            const RectD & renderWindow, //!< the region to be rendered in the output image, in Canonical Coordinates
                                            int view,
                                            EffectInstance::RoIMap* ret)
{
    NON_RECURSIVE_ACTION();
    assert(outputRoD.x2 >= outputRoD.x1 && outputRoD.y2 >= outputRoD.y1);
    assert(renderWindow.x2 >= renderWindow.x1 && renderWindow.y2 >= renderWindow.y1);
    getRegionsOfInterest(time, scale, outputRoD, renderWindow, view,ret);
    
}

EffectInstance::FramesNeededMap
EffectInstance::getFramesNeeded_public(SequenceTime time)
{
    NON_RECURSIVE_ACTION();

    return getFramesNeeded(time);
}

void
EffectInstance::getFrameRange_public(U64 hash,
                                     SequenceTime *first,
                                     SequenceTime *last,
                                     bool bypasscache)
{
    
    double fFirst = 0.,fLast = 0.;
    bool foundInCache = false;
    if (!bypasscache) {
        foundInCache = _imp->actionsCache.getTimeDomainResult(hash, &fFirst, &fLast);
    }
    if (foundInCache) {
        *first = std::floor(fFirst+0.5);
        *last = std::floor(fLast+0.5);
    } else {
        
        ///If this is running on a render thread, attempt to find the info in the thread local storage.
        if (QThread::currentThread() != qApp->thread() && _imp->renderArgs.hasLocalData()) {
            const RenderArgs& args = _imp->renderArgs.localData();
            if (args._validArgs) {
                *first = args._firstFrame;
                *last = args._lastFrame;
                return;
            }
        }
        
        NON_RECURSIVE_ACTION();
        getFrameRange(first, last);
        _imp->actionsCache.setTimeDomainResult(*first, *last);
    }
}

Natron::StatusEnum
EffectInstance::beginSequenceRender_public(SequenceTime first,
                                           SequenceTime last,
                                           SequenceTime step,
                                           bool interactive,
                                           const RenderScale & scale,
                                           bool isSequentialRender,
                                           bool isRenderResponseToUserInteraction,
                                           int view)
{
    NON_RECURSIVE_ACTION();
    {
        if ( !_imp->beginEndRenderCount.hasLocalData() ) {
            _imp->beginEndRenderCount.localData() = 1;
        } else {
            ++_imp->beginEndRenderCount.localData();
        }
    }

    return beginSequenceRender(first, last, step, interactive, scale,
                               isSequentialRender, isRenderResponseToUserInteraction, view);
}

Natron::StatusEnum
EffectInstance::endSequenceRender_public(SequenceTime first,
                                         SequenceTime last,
                                         SequenceTime step,
                                         bool interactive,
                                         const RenderScale & scale,
                                         bool isSequentialRender,
                                         bool isRenderResponseToUserInteraction,
                                         int view)
{
    NON_RECURSIVE_ACTION();
    {
        assert( _imp->beginEndRenderCount.hasLocalData() );
        --_imp->beginEndRenderCount.localData();
        assert(_imp->beginEndRenderCount.localData() >= 0);
    }

    return endSequenceRender(first, last, step, interactive, scale, isSequentialRender, isRenderResponseToUserInteraction, view);
}

bool
EffectInstance::isSupportedComponent(int inputNb,
                                     Natron::ImageComponentsEnum comp) const
{
    return getNode()->isSupportedComponent(inputNb, comp);
}

Natron::ImageBitDepthEnum
EffectInstance::getBitDepth() const
{
    return getNode()->getBitDepth();
}

bool
EffectInstance::isSupportedBitDepth(Natron::ImageBitDepthEnum depth) const
{
    return getNode()->isSupportedBitDepth(depth);
}

Natron::ImageComponentsEnum
EffectInstance::findClosestSupportedComponents(int inputNb,
                                               Natron::ImageComponentsEnum comp) const
{
    return getNode()->findClosestSupportedComponents(inputNb,comp);
}

void
EffectInstance::getPreferredDepthAndComponents(int inputNb,
                                               Natron::ImageComponentsEnum* comp,
                                               Natron::ImageBitDepthEnum* depth) const
{
    ///find closest to RGBA
    *comp = findClosestSupportedComponents(inputNb, Natron::eImageComponentRGBA);

    ///find deepest bitdepth
    *depth = getBitDepth();
}

int
EffectInstance::getMaskChannel(int inputNb) const
{
    return getNode()->getMaskChannel(inputNb);
}

bool
EffectInstance::isMaskEnabled(int inputNb) const
{
    return getNode()->isMaskEnabled(inputNb);
}

void
EffectInstance::onKnobValueChanged(KnobI* /*k*/,
                                   Natron::ValueChangedReasonEnum /*reason*/,
                                   SequenceTime /*time*/,
                                   bool /*originatedFromMainThread*/)
{
}

int
EffectInstance::getThreadLocalRenderTime() const
{
    if (_imp->renderArgs.hasLocalData()) {
        const RenderArgs& args = _imp->renderArgs.localData();
        if (args._validArgs) {
            return args._time;
        }
    }
    
    if (_imp->frameRenderArgs.hasLocalData()) {
        const ParallelRenderArgs& args = _imp->frameRenderArgs.localData();
        if (args.validArgs) {
            return args.time;
        }
    }

    return getApp()->getTimeLine()->currentFrame();
}

bool
EffectInstance::getThreadLocalRenderedImage(boost::shared_ptr<Natron::Image>* image,RectI* renderWindow) const
{
    if (_imp->renderArgs.hasLocalData()) {
        const RenderArgs& args = _imp->renderArgs.localData();
        if (args._validArgs) {
            assert(args._outputImage);
            *image = args._outputImage;
            *renderWindow = args._renderWindowPixel;
            return true;
        }
    }
    return false;
}

void
EffectInstance::updateThreadLocalRenderTime(int time)
{
    if (QThread::currentThread() != qApp->thread() && _imp->renderArgs.hasLocalData()) {
         RenderArgs& args = _imp->renderArgs.localData();
        if (args._validArgs) {
            args._time = time;
        }
    }
}

void
EffectInstance::Implementation::runChangedParamCallback(KnobI* k,bool userEdited,const std::string& callback)
{
    std::string script = callback;
    script.append("()\n");
    KnobI::declareCurrentKnobVariable_Python(k, -1, script);
    script.append("userEdited = ");
    if (userEdited) {
        script.append("True\n");
    } else {
        script.append("False\n");
    }
    std::string err;
    std::string output;
    if (!Natron::interpretPythonScript(script, &err,&output)) {
        _publicInterface->getApp()->appendToScriptEditor(QObject::tr("Failed to execute callback: ").toStdString() + err);
    } else {
        _publicInterface->getApp()->appendToScriptEditor(output);
    }
}

void
EffectInstance::onKnobValueChanged_public(KnobI* k,
                                          Natron::ValueChangedReasonEnum reason,
                                          SequenceTime time,
                                          bool originatedFromMainThread)
{

    if ( isEvaluationBlocked() ) {
        return;
    }

    NodePtr node = getNode();
    node->onEffectKnobValueChanged(k, reason);

    
    if (isReader() && k->getName() == kOfxImageEffectFileParamName) {
        getNode()->computeFrameRangeForReader(k);
    }
    
    KnobHelper* kh = dynamic_cast<KnobHelper*>(k);
    assert(kh);
    if ( kh && kh->isDeclaredByPlugin() ) {
        ////We set the thread storage render args so that if the instance changed action
        ////tries to call getImage it can render with good parameters.
        

        ParallelRenderArgsSetter frameRenderArgs(node.get(),
                                                       time,
                                                       0, /*view*/
                                                       true,
                                                       false,
                                                       false,
                                                       getHash(),
                                                       true,
                                                       getApp()->getTimeLine().get());

        RECURSIVE_ACTION();
        knobChanged(k, reason, /*view*/ 0, time, originatedFromMainThread);
    }
    
    ///If there's a knobChanged Python callback, run it
    std::string pythonCB = getNode()->getKnobChangedCallback();
    
    if (!pythonCB.empty()) {
        bool userEdited = reason == eValueChangedReasonNatronGuiEdited ||
        reason == eValueChangedReasonUserEdited;
        _imp->runChangedParamCallback(k,userEdited,pythonCB);
    }

    
    ///Clear input images pointers that were stored in getImage() for the main-thread.
    ///This is safe to do so because if this is called while in render() it won't clear the input images
    ///pointers for the render thread. This is helpful for analysis effects which call getImage() on the main-thread
    ///and whose render() function is never called.
    _imp->clearInputImagePointers();
    
} // onKnobValueChanged_public

void
EffectInstance::clearLastRenderedImage()
{
    {
        QMutexLocker l(&_imp->lastRenderArgsMutex);
        _imp->lastImage.reset();
    }
}

void
EffectInstance::aboutToRestoreDefaultValues()
{
    ///Invalidate the cache by incrementing the age
    NodePtr node = getNode();
    node->incrementKnobsAge();

    if ( node->areKeyframesVisibleOnTimeline() ) {
        node->hideKeyframesFromTimeline(true);
    }
}

/**
 * @brief Returns a pointer to the first non disabled upstream node.
 * When cycling through the tree, we prefer non optional inputs and we span inputs
 * from last to first.
 **/
Natron::EffectInstance*
EffectInstance::getNearestNonDisabled() const
{
    NodePtr node = getNode();
    if ( !node->isNodeDisabled() ) {
        return node->getLiveInstance();
    } else {
        ///Test all inputs recursively, going from last to first, preferring non optional inputs.
        std::list<Natron::EffectInstance*> nonOptionalInputs;
        std::list<Natron::EffectInstance*> optionalInputs;
        int maxInp = getMaxInputCount();

        ///We cycle in reverse by default. It should be a setting of the application.
        ///In this case it will return input B instead of input A of a merge for example.
        for (int i = maxInp - 1; i >= 0; --i) {
            Natron::EffectInstance* inp = getInput(i);
            bool optional = isInputOptional(i);
            if (inp) {
                if (optional) {
                    optionalInputs.push_back(inp);
                } else {
                    nonOptionalInputs.push_back(inp);
                }
            }
        }

        ///Cycle through all non optional inputs first
        for (std::list<Natron::EffectInstance*> ::iterator it = nonOptionalInputs.begin(); it != nonOptionalInputs.end(); ++it) {
            Natron::EffectInstance* inputRet = (*it)->getNearestNonDisabled();
            if (inputRet) {
                return inputRet;
            }
        }

        ///Cycle through optional inputs...
        for (std::list<Natron::EffectInstance*> ::iterator it = optionalInputs.begin(); it != optionalInputs.end(); ++it) {
            Natron::EffectInstance* inputRet = (*it)->getNearestNonDisabled();
            if (inputRet) {
                return inputRet;
            }
        }

        ///We didn't find anything upstream, return
        return NULL;
    }
}

Natron::EffectInstance*
EffectInstance::getNearestNonDisabledPrevious(int* inputNb)
{
    assert(getNode()->isNodeDisabled());
    
    ///Test all inputs recursively, going from last to first, preferring non optional inputs.
    std::list<Natron::EffectInstance*> nonOptionalInputs;
    std::list<Natron::EffectInstance*> optionalInputs;
    int maxInp = getMaxInputCount();
    
    
    int localPreferredInput = -1;
    
    ///We cycle in reverse by default. It should be a setting of the application.
    ///In this case it will return input B instead of input A of a merge for example.
    for (int i = maxInp - 1; i >= 0; --i) {
        Natron::EffectInstance* inp = getInput(i);
        bool optional = isInputOptional(i);
        if (inp) {
            if (optional) {
                if (localPreferredInput == -1) {
                    localPreferredInput = i;
                }
                optionalInputs.push_back(inp);
            } else {
                if (localPreferredInput == -1) {
                    localPreferredInput = i;
                }
                nonOptionalInputs.push_back(inp);
            }
        }
    }
    
    
    ///Cycle through all non optional inputs first
    for (std::list<Natron::EffectInstance*> ::iterator it = nonOptionalInputs.begin(); it != nonOptionalInputs.end(); ++it) {
        if ((*it)->getNode()->isNodeDisabled()) {
            Natron::EffectInstance* inputRet = (*it)->getNearestNonDisabledPrevious(inputNb);
            if (inputRet) {
                return inputRet;
            }
        }
    }
    
    ///Cycle through optional inputs...
    for (std::list<Natron::EffectInstance*> ::iterator it = optionalInputs.begin(); it != optionalInputs.end(); ++it) {
        if ((*it)->getNode()->isNodeDisabled()) {
            Natron::EffectInstance* inputRet = (*it)->getNearestNonDisabledPrevious(inputNb);
            if (inputRet) {
                return inputRet;
            }
        }
    }
    
    *inputNb = localPreferredInput;
    return this;
    
}

Natron::EffectInstance*
EffectInstance::getNearestNonIdentity(int time)
{
    
    U64 hash = getHash();
    RenderScale scale;
    scale.x = scale.y = 1.;
    
    RectD rod;
    bool isProjectFormat;
    Natron::StatusEnum stat = getRegionOfDefinition_public(hash, time, scale, 0, &rod, &isProjectFormat);
    
    double par = getPreferredAspectRatio();
    
    ///Ignore the result of getRoD if it failed
    (void)stat;
    
    SequenceTime inputTimeIdentity;
    int inputNbIdentity;
    
    if ( !isIdentity_public(hash, time, scale, rod, par, 0, &inputTimeIdentity, &inputNbIdentity) ) {
        return this;
    } else {
        
        if (inputNbIdentity < 0) {
            return this;
        }
        Natron::EffectInstance* effect = getInput(inputNbIdentity);
        return effect ? effect->getNearestNonIdentity(time) : this;
    }

}

void
EffectInstance::onNodeHashChanged(U64 hash)
{
    
    ///Always running in the MAIN THREAD
    assert(QThread::currentThread() == qApp->thread());
    
    ///Invalidate actions cache
    _imp->actionsCache.invalidateAll(hash);
}

bool
EffectInstance::canSetValue() const
{
    return !getNode()->isNodeRendering() || appPTR->isBackground();
}

SequenceTime
EffectInstance::getCurrentTime() const
{
    return getThreadLocalRenderTime();
}

int
EffectInstance::getCurrentView() const
{
    if (_imp->renderArgs.hasLocalData()) {
        const RenderArgs& args = _imp->renderArgs.localData();
        if (args._validArgs) {
            return args._view;
        }
    }
    
    return 0;
}

SequenceTime
EffectInstance::getFrameRenderArgsCurrentTime() const
{
    if (_imp->frameRenderArgs.hasLocalData()) {
        const ParallelRenderArgs& args = _imp->frameRenderArgs.localData();
        if (args.validArgs) {
            return args.time;
        }
    }
    return getApp()->getTimeLine()->currentFrame();
}

int
EffectInstance::getFrameRenderArgsCurrentView() const
{
    if (_imp->frameRenderArgs.hasLocalData()) {
        const ParallelRenderArgs& args = _imp->frameRenderArgs.localData();
        if (args.validArgs) {
            return args.view;
        }
    }
    
    return 0;
}

#ifdef DEBUG
void
EffectInstance::checkCanSetValueAndWarn() const
{
    if (!checkCanSetValue()) {
        qDebug() << getScriptName_mt_safe().c_str() << ": setValue()/setValueAtTime() was called during an action that is not allowed to call this function.";
    }
}
#endif

static
void isFrameVaryingOrAnimated_impl(const Natron::EffectInstance* node,bool *ret)
{
    if (node->isFrameVarying() || node->getHasAnimation() || node->getNode()->getRotoContext()) {
        *ret = true;
    } else {
        int maxInputs = node->getMaxInputCount();
        for (int i = 0; i < maxInputs; ++i) {
            Natron::EffectInstance* input = node->getInput(i);
            if (input) {
                isFrameVaryingOrAnimated_impl(input,ret);
                if (*ret) {
                    return;
                }
            }
        }
    }
}

bool
EffectInstance::isFrameVaryingOrAnimated_Recursive() const
{
    bool ret = false;
    isFrameVaryingOrAnimated_impl(this,&ret);
    return ret;
}


OutputEffectInstance::OutputEffectInstance(boost::shared_ptr<Node> node)
    : Natron::EffectInstance(node)
      , _writerCurrentFrame(0)
      , _writerFirstFrame(0)
      , _writerLastFrame(0)
      , _outputEffectDataLock(new QMutex)
      , _renderController(0)
      , _engine(0)
{
}

OutputEffectInstance::~OutputEffectInstance()
{
    if (_engine) {
        ///Thread must have been killed before.
        assert( !_engine->hasThreadsAlive() );
    }
    delete _engine;
    delete _outputEffectDataLock;
}

void
OutputEffectInstance::renderCurrentFrame(bool canAbort)
{
    _engine->renderCurrentFrame(canAbort);
}

bool
OutputEffectInstance::ifInfiniteclipRectToProjectDefault(RectD* rod) const
{
    if ( !getApp()->getProject() ) {
        return false;
    }
    /*If the rod is infinite clip it to the project's default*/
    Format projectDefault;
    getRenderFormat(&projectDefault);
    // BE CAREFUL:
    // std::numeric_limits<int>::infinity() does not exist (check std::numeric_limits<int>::has_infinity)
    // an int can not be equal to (or compared to) std::numeric_limits<double>::infinity()
    bool isRodProjctFormat = false;
    if (rod->left() <= kOfxFlagInfiniteMin) {
        rod->set_left( projectDefault.left() );
        isRodProjctFormat = true;
    }
    if (rod->bottom() <= kOfxFlagInfiniteMin) {
        rod->set_bottom( projectDefault.bottom() );
        isRodProjctFormat = true;
    }
    if (rod->right() >= kOfxFlagInfiniteMax) {
        rod->set_right( projectDefault.right() );
        isRodProjctFormat = true;
    }
    if (rod->top() >= kOfxFlagInfiniteMax) {
        rod->set_top( projectDefault.top() );
        isRodProjctFormat = true;
    }

    return isRodProjctFormat;
}

void
OutputEffectInstance::renderFullSequence(BlockingBackgroundRender* renderController,int first,int last)
{
    _renderController = renderController;
    
    ///Make sure that the file path exists
    boost::shared_ptr<KnobI> fileParam = getKnobByName(kOfxImageEffectFileParamName);
    if (fileParam) {
        Knob<std::string>* isString = dynamic_cast<Knob<std::string>*>(fileParam.get());
        if (isString) {
            std::string pattern = isString->getValue();
            std::string path = SequenceParsing::removePath(pattern);
            std::map<std::string,std::string> env;
            getApp()->getProject()->getEnvironmentVariables(env);
            Project::expandVariable(env, path);
            QDir().mkpath(path.c_str());
        }
    }
    ///If you want writers to render backward (from last to first), just change the flag in parameter here
    _engine->renderFrameRange(first,last,OutputSchedulerThread::eRenderDirectionForward);

}

void
OutputEffectInstance::notifyRenderFinished()
{
    if (_renderController) {
        _renderController->notifyFinished();
        _renderController = 0;
    }
}

int
OutputEffectInstance::getCurrentFrame() const
{
    QMutexLocker l(_outputEffectDataLock);

    return _writerCurrentFrame;
}

void
OutputEffectInstance::setCurrentFrame(int f)
{
    QMutexLocker l(_outputEffectDataLock);

    _writerCurrentFrame = f;
}

void
OutputEffectInstance::incrementCurrentFrame()
{
    QMutexLocker l(_outputEffectDataLock);
    ++_writerCurrentFrame;
}

void
OutputEffectInstance::decrementCurrentFrame()
{
    QMutexLocker l(_outputEffectDataLock);
    --_writerCurrentFrame;
}

int
OutputEffectInstance::getFirstFrame() const
{
    QMutexLocker l(_outputEffectDataLock);

    return _writerFirstFrame;
}

void
OutputEffectInstance::setFirstFrame(int f)
{
    QMutexLocker l(_outputEffectDataLock);

    _writerFirstFrame = f;
}

int
OutputEffectInstance::getLastFrame() const
{
    QMutexLocker l(_outputEffectDataLock);

    return _writerLastFrame;
}

void
OutputEffectInstance::setLastFrame(int f)
{
    QMutexLocker l(_outputEffectDataLock);

    _writerLastFrame = f;
}

void
OutputEffectInstance::initializeData()
{
    _engine= createRenderEngine();
}

RenderEngine*
OutputEffectInstance::createRenderEngine()
{
    return new RenderEngine(this);
}

double
EffectInstance::getPreferredFrameRate() const
{
    return getApp()->getProjectFrameRate();
}

void
EffectInstance::checkOFXClipPreferences_recursive(double time,
                                       const RenderScale & scale,
                                       const std::string & reason,
                                       bool forceGetClipPrefAction,
                                       std::list<Natron::Node*>& markedNodes)
{
    NodePtr node = getNode();
    std::list<Natron::Node*>::iterator found = std::find(markedNodes.begin(), markedNodes.end(), node.get());
    if (found != markedNodes.end()) {
        return;
    }
    
    
    checkOFXClipPreferences(time, scale, reason, forceGetClipPrefAction);
    markedNodes.push_back(node.get());
    
    std::list<Natron::Node*>  outputs;
    node->getOutputsWithGroupRedirection(outputs);
    for (std::list<Natron::Node*>::const_iterator it = outputs.begin(); it != outputs.end(); ++it) {
        (*it)->getLiveInstance()->checkOFXClipPreferences_recursive(time, scale, reason, forceGetClipPrefAction,markedNodes);
    }
}

void
EffectInstance::checkOFXClipPreferences_public(double time,
                                    const RenderScale & scale,
                                    const std::string & reason,
                                    bool forceGetClipPrefAction,
                                    bool recurse)
{
    assert(QThread::currentThread() == qApp->thread());
    
    if (recurse) {
        std::list<Natron::Node*> markedNodes;
        checkOFXClipPreferences_recursive(time, scale, reason, forceGetClipPrefAction, markedNodes);
    } else {
        checkOFXClipPreferences(time, scale, reason, forceGetClipPrefAction);
    }
}

<|MERGE_RESOLUTION|>--- conflicted
+++ resolved
@@ -1856,16 +1856,13 @@
     ///Do we want to render the graph upstream at scale 1 or at the requested render scale ? (user setting)
     bool renderScaleOneUpstreamIfRenderScaleSupportDisabled = false;
     if (renderFullScaleThenDownscale) {
-<<<<<<< HEAD
+
         renderScaleOneUpstreamIfRenderScaleSupportDisabled = getNode()->useScaleOneImagesWhenRenderScaleSupportIsDisabled();
-=======
-        renderScaleOneUpstreamIfRenderScaleSupportDisabled = _node->useScaleOneImagesWhenRenderScaleSupportIsDisabled();
         
         ///For multi-resolution we want input images with exactly the same size as the output image
         if (!renderScaleOneUpstreamIfRenderScaleSupportDisabled && !supportsMultiResolution()) {
             renderScaleOneUpstreamIfRenderScaleSupportDisabled = true;
         }
->>>>>>> 1a803cba
     }
     
  
