//  Natron
//
/* This Source Code Form is subject to the terms of the Mozilla Public
 * License, v. 2.0. If a copy of the MPL was not distributed with this
 * file, You can obtain one at http://mozilla.org/MPL/2.0/. */
/*
*Created by Alexandre GAUTHIER-FOICHAT on 6/1/2012.
*contact: immarespond at gmail dot com
*
*/

#include "EffectInstance.h"

#include <QtConcurrentMap>
#include <QCoreApplication>

#include "Engine/OfxEffectInstance.h"
#include "Engine/Node.h"
#include "Engine/ViewerInstance.h"
#include "Engine/Log.h"
#include "Engine/VideoEngine.h"

#include "Writers/Writer.h"

using namespace Natron;



struct EffectInstance::Implementation {
    Implementation()
    : renderAborted(false)
    , hashValue()
    , hashAge(0)
    , isRenderClone(false)
    , inputs()
    , renderArgs()
    , previewEnabled(false)
    {
    }

    bool renderAborted; //< was rendering aborted ?
    Hash64 hashValue;//< The hash value of this effect
    int hashAge;//< to check if the hash has the same age than the project's age
    bool isRenderClone;//< is this instance a live instance (i.e interacting with GUI)
    //or a render instance (i.e a snapshot of the live instance at a given time)

    Inputs inputs;//< all the inputs of the effect. Watch out, some might be NULL if they aren't connected
    QThreadStorage<RenderArgs> renderArgs;
    bool previewEnabled;
};

struct EffectInstance::RenderArgs {
    RectI _roi;
    SequenceTime _time;
    RenderScale _scale;
    int _view;
};

EffectInstance::EffectInstance(Node* node)
: KnobHolder(node ? node->getApp() : NULL)
, _node(node)
<<<<<<< HEAD
, _imp(new Implementation)
=======
, _renderAborted(false)
, _hashValue()
, _hashAge(0)
, _isRenderClone(false)
, _inputs()
, _renderArgs()
, _previewEnabled(false)
, _markedByTopologicalSort(false)
>>>>>>> 4b988f7e
{
}

EffectInstance::~EffectInstance()
{
}

bool EffectInstance::isLiveInstance() const
{
    return !_imp->isRenderClone;
}

const Hash64& EffectInstance::hash() const
{
    return _imp->hashValue;
}

const EffectInstance::Inputs& EffectInstance::getInputs() const
{
    return _imp->inputs;
}

bool EffectInstance::aborted() const
{
    return _imp->renderAborted;
}

void EffectInstance::setAborted(bool b)
{
    _imp->renderAborted = b;
}

bool EffectInstance::isPreviewEnabled() const
{
    return _imp->previewEnabled;
}

void EffectInstance::setAsRenderClone()
{
    _imp->isRenderClone = true;
}

void EffectInstance::clone(){
    if(!_imp->isRenderClone)
        return;
    cloneKnobs(*(_node->getLiveInstance()));
    cloneExtras();
    _imp->previewEnabled = _node->getLiveInstance()->isPreviewEnabled();
}


namespace {
    void Hash64_appendKnob(Hash64* hash, const Knob& knob){
        const std::vector<U64>& values = knob.getHashVector();
        for(U32 i=0;i<values.size();++i) {
            hash->append(values[i]);
        }
    }
}

bool EffectInstance::isHashValid() const {
    //The hash is valid only if the age is the same than the project's age and the hash has been computed at least once.
    return _imp->hashAge == getAppAge() && _imp->hashValue.valid();
}
int EffectInstance::hashAge() const{
    return _imp->hashAge;
}


U64 EffectInstance::computeHash(const std::vector<U64>& inputsHashs){
    
    _imp->hashAge = getAppAge();
    
    _imp->hashValue.reset();
    const std::vector<Knob*>& knobs = getKnobs();
    for (U32 i = 0; i < knobs.size(); ++i) {
        ::Hash64_appendKnob(&_imp->hashValue, *knobs[i]);
    }
    for (U32 i =0; i < inputsHashs.size(); ++i) {
        _imp->hashValue.append(inputsHashs[i]);
    }
    ::Hash64_appendQString(&_imp->hashValue, className().c_str());
    _imp->hashValue.computeHash();
    return _imp->hashValue.value();
}

const std::string& EffectInstance::getName() const{
    return _node->getName();
}

const Format& EffectInstance::getRenderFormat() const{
    return _node->getRenderFormatForEffect(this);
}

int EffectInstance::getRenderViewsCount() const{
    return _node->getRenderViewsCountForEffect(this);
}


bool EffectInstance::hasOutputConnected() const{
    return _node->hasOutputConnected();
}

Natron::EffectInstance* EffectInstance::input(int n) const{
    if (n < (int)_imp->inputs.size()) {
        return _imp->inputs[n];
    }
    return NULL;
}

std::string EffectInstance::inputLabel(int inputNb) const {
    std::string out;
    out.append(1,(char)(inputNb+65));
    return out;
}

boost::shared_ptr<const Natron::Image> EffectInstance::getImage(int inputNb,SequenceTime time,RenderScale scale,int view){
#ifdef NATRON_LOG
    Natron::Log::beginFunction(getName(),"getImage");
    Natron::Log::print(QString("Input "+QString::number(inputNb)+
                                                      " Scale ("+QString::number(scale.x)+
                                                      ","+QString::number(scale.y)+
                                                     ") Time " + QString::number(time)
                                                      +" View " + QString::number(view)).toStdString());
    
#endif
    
    
    
    const Natron::Cache<Image>& cache = appPTR->getNodeCache();
    //making key with a null RoD since the hash key doesn't take the RoD into account
    //we'll get our image back without the RoD in the key
    EffectInstance* n  = input(inputNb);
    
    //if the node is not connected, return a NULL pointer!
    if(!n){
        return boost::shared_ptr<const Natron::Image>();
    }
    Natron::ImageKey params = Natron::Image::makeKey(n->hash().value(), time,scale,view,RectI());
    boost::shared_ptr<const Image > entry = cache.get(params);
    

#ifdef NATRON_LOG
    Natron::Log::print(QString("The image was found in the NodeCache with the following hash key: "+
                                                         QString::number(params.getHash())).toStdString());
#endif
    if(!entry){
        //if not found in cache render it using the last args passed to render by this thread
        RectI roi;
        if (_imp->renderArgs.hasLocalData()) {
            roi = _imp->renderArgs.localData()._roi;//if the thread was spawned by us we take the last render args
        }else{
            n->getRegionOfDefinition(time, &roi);//we have no choice but compute the full region of definition
        }
        entry = n->renderRoI(time, scale, view,roi);
    }
#ifdef NATRON_LOG
    Natron::Log::endFunction(getName(),"getImage");
#endif
    return entry;
}

Natron::Status EffectInstance::getRegionOfDefinition(SequenceTime time,RectI* rod) {
    for(Inputs::const_iterator it = _imp->inputs.begin() ; it != _imp->inputs.end() ; ++it){
        if (*it) {
            RectI inputRod;
            Status st = (*it)->getRegionOfDefinition(time, &inputRod);
            if(st == StatFailed)
                return st;
            if (it == _imp->inputs.begin()) {
                *rod = inputRod;
            }else{
                rod->merge(inputRod);
            }
        }
    }
    return StatReplyDefault;
}

EffectInstance::RoIMap EffectInstance::getRegionOfInterest(SequenceTime /*time*/,RenderScale /*scale*/,const RectI& renderWindow){
    RoIMap ret;
    for( Inputs::const_iterator it = _imp->inputs.begin() ; it != _imp->inputs.end() ; ++it) {
        if (*it) {
            ret.insert(std::make_pair(*it, renderWindow));
        }
    }
    return ret;
}


void EffectInstance::getFrameRange(SequenceTime *first,SequenceTime *last){
    for (Inputs::const_iterator it = _imp->inputs.begin() ; it != _imp->inputs.end() ; ++it) {
        if (*it) {
            SequenceTime inpFirst,inpLast;
            (*it)->getFrameRange(&inpFirst, &inpLast);
            if (it == _imp->inputs.begin()) {
                *first = inpFirst;
                *last = inpLast;
            }else{
                if (inpFirst < *first) {
                    *first = inpFirst;
                }
                if (inpLast > *last) {
                    *last = inpLast;
                }
            }
        }
    }
}

boost::shared_ptr<const Natron::Image> EffectInstance::renderRoI(SequenceTime time,RenderScale scale,
                                                                 int view,const RectI& renderWindow,
                                                                 bool byPassCache){
#ifdef NATRON_LOG
    Natron::Log::beginFunction(getName(),"renderRoI");
    Natron::Log::print(QString("Time "+QString::number(time)+
                                                      " Scale ("+QString::number(scale.x)+
                                                      ","+QString::number(scale.y)
                        +") View " + QString::number(view) + " RoI: xmin= "+ QString::number(renderWindow.left()) +
                        " ymin= " + QString::number(renderWindow.bottom()) + " xmax= " + QString::number(renderWindow.right())
                        + " ymax= " + QString::number(renderWindow.top())).toStdString());
                        
#endif
    
    /*look-up the cache for any existing image already rendered*/
    boost::shared_ptr<Image> image;
    Natron::ImageKey key = Natron::Image::makeKey(_imp->hashValue.value(), time, scale,view,RectI());
    if(!byPassCache){
        image = boost::const_pointer_cast<Image>(appPTR->getNodeCache().get(key));
    }
    /*if not cached, we store the freshly allocated image in this member*/
    if(!image){
        /*before allocating it we must fill the RoD of the image we want to render*/
        getRegionOfDefinition(time, &key._rod);
        int cost = 0;
        /*should data be stored on a physical device ?*/
        if(shouldRenderedDataBePersistent()){
            cost = 1;
        }
        /*allocate a new image*/
        if(!byPassCache){
            image = appPTR->getNodeCache().newEntry(key,key._rod.area()*4,cost);
        }else{
            image.reset(new Natron::Image(key._rod,scale,time));
        }
    }
#ifdef NATRON_LOG
    else{
        Natron::Log::print(QString("The image was found in the NodeCache with the following hash key: "+
                                                     QString::number(key.getHash())).toStdString());
    }
#endif
    _node->addImageBeingRendered(image, time, view);
    /*now that we have our image, we check what is left to render. If the list contains only
     null rects then we already rendered it all*/
    RectI intersection;
    renderWindow.intersect(image->getRoD(), &intersection);
    std::list<RectI> rectsToRender = image->getRestToRender(intersection);
    if(rectsToRender.size() != 1 || !rectsToRender.begin()->isNull()){
        for (std::list<RectI>::const_iterator it = rectsToRender.begin(); it != rectsToRender.end(); ++it) {
            
#ifdef NATRON_LOG
        Natron::Log::print(QString("Rect left to render in the image... xmin= "+
                                                          QString::number((*it).left())+" ymin= "+
                                                          QString::number((*it).bottom())+ " xmax= "+
                                                          QString::number((*it).right())+ " ymax= "+
                                                          QString::number((*it).top())).toStdString());
#endif
            
            /*we can set the render args*/
            RenderArgs args;
            args._roi = *it;
            args._time = time;
            args._view = view;
            args._scale = scale;
            _imp->renderArgs.setLocalData(args);

            RoIMap inputsRoi = getRegionOfInterest(time, scale, *it);
            std::list<boost::shared_ptr<const Natron::Image> > inputImages;
            /*we render each input first and store away their image in the inputImages list
             in order to maintain a shared_ptr use_count > 1 so the cache doesn't attempt
             to remove them.*/
            for (RoIMap::const_iterator it2 = inputsRoi.begin(); it2!= inputsRoi.end(); ++it2) {
                try{
                    boost::shared_ptr<const Natron::Image> inputImg = it2->first->renderRoI(time, scale,view, it2->second,byPassCache);
                    inputImages.push_back(inputImg);
                }catch(const std::exception& e){
                    throw e;
                }
            }
            /*depending on the thread-safety of the plug-in we render with a different
             amount of threads*/
            EffectInstance::RenderSafety safety = renderThreadSafety();
            if(safety == UNSAFE){
                QMutex* pluginLock = appPTR->getMutexForPlugin(className().c_str());
                assert(pluginLock);
                pluginLock->lock();
                Natron::Status st = render(time, scale, *it,view, image);
                pluginLock->unlock();
                if(st != Natron::StatOK){
                    throw std::runtime_error("");
                }
                image->markForRendered(*it);
            }else if(safety == INSTANCE_SAFE){
                Natron::Status st = render(time, scale, *it,view, image);
                if(st != Natron::StatOK){
                    throw std::runtime_error("");
                }
                image->markForRendered(*it);
            }else{ // fully_safe, we do multi-threaded rendering on small tiles
                std::vector<RectI> splitRects = RectI::splitRectIntoSmallerRect(*it, QThread::idealThreadCount());
                QFuture<Natron::Status> ret = QtConcurrent::mapped(splitRects,
                                          boost::bind(&EffectInstance::tiledRenderingFunctor,this,args,_1,image));
                ret.waitForFinished();
                for (QFuture<Natron::Status>::const_iterator it = ret.begin(); it!=ret.end(); ++it) {
                    if ((*it) == Natron::StatFailed) {
                        throw std::runtime_error("");
                    }
                }
            }
        }
    }
#ifdef NATRON_LOG
    else{
        Natron::Log::print(QString("Everything is already rendered in this image.").toStdString());
    }
#endif
//    QString filename(getName().c_str());
//    filename.append(QString::number(image->getHashKey()));
//    filename.append(".png");
//    Natron::debugImage(image.get(),filename);

    _node->removeImageBeingRendered(time, view);
    
    //we released the input images and force the cache to clear exceeding entries
    appPTR->clearExceedingEntriesFromNodeCache();
    
#ifdef NATRON_LOG
    Natron::Log::endFunction(getName(),"renderRoI");
#endif
    return image;
}

boost::shared_ptr<Natron::Image> EffectInstance::getImageBeingRendered(SequenceTime time,int view) const{
    return _node->getImageBeingRendered(time, view);
}

Natron::Status EffectInstance::tiledRenderingFunctor(const RenderArgs& args,
                                 const RectI& roi,
                                 boost::shared_ptr<Natron::Image> output)
{
    _imp->renderArgs.setLocalData(args);
    Natron::Status st = render(args._time, args._scale, roi,args._view, output);
    if(st != StatOK){
        return st;
    }
    output->markForRendered(roi);
    return StatOK;
}




void EffectInstance::createKnobDynamically(){
    _node->createKnobDynamically();
}

void EffectInstance::evaluate(Knob* knob,bool isSignificant){
    assert(_node);
    if(!isOutput()){
        std::list<ViewerInstance*> viewers;
        _node->hasViewersConnected(&viewers);
        bool fitToViewer = knob->typeName() == "InputFile";
        for(std::list<ViewerInstance*>::iterator it = viewers.begin();it!=viewers.end();++it){
            if(isSignificant){
                (*it)->refreshAndContinueRender(fitToViewer);
            }else{
                (*it)->redrawViewer();
            }
        }
    }else{
        /*if this is a writer (openfx or built-in writer)*/
        if (className() != "Viewer") {
            /*if this is a button,we're safe to assume the plug-ins wants to start rendering.*/
            if(knob->typeName() == "Button"){
                QStringList list;
                list << getName().c_str();
                getApp()->startWritersRendering(list);
            }
        }
    }
}


void EffectInstance::openFilesForAllFileKnobs(){
    const std::vector<Knob*>& knobs = getKnobs();
    for (U32 i = 0; i < knobs.size(); ++i) {
        Knob* k = knobs[i];
        if(k->typeName() == "InputFile"){
            dynamic_cast<File_Knob*>(k)->openFile();
        }else if(k->typeName() == "OutputFile"){
            dynamic_cast<OutputFile_Knob*>(k)->openFile();
        }
    }
}

void EffectInstance::abortRendering(){
    if (_imp->isRenderClone) {
        _node->abortRenderingForEffect(this);
    }else if(isOutput()){
        dynamic_cast<OutputEffectInstance*>(this)->getVideoEngine()->abortRendering();
    }
}

void EffectInstance::notifyFrameRangeChanged(int first,int last){
    _node->notifyFrameRangeChanged(first, last);
}

void EffectInstance::togglePreview() {
    _imp->previewEnabled = !_imp->previewEnabled;
}

void EffectInstance::updateInputs(RenderTree* tree) {
    _imp->inputs.clear();
    const Node::InputMap& inputs = _node->getInputs();
    _imp->inputs.reserve(inputs.size());
    
    
    for (Node::InputMap::const_iterator it = inputs.begin(); it!=inputs.end(); ++it) {
        if (it->second) {
            InspectorNode* insp = dynamic_cast<InspectorNode*>(_node);
            if(insp){
                Node* activeInput = insp->input(insp->activeInput());
                if(it->second != activeInput){
                    _imp->inputs.push_back((EffectInstance*)NULL);
                    continue;
                }
            }
            EffectInstance* inputEffect = 0;
            if(tree){
                inputEffect = tree->getEffectForNode(it->second);
            }else{
                inputEffect = it->second->getLiveInstance();
            }
            assert(inputEffect);
            _imp->inputs.push_back(inputEffect);
        }else{
            _imp->inputs.push_back((EffectInstance*)NULL);
        }
    }
    
}



Knob* EffectInstance::getKnobByDescription(const std::string& desc) const{

    const std::vector<Knob*>& knobs = getKnobs();
    for(U32 i = 0; i < knobs.size() ; ++i){
        if (knobs[i]->getDescription() == desc) {
            return knobs[i];
        }
    }
    return NULL;
}

bool EffectInstance::message(Natron::MessageType type,const std::string& content) const{
    return _node->message(type,content);
}

void EffectInstance::setPersistentMessage(Natron::MessageType type,const std::string& content){
    _node->setPersistentMessage(type, content);
}

void EffectInstance::clearPersistentMessage() {
    _node->clearPersistentMessage();
}

OutputEffectInstance::OutputEffectInstance(Node* node)
: Natron::EffectInstance(node)
, _videoEngine(node?new VideoEngine(this):0)
{
}

void OutputEffectInstance::updateTreeAndRender(bool initViewer){
    _videoEngine->updateTreeAndContinueRender(initViewer);
}
void OutputEffectInstance::refreshAndContinueRender(bool initViewer){
    _videoEngine->refreshAndContinueRender(initViewer);
}

void OutputEffectInstance::ifInfiniteclipRectToProjectDefault(RectI* rod) const{
    /*If the rod is infinite clip it to the project's default*/
    const Format& projectDefault = getRenderFormat();
    // BE CAREFUL:
    // std::numeric_limits<int>::infinity() does not exist (check std::numeric_limits<int>::has_infinity)
    // an int can not be equal to (or compared to) std::numeric_limits<double>::infinity()
    if (rod->left() == kOfxFlagInfiniteMin || rod->left() == std::numeric_limits<int>::min()) {
        rod->set_left(projectDefault.left());
    }
    if (rod->bottom() == kOfxFlagInfiniteMin || rod->bottom() == std::numeric_limits<int>::min()) {
        rod->set_bottom(projectDefault.bottom());
    }
    if (rod->right() == kOfxFlagInfiniteMax || rod->right() == std::numeric_limits<int>::max()) {
        rod->set_right(projectDefault.right());
    }
    if (rod->top() == kOfxFlagInfiniteMax || rod->top()  == std::numeric_limits<int>::max()) {
        rod->set_top(projectDefault.top());
    }
    
}

void OutputEffectInstance::renderFullSequence(){
    assert(className() != "Viewer"); //< this function is not meant to be called for rendering on the viewer
    getVideoEngine()->refreshTree();
    getVideoEngine()->render(-1, true,false,true,false);
    
}<|MERGE_RESOLUTION|>--- conflicted
+++ resolved
@@ -35,6 +35,7 @@
     , inputs()
     , renderArgs()
     , previewEnabled(false)
+    , markedByTopologicalSort(false)
     {
     }
 
@@ -47,6 +48,7 @@
     Inputs inputs;//< all the inputs of the effect. Watch out, some might be NULL if they aren't connected
     QThreadStorage<RenderArgs> renderArgs;
     bool previewEnabled;
+    bool markedByTopologicalSort;
 };
 
 struct EffectInstance::RenderArgs {
@@ -59,24 +61,17 @@
 EffectInstance::EffectInstance(Node* node)
 : KnobHolder(node ? node->getApp() : NULL)
 , _node(node)
-<<<<<<< HEAD
 , _imp(new Implementation)
-=======
-, _renderAborted(false)
-, _hashValue()
-, _hashAge(0)
-, _isRenderClone(false)
-, _inputs()
-, _renderArgs()
-, _previewEnabled(false)
-, _markedByTopologicalSort(false)
->>>>>>> 4b988f7e
 {
 }
 
 EffectInstance::~EffectInstance()
 {
 }
+
+void EffectInstance::setMarkedByTopologicalSort(bool marked) const {_imp->markedByTopologicalSort = marked;}
+
+bool EffectInstance::isMarkedByTopologicalSort() const {return _imp->markedByTopologicalSort;}
 
 bool EffectInstance::isLiveInstance() const
 {
