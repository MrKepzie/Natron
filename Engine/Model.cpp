//  Powiter
/* This Source Code Form is subject to the terms of the Mozilla Public
 * License, v. 2.0. If a copy of the MPL was not distributed with this
 * file, You can obtain one at http://mozilla.org/MPL/2.0/. */
/*
 *Created by Alexandre GAUTHIER-FOICHAT on 6/1/2012.
 *contact: immarespond at gmail dot com
 *
 */

#include "Model.h"

#include <cassert>
#include <cstdio>
#include <fstream>
#include <QtCore/QMutex>
#include <QtCore/QDir>
#include <QtCore/QXmlStreamReader>
#include <QtCore/QXmlStreamWriter>

#ifndef Q_MOC_RUN
#include <boost/scoped_ptr.hpp>
#endif

#include "Global/AppManager.h"

#include "Engine/Hash64.h"
#include "Engine/Node.h"
#include "Engine/ChannelSet.h"
#include "Engine/OfxNode.h"
#include "Engine/ViewerNode.h"
#include "Engine/VideoEngine.h"
#include "Engine/Lut.h"
#include "Engine/Knob.h"
#include "Engine/ViewerCache.h"
#include "Engine/OfxHost.h"
#include "Engine/NodeCache.h"

#include "Gui/Gui.h"
#include "Gui/ViewerGL.h"
#include "Gui/TabWidget.h"
#include "Gui/Gui.h"
#include "Gui/NodeGui.h"

#include "Readers/Reader.h"
#include "Writers/Writer.h"

using namespace std;
using namespace Powiter;

Model::Model(AppInstance* appInstance)
: _appInstance(appInstance),
_currentOutput(0),
_generalMutex(new QMutex)
{
}

Model::~Model() {
    for (U32 i = 0; i < _currentNodes.size(); ++i) {
        _currentNodes[i]->deleteNode();
    }
    
    delete _generalMutex;
}


void Model::clearNodes(){
    foreach(Node* n,_currentNodes){
        delete n;
    }
    _currentNodes.clear();
}


void Model::checkViewersConnection(){
    for (U32 i = 0; i < _currentNodes.size(); ++i) {
        if (_currentNodes[i]->className() == "Viewer") {
            dynamic_cast<OutputNode*>(_currentNodes[i])->updateDAG(true);
        }
    }
}

void Model::updateDAG(OutputNode *output,bool isViewer){
    assert(output);
    _currentOutput = output;
    output->updateDAG(isViewer);
}


Node* Model::createNode(const std::string& name) {
	Node* node = 0;
    if(name == "Reader"){
		node = new Reader(this);
	}else if(name =="Viewer"){
        node = new ViewerNode(this);
	}else if(name == "Writer"){
		node = new Writer(this);
    } else {
        node = appPTR->getOfxHost()->createOfxNode(name,this);
    }
    _currentNodes.push_back(node);
    return node;
}
<<<<<<< HEAD
void Model::initNodeCountersAndSetName(Node* n){
    assert(n);
    map<string,int>::iterator it = _nodeCounters.find(n->className());
    if(it != _nodeCounters.end()){
        it->second++;
        n->setName(QString(QString(n->className().c_str())+ "_" + QString::number(it->second)).toStdString());
    }else{
        _nodeCounters.insert(make_pair(n->className(), 1));
        n->setName(QString(QString(n->className().c_str())+ "_" + QString::number(1)).toStdString());
    }
=======


void Model::addFormat(Format* frmt){_formats.push_back(frmt);}

Format* Model::findExistingFormat(int w, int h, double pixel_aspect){
    
	for(U32 i =0;i< _formats.size();++i) {
		Format* frmt = _formats[i];
        assert(frmt);
		if(frmt->width() == w && frmt->height() == h && frmt->pixel_aspect()==pixel_aspect){
			return frmt;
		}
	}
	return NULL;
>>>>>>> 67f3adb3
}

bool Model::connect(int inputNumber,const std::string& inputName,Node* output){
    for (U32 i = 0; i < _currentNodes.size(); ++i) {
        if (_currentNodes[i]->getName() == inputName) {

            connect(inputNumber,_currentNodes[i], output);
            return true;
        }
    }
    return false;
}

bool Model::connect(int inputNumber,Node* input,Node* output){
    output->disconnectInput(inputNumber);
    if(!output->connectInput(input, inputNumber)){
        return false;
    }
    if(!input){
        return true;
    }
    input->connectOutput(output);
    return true;
}

bool Model::disconnect(Node* input,Node* output){
    if(input->disconnectOutput(output) < 0){
        return false;
    }
    if(output->disconnectInput(input) < 0){
        return false;
    }
    return true;
}



void Model::clearPlaybackCache(){
    if (!_currentOutput) {
        return;
    }
    ViewerCache::getViewerCache()->clearInMemoryPortion();
}


void Model::clearDiskCache(){
    ViewerCache::getViewerCache()->clearInMemoryPortion();
    ViewerCache::getViewerCache()->clearDiskCache();
}


void  Model::clearNodeCache(){
    NodeCache::getNodeCache()->clear();
}





/*starts the videoEngine for nbFrames. It will re-init the viewer so the
 *frame fit in the viewer.*/
void Model::startVideoEngine(int nbFrames){
    assert(_currentOutput);
    _currentOutput->getVideoEngine()->startEngine(nbFrames);
}

VideoEngine* Model::getVideoEngine() const{
    if(_currentOutput)
        return _currentOutput->getVideoEngine();
    else
        return NULL;
}



QString Model::serializeNodeGraph() const{
    const std::vector<Node*>& activeNodes = _appInstance->getAllActiveNodes();
    QString ret;
    
    QXmlStreamWriter writer(&ret);
    writer.setAutoFormatting(true);
    writer.writeStartDocument();
    writer.writeStartElement("Nodes");
    foreach(Node* n, activeNodes){
        //serialize inputs
        assert(n);
        writer.writeStartElement("Node");
        
        if(!n->isOpenFXNode()){
            writer.writeAttribute("ClassName",n->className().c_str());
        }else{
            OfxNode* ofxNode = dynamic_cast<OfxNode*>(n);
            QString name = ofxNode->getShortLabel().c_str();
            QString grouping = ofxNode->getPluginGrouping().c_str();
            QStringList groups = ofxExtractAllPartsOfGrouping(grouping);
            if (groups.size() >= 1) {
                name.append("  [");
                name.append(groups[0]);
                name.append("]");
            }
            writer.writeAttribute("ClassName",name);
        }
        writer.writeAttribute("Label", n->getName().c_str());
        
        writer.writeStartElement("Inputs");
        const Node::InputMap& inputs = n->getInputs();
        for (Node::InputMap::const_iterator it = inputs.begin();it!=inputs.end();++it) {
            if(it->second){
                writer.writeStartElement("Input");
                writer.writeAttribute("Number", QString::number(it->first));
                writer.writeAttribute("Name", it->second->getName().c_str());
                writer.writeEndElement();// end input
            }
        }
        writer.writeEndElement(); // end inputs
                                  //serialize knobs
        const std::vector<Knob*>& knobs = n->getKnobs();
        writer.writeStartElement("Knobs");
        for (U32 i = 0; i < knobs.size(); ++i) {
            writer.writeStartElement("Knob");
            writer.writeAttribute("Description", knobs[i]->getDescription().c_str());
            writer.writeAttribute("Param", knobs[i]->serialize().c_str());
            writer.writeEndElement();//end knob
        }
        writer.writeEndElement(); // end knobs
        
        //serialize gui infos
        
        writer.writeStartElement("Gui");
        
        NodeGui* nodeGui = _appInstance->getNodeGui(n);
        double x=0,y=0;
        if(nodeGui){
            x = nodeGui->pos().x();
            y = nodeGui->pos().y();
        }
        writer.writeAttribute("X", QString::number(x));
        writer.writeAttribute("Y", QString::number(y));
        writer.writeEndElement();//end gui
        
        writer.writeEndElement();//end node
    }
    writer.writeEndElement(); // end nodes
    writer.writeEndDocument();
    return ret;
}

void Model::restoreGraphFromString(const QString& str){
    // pair< Node, pair< AttributeName, AttributeValue> >
    std::vector<std::pair<Node*, XMLProjectLoader::XMLParsedElement* > > actionsMap;
    QXmlStreamReader reader(str);
    
    while(!reader.atEnd() && !reader.hasError()){
        QXmlStreamReader::TokenType token = reader.readNext();
        /* If token is just StartDocument, we'll go to next.*/
        if(token == QXmlStreamReader::StartDocument) {
            continue;
        }
        /* If token is StartElement, we'll see if we can read it.*/
        if(token == QXmlStreamReader::StartElement) {
            /* If it's named Nodes, we'll go to the next.*/
            if(reader.name() == "Nodes") {
                continue;
            }
            /* If it's named Node, we'll dig the information from there.*/
            if(reader.name() == "Node") {
                /* Let's check that we're really getting a Node. */
                if(reader.tokenType() != QXmlStreamReader::StartElement &&
                   reader.name() == "Node") {
                    _appInstance->showErrorDialog("Loader", QString("Unable to restore the graph:\n") + reader.errorString());
                    return;
                }
                QString className,label;
                QXmlStreamAttributes nodeAttributes = reader.attributes();
                if(nodeAttributes.hasAttribute("ClassName")) {
                    className = nodeAttributes.value("ClassName").toString();
                }
                if(nodeAttributes.hasAttribute("Label")) {
                    label = nodeAttributes.value("Label").toString();
                }
                
                assert(_appInstance);
                _appInstance->deselectAllNodes();
                Node* n = _appInstance->createNode(className);
                if(!n){
                    QString text("Failed to restore the graph! \n The node ");
                    text.append(className);
                    text.append(" was found in the auto-save script but doesn't seem \n"
                                "to exist in the currently loaded plug-ins.");
                    _appInstance->showErrorDialog("Autosave", text );
                    _appInstance->clearNodes();
                    _appInstance->createNode("Viewer");
                    return;
                }
                n->setName(label.toStdString());
                
                reader.readNext();
                while(!(reader.tokenType() == QXmlStreamReader::EndElement &&
                        reader.name() == "Node")) {
                    if(reader.tokenType() == QXmlStreamReader::StartElement) {
                        
                        if(reader.name() == "Inputs") {
                            
                            while(!(reader.tokenType() == QXmlStreamReader::EndElement &&
                                    reader.name() == "Inputs")) {
                                reader.readNext();
                                if(reader.tokenType() == QXmlStreamReader::StartElement) {
                                    if(reader.name() == "Input") {
                                        QXmlStreamAttributes inputAttributes = reader.attributes();
                                        int number = -1;
                                        QString name;
                                        if(inputAttributes.hasAttribute("Number")){
                                            number = inputAttributes.value("Number").toString().toInt();
                                        }
                                        if(inputAttributes.hasAttribute("Name")){
                                            name = inputAttributes.value("Name").toString();
                                        }
                                        actionsMap.push_back(make_pair(n,new XMLProjectLoader::InputXMLParsedElement(name,number)));
                                    }
                                    
                                }
                            }
                        }
                        
                        if(reader.name() == "Knobs") {
                            
                            while(!(reader.tokenType() == QXmlStreamReader::EndElement &&
                                    reader.name() == "Knobs")) {
                                reader.readNext();
                                if(reader.tokenType() == QXmlStreamReader::StartElement) {
                                    if(reader.name() == "Knob") {
                                        QXmlStreamAttributes knobAttributes = reader.attributes();
                                        QString description,param;
                                        if(knobAttributes.hasAttribute("Description")){
                                            description = knobAttributes.value("Description").toString();
                                        }
                                        if(knobAttributes.hasAttribute("Param")){
                                            param = knobAttributes.value("Param").toString();
                                        }
                                        actionsMap.push_back(make_pair(n,new XMLProjectLoader::KnobXMLParsedElement(description,param)));
                                    }
                                }
                            }
                            
                        }
                        
                        if(reader.name() == "Gui") {
                            double x = 0,y = 0;
                            QXmlStreamAttributes posAttributes = reader.attributes();
                            QString description,param;
                            if(posAttributes.hasAttribute("X")){
                                x = posAttributes.value("X").toString().toDouble();
                            }
                            if(posAttributes.hasAttribute("Y")){
                                y = posAttributes.value("Y").toString().toDouble();
                            }
                            
                            
                            actionsMap.push_back(make_pair(n,new XMLProjectLoader::NodeGuiXMLParsedElement(x,y)));
                            
                        }
                    }
                    reader.readNext();
                }
            }
        }
    }
    if(reader.hasError()){
        _appInstance->showErrorDialog("Loader", QString("Unable to restore the graph :\n") + reader.errorString());
        return;
    }
    //adjusting knobs & connecting nodes now
    for (U32 i = 0; i < actionsMap.size(); ++i) {
        pair<Node*,XMLProjectLoader::XMLParsedElement*>& action = actionsMap[i];
        analyseSerializedNodeString(action.first, action.second);
    }
    
}
void Model::analyseSerializedNodeString(Node* n,XMLProjectLoader::XMLParsedElement* v){
    assert(n);
    if(v->_element == "Input"){
        XMLProjectLoader::InputXMLParsedElement* inputEl = static_cast<XMLProjectLoader::InputXMLParsedElement*>(v);
        assert(inputEl);
        int inputNb = inputEl->_number;
        if(!connect(inputNb,inputEl->_name.toStdString(), n)){
            cout << "Failed to connect " << inputEl->_name.toStdString()  << " to " << n->getName() << endl;
        }
        //  cout << "Input: " << inputEl->_number << " :" << inputEl->_name.toStdString() << endl;
    }else if(v->_element == "Knob"){
        XMLProjectLoader::KnobXMLParsedElement* inputEl = static_cast<XMLProjectLoader::KnobXMLParsedElement*>(v);
        assert(inputEl);
        const std::vector<Knob*>& knobs = n->getKnobs();
        for (U32 j = 0; j < knobs.size(); ++j) {
            if (knobs[j]->getDescription() == inputEl->_description.toStdString()) {
                knobs[j]->restoreFromString(inputEl->_param.toStdString());
                break;
            }
        }
        //cout << "Knob: " << inputEl->_description.toStdString() << " :" << inputEl->_param.toStdString() << endl;
    }else if(v->_element == "Gui"){
        XMLProjectLoader::NodeGuiXMLParsedElement* inputEl = static_cast<XMLProjectLoader::NodeGuiXMLParsedElement*>(v);
        assert(inputEl);
        NodeGui* nodeGui = _appInstance->getNodeGui(n);
        if(nodeGui){
            nodeGui->refreshPosition(inputEl->_x,inputEl->_y);
        }
        //  cout << "Gui/Pos: " << inputEl->_x << " , " << inputEl->_y << endl;
    }
}

void Model::loadProject(const QString& filename,bool autoSave){
    QFile file(filename);
    file.open(QIODevice::ReadOnly | QIODevice::Text);
    QTextStream in(&file);
    QString content = in.readAll();
    if(autoSave){
        QString toRemove = content.left(content.indexOf('\n')+1);
        content = content.remove(toRemove);
    }
    restoreGraphFromString(content);
    file.close();
}
void Model::saveProject(const QString& path,const QString& filename,bool autoSave){
    if(autoSave){
        QFile file(AppInstance::autoSavesDir()+filename);
        if(!file.open(QIODevice::WriteOnly | QIODevice::Text | QIODevice::Truncate)){
            cout <<  file.errorString().toStdString() << endl;
            return;
        }
        QTextStream out(&file);
        if(!path.isEmpty())
            out << path << endl;
        else
            out << "unsaved" << endl;
        out << serializeNodeGraph();
        file.close();
    }else{
        QFile file(path+filename);
        if(!file.open(QIODevice::WriteOnly | QIODevice::Text | QIODevice::Truncate)){
            cout << (path+filename).toStdString() <<  file.errorString().toStdString() << endl;
            return;
        }
        QTextStream out(&file);
        out << serializeNodeGraph();
        file.close();
        
    }
}
void Model::triggerAutoSaveOnNextEngineRun(){
    if(getVideoEngine()){
        getVideoEngine()->triggerAutoSaveOnNextRun();
        _appInstance->setProjectTitleAsModified();
    }
}

void Model::connectViewersToViewerCache(){
    foreach(Node* n,_currentNodes){
        if(n->className() == "Viewer"){
            dynamic_cast<ViewerNode*>(n)->connectSlotsToViewerCache();
        }
    }
}

void Model::disconnectViewersFromViewerCache(){
    foreach(Node* n,_currentNodes){
        if(n->className() == "Viewer"){
            dynamic_cast<ViewerNode*>(n)->disconnectSlotsToViewerCache();
        }
    }
}<|MERGE_RESOLUTION|>--- conflicted
+++ resolved
@@ -101,7 +101,6 @@
     _currentNodes.push_back(node);
     return node;
 }
-<<<<<<< HEAD
 void Model::initNodeCountersAndSetName(Node* n){
     assert(n);
     map<string,int>::iterator it = _nodeCounters.find(n->className());
@@ -112,22 +111,7 @@
         _nodeCounters.insert(make_pair(n->className(), 1));
         n->setName(QString(QString(n->className().c_str())+ "_" + QString::number(1)).toStdString());
     }
-=======
-
-
-void Model::addFormat(Format* frmt){_formats.push_back(frmt);}
-
-Format* Model::findExistingFormat(int w, int h, double pixel_aspect){
-    
-	for(U32 i =0;i< _formats.size();++i) {
-		Format* frmt = _formats[i];
-        assert(frmt);
-		if(frmt->width() == w && frmt->height() == h && frmt->pixel_aspect()==pixel_aspect){
-			return frmt;
-		}
-	}
-	return NULL;
->>>>>>> 67f3adb3
+
 }
 
 bool Model::connect(int inputNumber,const std::string& inputName,Node* output){
