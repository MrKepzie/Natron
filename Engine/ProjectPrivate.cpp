--- conflicted
+++ resolved
@@ -100,92 +100,6 @@
     autoSaveTimer->setSingleShot(true);
 }
 
-<<<<<<< HEAD
-=======
-bool
-ProjectPrivate::restoreFromSerialization(const ProjectSerialization & obj,
-                                         const QString& name,
-                                         const QString& path,
-                                         bool* mustSave)
-{
-    /*1st OFF RESTORE THE PROJECT KNOBS*/
-    bool ok;
-    {
-        CreatingNodeTreeFlag_RAII creatingNodeTreeFlag( _publicInterface->getApp() );
-
-        projectCreationTime = QDateTime::fromMSecsSinceEpoch( obj.getCreationDate() );
-
-        _publicInterface->getApp()->updateProjectLoadStatus( tr("Restoring project settings...") );
-
-        /*we must restore the entries in the combobox before restoring the value*/
-        std::vector<ChoiceOption> entries;
-
-        for (std::list<Format>::const_iterator it = builtinFormats.begin(); it != builtinFormats.end(); ++it) {
-            QString formatStr = ProjectPrivate::generateStringFromFormat(*it);
-            entries.push_back( ChoiceOption(formatStr.toStdString()) );
-        }
-
-        const std::list<Format> & objAdditionalFormats = obj.getAdditionalFormats();
-        for (std::list<Format>::const_iterator it = objAdditionalFormats.begin(); it != objAdditionalFormats.end(); ++it) {
-            QString formatStr = ProjectPrivate::generateStringFromFormat(*it);
-            entries.push_back( ChoiceOption(formatStr.toStdString()) );
-        }
-        additionalFormats = objAdditionalFormats;
-
-        formatKnob->populateChoices(entries);
-        autoSetProjectFormat = false;
-
-        const std::list< boost::shared_ptr<KnobSerialization> > & projectSerializedValues = obj.getProjectKnobsValues();
-        const std::vector< KnobPtr > & projectKnobs = _publicInterface->getKnobs();
-
-        /// 1) restore project's knobs.
-        for (U32 i = 0; i < projectKnobs.size(); ++i) {
-            ///try to find a serialized value for this knob
-            for (std::list< boost::shared_ptr<KnobSerialization> >::const_iterator it = projectSerializedValues.begin(); it != projectSerializedValues.end(); ++it) {
-                if ( (*it)->getName() == projectKnobs[i]->getName() ) {
-                    ///EDIT: Allow non persistent params to be loaded if we found a valid serialization for them
-                    //if ( projectKnobs[i]->getIsPersistent() ) {
-
-                    KnobChoice* isChoice = dynamic_cast<KnobChoice*>( projectKnobs[i].get() );
-                    if (isChoice) {
-                        const TypeExtraData* extraData = (*it)->getExtraData();
-                        const ChoiceExtraData* choiceData = dynamic_cast<const ChoiceExtraData*>(extraData);
-                        assert(choiceData);
-                        if (choiceData) {
-                            KnobChoice* serializedKnob = dynamic_cast<KnobChoice*>( (*it)->getKnob().get() );
-                            assert(serializedKnob);
-                            if (serializedKnob) {
-                                isChoice->choiceRestoration(serializedKnob, choiceData->_choiceString);
-                            }
-                        }
-                    } else {
-                        projectKnobs[i]->clone( (*it)->getKnob() );
-                    }
-                    //}
-                    break;
-                }
-            }
-            if (projectKnobs[i] == envVars) {
-                ///For eAppTypeBackgroundAutoRunLaunchedFromGui don't change the project path since it is controlled
-                ///by the main GUI process
-                if (appPTR->getAppType() != AppManager::eAppTypeBackgroundAutoRunLaunchedFromGui) {
-                    autoSetProjectDirectory(path);
-                }
-                _publicInterface->onOCIOConfigPathChanged(appPTR->getOCIOConfigPath(), false);
-            } else if (projectKnobs[i] == natronVersion) {
-                std::string v = natronVersion->getValue();
-                if (v == "Natron v1.0.0") {
-                    _publicInterface->getApp()->setProjectWasCreatedWithLowerCaseIDs(true);
-                }
-            }
-        }
-
-        /// 2) restore the timeline
-        timeline->seekFrame(obj.getCurrentTime(), false, 0, eTimelineChangeReasonOtherSeek);
-
->>>>>>> c5051698
-
-
 
 bool
 ProjectPrivate::findFormat(int index,
