/* ***** BEGIN LICENSE BLOCK *****
 * This file is part of Natron <http://www.natron.fr/>,
 * Copyright (C) 2016 INRIA and Alexandre Gauthier-Foichat
 *
 * Natron is free software: you can redistribute it and/or modify
 * it under the terms of the GNU General Public License as published by
 * the Free Software Foundation; either version 2 of the License, or
 * (at your option) any later version.
 *
 * Natron is distributed in the hope that it will be useful,
 * but WITHOUT ANY WARRANTY; without even the implied warranty of
 * MERCHANTABILITY or FITNESS FOR A PARTICULAR PURPOSE.  See the
 * GNU General Public License for more details.
 *
 * You should have received a copy of the GNU General Public License
 * along with Natron.  If not, see <http://www.gnu.org/licenses/gpl-2.0.html>
 * ***** END LICENSE BLOCK ***** */

// ***** BEGIN PYTHON BLOCK *****
// from <https://docs.python.org/3/c-api/intro.html#include-files>:
// "Since Python may define some pre-processor definitions which affect the standard headers on some systems, you must include Python.h before any standard headers are included."
#include <Python.h>
// ***** END PYTHON BLOCK *****

#include "Node.h"

#include <limits>
#include <locale>
#include <algorithm> // min, max
#include <bitset>
#include <cassert>
#include <stdexcept>

#include "Global/Macros.h"

#include <boost/scoped_ptr.hpp>
GCC_DIAG_UNUSED_LOCAL_TYPEDEFS_OFF
// /usr/local/include/boost/bind/arg.hpp:37:9: warning: unused typedef 'boost_static_assert_typedef_37' [-Wunused-local-typedef]
#include <boost/bind.hpp>
GCC_DIAG_UNUSED_LOCAL_TYPEDEFS_ON

#include <QtCore/QDebug>
#include <QtCore/QReadWriteLock>
#include <QtCore/QCoreApplication>
#include <QtCore/QWaitCondition>
#include <QtCore/QTextStream>
#include <QtCore/QFile>
#include <QtCore/QRegExp>

#include <ofxNatron.h>

#include "Global/MemoryInfo.h"

#include "Engine/AbortableRenderInfo.h"
#include "Engine/AppInstance.h"
#include "Engine/AppManager.h"
#include "Engine/Backdrop.h"
#include "Engine/DiskCacheNode.h"
#include "Engine/Dot.h"
#include "Engine/EffectInstance.h"
#include "Engine/Format.h"
#include "Engine/GroupInput.h"
#include "Engine/GroupOutput.h"
#include "Engine/Hash64.h"
#include "Engine/Image.h"
#include "Engine/ImageParams.h"
#include "Engine/Knob.h"
#include "Engine/KnobTypes.h"
#include "Engine/KnobFile.h"
#include "Engine/OneViewNode.h"
#include "Engine/LibraryBinary.h"
#include "Engine/Log.h"
#include "Engine/Lut.h"
#include "Engine/NodeGroup.h"
#include "Engine/NodeGuiI.h"
#include "Engine/NodeSerialization.h"
#include "Engine/OfxEffectInstance.h"
#include "Engine/OfxHost.h"
#include "Engine/Plugin.h"
#include "Engine/PrecompNode.h"
#include "Engine/Project.h"
#include "Engine/ReadNode.h"
#include "Engine/RotoLayer.h"
#include "Engine/RotoPaint.h"
#include "Engine/RotoStrokeItem.h"
#include "Engine/Settings.h"
#include "Engine/TimeLine.h"
#include "Engine/Timer.h"
#include "Engine/TrackMarker.h"
#include "Engine/TrackerContext.h"
#include "Engine/TLSHolder.h"
#include "Engine/ViewIdx.h"
#include "Engine/ViewerInstance.h"
#include "Engine/WriteNode.h"

///The flickering of edges/nodes in the nodegraph will be refreshed
///at most every...
#define NATRON_RENDER_GRAPHS_HINTS_REFRESH_RATE_SECONDS 1

NATRON_NAMESPACE_ENTER;

using std::make_pair;
using std::cout; using std::endl;
using boost::shared_ptr;


NATRON_NAMESPACE_ANONYMOUS_ENTER

/*The output node was connected from inputNumber to this...*/
typedef std::map<NodeWPtr, int > DeactivatedState;
typedef std::list<Node::KnobLink> KnobLinkList;
typedef std::vector<NodeWPtr> InputsV;


class ChannelSelector
{
public:

    boost::weak_ptr<KnobChoice> layer;
    bool hasAllChoice;     // if true, the layer has a "all" entry
    mutable QMutex compsMutex;

    //Stores the components available at build time of the choice menu
    EffectInstance::ComponentsAvailableMap compsAvailable;

    ChannelSelector()
        : layer()
        , hasAllChoice(false)
        , compsMutex()
        , compsAvailable()
    {
    }

    ChannelSelector(const ChannelSelector& other)
    {
        *this = other;
    }

    void operator=(const ChannelSelector& other)
    {
        layer = other.layer;
        hasAllChoice = other.hasAllChoice;
        QMutexLocker k(&compsMutex);
        compsAvailable = other.compsAvailable;
    }
};

class MaskSelector
{
public:

    boost::weak_ptr<KnobBool> enabled;
    boost::weak_ptr<KnobChoice> channel;
    mutable QMutex compsMutex;
    //Stores the components available at build time of the choice menu
    std::vector<std::pair<ImageComponents, NodeWPtr > > compsAvailable;

    MaskSelector()
        : enabled()
        , channel()
        , compsMutex()
        , compsAvailable()
    {
    }

    MaskSelector(const MaskSelector& other)
    {
        *this = other;
    }

    void operator=(const MaskSelector& other)
    {
        enabled = other.enabled;
        channel = other.channel;
        QMutexLocker k(&compsMutex);
        compsAvailable = other.compsAvailable;
    }
};


struct FormatKnob
{
    boost::weak_ptr<KnobInt> size;
    boost::weak_ptr<KnobDouble> par;
    boost::weak_ptr<KnobChoice> formatChoice;
};

NATRON_NAMESPACE_ANONYMOUS_EXIT


struct Node::Implementation
{
    Q_DECLARE_TR_FUNCTIONS(Node)

public:
    Implementation(Node* publicInterface,
                   AppInstance* app_,
                   const boost::shared_ptr<NodeCollection>& collection,
                   Plugin* plugin_)
        : _publicInterface(publicInterface)
        , group(collection)
        , precomp()
        , app(app_)
        , isPartOfProject(true)
        , knobsInitialized(false)
        , inputsInitialized(false)
        , outputsMutex()
        , outputs()
        , guiOutputs()
        , inputsMutex()
        , inputs()
        , guiInputs()
        , mustCopyGuiInputs(false)
        , effect()
        , inputsComponents()
        , outputComponents()
        , inputsLabelsMutex()
        , inputLabels()
        , scriptName()
        , label()
        , cacheID()
        , deactivatedState()
        , activatedMutex()
        , activated(true)
        , plugin(plugin_)
        , pluginPythonModuleMutex()
        , pluginPythonModule()
        , pyplugChangedSinceScript(false)
        , pyPlugID()
        , pyPlugLabel()
        , pyPlugDesc()
        , pyPlugGrouping()
        , pyPlugVersion(0)
        , computingPreview(false)
        , computingPreviewMutex()
        , pluginInstanceMemoryUsed(0)
        , memoryUsedMutex()
        , mustQuitPreview(false)
        , mustQuitPreviewMutex()
        , mustQuitPreviewCond()
        , renderInstancesSharedMutex(QMutex::Recursive)
        , knobsAge(0)
        , knobsAgeMutex()
        , masterNodeMutex()
        , masterNode()
        , nodeLinks()
#ifdef NATRON_ENABLE_IO_META_NODES
        , ioContainer()
#endif
        , frameIncrKnob()
        , nodeSettingsPage()
        , nodeLabelKnob()
        , previewEnabledKnob()
        , disableNodeKnob()
        , infoPage()
        , nodeInfos()
        , refreshInfoButton()
        , useFullScaleImagesWhenRenderScaleUnsupported()
        , forceCaching()
        , hideInputs()
        , beforeFrameRender()
        , beforeRender()
        , afterFrameRender()
        , afterRender()
        , enabledChan()
        , channelsSelectors()
        , maskSelectors()
        , rotoContext()
        , trackContext()
        , imagesBeingRenderedMutex()
        , imageBeingRenderedCond()
        , imagesBeingRendered()
        , supportedDepths()
        , isMultiInstance(false)
        , multiInstanceParent()
        , childrenMutex()
        , children()
        , multiInstanceParentName()
        , keyframesDisplayedOnTimeline(false)
        , lastRenderStartedMutex()
        , lastRenderStartedSlotCallTime()
        , renderStartedCounter(0)
        , inputIsRenderingCounter(0)
        , lastInputNRenderStartedSlotCallTime()
        , nodeIsDequeuing(false)
        , nodeIsDequeuingMutex()
        , nodeIsDequeuingCond()
        , nodeIsRendering(0)
        , nodeIsRenderingMutex()
        , mustQuitProcessing(false)
        , mustQuitProcessingMutex()
        , persistentMessage()
        , persistentMessageType(0)
        , persistentMessageMutex()
        , guiPointer()
        , nativeOverlays()
        , nodeCreated(false)
        , createdComponentsMutex()
        , createdComponents()
        , paintStroke()
        , pluginsPropMutex()
        , pluginSafety(eRenderSafetyInstanceSafe)
        , currentThreadSafety(eRenderSafetyInstanceSafe)
        , currentSupportTiles(false)
        , currentSupportOpenGLRender(ePluginOpenGLRenderSupportNone)
        , currentSupportSequentialRender(eSequentialPreferenceNotSequential)
        , currentCanTransform(false)
        , draftModeUsed(false)
        , mustComputeInputRelatedData(true)
        , duringPaintStrokeCreation(false)
        , lastStrokeMovementMutex()
        , strokeBitmapCleared(false)
        , useAlpha0ToConvertFromRGBToRGBA(false)
        , isBeingDestroyedMutex()
        , isBeingDestroyed(false)
        , inputModifiedRecursion(0)
        , inputsModified()
        , refreshIdentityStateRequestsCount(0)
        , isRefreshingInputRelatedData(false)
        , streamWarnings()
    {
        ///Initialize timers
        gettimeofday(&lastRenderStartedSlotCallTime, 0);
        gettimeofday(&lastInputNRenderStartedSlotCallTime, 0);
    }

    void abortPreview();

    bool checkForExitPreview();

    void setComputingPreview(bool v)
    {
        QMutexLocker l(&computingPreviewMutex);

        computingPreview = v;
    }

    void restoreUserKnobsRecursive(const std::list<boost::shared_ptr<KnobSerializationBase> >& knobs,
                                   const boost::shared_ptr<KnobGroup>& group,
                                   const boost::shared_ptr<KnobPage>& page);

    void restoreKnobLinksRecursive(const GroupKnobSerialization* group,
                                   const NodesList & allNodes,
                                   const std::map<std::string, std::string>& oldNewScriptNamesMapping);

    void ifGroupForceHashChangeOfInputs();

    void runOnNodeCreatedCB(bool userEdited);

    void runOnNodeDeleteCB();

    void runOnNodeCreatedCBInternal(const std::string& cb, bool userEdited);

    void runOnNodeDeleteCBInternal(const std::string& cb);


    void appendChild(const NodePtr& child);

    void runInputChangedCallback(int index, const std::string& script);

    void createChannelSelector(int inputNb, const std::string & inputName, bool isOutput, const boost::shared_ptr<KnobPage>& page, KnobPtr* lastKnobBeforeAdvancedOption);

    void onLayerChanged(int inputNb, const ChannelSelector& selector);

    void onMaskSelectorChanged(int inputNb, const MaskSelector& selector);

    bool getSelectedLayerInternal(int inputNb, const ChannelSelector& selector, ImageComponents* comp) const;


    Node* _publicInterface;
    boost::weak_ptr<NodeCollection> group;
    boost::weak_ptr<PrecompNode> precomp;
    AppInstance* app; // pointer to the app: needed to access the application's default-project's format
    bool isPartOfProject;
    bool knobsInitialized;
    bool inputsInitialized;
    mutable QMutex outputsMutex;
    NodesWList outputs, guiOutputs;
    mutable QMutex inputsMutex; //< protects guiInputs so the serialization thread can access them

    ///The  inputs are the ones used while rendering and guiInputs the ones used by the gui whenever
    ///the node is currently rendering. Once the render is finished, inputs are refreshed automatically to the value of
    ///guiInputs
    InputsV inputs, guiInputs;

    ///Set to true when inputs must be refreshed to reflect the value of guiInputs
    bool mustCopyGuiInputs;

    //to the inputs in a thread-safe manner.
    EffectInstPtr effect;  //< the effect hosted by this node

    ///The accepted components in input and in output of the plug-in
    ///These two are also protected by inputsMutex
    std::vector< std::list<ImageComponents> > inputsComponents;
    std::list<ImageComponents> outputComponents;
    mutable QMutex nameMutex;
    mutable QMutex inputsLabelsMutex;
    std::vector<std::string> inputLabels; // inputs name
    std::string scriptName; //node name internally and as visible to python
    std::string label; // node label as visible in the GUI

    ///The cacheID is the first script name that was given to a node
    ///it is then used in the cache to identify images that belong to this node
    ///In order for the cache to be persistent, the cacheID is serialized with the node
    ///and 2 nodes cannot have the same cacheID.
    std::string cacheID;
    DeactivatedState deactivatedState;
    mutable QMutex activatedMutex;
    bool activated;
    Plugin* plugin; //< the plugin which stores the function to instantiate the effect
    mutable QMutex pluginPythonModuleMutex;
    std::string pluginPythonModule; // the filename of the python script

    //Set to true when the user has edited a PyPlug
    bool pyplugChangedSinceScript;
    std::string pyPlugID; //< if this is a pyplug, this is the ID of the Plug-in. This is because the plugin handle will be the one of the Group
    std::string pyPlugLabel;
    std::string pyPlugDesc;
    std::list<std::string> pyPlugGrouping;
    int pyPlugVersion;
    bool computingPreview;
    mutable QMutex computingPreviewMutex;
    size_t pluginInstanceMemoryUsed; //< global count on all EffectInstance's of the memory they use.
    QMutex memoryUsedMutex; //< protects _pluginInstanceMemoryUsed
    bool mustQuitPreview;
    QMutex mustQuitPreviewMutex;
    QWaitCondition mustQuitPreviewCond;
    QMutex renderInstancesSharedMutex; //< see eRenderSafetyInstanceSafe in EffectInstance::renderRoI
    //only 1 clone can render at any time
    U64 knobsAge; //< the age of the knobs in this effect. It gets incremented every times the effect has its evaluate() function called.
    mutable QReadWriteLock knobsAgeMutex; //< protects knobsAge and hash
    Hash64 hash; //< recomputed everytime knobsAge is changed.
    mutable QMutex masterNodeMutex; //< protects masterNode and nodeLinks
    NodeWPtr masterNode; //< this points to the master when the node is a clone
    KnobLinkList nodeLinks; //< these point to the parents of the params links

#ifdef NATRON_ENABLE_IO_META_NODES
    //When creating a Reader or Writer node, this is a pointer to the "bundle" node that the user actually see.
    NodeWPtr ioContainer;
#endif

    boost::weak_ptr<KnobInt> frameIncrKnob;
    boost::weak_ptr<KnobPage> nodeSettingsPage;
    boost::weak_ptr<KnobString> nodeLabelKnob;
    boost::weak_ptr<KnobBool> previewEnabledKnob;
    boost::weak_ptr<KnobBool> disableNodeKnob;
    boost::weak_ptr<KnobString> knobChangedCallback;
    boost::weak_ptr<KnobString> inputChangedCallback;
    boost::weak_ptr<KnobString> nodeCreatedCallback;
    boost::weak_ptr<KnobString> nodeRemovalCallback;
    boost::weak_ptr<KnobPage> infoPage;
    boost::weak_ptr<KnobString> nodeInfos;
    boost::weak_ptr<KnobButton> refreshInfoButton;
    boost::weak_ptr<KnobBool> useFullScaleImagesWhenRenderScaleUnsupported;
    boost::weak_ptr<KnobBool> forceCaching;
    boost::weak_ptr<KnobBool> hideInputs;
    boost::weak_ptr<KnobString> beforeFrameRender;
    boost::weak_ptr<KnobString> beforeRender;
    boost::weak_ptr<KnobString> afterFrameRender;
    boost::weak_ptr<KnobString> afterRender;
    boost::weak_ptr<KnobBool> enabledChan[4];
    boost::weak_ptr<KnobString> premultWarning;
    boost::weak_ptr<KnobDouble> mixWithSource;
    boost::weak_ptr<KnobButton> renderButton; //< render button for writers
    FormatKnob pluginFormatKnobs;
    std::map<int, ChannelSelector> channelsSelectors;
    std::map<int, MaskSelector> maskSelectors;
    boost::shared_ptr<RotoContext> rotoContext; //< valid when the node has a rotoscoping context (i.e: paint context)
    boost::shared_ptr<TrackerContext> trackContext;
    mutable QMutex imagesBeingRenderedMutex;
    QWaitCondition imageBeingRenderedCond;
    std::list< boost::shared_ptr<Image> > imagesBeingRendered; ///< a list of all the images being rendered simultaneously
    std::list <ImageBitDepthEnum> supportedDepths;

    ///True when several effect instances are represented under the same node.
    bool isMultiInstance;
    NodeWPtr multiInstanceParent;
    mutable QMutex childrenMutex;
    NodesWList children;

    ///the name of the parent at the time this node was created
    std::string multiInstanceParentName;
    bool keyframesDisplayedOnTimeline;

    ///This is to avoid the slots connected to the main-thread to be called too much
    QMutex lastRenderStartedMutex; //< protects lastRenderStartedSlotCallTime & lastInputNRenderStartedSlotCallTime
    timeval lastRenderStartedSlotCallTime;
    int renderStartedCounter;
    std::vector<int> inputIsRenderingCounter;
    timeval lastInputNRenderStartedSlotCallTime;

    ///True when the node is dequeuing the connectionQueue and no render should be started 'til it is empty
    bool nodeIsDequeuing;
    QMutex nodeIsDequeuingMutex;
    QWaitCondition nodeIsDequeuingCond;

    ///Counter counting how many parallel renders are active on the node
    int nodeIsRendering;
    mutable QMutex nodeIsRenderingMutex;
    bool mustQuitProcessing;
    mutable QMutex mustQuitProcessingMutex;
    QString persistentMessage;
    int persistentMessageType;
    mutable QMutex persistentMessageMutex;
    boost::weak_ptr<NodeGuiI> guiPointer;
    std::list<boost::shared_ptr<HostOverlayKnobs> > nativeOverlays;
    bool nodeCreated;
    mutable QMutex createdComponentsMutex;
    std::list<ImageComponents> createdComponents; // comps created by the user
    boost::weak_ptr<RotoDrawableItem> paintStroke;
    mutable QMutex pluginsPropMutex;
    RenderSafetyEnum pluginSafety, currentThreadSafety;
    bool currentSupportTiles;
    PluginOpenGLRenderSupport currentSupportOpenGLRender;
    SequentialPreferenceEnum currentSupportSequentialRender;
    bool currentCanTransform;
    bool draftModeUsed, mustComputeInputRelatedData;
    bool duringPaintStrokeCreation; // protected by lastStrokeMovementMutex
    mutable QMutex lastStrokeMovementMutex;
    bool strokeBitmapCleared;


    //This flag is used for the Roto plug-in and for the Merge inside the rotopaint tree
    //so that if the input of the roto node is RGB, it gets converted with alpha = 0, otherwise the user
    //won't be able to paint the alpha channel
    bool useAlpha0ToConvertFromRGBToRGBA;
    mutable QMutex isBeingDestroyedMutex;
    bool isBeingDestroyed;

    /*
       Used to block render emitions while modifying nodes links
       MT-safe: only accessed/used on main thread
     */
    int inputModifiedRecursion;
    std::set<int> inputsModified;

    //For readers, this is the name of the views in the file
    std::vector<std::string> createdViews;

    //To concatenate calls to refreshIdentityState, accessed only on main-thread
    int refreshIdentityStateRequestsCount;
    int isRefreshingInputRelatedData; // only used by the main thread
    std::map<Node::StreamWarningEnum, QString> streamWarnings;
};

class RefreshingInputData_RAII
{
    Node::Implementation *_imp;

public:

    RefreshingInputData_RAII(Node::Implementation* imp)
        : _imp(imp)
    {
        ++_imp->isRefreshingInputRelatedData;
    }

    ~RefreshingInputData_RAII()
    {
        --_imp->isRefreshingInputRelatedData;
    }
};


/**
 *@brief Actually converting to ARGB... but it is called BGRA by
   the texture format GL_UNSIGNED_INT_8_8_8_8_REV
 **/
static unsigned int toBGRA(unsigned char r, unsigned char g, unsigned char b, unsigned char a) WARN_UNUSED_RETURN;
unsigned int
toBGRA(unsigned char r,
       unsigned char g,
       unsigned char b,
       unsigned char a)
{
    return (a << 24) | (r << 16) | (g << 8) | b;
}

Node::Node(AppInstance* app,
           const boost::shared_ptr<NodeCollection>& group,
           Plugin* plugin)
    : QObject()
    , _imp( new Implementation(this, app, group, plugin) )
{
    QObject::connect( this, SIGNAL(pluginMemoryUsageChanged(qint64)), appPTR, SLOT(onNodeMemoryRegistered(qint64)) );
    QObject::connect( this, SIGNAL(mustDequeueActions()), this, SLOT(dequeueActions()) );
    QObject::connect( this, SIGNAL(mustComputeHashOnMainThread()), this, SLOT(doComputeHashOnMainThread()) );
    QObject::connect(this, SIGNAL(refreshIdentityStateRequested()), this, SLOT(onRefreshIdentityStateRequestReceived()), Qt::QueuedConnection);
}

bool
Node::isPartOfProject() const
{
    return _imp->isPartOfProject;
}

void
Node::createRotoContextConditionnally()
{
    assert(!_imp->rotoContext);
    assert(_imp->effect);
    ///Initialize the roto context if any
    if ( isRotoNode() || isRotoPaintingNode() ) {
        _imp->effect->beginChanges();
        _imp->rotoContext.reset( new RotoContext( shared_from_this() ) );
        _imp->effect->endChanges(true);
        _imp->rotoContext->createBaseLayer();
    }
}

void
Node::createTrackerContextConditionnally()
{
    assert(!_imp->trackContext);
    assert(_imp->effect);
    ///Initialize the tracker context if any
    if ( _imp->effect->isBuiltinTrackerNode() ) {
        _imp->trackContext.reset( new TrackerContext( shared_from_this() ) );
    }
}

const Plugin*
Node::getPlugin() const
{
    return _imp->plugin;
}

void
Node::switchInternalPlugin(Plugin* plugin)
{
    _imp->plugin = plugin;
}

void
Node::setPrecompNode(const boost::shared_ptr<PrecompNode>& precomp)
{
    //QMutexLocker k(&_imp->pluginsPropMutex);
    _imp->precomp = precomp;
}

boost::shared_ptr<PrecompNode>
Node::isPartOfPrecomp() const
{
    //QMutexLocker k(&_imp->pluginsPropMutex);
    return _imp->precomp.lock();
}

void
Node::load(const CreateNodeArgs& args)
{
    ///Called from the main thread. MT-safe
    assert( QThread::currentThread() == qApp->thread() );

    ///cannot load twice
    assert(!_imp->effect);
    _imp->isPartOfProject = args.addToProject;

#ifdef NATRON_ENABLE_IO_META_NODES
    _imp->ioContainer = args.ioContainer;
#endif

    boost::shared_ptr<NodeCollection> group = getGroup();
    bool isMultiInstanceChild = false;
    if ( !args.multiInstanceParentName.empty() ) {
        _imp->multiInstanceParentName = args.multiInstanceParentName;
        isMultiInstanceChild = true;
        _imp->isMultiInstance = false;
        fetchParentMultiInstancePointer();
    }


    NodePtr thisShared = shared_from_this();
    int renderScaleSupportPreference = appPTR->getCurrentSettings()->getRenderScaleSupportPreference(_imp->plugin);
    LibraryBinary* binary = _imp->plugin->getLibraryBinary();
    std::pair<bool, EffectBuilder> func;
    if (binary) {
        func = binary->findFunction<EffectBuilder>("BuildEffect");
    }

    bool nameSet = false;
    /*
       If the serialization is not null, we are either pasting a node or loading it from a project.
     */
    if (args.serialization) {
        assert(args.reason == eCreateNodeReasonCopyPaste || args.reason == eCreateNodeReasonProjectLoad);

        if ( group && !group->isCacheIDAlreadyTaken( args.serialization->getCacheID() ) ) {
            QMutexLocker k(&_imp->nameMutex);
            _imp->cacheID = args.serialization->getCacheID();
        }
        if ( /*!dontLoadName && */ !nameSet && args.fixedName.isEmpty() ) {
            const std::string& baseName = args.serialization->getNodeScriptName();
            std::string name = baseName;
            int no = 1;
            do {
                if (no > 1) {
                    std::stringstream ss;
                    ss << baseName;
                    ss << '_';
                    ss << no;
                    name = ss.str();
                }
                ++no;
            } while ( group && group->checkIfNodeNameExists(name, this) );

            //This version of setScriptName will not error if the name is invalid or already taken
            //and will not declare to python the node (because effect is not instanced yet)
            setScriptName_no_error_check(name);
            setLabel( args.serialization->getNodeLabel() );
            nameSet = true;
        }
    }

#ifndef NATRON_ENABLE_IO_META_NODES
    bool hasUsedFileDialog = false;
#endif
    bool canOpenFileDialog = args.reason == eCreateNodeReasonUserCreate && !args.serialization && args.paramValues.empty() && getGroup();

    if (func.first) {
        /*
           We are creating a built-in plug-in
         */
        _imp->effect.reset( func.second(thisShared) );
        assert(_imp->effect);


#ifdef NATRON_ENABLE_IO_META_NODES
        if (args.ioContainer) {
            ReadNode* isReader = dynamic_cast<ReadNode*>( args.ioContainer->getEffectInstance().get() );
            if (isReader) {
                isReader->setEmbeddedReader(thisShared);
            } else {
                WriteNode* isWriter = dynamic_cast<WriteNode*>( args.ioContainer->getEffectInstance().get() );
                assert(isWriter);
                isWriter->setEmbeddedWriter(thisShared);
            }
        }
#endif

        _imp->effect->initializeData();

        createRotoContextConditionnally();
        createTrackerContextConditionnally();
        initializeInputs();
        initializeKnobs(renderScaleSupportPreference, args.serialization.get() != 0);

        refreshAcceptedBitDepths();

        _imp->effect->setDefaultMetadata();

        if (args.serialization) {
            //We have to declare the node to Python now since we didn't declare it before
            //with setScriptName_no_error_check
            declareNodeVariableToPython( getFullyQualifiedName() );

            _imp->effect->onKnobsAboutToBeLoaded(args.serialization);
            loadKnobs(*args.serialization);
        }
        if ( !args.paramValues.empty() ) {
            setValuesFromSerialization(args.paramValues);
        }


#ifndef NATRON_ENABLE_IO_META_NODES
        std::string images;
        if (_imp->effect->isReader() && canOpenFileDialog) {
            images = getApp()->openImageFileDialog();
        } else if (_imp->effect->isWriter() && canOpenFileDialog) {
            images = getApp()->saveImageFileDialog();
        }
        if ( !images.empty() ) {
            hasUsedFileDialog = true;
            boost::shared_ptr<KnobSerialization> defaultFile = createDefaultValueForParam(kOfxImageEffectFileParamName, images);
            CreateNodeArgs::DefaultValuesList list;
            list.push_back(defaultFile);

            std::string canonicalFilename = images;
            getApp()->getProject()->canonicalizePath(canonicalFilename);
            int firstFrame, lastFrame;
            Node::getOriginalFrameRangeForReader(getPluginID(), canonicalFilename, &firstFrame, &lastFrame);
            list.push_back( createDefaultValueForParam(kReaderParamNameOriginalFrameRange, firstFrame, lastFrame) );
            setValuesFromSerialization(list);
        }
#endif
    } else {
        //ofx plugin
#ifndef NATRON_ENABLE_IO_META_NODES
        _imp->effect = appPTR->createOFXEffect(thisShared, args.serialization.get(), args.paramValues, renderScaleSupportPreference == 1, canOpenFileDialog, &hasUsedFileDialog);
#else
        _imp->effect = appPTR->createOFXEffect(thisShared, args.serialization.get(), args.paramValues, renderScaleSupportPreference == 1);
#endif
        assert(_imp->effect);
    }


    // For readers, set their original frame range when creating them
    if ( !args.serialization && ( _imp->effect->isReader() || _imp->effect->isWriter() ) ) {
        KnobPtr filenameKnob = getKnobByName(kOfxImageEffectFileParamName);
        if (filenameKnob) {
            onFileNameParameterChanged( filenameKnob.get() );
        }
    }

    _imp->effect->initializeOverlayInteract();


    if ( _imp->supportedDepths.empty() ) {
        //From the spec:
        //The default for a plugin is to have none set, the plugin \em must define at least one in its describe action.
        throw std::runtime_error("Plug-in does not support 8bits, 16bits or 32bits floating point image processing.");
    }

    /*
       Set modifiable props
     */
    refreshDynamicProperties();

    if ( isTrackerNodePlugin() ) {
        _imp->isMultiInstance = true;
    }


    if (!nameSet) {
        if ( args.fixedName.isEmpty() ) {
            std::string name;
            QString pluginLabel;
            AppManager::AppTypeEnum appType = appPTR->getAppType();
            if ( _imp->plugin &&
                 ( ( appType == AppManager::eAppTypeBackground) ||
                   ( appType == AppManager::eAppTypeGui) ||
                   ( appType == AppManager::eAppTypeInterpreter) ) ) {
                pluginLabel = _imp->plugin->getLabelWithoutSuffix();
            } else {
                pluginLabel = _imp->plugin->getPluginLabel();
            }
            try {
                if (group) {
                    group->initNodeName(isMultiInstanceChild ? args.multiInstanceParentName + '_' : pluginLabel.toStdString(), &name);
                } else {
                    name = NATRON_PYTHON_NAMESPACE::makeNameScriptFriendly( pluginLabel.toStdString() );
                }
            } catch (...) {
            }

            setNameInternal(name.c_str(), false, true);
            nameSet = true;
        } else {
            try {
                setScriptName( args.fixedName.toStdString() );
            } catch (...) {
                appPTR->writeToErrorLog_mt_safe(QString::fromUtf8("Could not set node name to ") + args.fixedName);
            }
        }
        if (!isMultiInstanceChild && _imp->isMultiInstance) {
            updateEffectLabelKnob( QString::fromUtf8( getScriptName().c_str() ) );
        }
    }
    if (isMultiInstanceChild && !args.serialization) {
        assert(nameSet);
        updateEffectLabelKnob( QString::fromUtf8( getScriptName().c_str() ) );
    }
    restoreSublabel();

    if (args.addToProject) {
        declarePythonFields();
        if  ( getRotoContext() ) {
            declareRotoPythonField();
        }
        if ( getTrackerContext() ) {
            declareTrackerPythonField();
        }
    }

    if (group) {
        group->notifyNodeActivated(thisShared);
    }

    //This flag is used for the Roto plug-in and for the Merge inside the rotopaint tree
    //so that if the input of the roto node is RGB, it gets converted with alpha = 0, otherwise the user
    //won't be able to paint the alpha channel
    const QString& pluginID = _imp->plugin->getPluginID();
    if ( isRotoPaintingNode() || ( pluginID == QString::fromUtf8(PLUGINID_OFX_ROTO) ) ) {
        _imp->useAlpha0ToConvertFromRGBToRGBA = true;
    }

    if (!args.serialization) {
        computeHash();
    }

    assert(_imp->effect);

    _imp->pluginSafety = _imp->effect->renderThreadSafety();
    _imp->currentThreadSafety = _imp->pluginSafety;


    bool isLoadingPyPlug = getApp()->isCreatingPythonGroup();

    _imp->effect->onEffectCreated(canOpenFileDialog, args.paramValues);

    _imp->nodeCreated = true;

    if ( !getApp()->isCreatingNodeTree() ) {
        refreshAllInputRelatedData(!args.serialization);
    }


    _imp->runOnNodeCreatedCB(!args.serialization && !isLoadingPyPlug);
} // load

bool
Node::usesAlpha0ToConvertFromRGBToRGBA() const
{
    return _imp->useAlpha0ToConvertFromRGBToRGBA;
}

void
Node::setWhileCreatingPaintStroke(bool creating)
{
    QMutexLocker k(&_imp->lastStrokeMovementMutex);

    _imp->duringPaintStrokeCreation = creating;
}

bool
Node::isDuringPaintStrokeCreation() const
{
    QMutexLocker k(&_imp->lastStrokeMovementMutex);

    return _imp->duringPaintStrokeCreation;
}

void
Node::setRenderThreadSafety(RenderSafetyEnum safety)
{
    QMutexLocker k(&_imp->pluginsPropMutex);

    _imp->currentThreadSafety = safety;
}

RenderSafetyEnum
Node::getCurrentRenderThreadSafety() const
{
    QMutexLocker k(&_imp->pluginsPropMutex);

    return _imp->currentThreadSafety;
}

void
Node::revertToPluginThreadSafety()
{
    QMutexLocker k(&_imp->pluginsPropMutex);

    _imp->currentThreadSafety = _imp->pluginSafety;
}

void
Node::setCurrentOpenGLRenderSupport(PluginOpenGLRenderSupport support)
{
    QMutexLocker k(&_imp->pluginsPropMutex);

    _imp->currentSupportOpenGLRender = support;
}

PluginOpenGLRenderSupport
Node::getCurrentOpenGLRenderSupport() const
{
    QMutexLocker k(&_imp->pluginsPropMutex);

    return _imp->currentSupportOpenGLRender;
}

void
Node::setCurrentSequentialRenderSupport(SequentialPreferenceEnum support)
{
    QMutexLocker k(&_imp->pluginsPropMutex);

    _imp->currentSupportSequentialRender = support;
}

SequentialPreferenceEnum
Node::getCurrentSequentialRenderSupport() const
{
    QMutexLocker k(&_imp->pluginsPropMutex);

    return _imp->currentSupportSequentialRender;
}

void
Node::setCurrentSupportTiles(bool support)
{
    QMutexLocker k(&_imp->pluginsPropMutex);

    _imp->currentSupportTiles = support;
}

bool
Node::getCurrentSupportTiles() const
{
    QMutexLocker k(&_imp->pluginsPropMutex);

    return _imp->currentSupportTiles;
}

void
Node::setCurrentCanTransform(bool support)
{
    QMutexLocker k(&_imp->pluginsPropMutex);

    _imp->currentCanTransform = support;
}

bool
Node::getCurrentCanTransform() const
{
    QMutexLocker k(&_imp->pluginsPropMutex);

    return _imp->currentCanTransform;
}

void
Node::refreshDynamicProperties()
{
    setCurrentOpenGLRenderSupport( _imp->effect->supportsOpenGLRender() );
    bool tilesSupported = _imp->effect->supportsTiles();
    bool multiResSupported = _imp->effect->supportsMultiResolution();
    bool canTransform = _imp->effect->getCanTransform();
    RenderSafetyEnum safety = _imp->effect->renderThreadSafety();
    setRenderThreadSafety(safety);
    setCurrentSupportTiles(multiResSupported && tilesSupported);
    setCurrentSequentialRenderSupport( _imp->effect->getSequentialPreference() );
    setCurrentCanTransform(canTransform);
}

void
Node::prepareForNextPaintStrokeRender()
{
    {
        QMutexLocker k(&_imp->lastStrokeMovementMutex);
        _imp->strokeBitmapCleared = false;
    }
    _imp->effect->clearActionsCache();
}

void
Node::setLastPaintStrokeDataNoRotopaint()
{
    {
        QMutexLocker k(&_imp->lastStrokeMovementMutex);
        _imp->strokeBitmapCleared = false;
        _imp->duringPaintStrokeCreation = true;
    }
    _imp->effect->setDuringPaintStrokeCreationThreadLocal(true);
}

void
Node::invalidateLastPaintStrokeDataNoRotopaint()
{
    {
        QMutexLocker k(&_imp->lastStrokeMovementMutex);
        _imp->duringPaintStrokeCreation = false;
    }
}

RectD
Node::getPaintStrokeRoD_duringPainting() const
{
    return getApp()->getPaintStrokeWholeBbox();
}

void
Node::getPaintStrokeRoD(double time,
                        RectD* bbox) const
{
    bool duringPaintStroke = _imp->effect->isDuringPaintStrokeCreationThreadLocal();
    QMutexLocker k(&_imp->lastStrokeMovementMutex);

    if (duringPaintStroke) {
        *bbox = getPaintStrokeRoD_duringPainting();
    } else {
        boost::shared_ptr<RotoDrawableItem> stroke = _imp->paintStroke.lock();
        if (!stroke) {
            throw std::logic_error("");
        }
        *bbox = stroke->getBoundingBox(time);
    }
}

bool
Node::isLastPaintStrokeBitmapCleared() const
{
    QMutexLocker k(&_imp->lastStrokeMovementMutex);

    return _imp->strokeBitmapCleared;
}

void
Node::clearLastPaintStrokeRoD()
{
    QMutexLocker k(&_imp->lastStrokeMovementMutex);

    _imp->strokeBitmapCleared = true;
}

void
Node::getLastPaintStrokePoints(double time,
                               unsigned int mipmapLevel,
                               std::list<std::list<std::pair<Point, double> > >* strokes,
                               int* strokeIndex) const
{
    bool duringPaintStroke;
    {
        QMutexLocker k(&_imp->lastStrokeMovementMutex);
        duringPaintStroke = _imp->duringPaintStrokeCreation;
    }

    if (duringPaintStroke) {
        getApp()->getLastPaintStrokePoints(strokes, strokeIndex);
        //adapt to mipmaplevel if needed
        if (mipmapLevel == 0) {
            return;
        }
        int pot = 1 << mipmapLevel;
        for (std::list<std::list<std::pair<Point, double> > >::iterator it = strokes->begin(); it != strokes->end(); ++it) {
            for (std::list<std::pair<Point, double> >::iterator it2 = it->begin(); it2 != it->end(); ++it2) {
                std::pair<Point, double> &p = *it2;
                p.first.x /= pot;
                p.first.y /= pot;
            }
        }
    } else {
        boost::shared_ptr<RotoDrawableItem> item = _imp->paintStroke.lock();
        RotoStrokeItem* stroke = dynamic_cast<RotoStrokeItem*>( item.get() );
        assert(stroke);
        if (!stroke) {
            throw std::logic_error("");
        }
        stroke->evaluateStroke(mipmapLevel, time, strokes);
        *strokeIndex = 0;
    }
}

boost::shared_ptr<Image>
Node::getOrRenderLastStrokeImage(unsigned int mipMapLevel,
                                 double par,
                                 const ImageComponents& components,
                                 ImageBitDepthEnum depth) const
{
    QMutexLocker k(&_imp->lastStrokeMovementMutex);
    std::list<RectI> restToRender;
    boost::shared_ptr<RotoDrawableItem> item = _imp->paintStroke.lock();
    boost::shared_ptr<RotoStrokeItem> stroke = boost::dynamic_pointer_cast<RotoStrokeItem>(item);

    assert(stroke);
    if (!stroke) {
        throw std::logic_error("");
    }

    // qDebug() << getScriptName_mt_safe().c_str() << "Rendering stroke: " << _imp->lastStrokeMovementBbox.x1 << _imp->lastStrokeMovementBbox.y1 << _imp->lastStrokeMovementBbox.x2 << _imp->lastStrokeMovementBbox.y2;

    RectD lastStrokeBbox;
    std::list<std::pair<Point, double> > lastStrokePoints;
    double distNextIn = 0.;
    boost::shared_ptr<Image> strokeImage;
    getApp()->getRenderStrokeData(&lastStrokeBbox, &lastStrokePoints, &distNextIn, &strokeImage);
    double distToNextOut = stroke->renderSingleStroke(lastStrokeBbox, lastStrokePoints, mipMapLevel, par, components, depth, distNextIn, &strokeImage);

    getApp()->updateStrokeImage(strokeImage, distToNextOut, true);

    return strokeImage;
}

void
Node::refreshAcceptedBitDepths()
{
    assert( QThread::currentThread() == qApp->thread() );
    _imp->effect->addSupportedBitDepth(&_imp->supportedDepths);
}

bool
Node::isNodeCreated() const
{
    return _imp->nodeCreated;
}

void
Node::setProcessChannelsValues(bool doR,
                               bool doG,
                               bool doB,
                               bool doA)
{
    boost::shared_ptr<KnobBool> eR = _imp->enabledChan[0].lock();

    if (eR) {
        eR->setValue(doR);
    }
    boost::shared_ptr<KnobBool> eG = _imp->enabledChan[1].lock();
    if (eG) {
        eG->setValue(doG);
    }
    boost::shared_ptr<KnobBool> eB = _imp->enabledChan[2].lock();
    if (eB) {
        eB->setValue(doB);
    }
    boost::shared_ptr<KnobBool> eA = _imp->enabledChan[3].lock();
    if (eA) {
        eA->setValue(doA);
    }
}

bool
Node::setStreamWarningInternal(StreamWarningEnum warning,
                               const QString& message)
{
    assert( QThread::currentThread() == qApp->thread() );
    std::map<Node::StreamWarningEnum, QString>::iterator found = _imp->streamWarnings.find(warning);
    if ( found == _imp->streamWarnings.end() ) {
        _imp->streamWarnings.insert( std::make_pair(warning, message) );

        return true;
    } else {
        if (found->second != message) {
            found->second = message;

            return true;
        }
    }

    return false;
}

void
Node::setStreamWarning(StreamWarningEnum warning,
                       const QString& message)
{
    if ( setStreamWarningInternal(warning, message) ) {
        Q_EMIT streamWarningsChanged();
    }
}

void
Node::setStreamWarnings(const std::map<StreamWarningEnum, QString>& warnings)
{
    bool changed = false;

    for (std::map<StreamWarningEnum, QString>::const_iterator it = warnings.begin(); it != warnings.end(); ++it) {
        changed |= setStreamWarningInternal(it->first, it->second);
    }
    if (changed) {
        Q_EMIT streamWarningsChanged();
    }
}

void
Node::clearStreamWarning(StreamWarningEnum warning)
{
    assert( QThread::currentThread() == qApp->thread() );
    std::map<Node::StreamWarningEnum, QString>::iterator found = _imp->streamWarnings.find(warning);
    if ( ( found == _imp->streamWarnings.end() ) || found->second.isEmpty() ) {
        return;
    }
    found->second.clear();
    Q_EMIT streamWarningsChanged();
}

void
Node::getStreamWarnings(std::map<StreamWarningEnum, QString>* warnings) const
{
    assert( QThread::currentThread() == qApp->thread() );
    *warnings = _imp->streamWarnings;
}

void
Node::declareRotoPythonField()
{
    assert(_imp->rotoContext);
    std::string appID = getApp()->getAppIDString();
    std::string nodeName = getFullyQualifiedName();
    std::string nodeFullName = appID + "." + nodeName;
    std::string err;
    std::string script = nodeFullName + ".roto = " + nodeFullName + ".getRotoContext()\n";
    if ( !appPTR->isBackground() ) {
        getApp()->printAutoDeclaredVariable(script);
    }
    bool ok = NATRON_PYTHON_NAMESPACE::interpretPythonScript(script, &err, 0);
    assert(ok);
    if (!ok) {
        throw std::runtime_error("Node::declareRotoPythonField(): interpretPythonScript(" + script + ") failed!");
    }
    _imp->rotoContext->declarePythonFields();
}

void
Node::declareTrackerPythonField()
{
    assert(_imp->trackContext);
    std::string appID = getApp()->getAppIDString();
    std::string nodeName = getFullyQualifiedName();
    std::string nodeFullName = appID + "." + nodeName;
    std::string err;
    std::string script = nodeFullName + ".tracker = " + nodeFullName + ".getTrackerContext()\n";
    if ( !appPTR->isBackground() ) {
        getApp()->printAutoDeclaredVariable(script);
    }
    bool ok = NATRON_PYTHON_NAMESPACE::interpretPythonScript(script, &err, 0);
    assert(ok);
    if (!ok) {
        throw std::runtime_error("Node::declareTrackerPythonField(): interpretPythonScript(" + script + ") failed!");
    }
    _imp->trackContext->declarePythonFields();
}

boost::shared_ptr<NodeCollection>
Node::getGroup() const
{
    return _imp->group.lock();
}

void
Node::Implementation::appendChild(const NodePtr& child)
{
    QMutexLocker k(&childrenMutex);

    for (NodesWList::iterator it = children.begin(); it != children.end(); ++it) {
        if (it->lock() == child) {
            return;
        }
    }
    children.push_back(child);
}

void
Node::fetchParentMultiInstancePointer()
{
    NodesList nodes = _imp->group.lock()->getNodes();
    NodePtr thisShared = shared_from_this();

    for (NodesList::iterator it = nodes.begin(); it != nodes.end(); ++it) {
        if ( (*it)->getScriptName() == _imp->multiInstanceParentName ) {
            ///no need to store the boost pointer because the main instance lives the same time
            ///as the child
            _imp->multiInstanceParent = *it;
            (*it)->_imp->appendChild(thisShared);
            QObject::connect( it->get(), SIGNAL(inputChanged(int)), this, SLOT(onParentMultiInstanceInputChanged(int)) );
            break;
        }
    }
}

NodePtr
Node::getParentMultiInstance() const
{
    return _imp->multiInstanceParent.lock();
}

bool
Node::isMultiInstance() const
{
    return _imp->isMultiInstance;
}

///Accessed by the serialization thread, but mt safe since never changed
std::string
Node::getParentMultiInstanceName() const
{
    return _imp->multiInstanceParentName;
}

void
Node::getChildrenMultiInstance(NodesList* children) const
{
    QMutexLocker k(&_imp->childrenMutex);

    for (NodesWList::const_iterator it = _imp->children.begin(); it != _imp->children.end(); ++it) {
        children->push_back( it->lock() );
    }
}

U64
Node::getHashValue() const
{
    QReadLocker l(&_imp->knobsAgeMutex);

    return _imp->hash.value();
}

std::string
Node::getCacheID() const
{
    QMutexLocker k(&_imp->nameMutex);

    return _imp->cacheID;
}

bool
Node::computeHashInternal()
{
    if (!_imp->effect) {
        return false;
    }
    ///Always called in the main thread
    assert( QThread::currentThread() == qApp->thread() );
    if (!_imp->inputsInitialized) {
        qDebug() << "Node::computeHash(): inputs not initialized";
    }

    U64 oldHash, newHash;
    {
        QWriteLocker l(&_imp->knobsAgeMutex);

        oldHash = _imp->hash.value();

        ///reset the hash value
        _imp->hash.reset();

        ///append the effect's own age
        _imp->hash.append(_imp->knobsAge);

        ///append all inputs hash
        boost::shared_ptr<RotoDrawableItem> attachedStroke = _imp->paintStroke.lock();
        NodePtr attachedStrokeContextNode;
        if (attachedStroke) {
            attachedStrokeContextNode = attachedStroke->getContext()->getNode();
        }
        {
            ViewerInstance* isViewer = dynamic_cast<ViewerInstance*>( _imp->effect.get() );

            if (isViewer) {
                int activeInput[2];
                isViewer->getActiveInputs(activeInput[0], activeInput[1]);

                for (int i = 0; i < 2; ++i) {
                    NodePtr input = getInput(activeInput[i]);
                    if (input) {
                        _imp->hash.append( input->getHashValue() );
                    }
                }
            } else {
                for (U32 i = 0; i < _imp->inputs.size(); ++i) {
                    NodePtr input = getInput(i);
                    if (input) {
                        //Since the rotopaint node is connected to the internal nodes of the tree, don't change their hash
                        if ( attachedStroke && (input == attachedStrokeContextNode) ) {
                            continue;
                        }
                        ///Add the index of the input to its hash.
                        ///Explanation: if we didn't add this, just switching inputs would produce a similar
                        ///hash.
                        _imp->hash.append(input->getHashValue() + i);
                    }
                }
            }
        }

        // We do not append the roto age any longer since now every tool in the RotoContext is backed-up by nodes which
        // have their own age. Instead each action in the Rotocontext is followed by a incrementNodesAge() call so that each
        // node respecitively have their hash correctly set.

        //        boost::shared_ptr<RotoContext> roto = attachedStroke ? attachedStroke->getContext() : getRotoContext();
        //        if (roto) {
        //            U64 rotoAge = roto->getAge();
        //            _imp->hash.append(rotoAge);
        //        }

        ///Also append the effect's label to distinguish 2 instances with the same parameters
        Hash64_appendQString( &_imp->hash, QString::fromUtf8( getScriptName().c_str() ) );

        ///Also append the project's creation time in the hash because 2 projects openend concurrently
        ///could reproduce the same (especially simple graphs like Viewer-Reader)
        qint64 creationTime =  getApp()->getProject()->getProjectCreationTime();
        _imp->hash.append(creationTime);

        _imp->hash.computeHash();

        newHash = _imp->hash.value();
    } // QWriteLocker l(&_imp->knobsAgeMutex);
    bool hashChanged = oldHash != newHash;

    if (hashChanged) {
        _imp->effect->onNodeHashChanged(newHash);
        if ( _imp->nodeCreated && !getApp()->getProject()->isProjectClosing() ) {
            /*
             * We changed the node hash. That means all cache entries for this node with a different hash
             * are impossible to re-create again. Just discard them all. This is done in a separate thread.
             */
            removeAllImagesFromCacheWithMatchingIDAndDifferentKey(newHash);
        }
    }

    return hashChanged;
} // Node::computeHashInternal

void
Node::computeHashRecursive(std::list<Node*>& marked)
{
    if ( std::find(marked.begin(), marked.end(), this) != marked.end() ) {
        return;
    }

    bool hasChanged = computeHashInternal();
    marked.push_back(this);
    if (!hasChanged) {
        //Nothing changed, no need to recurse on outputs
        return;
    }


    bool isRotoPaint = _imp->effect->isRotoPaintNode();

    ///call it on all the outputs
    NodesList outputs;
    getOutputsWithGroupRedirection(outputs);
    for (NodesList::iterator it = outputs.begin(); it != outputs.end(); ++it) {
        assert(*it);

        //Since the rotopaint node is connected to the internal nodes of the tree, don't change their hash
        boost::shared_ptr<RotoDrawableItem> attachedStroke = (*it)->getAttachedRotoItem();
        if ( isRotoPaint && attachedStroke && (attachedStroke->getContext()->getNode().get() == this) ) {
            continue;
        }
        (*it)->computeHashRecursive(marked);
    }


    ///If the node has a rotopaint tree, compute the hash of the nodes in the tree
    if (_imp->rotoContext) {
        NodesList allItems;
        _imp->rotoContext->getRotoPaintTreeNodes(&allItems);
        for (NodesList::iterator it = allItems.begin(); it != allItems.end(); ++it) {
            (*it)->computeHashRecursive(marked);
        }
    }
}

void
Node::removeAllImagesFromCacheWithMatchingIDAndDifferentKey(U64 nodeHashKey)
{
    boost::shared_ptr<Project> proj = getApp()->getProject();

    if ( proj->isProjectClosing() || proj->isLoadingProject() ) {
        return;
    }
    appPTR->removeAllImagesFromCacheWithMatchingIDAndDifferentKey(this, nodeHashKey);
    appPTR->removeAllImagesFromDiskCacheWithMatchingIDAndDifferentKey(this, nodeHashKey);
    ViewerInstance* isViewer = dynamic_cast<ViewerInstance*>( _imp->effect.get() );
    if (isViewer) {
        //Also remove from viewer cache
        appPTR->removeAllTexturesFromCacheWithMatchingIDAndDifferentKey(this, nodeHashKey);
    }
}

void
Node::removeAllImagesFromCache(bool blocking)
{
    boost::shared_ptr<Project> proj = getApp()->getProject();

    if ( proj->isProjectClosing() || proj->isLoadingProject() ) {
        return;
    }
    appPTR->removeAllCacheEntriesForHolder(this, blocking);
}

void
Node::doComputeHashOnMainThread()
{
    assert( QThread::currentThread() == qApp->thread() );
    computeHash();
}

void
Node::computeHash()
{
    if ( QThread::currentThread() != qApp->thread() ) {
        Q_EMIT mustComputeHashOnMainThread();

        return;
    }
    std::list<Node*> marked;
    computeHashRecursive(marked);
} // computeHash

void
Node::setValuesFromSerialization(const std::list<boost::shared_ptr<KnobSerialization> >& paramValues)
{
    assert( QThread::currentThread() == qApp->thread() );
    assert(_imp->knobsInitialized);

    const std::vector< KnobPtr > & nodeKnobs = getKnobs();
    ///for all knobs of the node
    for (U32 j = 0; j < nodeKnobs.size(); ++j) {
        ///try to find a serialized value for this knob
        for (std::list<boost::shared_ptr<KnobSerialization> >::const_iterator it = paramValues.begin(); it != paramValues.end(); ++it) {
            if ( (*it)->getName() == nodeKnobs[j]->getName() ) {
                KnobPtr serializedKnob = (*it)->getKnob();
                nodeKnobs[j]->clone(serializedKnob);
                break;
            }
        }
    }
}

void
Node::loadKnobs(const NodeSerialization & serialization,
                bool updateKnobGui)
{
    ///Only called from the main thread
    assert( QThread::currentThread() == qApp->thread() );
    assert(_imp->knobsInitialized);
    if ( serialization.isNull() ) {
        return;
    }


    //We have to declare the node to Python now since we didn't declare it before
    //with setScriptName_no_error_check
    declareNodeVariableToPython( getFullyQualifiedName() );


    {
        QMutexLocker k(&_imp->createdComponentsMutex);
        _imp->createdComponents = serialization.getUserCreatedComponents();
    }

    const std::vector< KnobPtr > & nodeKnobs = getKnobs();
    ///for all knobs of the node
    for (U32 j = 0; j < nodeKnobs.size(); ++j) {
        loadKnob(nodeKnobs[j], serialization.getKnobsValues(), updateKnobGui);
    }
    ///now restore the roto context if the node has a roto context
    if (serialization.hasRotoContext() && _imp->rotoContext) {
        _imp->rotoContext->load( serialization.getRotoContext() );
    }

    if (serialization.hasTrackerContext() && _imp->trackContext) {
        _imp->trackContext->load( serialization.getTrackerContext() );
    }

    restoreUserKnobs(serialization);

    setKnobsAge( serialization.getKnobsAge() );


    _imp->effect->onKnobsLoaded();
}

void
Node::restoreSublabel()
{
    //Check if natron custom tags are present and insert them if needed
    /// If the node has a sublabel, restore it in the label
    boost::shared_ptr<KnobString> labelKnob = _imp->nodeLabelKnob.lock();

    if (labelKnob) {
        QString labeltext = QString::fromUtf8( labelKnob->getValue().c_str() );
        int foundNatronCustomTag = labeltext.indexOf( QString::fromUtf8(NATRON_CUSTOM_HTML_TAG_START) );
        if (foundNatronCustomTag == -1) {
            KnobPtr sublabelKnob = getKnobByName(kNatronOfxParamStringSublabelName);
            if (sublabelKnob) {
                KnobString* sublabelKnobIsString = dynamic_cast<KnobString*>( sublabelKnob.get() );
                if (sublabelKnobIsString) {
                    QString sublabel = QString::fromUtf8( sublabelKnobIsString->getValue(0).c_str() );
                    if ( !sublabel.isEmpty() ) {
                        int fontEndTagFound = labeltext.lastIndexOf( QString::fromUtf8(kFontEndTag) );
                        if (fontEndTagFound == -1) {
                            labeltext.append( QString::fromUtf8(NATRON_CUSTOM_HTML_TAG_START) );
                            labeltext.append( QLatin1Char('(') + sublabel + QLatin1Char(')') );
                            labeltext.append( QString::fromUtf8(NATRON_CUSTOM_HTML_TAG_END) );
                        } else {
                            QString toAppend( QString::fromUtf8(NATRON_CUSTOM_HTML_TAG_START) );
                            toAppend += QLatin1Char('(');
                            toAppend += sublabel;
                            toAppend += QLatin1Char(')');
                            toAppend += QString::fromUtf8(NATRON_CUSTOM_HTML_TAG_END);
                            labeltext.insert(fontEndTagFound, toAppend);
                        }
                        labelKnob->setValue( labeltext.toStdString() );
                    }
                }
            }
        }
    }
}

void
Node::loadKnob(const KnobPtr & knob,
               const std::list< boost::shared_ptr<KnobSerialization> > & knobsValues,
               bool updateKnobGui)
{
    ///try to find a serialized value for this knob
    bool found = false;

    for (NodeSerialization::KnobValues::const_iterator it = knobsValues.begin(); it != knobsValues.end(); ++it) {
        if ( (*it)->getName() == knob->getName() ) {
            found = true;
            // don't load the value if the Knob is not persistant! (it is just the default value in this case)
            ///EDIT: Allow non persistent params to be loaded if we found a valid serialization for them
            //if ( knob->getIsPersistant() ) {
            KnobPtr serializedKnob = (*it)->getKnob();
            KnobChoice* isChoice = dynamic_cast<KnobChoice*>( knob.get() );
            if (isChoice) {
                const TypeExtraData* extraData = (*it)->getExtraData();
                const ChoiceExtraData* choiceData = dynamic_cast<const ChoiceExtraData*>(extraData);
                assert(choiceData);
                if (choiceData) {
                    KnobChoice* choiceSerialized = dynamic_cast<KnobChoice*>( serializedKnob.get() );
                    assert(choiceSerialized);
                    if (choiceSerialized) {
                        isChoice->choiceRestoration(choiceSerialized, choiceData);
                    }
                }
            } else {
                // There is a case where the dimension of a parameter might have changed between versions, e.g:
                // the size parameter of the Blur node was previously a Double1D and has become a Double2D to control
                // both dimensions.
                // For compatibility, we do not load only the first dimension, otherwise the result wouldn't be the same,
                // instead we replicate the last dimension of the serialized knob to all other remaining dimensions to fit the
                // knob's dimensions.
                if ( serializedKnob->getDimension() < knob->getDimension() ) {
                    int nSerDims = serializedKnob->getDimension();
                    for (int i = 0; i < nSerDims; ++i) {
                        knob->clone(serializedKnob.get(), i);
                    }
                    for (int i = nSerDims; i < knob->getDimension(); ++i) {
                        knob->clone(serializedKnob.get(), i, nSerDims - 1);
                    }
                } else {
                    if (updateKnobGui) {
                        knob->cloneAndUpdateGui( serializedKnob.get() );
                    } else {
                        knob->clone(serializedKnob);
                    }
                }
                knob->setSecret( serializedKnob->getIsSecret() );
                if ( knob->getDimension() == serializedKnob->getDimension() ) {
                    for (int i = 0; i < knob->getDimension(); ++i) {
                        knob->setEnabled( i, serializedKnob->isEnabled(i) );
                    }
                }
            }

            if (knob->getName() == kOfxImageEffectFileParamName) {
                computeFrameRangeForReader( knob.get() );
            }

            //}
            break;
        }
    }
    if (!found) {
        ///Hack for old RGBA checkboxes which have a different name now
        bool isR = knob->getName() == "r";
        bool isG = knob->getName() == "g";
        bool isB = knob->getName() == "b";
        bool isA = knob->getName() == "a";
        if (isR || isG || isB || isA) {
            for (NodeSerialization::KnobValues::const_iterator it = knobsValues.begin(); it != knobsValues.end(); ++it) {
                if ( ( isR && ( (*it)->getName() == kNatronOfxParamProcessR ) ) ||
                     ( isG && ( (*it)->getName() == kNatronOfxParamProcessG ) ) ||
                     ( isB && ( (*it)->getName() == kNatronOfxParamProcessB ) ) ||
                     ( isA && ( (*it)->getName() == kNatronOfxParamProcessA ) ) ) {
                    KnobPtr serializedKnob = (*it)->getKnob();
                    if (updateKnobGui) {
                        knob->cloneAndUpdateGui( serializedKnob.get() );
                    } else {
                        knob->clone(serializedKnob);
                    }
                    knob->setSecret( serializedKnob->getIsSecret() );
                    if ( knob->getDimension() == serializedKnob->getDimension() ) {
                        for (int i = 0; i < knob->getDimension(); ++i) {
                            knob->setEnabled( i, serializedKnob->isEnabled(i) );
                        }
                    }
                }
            }
        }
    }
} // Node::loadKnob

void
Node::Implementation::restoreKnobLinksRecursive(const GroupKnobSerialization* group,
                                                const NodesList & allNodes,
                                                const std::map<std::string, std::string>& oldNewScriptNamesMapping)
{
    const std::list <boost::shared_ptr<KnobSerializationBase> >&  children = group->getChildren();

    for (std::list <boost::shared_ptr<KnobSerializationBase> >::const_iterator it = children.begin(); it != children.end(); ++it) {
        GroupKnobSerialization* isGrp = dynamic_cast<GroupKnobSerialization*>( it->get() );
        KnobSerialization* isRegular = dynamic_cast<KnobSerialization*>( it->get() );
        assert(isGrp || isRegular);
        if (isGrp) {
            restoreKnobLinksRecursive(isGrp, allNodes, oldNewScriptNamesMapping);
        } else if (isRegular) {
            KnobPtr knob =  _publicInterface->getKnobByName( isRegular->getName() );
            if (!knob) {
                QString err = tr("%1: Could not find a parameter named %2").arg( QString::fromUtf8( _publicInterface->getScriptName_mt_safe().c_str() ) ).arg( QString::fromUtf8( (*it)->getName().c_str() ) );
                appPTR->writeToErrorLog_mt_safe(err);
                continue;
            }
            isRegular->restoreKnobLinks(knob, allNodes, oldNewScriptNamesMapping);
            isRegular->restoreExpressions(knob, oldNewScriptNamesMapping);
            isRegular->restoreTracks(knob, allNodes);
        }
    }
}

void
Node::restoreKnobsLinks(const NodeSerialization & serialization,
                        const NodesList & allNodes,
                        const std::map<std::string, std::string>& oldNewScriptNamesMapping)
{
    ////Only called by the main-thread
    assert( QThread::currentThread() == qApp->thread() );

    const NodeSerialization::KnobValues & knobsValues = serialization.getKnobsValues();
    ///try to find a serialized value for this knob
    for (NodeSerialization::KnobValues::const_iterator it = knobsValues.begin(); it != knobsValues.end(); ++it) {
        KnobPtr knob = getKnobByName( (*it)->getName() );
        if (!knob) {
            QString err = tr("%1: Could not find a parameter named %2").arg( QString::fromUtf8( getScriptName_mt_safe().c_str() ) ).arg( QString::fromUtf8( (*it)->getName().c_str() ) );
            appPTR->writeToErrorLog_mt_safe(err);
            continue;
        }
        (*it)->restoreKnobLinks(knob, allNodes, oldNewScriptNamesMapping);
        (*it)->restoreExpressions(knob, oldNewScriptNamesMapping);
        (*it)->restoreTracks(knob, allNodes);
    }

    const std::list<boost::shared_ptr<GroupKnobSerialization> >& userKnobs = serialization.getUserPages();
    for (std::list<boost::shared_ptr<GroupKnobSerialization > >::const_iterator it = userKnobs.begin(); it != userKnobs.end(); ++it) {
        _imp->restoreKnobLinksRecursive( (*it).get(), allNodes, oldNewScriptNamesMapping );
    }
}

void
Node::setPagesOrder(const std::list<std::string>& pages)
{
    //re-order the pages
    std::list<KnobPtr > pagesOrdered;

    for (std::list<std::string>::const_iterator it = pages.begin(); it != pages.end(); ++it) {
        const KnobsVec &knobs = getKnobs();
        for (KnobsVec::const_iterator it2 = knobs.begin(); it2 != knobs.end(); ++it2) {
            if ( (*it2)->getName() == *it ) {
                pagesOrdered.push_back(*it2);
                _imp->effect->removeKnobFromList( it2->get() );
                break;
            }
        }
    }
    int index = 0;
    for (std::list<KnobPtr >::iterator it =  pagesOrdered.begin(); it != pagesOrdered.end(); ++it, ++index) {
        _imp->effect->insertKnob(index, *it);
    }
}

std::list<std::string>
Node::getPagesOrder() const
{
    const KnobsVec& knobs = getKnobs();
    std::list<std::string> ret;

    for (KnobsVec::const_iterator it = knobs.begin(); it != knobs.end(); ++it) {
        KnobPage* ispage = dynamic_cast<KnobPage*>( it->get() );
        if (ispage) {
            ret.push_back( ispage->getName() );
        }
    }

    return ret;
}

void
Node::restoreUserKnobs(const NodeSerialization& serialization)
{
    const std::list<boost::shared_ptr<GroupKnobSerialization> >& userPages = serialization.getUserPages();

    for (std::list<boost::shared_ptr<GroupKnobSerialization> >::const_iterator it = userPages.begin(); it != userPages.end(); ++it) {
        KnobPtr found = getKnobByName( (*it)->getName() );
        boost::shared_ptr<KnobPage> page;
        if (!found) {
            page = AppManager::createKnob<KnobPage>(_imp->effect.get(), (*it)->getLabel(), 1, false);
            page->setAsUserKnob(true);
            page->setName( (*it)->getName() );
        } else {
            page = boost::dynamic_pointer_cast<KnobPage>(found);
        }
        if (page) {
            _imp->restoreUserKnobsRecursive( (*it)->getChildren(), boost::shared_ptr<KnobGroup>(), page );
        }
    }
    setPagesOrder( serialization.getPagesOrdered() );
}

void
Node::Implementation::restoreUserKnobsRecursive(const std::list<boost::shared_ptr<KnobSerializationBase> >& knobs,
                                                const boost::shared_ptr<KnobGroup>& group,
                                                const boost::shared_ptr<KnobPage>& page)
{
    for (std::list<boost::shared_ptr<KnobSerializationBase> >::const_iterator it = knobs.begin(); it != knobs.end(); ++it) {
        GroupKnobSerialization* isGrp = dynamic_cast<GroupKnobSerialization*>( it->get() );
        KnobSerialization* isRegular = dynamic_cast<KnobSerialization*>( it->get() );
        assert(isGrp || isRegular);

        KnobPtr found = _publicInterface->getKnobByName( (*it)->getName() );

        if (isGrp) {
            boost::shared_ptr<KnobGroup> grp;
            if (!found) {
                grp = AppManager::createKnob<KnobGroup>(effect.get(), isGrp->getLabel(), 1, false);
            } else {
                grp = boost::dynamic_pointer_cast<KnobGroup>(found);
                if (!grp) {
                    continue;
                }
            }
            grp->setAsUserKnob(true);
            grp->setName( (*it)->getName() );
            if ( isGrp && isGrp->isSetAsTab() ) {
                grp->setAsTab();
            }
            page->addKnob(grp);
            if (group) {
                group->addKnob(grp);
            }
            grp->setValue( isGrp->isOpened() );
            restoreUserKnobsRecursive(isGrp->getChildren(), grp, page);
        } else if (isRegular) {
            assert( isRegular->isUserKnob() );
            KnobPtr sKnob = isRegular->getKnob();
            KnobPtr knob;
            KnobInt* isInt = dynamic_cast<KnobInt*>( sKnob.get() );
            KnobDouble* isDbl = dynamic_cast<KnobDouble*>( sKnob.get() );
            KnobBool* isBool = dynamic_cast<KnobBool*>( sKnob.get() );
            KnobChoice* isChoice = dynamic_cast<KnobChoice*>( sKnob.get() );
            KnobColor* isColor = dynamic_cast<KnobColor*>( sKnob.get() );
            KnobString* isStr = dynamic_cast<KnobString*>( sKnob.get() );
            KnobFile* isFile = dynamic_cast<KnobFile*>( sKnob.get() );
            KnobOutputFile* isOutFile = dynamic_cast<KnobOutputFile*>( sKnob.get() );
            KnobPath* isPath = dynamic_cast<KnobPath*>( sKnob.get() );
            KnobButton* isBtn = dynamic_cast<KnobButton*>( sKnob.get() );
            KnobSeparator* isSep = dynamic_cast<KnobSeparator*>( sKnob.get() );
            KnobParametric* isParametric = dynamic_cast<KnobParametric*>( sKnob.get() );

            assert(isInt || isDbl || isBool || isChoice || isColor || isStr || isFile || isOutFile || isPath || isBtn || isSep || isParametric);

            if (isInt) {
                boost::shared_ptr<KnobInt> k;

                if (!found) {
                    k = AppManager::createKnob<KnobInt>(effect.get(), isRegular->getLabel(),
                                                        sKnob->getDimension(), false);
                } else {
                    k = boost::dynamic_pointer_cast<KnobInt>(found);
                    if (!k) {
                        continue;
                    }
                }
                const ValueExtraData* data = dynamic_cast<const ValueExtraData*>( isRegular->getExtraData() );
                assert(data);
                if (data) {
                    std::vector<int> minimums, maximums, dminimums, dmaximums;
                    for (int i = 0; i < k->getDimension(); ++i) {
                        minimums.push_back(data->min);
                        maximums.push_back(data->max);
                        dminimums.push_back(data->dmin);
                        dmaximums.push_back(data->dmax);
                    }
                    k->setMinimumsAndMaximums(minimums, maximums);
                    k->setDisplayMinimumsAndMaximums(dminimums, dmaximums);
                }
                knob = k;
            } else if (isDbl) {
                boost::shared_ptr<KnobDouble> k;
                if (!found) {
                    k = AppManager::createKnob<KnobDouble>(effect.get(), isRegular->getLabel(),
                                                           sKnob->getDimension(), false);
                } else {
                    k = boost::dynamic_pointer_cast<KnobDouble>(found);
                    if (!k) {
                        continue;
                    }
                }
                const ValueExtraData* data = dynamic_cast<const ValueExtraData*>( isRegular->getExtraData() );
                assert(data);
                if (data) {
                    std::vector<double> minimums, maximums, dminimums, dmaximums;
                    for (int i = 0; i < k->getDimension(); ++i) {
                        minimums.push_back(data->min);
                        maximums.push_back(data->max);
                        dminimums.push_back(data->dmin);
                        dmaximums.push_back(data->dmax);
                    }
                    k->setMinimumsAndMaximums(minimums, maximums);
                    k->setDisplayMinimumsAndMaximums(dminimums, dmaximums);
                }
                knob = k;

                if ( isRegular->getUseHostOverlayHandle() ) {
                    KnobDouble* isDbl = dynamic_cast<KnobDouble*>( knob.get() );
                    if (isDbl) {
                        isDbl->setHasHostOverlayHandle(true);
                    }
                }
            } else if (isBool) {
                boost::shared_ptr<KnobBool> k;
                if (!found) {
                    k = AppManager::createKnob<KnobBool>(effect.get(), isRegular->getLabel(),
                                                         sKnob->getDimension(), false);
                } else {
                    k = boost::dynamic_pointer_cast<KnobBool>(found);
                    if (!k) {
                        continue;
                    }
                }
                knob = k;
            } else if (isChoice) {
                boost::shared_ptr<KnobChoice> k;
                if (!found) {
                    k = AppManager::createKnob<KnobChoice>(effect.get(), isRegular->getLabel(),
                                                           sKnob->getDimension(), false);
                } else {
                    k = boost::dynamic_pointer_cast<KnobChoice>(found);
                    if (!k) {
                        continue;
                    }
                }
                const ChoiceExtraData* data = dynamic_cast<const ChoiceExtraData*>( isRegular->getExtraData() );
                assert(data);
                if (data) {
                    k->populateChoices(data->_entries, data->_helpStrings);
                }
                knob = k;
            } else if (isColor) {
                boost::shared_ptr<KnobColor> k;
                if (!found) {
                    k = AppManager::createKnob<KnobColor>(effect.get(), isRegular->getLabel(),
                                                          sKnob->getDimension(), false);
                } else {
                    k = boost::dynamic_pointer_cast<KnobColor>(found);
                    if (!k) {
                        continue;
                    }
                }
                const ValueExtraData* data = dynamic_cast<const ValueExtraData*>( isRegular->getExtraData() );
                assert(data);
                if (data) {
                    std::vector<double> minimums, maximums, dminimums, dmaximums;
                    for (int i = 0; i < k->getDimension(); ++i) {
                        minimums.push_back(data->min);
                        maximums.push_back(data->max);
                        dminimums.push_back(data->dmin);
                        dmaximums.push_back(data->dmax);
                    }
                    k->setMinimumsAndMaximums(minimums, maximums);
                    k->setDisplayMinimumsAndMaximums(dminimums, dmaximums);
                }
                knob = k;
            } else if (isStr) {
                boost::shared_ptr<KnobString> k;
                if (!found) {
                    k = AppManager::createKnob<KnobString>(effect.get(), isRegular->getLabel(),
                                                           sKnob->getDimension(), false);
                } else {
                    k = boost::dynamic_pointer_cast<KnobString>(found);
                    if (!k) {
                        continue;
                    }
                }
                const TextExtraData* data = dynamic_cast<const TextExtraData*>( isRegular->getExtraData() );
                assert(data);
                if (data) {
                    if (data->label) {
                        k->setAsLabel();
                    } else if (data->multiLine) {
                        k->setAsMultiLine();
                        if (data->richText) {
                            k->setUsesRichText(true);
                        }
                    }
                }
                knob = k;
            } else if (isFile) {
                boost::shared_ptr<KnobFile> k;
                if (!found) {
                    k = AppManager::createKnob<KnobFile>(effect.get(), isRegular->getLabel(),
                                                         sKnob->getDimension(), false);
                } else {
                    k = boost::dynamic_pointer_cast<KnobFile>(found);
                    if (!k) {
                        continue;
                    }
                }
                const FileExtraData* data = dynamic_cast<const FileExtraData*>( isRegular->getExtraData() );
                assert(data);
                if (data && data->useSequences) {
                    k->setAsInputImage();
                }
                knob = k;
            } else if (isOutFile) {
                boost::shared_ptr<KnobOutputFile> k;
                if (!found) {
                    k = AppManager::createKnob<KnobOutputFile>(effect.get(), isRegular->getLabel(),
                                                               sKnob->getDimension(), false);
                } else {
                    k = boost::dynamic_pointer_cast<KnobOutputFile>(found);
                    if (!k) {
                        continue;
                    }
                }
                const FileExtraData* data = dynamic_cast<const FileExtraData*>( isRegular->getExtraData() );
                assert(data);
                if (data && data->useSequences) {
                    k->setAsOutputImageFile();
                }
                knob = k;
            } else if (isPath) {
                boost::shared_ptr<KnobPath> k;
                if (!found) {
                    k = AppManager::createKnob<KnobPath>(effect.get(), isRegular->getLabel(),
                                                         sKnob->getDimension(), false);
                } else {
                    k = boost::dynamic_pointer_cast<KnobPath>(found);
                    if (!k) {
                        continue;
                    }
                }
                const PathExtraData* data = dynamic_cast<const PathExtraData*>( isRegular->getExtraData() );
                assert(data);
                if (data && data->multiPath) {
                    k->setMultiPath(true);
                }
                knob = k;
            } else if (isBtn) {
                boost::shared_ptr<KnobButton> k;
                if (!found) {
                    k = AppManager::createKnob<KnobButton>(effect.get(), isRegular->getLabel(),
                                                           sKnob->getDimension(), false);
                } else {
                    k = boost::dynamic_pointer_cast<KnobButton>(found);
                    if (!k) {
                        continue;
                    }
                }
                knob = k;
            } else if (isSep) {
                boost::shared_ptr<KnobSeparator> k;
                if (!found) {
                    k = AppManager::createKnob<KnobSeparator>(effect.get(), isRegular->getLabel(),
                                                              sKnob->getDimension(), false);
                } else {
                    k = boost::dynamic_pointer_cast<KnobSeparator>(found);
                    if (!k) {
                        continue;
                    }
                }
                knob = k;
            } else if (isParametric) {
                boost::shared_ptr<KnobParametric> k;
                if (!found) {
                    k = AppManager::createKnob<KnobParametric>(effect.get(), isRegular->getLabel(), sKnob->getDimension(), false);
                } else {
                    k = boost::dynamic_pointer_cast<KnobParametric>(found);
                    if (!k) {
                        continue;
                    }
                }
                knob = k;
            }

            assert(knob);
            if (!knob) {
                continue;
            }
            knob->cloneDefaultValues( sKnob.get() );
            if (isChoice) {
                const ChoiceExtraData* data = dynamic_cast<const ChoiceExtraData*>( isRegular->getExtraData() );
                assert(data);
                KnobChoice* createdKnob = dynamic_cast<KnobChoice*>( knob.get() );
                assert(createdKnob);
                if (data && createdKnob) {
                    createdKnob->choiceRestoration(dynamic_cast<KnobChoice*>( sKnob.get() ), data);
                }
            } else {
                knob->clone( sKnob.get() );
            }
            knob->setAsUserKnob(true);
            if (group) {
                group->addKnob(knob);
            } else if (page) {
                page->addKnob(knob);
            }

            knob->setIsPersistant( isRegular->isPersistent() );
            knob->setAnimationEnabled( isRegular->isAnimationEnabled() );
            knob->setEvaluateOnChange( isRegular->getEvaluatesOnChange() );
            knob->setName( isRegular->getName() );
            knob->setHintToolTip( isRegular->getHintToolTip() );
            if ( !isRegular->triggerNewLine() ) {
                knob->setAddNewLine(false);
            }
        }
    }
} // Node::Implementation::restoreUserKnobsRecursive

void
Node::setKnobsAge(U64 newAge)
{
    ////Only called by the main-thread
    assert( QThread::currentThread() == qApp->thread() );

    bool changed;
    {
        QWriteLocker l(&_imp->knobsAgeMutex);
        changed = _imp->knobsAge != newAge || !_imp->hash.value();
        if (changed) {
            _imp->knobsAge = newAge;
        }
    }
    if (changed) {
        Q_EMIT knobsAgeChanged(newAge);
        computeHash();
    }
}

void
Node::incrementKnobsAge_internal()
{
    {
        QWriteLocker l(&_imp->knobsAgeMutex);
        ++_imp->knobsAge;

        ///if the age of an effect somehow reaches the maximum age (will never happen)
        ///handle it by clearing the cache and resetting the age to 0.
        if ( _imp->knobsAge == std::numeric_limits<U64>::max() ) {
            appPTR->clearAllCaches();
            _imp->knobsAge = 0;
        }
    }
}

void
Node::incrementKnobsAge()
{
    U32 newAge;
    {
        QWriteLocker l(&_imp->knobsAgeMutex);
        ++_imp->knobsAge;

        ///if the age of an effect somehow reaches the maximum age (will never happen)
        ///handle it by clearing the cache and resetting the age to 0.
        if ( _imp->knobsAge == std::numeric_limits<U64>::max() ) {
            appPTR->clearAllCaches();
            _imp->knobsAge = 0;
        }
        newAge = _imp->knobsAge;
    }
    Q_EMIT knobsAgeChanged(newAge);

    computeHash();
}

U64
Node::getKnobsAge() const
{
    QReadLocker l(&_imp->knobsAgeMutex);

    return _imp->knobsAge;
}

bool
Node::isRenderingPreview() const
{
    QMutexLocker l(&_imp->computingPreviewMutex);

    return _imp->computingPreview;
}

bool
Node::hasOverlay() const
{
    if (!_imp->effect) {
        return false;
    }

    boost::shared_ptr<NodeGuiI> nodeGui = getNodeGui();
    if (nodeGui) {
        if ( nodeGui->hasHostOverlay() ) {
            return true;
        }
    }

    return _imp->effect->hasOverlay();
}

void
Node::Implementation::abortPreview()
{
    bool computing;
    {
        QMutexLocker locker(&computingPreviewMutex);
        computing = computingPreview;
    }

    if (computing) {
        QMutexLocker l(&mustQuitPreviewMutex);
        assert(!mustQuitPreview);
        mustQuitPreview = true;
        while (mustQuitPreview) {
            mustQuitPreviewCond.wait(&mustQuitPreviewMutex);
        }
    }
}

bool
Node::Implementation::checkForExitPreview()
{
    {
        QMutexLocker locker(&mustQuitPreviewMutex);
        if (mustQuitPreview) {
            mustQuitPreview = false;
            mustQuitPreviewCond.wakeOne();

            return true;
        }

        return false;
    }
}

void
Node::abortAnyProcessing()
{
    OutputEffectInstance* isOutput = dynamic_cast<OutputEffectInstance*>( getEffectInstance().get() );

    if (isOutput) {
        isOutput->getRenderEngine()->abortRendering(false, true);
    }
    _imp->abortPreview();
}

void
Node::setMustQuitProcessing(bool mustQuit)
{
    {
        QMutexLocker k(&_imp->mustQuitProcessingMutex);
        _imp->mustQuitProcessing = mustQuit;
    }
    if ( getRotoContext() ) {
        NodesList rotopaintNodes;
        getRotoContext()->getRotoPaintTreeNodes(&rotopaintNodes);
        for (NodesList::iterator it = rotopaintNodes.begin(); it != rotopaintNodes.end(); ++it) {
            (*it)->setMustQuitProcessing(mustQuit);
        }
    }
    //Attempt to wake-up  sleeping threads of the thread pool
    QMutexLocker k(&_imp->nodeIsDequeuingMutex);
    _imp->nodeIsDequeuing = false;
    _imp->nodeIsDequeuingCond.wakeAll();
}

void
Node::quitAnyProcessing()
{
    {
        QMutexLocker k(&_imp->nodeIsDequeuingMutex);
        if (_imp->nodeIsDequeuing) {
            _imp->nodeIsDequeuing = false;

            //Attempt to wake-up  sleeping threads of the thread pool
            _imp->nodeIsDequeuingCond.wakeAll();
        }
    }


    //If this effect has a RenderEngine, make sure it is finished
    OutputEffectInstance* isOutput = dynamic_cast<OutputEffectInstance*>( _imp->effect.get() );

    if (isOutput) {
        isOutput->getRenderEngine()->quitEngine();
    }

    //Returns when the preview is done computign
    _imp->abortPreview();

    if ( isRotoPaintingNode() ) {
        NodesList rotopaintNodes;
        getRotoContext()->getRotoPaintTreeNodes(&rotopaintNodes);
        for (NodesList::iterator it = rotopaintNodes.begin(); it != rotopaintNodes.end(); ++it) {
            (*it)->quitAnyProcessing();
        }
    }
}

Node::~Node()
{
    destroyNodeInternal(true, false);
}

const std::vector<std::string> &
Node::getInputLabels() const
{
    assert(_imp->inputsInitialized);
    ///MT-safe as it never changes.
    ////Only called by the main-thread
    assert( QThread::currentThread() == qApp->thread() );

    return _imp->inputLabels;
}

const NodesWList &
Node::getOutputs() const
{
    ////Only called by the main-thread
    assert( QThread::currentThread() == qApp->thread() );

    return _imp->outputs;
}

const NodesWList &
Node::getGuiOutputs() const
{
    ////Only called by the main-thread
    assert( QThread::currentThread() == qApp->thread() );

    return _imp->guiOutputs;
}

void
Node::getOutputs_mt_safe(NodesWList& outputs) const
{
    QMutexLocker l(&_imp->outputsMutex);

    outputs =  _imp->outputs;
}

void
Node::getInputNames(std::map<std::string, std::string> & inputNames) const
{
    ///This is called by the serialization thread.
    ///We use the guiInputs because we want to serialize exactly how the tree was to the user

    NodePtr parent = _imp->multiInstanceParent.lock();

    if (parent) {
        parent->getInputNames(inputNames);

        return;
    }

    QMutexLocker l(&_imp->inputsLabelsMutex);
    assert( _imp->inputs.size() == _imp->inputLabels.size() );
    for (std::size_t i = 0; i < _imp->inputs.size(); ++i) {
        NodePtr input = _imp->inputs[i].lock();
        if (input) {
            inputNames.insert( std::make_pair( _imp->inputLabels[i], input->getScriptName_mt_safe() ) );
        }
    }
}

int
Node::getPreferredInputInternal(bool connected) const
{
    int nInputs = getMaxInputCount();

    if (nInputs == 0) {
        return -1;
    }
    std::vector<NodePtr> inputs(nInputs);
    std::vector<std::string> inputLabels(nInputs);
    int inputA = -1;
    int inputB = -1;
    {
        // fill input labels, and if one is called "Source", return it
        // if it's "A" or "B", keep the index.
        for (int i = 0; i < nInputs; ++i) {
            std::string inputLabel = getInputLabel(i);
            //printf("%d->%s\n", i, inputLabel.c_str());
            if (inputLabel == kOfxImageEffectSimpleSourceClipName) {
                inputs[i] = getInput(i);
                if ( (connected && inputs[i]) || (!connected && !inputs[i]) ) {
                    return i;
                }
            } else if (inputLabel == "A") {
                inputA = i;
            } else if (inputLabel == "B") {
                inputB = i;
            }
        }
    }
    bool useInputA = appPTR->getCurrentSettings()->isMergeAutoConnectingToAInput();

    ///Find an input named A
    int inputToFind = -1, foundOther = -1;
    if ( useInputA || (getPluginID() == PLUGINID_OFX_SHUFFLE) ) {
        inputToFind = inputA;
        foundOther = inputB;
    } else {
        inputToFind = inputB;
        foundOther = inputA;
    }
    if (inputToFind != -1) {
        inputs[inputToFind] = getInput(inputToFind);
        if ( (connected && inputs[inputToFind]) || (!connected && !inputs[inputToFind]) ) {
            return inputToFind;
        }
    }
    if (foundOther != -1) {
        inputs[foundOther] = getInput(foundOther);
        if ( (connected && inputs[foundOther]) || (!connected && !inputs[foundOther]) ) {
            return foundOther;
        }
    }


    for (int i = 0; i < nInputs; ++i) {
        if (!inputs[i]) {
            inputs[i] = getInput(i);
        }
    }


    ///we return the first non-optional empty input
    int firstNonOptionalEmptyInput = -1;
    std::list<int> optionalEmptyInputs;
    std::list<int> optionalEmptyMasks;

    for (int i = 0; i < nInputs; ++i) {
        if ( _imp->effect->isInputRotoBrush(i) ) {
            continue;
        }
        if ( (connected && inputs[i]) || (!connected && !inputs[i]) ) {
            if ( !_imp->effect->isInputOptional(i) ) {
                if (firstNonOptionalEmptyInput == -1) {
                    firstNonOptionalEmptyInput = i;
                    break;
                }
            } else {
                if ( _imp->effect->isInputMask(i) ) {
                    optionalEmptyMasks.push_back(i);
                } else {
                    optionalEmptyInputs.push_back(i);
                }
            }
        }
    }


    ///Default to the first non optional empty input
    if (firstNonOptionalEmptyInput != -1) {
        return firstNonOptionalEmptyInput;
    }  else {
#if 1
        if ( !optionalEmptyInputs.empty() ) {
            //We return the first optional empty input
            std::list<int>::iterator first = optionalEmptyInputs.begin();
            while ( first != optionalEmptyInputs.end() && _imp->effect->isInputRotoBrush(*first) ) {
                ++first;
            }
            if ( first == optionalEmptyInputs.end() ) {
                return -1;
            } else {
                return *first;
            }
#else // previous version, not consistent with Node::getPreferredInputInternal()
      //We return the last optional empty input
        std::list<int>::reverse_iterator first = optionalEmptyInputs.rbegin();
        while ( first != optionalEmptyInputs.rend() && _imp->effect->isInputRotoBrush(*first) ) {
            ++first;
        }
        if ( first == optionalEmptyInputs.rend() ) {
            return -1;
        } else {
            return *first;
        }
#endif
        } else if ( !optionalEmptyMasks.empty() ) {
            return optionalEmptyMasks.front();
        } else {
            return -1;
        }
    }
} // Node::getPreferredInputInternal

int
Node::getPreferredInput() const
{
    return getPreferredInputInternal(true);
}

int
Node::getPreferredInputForConnection() const
{
    return getPreferredInputInternal(false);
}

NodePtr
Node::getPreferredInputNode() const
{
    GroupInput* isInput = dynamic_cast<GroupInput*>( _imp->effect.get() );
    PrecompNode* isPrecomp = dynamic_cast<PrecompNode*>( _imp->effect.get() );

    if (isInput) {
        NodeGroup* isGroup = dynamic_cast<NodeGroup*>( getGroup().get() );
        assert(isGroup);
        if (!isGroup) {
            return NodePtr();
        }
        int inputNb = -1;
        std::vector<NodePtr> groupInputs;
        isGroup->getInputs(&groupInputs, false);
        for (std::size_t i = 0; i < groupInputs.size(); ++i) {
            if (groupInputs[i].get() == this) {
                inputNb = i;
                break;
            }
        }
        if (inputNb != -1) {
            NodePtr input = isGroup->getNode()->getInput(inputNb);

            return input;
        }
    } else if (isPrecomp) {
        return isPrecomp->getOutputNode();
    } else {
        int idx = getPreferredInput();
        if (idx != -1) {
            return getInput(idx);
        }
    }

    return NodePtr();
}

void
Node::getOutputsConnectedToThisNode(std::map<NodePtr, int>* outputs)
{
    ////Only called by the main-thread
    assert( QThread::currentThread() == qApp->thread() );

    NodePtr thisSHared = shared_from_this();
    for (NodesWList::iterator it = _imp->outputs.begin(); it != _imp->outputs.end(); ++it) {
        NodePtr output = it->lock();
        if (!output) {
            continue;
        }

        int indexOfThis = output->inputIndex(thisSHared);
        assert(indexOfThis != -1);
        if (indexOfThis >= 0) {
            outputs->insert( std::make_pair(output, indexOfThis) );
        }
    }
}

const std::string &
Node::getScriptName() const
{
    ////Only called by the main-thread
    assert( QThread::currentThread() == qApp->thread() );
    QMutexLocker l(&_imp->nameMutex);

    return _imp->scriptName;
}

std::string
Node::getScriptName_mt_safe() const
{
    QMutexLocker l(&_imp->nameMutex);

    return _imp->scriptName;
}

static void
prependGroupNameRecursive(const NodePtr& group,
                          std::string& name)
{
    name.insert(0, ".");
    name.insert( 0, group->getScriptName_mt_safe() );
    boost::shared_ptr<NodeCollection> hasParentGroup = group->getGroup();
    boost::shared_ptr<NodeGroup> isGrp = boost::dynamic_pointer_cast<NodeGroup>(hasParentGroup);
    if (isGrp) {
        prependGroupNameRecursive(isGrp->getNode(), name);
    }
}

std::string
Node::getFullyQualifiedNameInternal(const std::string& scriptName) const
{
    std::string ret = scriptName;
    NodePtr parent = getParentMultiInstance();

    if (parent) {
        prependGroupNameRecursive(parent, ret);
    } else {
        boost::shared_ptr<NodeCollection> hasParentGroup = getGroup();
        NodeGroup* isGrp = dynamic_cast<NodeGroup*>( hasParentGroup.get() );
        if (isGrp) {
            NodePtr grpNode = isGrp->getNode();
            if (grpNode) {
                prependGroupNameRecursive(grpNode, ret);
            }
        }
    }

    return ret;
}

std::string
Node::getFullyQualifiedName() const
{
    return getFullyQualifiedNameInternal( getScriptName_mt_safe() );
}

void
Node::setLabel(const std::string& label)
{
    assert( QThread::currentThread() == qApp->thread() );
    if ( dynamic_cast<GroupOutput*>( _imp->effect.get() ) ) {
        return;
    }

    {
        QMutexLocker k(&_imp->nameMutex);
        if (label == _imp->label) {
            return;
        }
        _imp->label = label;
    }
    boost::shared_ptr<NodeCollection> collection = getGroup();
    if (collection) {
        collection->notifyNodeNameChanged( shared_from_this() );
    }
    Q_EMIT labelChanged( QString::fromUtf8( label.c_str() ) );
}

const std::string&
Node::getLabel() const
{
    assert( QThread::currentThread() == qApp->thread() );
    QMutexLocker k(&_imp->nameMutex);

    return _imp->label;
}

std::string
Node::getLabel_mt_safe() const
{
    QMutexLocker k(&_imp->nameMutex);

    return _imp->label;
}

void
Node::setScriptName_no_error_check(const std::string & name)
{
    setNameInternal(name, false, false);
}

static void
insertDependenciesRecursive(Node* node,
                            KnobI::ListenerDimsMap* dependencies)
{
    const KnobsVec & knobs = node->getKnobs();

    for (std::size_t i = 0; i < knobs.size(); ++i) {
        KnobI::ListenerDimsMap dimDeps;
        knobs[i]->getListeners(dimDeps);
        for (KnobI::ListenerDimsMap::iterator it = dimDeps.begin(); it != dimDeps.end(); ++it) {
            KnobI::ListenerDimsMap::iterator found = dependencies->find(it->first);
            if ( found != dependencies->end() ) {
                assert( found->second.size() == it->second.size() );
                for (std::size_t j = 0; j < found->second.size(); ++j) {
                    if (it->second[j].isExpr) {
                        found->second[j].isListening |= it->second[j].isListening;
                    }
                }
            } else {
                dependencies->insert(*it);
            }
        }
    }

    NodeGroup* isGroup = node->isEffectGroup();
    if (isGroup) {
        NodesList nodes = isGroup->getNodes();
        for (NodesList::iterator it = nodes.begin(); it != nodes.end(); ++it) {
            insertDependenciesRecursive(it->get(), dependencies);
        }
    }
}

void
Node::setNameInternal(const std::string& name,
                      bool throwErrors,
                      bool declareToPython)
{
    std::string oldName = getScriptName_mt_safe();
    std::string fullOldName = getFullyQualifiedName();
    std::string newName = name;
    bool onlySpaces = true;

    for (std::size_t i = 0; i < name.size(); ++i) {
        if (name[i] != '_') {
            onlySpaces = false;
            break;
        }
    }
    if (onlySpaces) {
        std::string err = tr("The name must at least contain a character").toStdString();
        if (throwErrors) {
            throw std::runtime_error(err);
        } else {
            appPTR->writeToErrorLog_mt_safe( QString::fromUtf8( err.c_str() ) );
            std::cerr << err << std::endl;

            return;
        }
    }

    boost::shared_ptr<NodeCollection> collection = getGroup();
    if (collection) {
        if (throwErrors) {
            try {
                collection->checkNodeName(this, name, false, false, &newName);
            } catch (const std::exception& e) {
                appPTR->writeToErrorLog_mt_safe( QString::fromUtf8( e.what() ) );
                std::cerr << e.what() << std::endl;

                return;
            }
        } else {
            collection->checkNodeName(this, name, false, false, &newName);
        }
    }


    if (oldName == newName) {
        return;
    }


    if ( !newName.empty() ) {
        bool isAttrDefined = false;
        std::string newPotentialQualifiedName = getApp()->getAppIDString() + "." + getFullyQualifiedNameInternal(newName);
        PyObject* obj = NATRON_PYTHON_NAMESPACE::getAttrRecursive(newPotentialQualifiedName, appPTR->getMainModule(), &isAttrDefined);
        Q_UNUSED(obj);
        if (isAttrDefined) {
            std::stringstream ss;
            ss << "A Python attribute with the same name (" << newPotentialQualifiedName << ") already exists.";
            if (throwErrors) {
                throw std::runtime_error( ss.str() );
            } else {
                std::string err = ss.str();
                appPTR->writeToErrorLog_mt_safe( QString::fromUtf8( err.c_str() ) );
                std::cerr << err << std::endl;

                return;
            }
        }
    }

    bool mustSetCacheID;
    {
        QMutexLocker l(&_imp->nameMutex);
        _imp->scriptName = newName;
        mustSetCacheID = _imp->cacheID.empty();
        ///Set the label at the same time if the label is empty
        if ( _imp->label.empty() ) {
            _imp->label = newName;
        }
    }
    std::string fullySpecifiedName = getFullyQualifiedName();

    if (mustSetCacheID) {
        std::string baseName = fullySpecifiedName;
        std::string cacheID = fullySpecifiedName;
        int i = 1;
        while ( getGroup() && getGroup()->isCacheIDAlreadyTaken(cacheID) ) {
            std::stringstream ss;
            ss << baseName;
            ss << i;
            cacheID = ss.str();
            ++i;
        }
        QMutexLocker l(&_imp->nameMutex);
        _imp->cacheID = cacheID;
    }

    if (declareToPython && collection) {
        if ( !oldName.empty() ) {
            if (fullOldName != fullySpecifiedName) {
                try {
                    setNodeVariableToPython(fullOldName, fullySpecifiedName);
                } catch (const std::exception& e) {
                    qDebug() << e.what();
                }
            }
        } else { //if (!oldName.empty()) {
            declareNodeVariableToPython(fullySpecifiedName);
        }


        ///For all knobs that have listeners, change in the expressions of listeners this knob script-name
        KnobI::ListenerDimsMap dependencies;
        insertDependenciesRecursive(this, &dependencies);
        for (KnobI::ListenerDimsMap::iterator it = dependencies.begin(); it != dependencies.end(); ++it) {
            KnobPtr listener = it->first.lock();
            if (!listener) {
                continue;
            }
            for (std::size_t d = 0; d < it->second.size(); ++d) {
                if (it->second[d].isListening && it->second[d].isExpr) {
                    listener->replaceNodeNameInExpression(d, oldName, newName);
                }
            }
        }
    }

    QString qnewName = QString::fromUtf8( newName.c_str() );
    Q_EMIT scriptNameChanged(qnewName);
    Q_EMIT labelChanged(qnewName);
} // Node::setNameInternal

void
Node::setScriptName(const std::string& name)
{
    std::string newName;

    if ( getGroup() ) {
        getGroup()->checkNodeName(this, name, false, true, &newName);
    } else {
        newName = name;
    }
    //We do not allow setting the script-name of output nodes because we rely on it with NatronRenderer
    if ( dynamic_cast<GroupOutput*>( _imp->effect.get() ) ) {
        throw std::runtime_error( tr("Changing the script-name of an Output node is not a valid operation.").toStdString() );

        return;
    }


    setNameInternal(newName, true, true);
}

AppInstance*
Node::getApp() const
{
    return _imp->app;
}

bool
Node::isActivated() const
{
    QMutexLocker l(&_imp->activatedMutex);

    return _imp->activated;
}

std::string
Node::makeCacheInfo() const
{
    std::size_t ram, disk;

    appPTR->getMemoryStatsForCacheEntryHolder(this, &ram, &disk);
    QString ramSizeStr = printAsRAM( (U64)ram );
    QString diskSizeStr = printAsRAM( (U64)disk );
    std::stringstream ss;
    ss << "<b><font color=\"green\">Cache occupancy:</font></b> RAM: " << ramSizeStr.toStdString() << " / Disk: " << diskSizeStr.toStdString();

    return ss.str();
}

std::string
Node::makeInfoForInput(int inputNumber) const
{
    if ( (inputNumber < -1) || ( inputNumber >= getMaxInputCount() ) ) {
        return "";
    }
    EffectInstPtr input;
    if (inputNumber != -1) {
        input = _imp->effect->getInput(inputNumber);
        if (input) {
            input = input->getNearestNonIdentity( getApp()->getTimeLine()->currentFrame() );
        }
    } else {
        input = _imp->effect;
    }

    if (!input) {
        return "";
    }


    ImageBitDepthEnum depth = _imp->effect->getBitDepth(inputNumber);
    double time = getApp()->getTimeLine()->currentFrame();
    std::stringstream ss;
    { // input name
        std::string inputName;
        if (inputNumber != -1) {
            inputName = getInputLabel(inputNumber);
        } else {
            inputName = "Output";
        }
        ss << "<b><font color=\"orange\">" << inputName << ":" << "</font></b><br />";
    }
    { // image format
        ss << "<b>Image format: </b>";
        EffectInstance::ComponentsAvailableMap availableComps;
        input->getComponentsAvailable(true, true, time, &availableComps);
        EffectInstance::ComponentsAvailableMap::iterator next = availableComps.begin();
        if ( next != availableComps.end() ) {
            ++next;
        }
        for (EffectInstance::ComponentsAvailableMap::iterator it = availableComps.begin(); it != availableComps.end(); ++it) {
            NodePtr origin = it->second.lock();
            if ( (origin.get() != this) || (inputNumber == -1) ) {
                ss << Image::getFormatString(it->first, depth);
                if (origin) {
                    ss << " (from " << origin->getLabel_mt_safe() << ")";
                }
            }
            if ( next != availableComps.end() ) {
                if ( (origin.get() != this) || (inputNumber == -1) ) {
                    ss << ", ";
                }
                ++next;
            }
        }
        ss << "<br />";
    }
    { // premult
        ImagePremultiplicationEnum premult = input->getPremult();
        const char* premultStr = "unknown";
        switch (premult) {
        case eImagePremultiplicationOpaque:
            premultStr = "opaque";
            break;
        case eImagePremultiplicationPremultiplied:
            premultStr = "premultiplied";
            break;
        case eImagePremultiplicationUnPremultiplied:
            premultStr = "unpremultiplied";
            break;
        }
        ss << "<b>Alpha premultiplication: </b>" << premultStr << "<br />";
    }
    { // par
        double par = input->getAspectRatio(inputNumber);
        ss << "<b>Pixel aspect ratio: </b>" << par << "<br />";
    }
    { // fps
        double fps = input->getFrameRate();
        ss << "<b>Frame rate:</b> " << fps << "fps<br />";
    }
    {
        double first = 1., last = 1.;
        input->getFrameRange_public(getHashValue(), &first, &last);
        ss << "<b>Frame range:</b> " << first << " - " << last << "<br />";
    }
    {
        RenderScale scale(1.);
        RectD rod;
        bool isProjectFormat;
        StatusEnum stat = input->getRegionOfDefinition_public(getHashValue(),
                                                              time,
                                                              scale, ViewIdx(0), &rod, &isProjectFormat);
        if (stat != eStatusFailed) {
            ss << "<b>Region of Definition (at t=" << time << "):</b> ";
            ss << "left = " << rod.x1 << " bottom = " << rod.y1 << " right = " << rod.x2 << " top = " << rod.y2 << "<br />";
        }
    }

    return ss.str();
} // Node::makeInfoForInput

void
Node::findPluginFormatKnobs()
{
    findPluginFormatKnobs(getKnobs(), true);
}

void
Node::findPluginFormatKnobs(const KnobsVec & knobs,
                            bool loadingSerialization)
{
    ///Try to find a format param and hijack it to handle it ourselves with the project's formats
    KnobPtr formatKnob;

    for (std::size_t i = 0; i < knobs.size(); ++i) {
        if (knobs[i]->getName() == kNatronParamFormatChoice) {
            formatKnob = knobs[i];
            break;
        }
    }
    if (formatKnob) {
        KnobPtr formatSize;
        for (std::size_t i = 0; i < knobs.size(); ++i) {
            if (knobs[i]->getName() == kNatronParamFormatSize) {
                formatSize = knobs[i];
                break;
            }
        }
        KnobPtr formatPar;
        for (std::size_t i = 0; i < knobs.size(); ++i) {
            if (knobs[i]->getName() == kNatronParamFormatPar) {
                formatPar = knobs[i];
                break;
            }
        }
        if (formatSize && formatPar) {
            _imp->pluginFormatKnobs.formatChoice = boost::dynamic_pointer_cast<KnobChoice>(formatKnob);
            formatSize->setEvaluateOnChange(false);
            formatPar->setEvaluateOnChange(false);
            formatSize->setSecret(true);
            formatSize->setSecretByDefault(true);
            formatPar->setSecret(true);
            formatPar->setSecretByDefault(true);
            _imp->pluginFormatKnobs.size = boost::dynamic_pointer_cast<KnobInt>(formatSize);
            _imp->pluginFormatKnobs.par = boost::dynamic_pointer_cast<KnobDouble>(formatPar);

            std::vector<std::string> formats;
            int defValue;
            getApp()->getProject()->getProjectFormatEntries(&formats, &defValue);
            refreshFormatParamChoice(formats, defValue, loadingSerialization);
        }
    }
}

void
Node::createNodePage(const boost::shared_ptr<KnobPage>& settingsPage,
                     int renderScaleSupportPref)
{
    boost::shared_ptr<KnobBool> hideInputs = AppManager::createKnob<KnobBool>(_imp->effect.get(), tr("Hide inputs"), 1, false);

    hideInputs->setName("hideInputs");
    hideInputs->setDefaultValue(false);
    hideInputs->setAnimationEnabled(false);
    hideInputs->setAddNewLine(false);
    hideInputs->setIsPersistant(true);
    hideInputs->setEvaluateOnChange(false);
    hideInputs->setHintToolTip( tr("When checked, the input arrows of the node in the nodegraph will be hidden") );
    _imp->hideInputs = hideInputs;
    settingsPage->addKnob(hideInputs);


    boost::shared_ptr<KnobBool> fCaching = AppManager::createKnob<KnobBool>(_imp->effect.get(), tr("Force caching"), 1, false);
    fCaching->setName("forceCaching");
    fCaching->setDefaultValue(false);
    fCaching->setAnimationEnabled(false);
    fCaching->setAddNewLine(false);
    fCaching->setIsPersistant(true);
    fCaching->setEvaluateOnChange(false);
    fCaching->setHintToolTip( tr("When checked, the output of this node will always be kept in the RAM cache for fast access of already computed "
                                 "images.") );
    _imp->forceCaching = fCaching;
    settingsPage->addKnob(fCaching);

    boost::shared_ptr<KnobBool> previewEnabled = AppManager::createKnob<KnobBool>(_imp->effect.get(), tr("Preview"), 1, false);
    assert(previewEnabled);
    previewEnabled->setDefaultValue( makePreviewByDefault() );
    previewEnabled->setName(kEnablePreviewKnobName);
    previewEnabled->setAnimationEnabled(false);
    previewEnabled->setAddNewLine(false);
    previewEnabled->setIsPersistant(false);
    previewEnabled->setEvaluateOnChange(false);
    previewEnabled->setHintToolTip( tr("Whether to show a preview on the node box in the node-graph.") );
    settingsPage->addKnob(previewEnabled);
    _imp->previewEnabledKnob = previewEnabled;

    boost::shared_ptr<KnobBool> disableNodeKnob = AppManager::createKnob<KnobBool>(_imp->effect.get(), tr("Disable"), 1, false);
    assert(disableNodeKnob);
    disableNodeKnob->setAnimationEnabled(false);
    disableNodeKnob->setDefaultValue(false);
    disableNodeKnob->setIsMetadataSlave(true);
    disableNodeKnob->setName(kDisableNodeKnobName);
    disableNodeKnob->setAddNewLine(false);
    disableNodeKnob->setHintToolTip( tr("When disabled, this node acts as a pass through.") );
    settingsPage->addKnob(disableNodeKnob);
    _imp->disableNodeKnob = disableNodeKnob;

    boost::shared_ptr<KnobBool> useFullScaleImagesWhenRenderScaleUnsupported = AppManager::createKnob<KnobBool>(_imp->effect.get(), tr("Render high def. upstream"), 1, false);
    useFullScaleImagesWhenRenderScaleUnsupported->setAnimationEnabled(false);
    useFullScaleImagesWhenRenderScaleUnsupported->setDefaultValue(false);
    useFullScaleImagesWhenRenderScaleUnsupported->setName("highDefUpstream");
    useFullScaleImagesWhenRenderScaleUnsupported->setHintToolTip( tr("This node doesn't support rendering images at a scale lower than 1, it "
                                                                     "can only render high definition images. When checked this parameter controls "
                                                                     "whether the rest of the graph upstream should be rendered with a high quality too or at "
                                                                     "the most optimal resolution for the current viewer's viewport. Typically checking this "
                                                                     "means that an image will be slow to be rendered, but once rendered it will stick in the cache "
                                                                     "whichever zoom level you're using on the Viewer, whereas when unchecked it will be much "
                                                                     "faster to render but will have to be recomputed when zooming in/out in the Viewer.") );
    if ( (renderScaleSupportPref == 0) && (getEffectInstance()->supportsRenderScaleMaybe() == EffectInstance::eSupportsYes) ) {
        useFullScaleImagesWhenRenderScaleUnsupported->setSecretByDefault(true);
    }
    settingsPage->addKnob(useFullScaleImagesWhenRenderScaleUnsupported);
    _imp->useFullScaleImagesWhenRenderScaleUnsupported = useFullScaleImagesWhenRenderScaleUnsupported;

    boost::shared_ptr<KnobString> knobChangedCallback = AppManager::createKnob<KnobString>(_imp->effect.get(), tr("After param changed callback"), 1, false);
    knobChangedCallback->setHintToolTip( tr("Set here the name of a function defined in Python which will be called for each  "
                                            "parameter change. Either define this function in the Script Editor "
                                            "or in the init.py script or even in the script of a Python group plug-in.\n"
                                            "The signature of the callback is: callback(thisParam, thisNode, thisGroup, app, userEdited) where:\n"
                                            "- thisParam: The parameter which just had its value changed\n"
                                            "- userEdited: A boolean informing whether the change was due to user interaction or "
                                            "because something internally triggered the change.\n"
                                            "- thisNode: The node holding the parameter\n"
                                            "- app: points to the current application instance\n"
                                            "- thisGroup: The group holding thisNode (only if thisNode belongs to a group)") );
    knobChangedCallback->setAnimationEnabled(false);
    knobChangedCallback->setName("onParamChanged");
    settingsPage->addKnob(knobChangedCallback);
    _imp->knobChangedCallback = knobChangedCallback;

    boost::shared_ptr<KnobString> inputChangedCallback = AppManager::createKnob<KnobString>(_imp->effect.get(), tr("After input changed callback"), 1, false);
    inputChangedCallback->setHintToolTip( tr("Set here the name of a function defined in Python which will be called after "
                                             "each connection is changed for the inputs of the node. "
                                             "Either define this function in the Script Editor "
                                             "or in the init.py script or even in the script of a Python group plug-in.\n"
                                             "The signature of the callback is: callback(inputIndex, thisNode, thisGroup, app):\n"
                                             "- inputIndex: the index of the input which changed, you can query the node "
                                             "connected to the input by calling the getInput(...) function.\n"
                                             "- thisNode: The node holding the parameter\n"
                                             "- app: points to the current application instance\n"
                                             "- thisGroup: The group holding thisNode (only if thisNode belongs to a group)") );

    inputChangedCallback->setAnimationEnabled(false);
    inputChangedCallback->setName("onInputChanged");
    settingsPage->addKnob(inputChangedCallback);
    _imp->inputChangedCallback = inputChangedCallback;

    NodeGroup* isGroup = dynamic_cast<NodeGroup*>( _imp->effect.get() );
    if (isGroup) {
        boost::shared_ptr<KnobString> onNodeCreated = AppManager::createKnob<KnobString>(_imp->effect.get(), tr("After Node Created"), 1, false);
        onNodeCreated->setName("afterNodeCreated");
        onNodeCreated->setHintToolTip( tr("Add here the name of a Python-defined function that will be called each time a node "
                                          "is created in the group. This will be called in addition to the After Node Created "
                                          " callback of the project for the group node and all nodes within it (not recursively).\n"
                                          "The boolean variable userEdited will be set to True if the node was created "
                                          "by the user or False otherwise (such as when loading a project, or pasting a node).\n"
                                          "The signature of the callback is: callback(thisNode, app, userEdited) where:\n"
                                          "- thisNode: the node which has just been created\n"
                                          "- userEdited: a boolean indicating whether the node was created by user interaction or from "
                                          "a script/project load/copy-paste\n"
                                          "- app: points to the current application instance.") );
        onNodeCreated->setAnimationEnabled(false);
        _imp->nodeCreatedCallback = onNodeCreated;
        settingsPage->addKnob(onNodeCreated);

        boost::shared_ptr<KnobString> onNodeDeleted = AppManager::createKnob<KnobString>(_imp->effect.get(), tr("Before Node Removal"), 1, false);
        onNodeDeleted->setName("beforeNodeRemoval");
        onNodeDeleted->setHintToolTip( tr("Add here the name of a Python-defined function that will be called each time a node "
                                          "is about to be deleted. This will be called in addition to the Before Node Removal "
                                          " callback of the project for the group node and all nodes within it (not recursively).\n"
                                          "This function will not be called when the project is closing.\n"
                                          "The signature of the callback is: callback(thisNode, app) where:\n"
                                          "- thisNode: the node about to be deleted\n"
                                          "- app: points to the current application instance.") );
        onNodeDeleted->setAnimationEnabled(false);
        _imp->nodeRemovalCallback = onNodeDeleted;
        settingsPage->addKnob(onNodeDeleted);
    }
} // Node::createNodePage

void
Node::createInfoPage()
{
    boost::shared_ptr<KnobPage> infoPage = AppManager::createKnob<KnobPage>(_imp->effect.get(), tr("Info").toStdString(), 1, false);

    infoPage->setName(NATRON_PARAMETER_PAGE_NAME_INFO);
    _imp->infoPage = infoPage;

    boost::shared_ptr<KnobString> nodeInfos = AppManager::createKnob<KnobString>(_imp->effect.get(), std::string(), 1, false);
    nodeInfos->setName("nodeInfos");
    nodeInfos->setAnimationEnabled(false);
    nodeInfos->setIsPersistant(false);
    nodeInfos->setAsMultiLine();
    nodeInfos->setAsCustomHTMLText(true);
    nodeInfos->setEvaluateOnChange(false);
    nodeInfos->setHintToolTip( tr("Input and output informations, press Refresh to update them with current values") );
    infoPage->addKnob(nodeInfos);
    _imp->nodeInfos = nodeInfos;


    boost::shared_ptr<KnobButton> refreshInfoButton = AppManager::createKnob<KnobButton>(_imp->effect.get(), tr("Refresh Info"), 1, false);
    refreshInfoButton->setName("refreshButton");
    refreshInfoButton->setEvaluateOnChange(false);
    infoPage->addKnob(refreshInfoButton);
    _imp->refreshInfoButton = refreshInfoButton;
}

void
Node::createPythonPage()
{
    boost::shared_ptr<KnobPage> pythonPage = AppManager::createKnob<KnobPage>(_imp->effect.get(), tr("Python"), 1, false);
    boost::shared_ptr<KnobString> beforeFrameRender =  AppManager::createKnob<KnobString>(_imp->effect.get(), tr("Before frame render"), 1, false);

    beforeFrameRender->setName("beforeFrameRender");
    beforeFrameRender->setAnimationEnabled(false);
    beforeFrameRender->setHintToolTip( tr("Add here the name of a Python defined function that will be called before rendering "
                                          "any frame.\n "
                                          "The signature of the callback is: callback(frame, thisNode, app) where:\n"
                                          "- frame: the frame to be rendered\n"
                                          "- thisNode: points to the writer node\n"
                                          "- app: points to the current application instance") );
    pythonPage->addKnob(beforeFrameRender);
    _imp->beforeFrameRender = beforeFrameRender;

    boost::shared_ptr<KnobString> beforeRender =  AppManager::createKnob<KnobString>(_imp->effect.get(), tr("Before render"), 1, false);
    beforeRender->setName("beforeRender");
    beforeRender->setAnimationEnabled(false);
    beforeRender->setHintToolTip( tr("Add here the name of a Python defined function that will be called once when "
                                     "starting rendering.\n "
                                     "The signature of the callback is: callback(thisNode, app) where:\n"
                                     "- thisNode: points to the writer node\n"
                                     "- app: points to the current application instance") );
    pythonPage->addKnob(beforeRender);
    _imp->beforeRender = beforeRender;

    boost::shared_ptr<KnobString> afterFrameRender =  AppManager::createKnob<KnobString>(_imp->effect.get(), tr("After frame render"), 1, false);
    afterFrameRender->setName("afterFrameRender");
    afterFrameRender->setAnimationEnabled(false);
    afterFrameRender->setHintToolTip( tr("Add here the name of a Python defined function that will be called after rendering "
                                         "any frame.\n "
                                         "The signature of the callback is: callback(frame, thisNode, app) where:\n"
                                         "- frame: the frame that has been rendered\n"
                                         "- thisNode: points to the writer node\n"
                                         "- app: points to the current application instance") );
    pythonPage->addKnob(afterFrameRender);
    _imp->afterFrameRender = afterFrameRender;

    boost::shared_ptr<KnobString> afterRender =  AppManager::createKnob<KnobString>(_imp->effect.get(), tr("After render"), 1, false);
    afterRender->setName("afterRender");
    afterRender->setAnimationEnabled(false);
    afterRender->setHintToolTip( tr("Add here the name of a Python defined function that will be called once when the rendering "
                                    "is finished.\n "
                                    "The signature of the callback is: callback(aborted, thisNode, app) where:\n"
                                    "- aborted: True if the render ended because it was aborted, False upon completion\n"
                                    "- thisNode: points to the writer node\n"
                                    "- app: points to the current application instance") );
    pythonPage->addKnob(afterRender);
    _imp->afterRender = afterRender;
} // Node::createPythonPage

void
Node::createHostMixKnob(const boost::shared_ptr<KnobPage>& mainPage)
{
    boost::shared_ptr<KnobDouble> mixKnob = AppManager::createKnob<KnobDouble>(_imp->effect.get(), tr("Mix"), 1, false);

    mixKnob->setName("hostMix");
    mixKnob->setHintToolTip( tr("Mix between the source image at 0 and the full effect at 1.") );
    mixKnob->setMinimum(0.);
    mixKnob->setMaximum(1.);
    mixKnob->setDefaultValue(1.);
    if (mainPage) {
        mainPage->addKnob(mixKnob);
    }
    _imp->mixWithSource = mixKnob;
}

void
Node::createMaskSelectors(const std::vector<std::pair<bool, bool> >& hasMaskChannelSelector,
                          const std::vector<std::string>& inputLabels,
                          const boost::shared_ptr<KnobPage>& mainPage,
                          bool addNewLineOnLastMask,
                          KnobPtr* lastKnobCreated)
{
    assert( hasMaskChannelSelector.size() == inputLabels.size() );

    for (std::size_t i = 0; i < hasMaskChannelSelector.size(); ++i) {
        if (!hasMaskChannelSelector[i].first) {
            continue;
        }


        MaskSelector sel;
        boost::shared_ptr<KnobBool> enabled = AppManager::createKnob<KnobBool>(_imp->effect.get(), inputLabels[i], 1, false);

        enabled->setDefaultValue(false, 0);
        enabled->setAddNewLine(false);
        if (hasMaskChannelSelector[i].second) {
            std::string enableMaskName(std::string(kEnableMaskKnobName) + "_" + inputLabels[i]);
            enabled->setName(enableMaskName);
            enabled->setHintToolTip( tr("Enable the mask to come from the channel named by the choice parameter on the right. "
                                        "Turning this off will act as though the mask was disconnected.") );
        } else {
            std::string enableMaskName(std::string(kEnableInputKnobName) + "_" + inputLabels[i]);
            enabled->setName(enableMaskName);
            enabled->setHintToolTip( tr("Enable the image to come from the channel named by the choice parameter on the right. "
                                        "Turning this off will act as though the input was disconnected.") );
        }
        enabled->setAnimationEnabled(false);
        if (mainPage) {
            mainPage->addKnob(enabled);
        }


        sel.enabled = enabled;

        boost::shared_ptr<KnobChoice> channel = AppManager::createKnob<KnobChoice>(_imp->effect.get(), std::string(), 1, false);
        std::vector<std::string> choices;
        choices.push_back("None");

        const ImageComponents& rgba = ImageComponents::getRGBAComponents();
        const std::string& rgbaCompname = rgba.getComponentsGlobalName();
        const std::vector<std::string>& rgbaChannels = rgba.getComponentsNames();
        for (std::size_t c = 0; c < rgbaChannels.size(); ++c) {
            std::string option = rgbaCompname + '.' + rgbaChannels[c];
            choices.push_back(option);
        }
        /*const ImageComponents& rgba = ImageComponents::getRGBAComponents();
           const std::vector<std::string>& channels = rgba.getComponentsNames();
           const std::string& layerName = rgba.getComponentsGlobalName();
           for (std::size_t c = 0; c < channels.size(); ++c) {
           choices.push_back(layerName + "." + channels[c]);
           }*/

        channel->populateChoices(choices);
        channel->setDefaultValue(choices.size() - 1, 0);
        channel->setAnimationEnabled(false);
        channel->setHintToolTip( tr("Use this channel from the original input to mix the output with the original input. "
                                    "Setting this to None is the same as disconnecting the input.") );
        if (hasMaskChannelSelector[i].second) {
            std::string channelMaskName(std::string(kMaskChannelKnobName) + "_" + inputLabels[i]);
            channel->setName(channelMaskName);
        } else {
            std::string channelMaskName(std::string(kInputChannelKnobName) + "_" + inputLabels[i]);
            channel->setName(channelMaskName);
        }
        sel.channel = channel;
        if (mainPage) {
            mainPage->addKnob(channel);
        }

        //Make sure the first default param in the vector is MaskInvert

        if (!addNewLineOnLastMask) {
            //If there is a MaskInvert parameter, make it on the same line as the Mask channel parameter
            channel->setAddNewLine(false);
        }
        if (!*lastKnobCreated) {
            *lastKnobCreated = channel;
        }

        _imp->maskSelectors[i] = sel;
    } // for (int i = 0; i < inputsCount; ++i) {
} // Node::createMaskSelectors

#ifndef NATRON_ENABLE_IO_META_NODES
void
Node::createWriterFrameStepKnob(const boost::shared_ptr<KnobPage>& mainPage)
{
    ///Find a  "lastFrame" parameter and add it after it
    boost::shared_ptr<KnobInt> frameIncrKnob = AppManager::createKnob<KnobInt>(_imp->effect.get(), tr(kNatronWriteParamFrameStepLabel), 1, false);

    frameIncrKnob->setName(kNatronWriteParamFrameStep);
    frameIncrKnob->setHintToolTip( tr(kNatronWriteParamFrameStepHint) );
    frameIncrKnob->setAnimationEnabled(false);
    frameIncrKnob->setMinimum(1);
    frameIncrKnob->setDefaultValue(1);
    if (mainPage) {
        std::vector< KnobPtr > children = mainPage->getChildren();
        bool foundLastFrame = false;
        for (std::size_t i = 0; i < children.size(); ++i) {
            if (children[i]->getName() == "lastFrame") {
                mainPage->insertKnob(i + 1, frameIncrKnob);
                foundLastFrame = true;
                break;
            }
        }
        if (!foundLastFrame) {
            mainPage->addKnob(frameIncrKnob);
        }
    }
    _imp->frameIncrKnob = frameIncrKnob;
}

#endif

boost::shared_ptr<KnobPage>
Node::getOrCreateMainPage()
{
    const KnobsVec & knobs = _imp->effect->getKnobs();
    boost::shared_ptr<KnobPage> mainPage;

    for (std::size_t i = 0; i < knobs.size(); ++i) {
        boost::shared_ptr<KnobPage> p = boost::dynamic_pointer_cast<KnobPage>(knobs[i]);
        if ( p && (p->getLabel() != NATRON_PARAMETER_PAGE_NAME_INFO) &&
             (p->getLabel() != NATRON_PARAMETER_PAGE_NAME_EXTRA) ) {
            mainPage = p;
            break;
        }
    }
    if (!mainPage) {
        mainPage = AppManager::createKnob<KnobPage>( _imp->effect.get(), tr("Settings") );
    }

    return mainPage;
}

void
Node::createLabelKnob(const boost::shared_ptr<KnobPage>& settingsPage,
                      const std::string& label)
{
    boost::shared_ptr<KnobString> nodeLabel = AppManager::createKnob<KnobString>(_imp->effect.get(), label, 1, false);

    assert(nodeLabel);
    nodeLabel->setName(kUserLabelKnobName);
    nodeLabel->setAnimationEnabled(false);
    nodeLabel->setEvaluateOnChange(false);
    nodeLabel->setAsMultiLine();
    nodeLabel->setUsesRichText(true);
    nodeLabel->setHintToolTip( tr("This label gets appended to the node name on the node graph.") );
    settingsPage->addKnob(nodeLabel);
    _imp->nodeLabelKnob = nodeLabel;
}

void
Node::findOrCreateChannelEnabled(const boost::shared_ptr<KnobPage>& mainPage)
{
    //Try to find R,G,B,A parameters on the plug-in, if found, use them, otherwise create them
    static const std::string channelLabels[4] = {kNatronOfxParamProcessRLabel, kNatronOfxParamProcessGLabel, kNatronOfxParamProcessBLabel, kNatronOfxParamProcessALabel};
    static const std::string channelNames[4] = {kNatronOfxParamProcessR, kNatronOfxParamProcessG, kNatronOfxParamProcessB, kNatronOfxParamProcessA};
    static const std::string channelHints[4] = {kNatronOfxParamProcessRHint, kNatronOfxParamProcessGHint, kNatronOfxParamProcessBHint, kNatronOfxParamProcessAHint};
    boost::shared_ptr<KnobBool> foundEnabled[4];
    const KnobsVec & knobs = _imp->effect->getKnobs();

    for (int i = 0; i < 4; ++i) {
        boost::shared_ptr<KnobBool> enabled;
        for (std::size_t j = 0; j < knobs.size(); ++j) {
            if (knobs[j]->getOriginalName() == channelNames[i]) {
                foundEnabled[i] = boost::dynamic_pointer_cast<KnobBool>(knobs[j]);
                break;
            }
        }
    }

    bool foundAll = foundEnabled[0] && foundEnabled[1] && foundEnabled[2] && foundEnabled[3];
    bool isWriter = _imp->effect->isWriter();

    if (foundAll) {
        for (int i = 0; i < 4; ++i) {
            // Writers already have their checkboxes places correctly
            if (!isWriter) {
                if (foundEnabled[i]->getParentKnob() == mainPage) {
                    //foundEnabled[i]->setAddNewLine(i == 3);
                    mainPage->removeKnob( foundEnabled[i].get() );
                    mainPage->insertKnob(i, foundEnabled[i]);
                }
            }
            _imp->enabledChan[i] = foundEnabled[i];
        }
    }

    bool pluginDefaultPref[4];
    bool useRGBACheckbox = _imp->effect->isHostChannelSelectorSupported(&pluginDefaultPref[0], &pluginDefaultPref[1], &pluginDefaultPref[2], &pluginDefaultPref[3]);


    if (useRGBACheckbox) {
        if (foundAll) {
            std::cerr << getScriptName_mt_safe() << ": WARNING: property " << kNatronOfxImageEffectPropChannelSelector << " is different of " << kOfxImageComponentNone << " but uses its own checkboxes" << std::endl;
        } else {
            //Create the selectors
            for (int i = 0; i < 4; ++i) {
                foundEnabled[i] =  AppManager::createKnob<KnobBool>(_imp->effect.get(), channelLabels[i], 1, false);
                foundEnabled[i]->setName(channelNames[i]);
                foundEnabled[i]->setAnimationEnabled(false);
                foundEnabled[i]->setAddNewLine(i == 3);
                foundEnabled[i]->setDefaultValue(pluginDefaultPref[i]);
                foundEnabled[i]->setHintToolTip(channelHints[i]);
                mainPage->insertKnob(i, foundEnabled[i]);
                _imp->enabledChan[i] = foundEnabled[i];
            }
            foundAll = true;
        }
    }
    if ( !isWriter && foundAll && !getApp()->isBackground() ) {
        _imp->enabledChan[3].lock()->setAddNewLine(false);
        boost::shared_ptr<KnobString> premultWarning = AppManager::createKnob<KnobString>(_imp->effect.get(), std::string(), 1, false);
        premultWarning->setIconLabel("dialog-warning");
        premultWarning->setSecretByDefault(true);
        premultWarning->setAsLabel();
        premultWarning->setEvaluateOnChange(false);
        premultWarning->setIsPersistant(false);
        premultWarning->setHintToolTip( tr("The alpha checkbox is checked and the RGB "
                                           "channels in output are alpha-premultiplied. Any of the unchecked RGB channel "
                                           "may be incorrect because the alpha channel changed but their value did not. "
                                           "To fix this, either check all RGB channels (or uncheck alpha) or unpremultiply the "
                                           "input image first.").toStdString() );
        mainPage->insertKnob(4, premultWarning);
        _imp->premultWarning = premultWarning;
    }
} // Node::findOrCreateChannelEnabled

void
Node::createChannelSelectors(const std::vector<std::pair<bool, bool> >& hasMaskChannelSelector,
                             const std::vector<std::string>& inputLabels,
                             const boost::shared_ptr<KnobPage>& mainPage,
                             KnobPtr* lastKnobBeforeAdvancedOption)
{
    ///Create input layer selectors
    for (std::size_t i = 0; i < inputLabels.size(); ++i) {
        if (!hasMaskChannelSelector[i].first) {
            _imp->createChannelSelector(i, inputLabels[i], false, mainPage, lastKnobBeforeAdvancedOption);
        }
    }
    ///Create output layer selectors
    _imp->createChannelSelector(-1, "Output", true, mainPage, lastKnobBeforeAdvancedOption);
}

void
Node::initializeDefaultKnobs(int renderScaleSupportPref,
                             bool loadingSerialization)
{
    //Readers and Writers don't have default knobs since these knobs are on the ReadNode/WriteNode itself
#ifdef NATRON_ENABLE_IO_META_NODES
    NodePtr ioContainer = getIOContainer();
#endif

    //Add the "Node" page
    boost::shared_ptr<KnobPage> settingsPage = AppManager::createKnob<KnobPage>(_imp->effect.get(), tr(NATRON_PARAMETER_PAGE_NAME_EXTRA), 1, false);
    _imp->nodeSettingsPage = settingsPage;

    //Create the "Label" knob
    Backdrop* isBackdropNode = dynamic_cast<Backdrop*>( _imp->effect.get() );
    QString labelKnobLabel = isBackdropNode ? tr("Name label") : tr("Label");
    createLabelKnob( settingsPage, labelKnobLabel.toStdString() );

    if (isBackdropNode) {
        //backdrops just have a label
        return;
    }


    ///find in all knobs a page param to set this param into
    const KnobsVec & knobs = _imp->effect->getKnobs();

    findPluginFormatKnobs(knobs, loadingSerialization);


    // Scan all inputs to find masks and get inputs labels
    //Pair hasMaskChannelSelector, isMask
    int inputsCount = getMaxInputCount();
    std::vector<std::pair<bool, bool> > hasMaskChannelSelector(inputsCount);
    std::vector<std::string> inputLabels(inputsCount);
    for (int i = 0; i < inputsCount; ++i) {
        inputLabels[i] = _imp->effect->getInputLabel(i);

        assert( i < (int)_imp->inputsComponents.size() );
        const std::list<ImageComponents>& inputSupportedComps = _imp->inputsComponents[i];
        bool isMask = _imp->effect->isInputMask(i);
        bool supportsOnlyAlpha = inputSupportedComps.size() == 1 && inputSupportedComps.front().getNumComponents() == 1;

        hasMaskChannelSelector[i].first = false;
        hasMaskChannelSelector[i].second = isMask;

        if ( (isMask || supportsOnlyAlpha) &&
             !_imp->effect->isInputRotoBrush(i) ) {
            hasMaskChannelSelector[i].first = true;
        }
    }

    boost::shared_ptr<KnobPage> mainPage = getOrCreateMainPage();
    assert(mainPage);

    // Create the Output Layer choice if needed plus input layers selectors
    KnobPtr lastKnobBeforeAdvancedOption;
    if ( _imp->effect->getCreateChannelSelectorKnob() ) {
        createChannelSelectors(hasMaskChannelSelector, inputLabels, mainPage, &lastKnobBeforeAdvancedOption);
    }


    findOrCreateChannelEnabled(mainPage);

    ///Find in the plug-in the Mask/Mix related parameter to re-order them so it is consistent across nodes
    std::vector<std::pair<std::string, KnobPtr > > foundPluginDefaultKnobsToReorder;
    foundPluginDefaultKnobsToReorder.push_back( std::make_pair( kOfxMaskInvertParamName, KnobPtr() ) );
    foundPluginDefaultKnobsToReorder.push_back( std::make_pair( kOfxMixParamName, KnobPtr() ) );
    if (mainPage) {
        ///Insert auto-added knobs before mask invert if found
        for (std::size_t i = 0; i < knobs.size(); ++i) {
            for (std::size_t j = 0; j < foundPluginDefaultKnobsToReorder.size(); ++j) {
                if (knobs[i]->getName() == foundPluginDefaultKnobsToReorder[j].first) {
                    foundPluginDefaultKnobsToReorder[j].second = knobs[i];
                }
            }
        }
    }

    assert(foundPluginDefaultKnobsToReorder.size() > 0 && foundPluginDefaultKnobsToReorder[0].first == kOfxMaskInvertParamName);

    createMaskSelectors(hasMaskChannelSelector, inputLabels, mainPage, !foundPluginDefaultKnobsToReorder[0].second.get(), &lastKnobBeforeAdvancedOption);


    //Create the host mix if needed
    if ( _imp->effect->isHostMixingEnabled() ) {
        createHostMixKnob(mainPage);
    }


    /*
     * Reposition the MaskInvert and Mix parameters declared by the plug-in
     */
    if (mainPage) {
        for (std::size_t i = 0; i < foundPluginDefaultKnobsToReorder.size(); ++i) {
            if ( foundPluginDefaultKnobsToReorder[i].second && (foundPluginDefaultKnobsToReorder[i].second->getParentKnob() == mainPage) ) {
                mainPage->removeKnob( foundPluginDefaultKnobsToReorder[i].second.get() );
                mainPage->addKnob(foundPluginDefaultKnobsToReorder[i].second);
            }
        }
    }

    if (lastKnobBeforeAdvancedOption) {
        KnobsVec mainPageChildren = mainPage->getChildren();
        int i = 0;
        for (KnobsVec::iterator it = mainPageChildren.begin(); it != mainPageChildren.end(); ++it, ++i) {
            if (*it == lastKnobBeforeAdvancedOption) {
                if (i > 0) {
                    KnobsVec::iterator prev = it;
                    --prev;
                    if ( !dynamic_cast<KnobSeparator*>( prev->get() ) ) {
                        boost::shared_ptr<KnobSeparator> sep = AppManager::createKnob<KnobSeparator>(_imp->effect.get(), std::string(), 1, false);
                        sep->setName("advancedSep");
                        mainPage->insertKnob(i, sep);
                    }
                }

                break;
            }
        }
    }


    createNodePage(settingsPage, renderScaleSupportPref);
    createInfoPage();

    if ( _imp->effect->isWriter() ) {
        //Create a frame step parameter for writers, and control it in OutputSchedulerThread.cpp
#ifndef NATRON_ENABLE_IO_META_NODES
        createWriterFrameStepKnob(mainPage);
#else
        if (!ioContainer) {
#endif

        boost::shared_ptr<KnobButton> renderButton = AppManager::createKnob<KnobButton>(_imp->effect.get(), tr("Render"), 1, false);
        renderButton->setHintToolTip( tr("Starts rendering the specified frame range.") );
        renderButton->setAsRenderButton();
        renderButton->setName("startRender");
        renderButton->setEvaluateOnChange(false);
        _imp->renderButton = renderButton;
        mainPage->addKnob(renderButton);

        createPythonPage();
#ifdef NATRON_ENABLE_IO_META_NODES
    }
#endif
    }
} // Node::initializeDefaultKnobs

void
Node::initializeKnobs(int renderScaleSupportPref,
                      bool loadingSerialization)
{
    ////Only called by the main-thread


    _imp->effect->beginChanges();

    assert( QThread::currentThread() == qApp->thread() );
    assert(!_imp->knobsInitialized);

    ///For groups, declare the plugin knobs after the node knobs because we want to use the Node page
    bool effectIsGroup = getPluginID() == PLUGINID_NATRON_GROUP;

    if (!effectIsGroup) {
        //Initialize plug-in knobs
        _imp->effect->initializeKnobsPublic();
    }

    InitializeKnobsFlag_RAII __isInitializingKnobsFlag__( _imp->effect.get() );

    if ( _imp->effect->getMakeSettingsPanel() ) {
        //initialize default knobs added by Natron
        initializeDefaultKnobs(renderScaleSupportPref, loadingSerialization);
    }

    if (effectIsGroup) {
        _imp->effect->initializeKnobsPublic();
    }
    _imp->effect->endChanges();

    _imp->knobsInitialized = true;

    Q_EMIT knobsInitialized();
} // initializeKnobs

void
Node::Implementation::createChannelSelector(int inputNb,
                                            const std::string & inputName,
                                            bool isOutput,
                                            const boost::shared_ptr<KnobPage>& page,
                                            KnobPtr* lastKnobBeforeAdvancedOption)
{
    ChannelSelector sel;

    sel.hasAllChoice = isOutput;
    boost::shared_ptr<KnobChoice> layer = AppManager::createKnob<KnobChoice>(effect.get(), isOutput ? tr("Output Layer") : tr("%1 Layer").arg( QString::fromUtf8( inputName.c_str() ) ), 1, false);
    layer->setHostCanAddOptions(isOutput);
    if (!isOutput) {
        layer->setName( inputName + std::string("_") + std::string(kOutputChannelsKnobName) );
    } else {
        layer->setName(kOutputChannelsKnobName);
    }
    if (isOutput) {
        layer->setHintToolTip( tr("Select here the layer onto which the processing should occur.") );
    } else {
        layer->setHintToolTip( tr("Select here the layer that will be used in input by %1.").arg( QString::fromUtf8( inputName.c_str() ) ) );
    }
    layer->setAnimationEnabled(false);
    layer->setSecretByDefault(!isOutput);
    page->addKnob(layer);
    sel.layer = layer;
    std::vector<std::string> baseLayers;
    if (isOutput) {
        baseLayers.push_back("All");
    } else {
        baseLayers.push_back("None");
    }

    std::map<std::string, int > defaultLayers;
    {
        std::vector<std::string> projectLayers = _publicInterface->getApp()->getProject()->getProjectDefaultLayerNames();
        for (std::size_t i = 0; i < projectLayers.size(); ++i) {
            defaultLayers[projectLayers[i]] = -1;
        }
    }
    baseLayers.push_back(kNatronRGBAPlaneUserName);
    for (std::map<std::string, int>::iterator itl = defaultLayers.begin(); itl != defaultLayers.end(); ++itl) {
        std::string choiceName = ImageComponents::mapNatronInternalPlaneNameToUserFriendlyPlaneName(itl->first);
        baseLayers.push_back(choiceName);
    }

    layer->populateChoices(baseLayers);
    int defVal;
    if ( isOutput && (effect->isPassThroughForNonRenderedPlanes() == EffectInstance::ePassThroughRenderAllRequestedPlanes) ) {
        defVal = 0;

        //Hide all other input selectors if choice is All in output
        for (std::map<int, ChannelSelector>::iterator it = channelsSelectors.begin(); it != channelsSelectors.end(); ++it) {
            it->second.layer.lock()->setSecret(true);
        }
    } else {
        defVal = 1;
    }
    layer->setDefaultValue(defVal);

    if (!*lastKnobBeforeAdvancedOption) {
        *lastKnobBeforeAdvancedOption = layer;
    }

    channelsSelectors[inputNb] = sel;
} // Node::Implementation::createChannelSelector

int
Node::getFrameStepKnobValue() const
{
    boost::shared_ptr<KnobInt> k = _imp->frameIncrKnob.lock();

    if (!k) {
        return 1;
    } else {
        int v = k->getValue();

        return std::max(1, v);
    }
}

bool
Node::handleFormatKnob(KnobI* knob)
{
    boost::shared_ptr<KnobChoice> choice = _imp->pluginFormatKnobs.formatChoice.lock();

    if (!choice) {
        return false;
    }
    if ( knob != choice.get() ) {
        return false;
    }
    int curIndex = choice->getValue();
    Format f;
    if ( !getApp()->getProject()->getProjectFormatAtIndex(curIndex, &f) ) {
        assert(false);

        return true;
    }

    boost::shared_ptr<KnobInt> size = _imp->pluginFormatKnobs.size.lock();
    boost::shared_ptr<KnobDouble> par = _imp->pluginFormatKnobs.par.lock();
    assert(size && par);

    _imp->effect->beginChanges();
    size->blockValueChanges();
    size->setValues(f.width(), f.height(), ViewSpec::all(), eValueChangedReasonNatronInternalEdited);
    size->unblockValueChanges();
    par->blockValueChanges();
    par->setValue( f.getPixelAspectRatio() );
    par->unblockValueChanges();

    _imp->effect->endChanges();

    return true;
}

void
Node::refreshFormatParamChoice(const std::vector<std::string>& entries,
                               int defValue,
                               bool canChangeValues)
{
    boost::shared_ptr<KnobChoice> choice = _imp->pluginFormatKnobs.formatChoice.lock();

    if (!choice) {
        return;
    }
    int curIndex = choice->getValue();
    choice->populateChoices(entries);
    choice->beginChanges();
    choice->setDefaultValue(defValue);
    if (!canChangeValues) {
        if ( curIndex < (int)entries.size() ) {
            choice->setValue(curIndex);
        }
    }

    //changedKnob was not called because we are initializing knobs
    handleFormatKnob( choice.get() );

    choice->endChanges();
}

void
Node::refreshPreviewsAfterProjectLoad()
{
    computePreviewImage( getApp()->getTimeLine()->currentFrame() );
    Q_EMIT s_refreshPreviewsAfterProjectLoadRequested();
}

QString
Node::makeHTMLDocumentation(bool offline) const
{
    QString ret;
    QTextStream ts(&ret);

    //bool isPyPlug;
    QString pluginID, pluginLabel, pluginDescription, pluginIcon;
    int majorVersion = getMajorVersion();
    int minorVersion = getMinorVersion();
    QStringList pluginGroup;

    {
        QMutexLocker k(&_imp->pluginPythonModuleMutex);
        //isPyPlug = !_imp->pyPlugID.empty();
        pluginID = _imp->pyPlugID.empty() ? _imp->plugin->getPluginID() : QString::fromUtf8( _imp->pyPlugID.c_str() );
        pluginLabel = _imp->pyPlugLabel.empty() ? _imp->plugin->getPluginLabel() : QString::fromUtf8( _imp->pyPlugLabel.c_str() );
        pluginDescription = _imp->pyPlugDesc.empty() ? QString::fromUtf8( _imp->effect->getPluginDescription().c_str() ) : QString::fromUtf8( _imp->pyPlugDesc.c_str() );
        pluginIcon = _imp->plugin->getIconFilePath();
        pluginGroup = _imp->plugin->getGrouping();
    }

    ts << "<!DOCTYPE HTML PUBLIC \"-//W3C//DTD HTML 4.01 Transitional//EN\" \"http://www.w3.org/TR/html4/loose.dtd\">";
    ts << "<html><head>";
    ts << "<title>" << pluginLabel << " - Natron 2.0 documentation</title>"; /// version string will be replaced in parser
    ts << "<link rel=\"stylesheet\" href=\"_static/default.css\" type=\"text/css\" /><link rel=\"stylesheet\" href=\"_static/style.css\" type=\"text/css\" /><script type=\"text/javascript\" src=\"_static/jquery.js\"></script><script type=\"text/javascript\" src=\"_static/dropdown.js\"></script>";
    ts << "</head><body>";

    ts << "<div class=\"related\"><h3>Navigation</h3><ul>";

    if (offline) {
        ts << "<li><a href=\"index.html\">Natron 2.0 documentation</a> &raquo;</li>";
    } else {
        ts << "<li><a href=\"/index.html\">Natron 2.0 documentation</a> &raquo;</li>";
    }
    if (offline) {
        ts << "<li><a href=\"_group.html\">Reference Guide</a> &raquo;</li>";
    } else {
        ts << "<li><a href=\"/_group.html\">Reference Guide</a> &raquo;</li>";
    }

    if ( !pluginGroup.isEmpty() ) {
        QString group = pluginGroup.at(0);
        if ( !group.isEmpty() ) {
            if (offline) {
                ts << "<li><a href=\"group" << group << ".html\">" << group << "</a> &raquo;</li>";
            } else {
                ts << "<li><a href=\"/_group.html?id=" << group << "\">" << group << "</a> &raquo;</li>";
            }
        }
    }
    ts << "</ul></div>";


    ts << "<div class=\"document\"><div class=\"documentwrapper\"><div class=\"body\"><div class=\"section\">";
    ts << "<h1>" << pluginLabel << " version " << majorVersion << "." << minorVersion << "</h1>";
    if ( !pluginIcon.isEmpty() ) {
        QFile iconFile(pluginIcon);
        if ( iconFile.exists() ) {
            ts << "<p><img class=\"screenshot\" src=\"/LOCAL_FILE/" << pluginIcon << "\"></p>";
        }
    }

    // replace urls with a href's
    pluginDescription.replace( QRegExp( QString::fromUtf8("((?:https?|ftp)://\\S+)") ), QString::fromUtf8("<a target=\"_blank\" href=\"\\1\">\\1</a>") );

    ts << "<p>" << pluginDescription << "</p>";
    ts << "<h3>" << "Inputs & Controls" << "</h3>";

    ts << "<table class=\"knobsTable\">";
    ts << "<td class=\"knobsTableHeader\">Label (UI Name)</td>";
    ts << "<td class=\"knobsTableHeader\">Script-Name</td>";
    ts << "<td class=\"knobsTableHeader\">Default-Value</td>";
    ts << "<td class=\"knobsTableHeader\">Function</td>";

    KnobsVec knobs = getEffectInstance()->getKnobs_mt_safe();
    for (KnobsVec::const_iterator it = knobs.begin(); it != knobs.end(); ++it) {
        ts << "<tr>";

        if ( (*it)->getDefaultIsSecret() ) {
            continue;
        }
        QString knobScriptName = QString::fromUtf8( (*it)->getName().c_str() );
        QString knobLabel = QString::fromUtf8( (*it)->getLabel().c_str() );
        QString knobHint = QString::fromUtf8( (*it)->getHintToolTip().c_str() );

        ts << "<td class=\"knobsTableValueLabel\">" << knobLabel << "</td>";
        ts << "<td class=\"knobsTableValueScript\">" << knobScriptName << "</td>";

        QString defValuesStr;
        std::vector<std::pair<QString, QString> > dimsDefaultValueStr;
        Knob<int>* isInt = dynamic_cast<Knob<int>*>( it->get() );
        KnobChoice* isChoice = dynamic_cast<KnobChoice*>( it->get() );
        Knob<bool>* isBool = dynamic_cast<Knob<bool>*>( it->get() );
        Knob<double>* isDbl = dynamic_cast<Knob<double>*>( it->get() );
        Knob<std::string>* isString = dynamic_cast<Knob<std::string>*>( it->get() );
        KnobSeparator* isSep = dynamic_cast<KnobSeparator*>( it->get() );
        KnobButton* isBtn = dynamic_cast<KnobButton*>( it->get() );
        KnobParametric* isParametric = dynamic_cast<KnobParametric*>( it->get() );
        KnobGroup* isGroup = dynamic_cast<KnobGroup*>( it->get() );
        KnobPage* isPage = dynamic_cast<KnobPage*>( it->get() );

        if (!isGroup && !isPage) {
            for (int i = 0; i < (*it)->getDimension(); ++i) {
                QString valueStr;

                if (!isBtn && !isSep && !isParametric) {
                    if (isChoice) {
                        int index = isChoice->getDefaultValue(i);
                        std::vector<std::string> entries = isChoice->getEntries_mt_safe();
                        if ( (index >= 0) && ( index < (int)entries.size() ) ) {
                            valueStr = QString::fromUtf8( entries[index].c_str() );
                        }
                    } else if (isInt) {
                        valueStr = QString::number( isInt->getDefaultValue(i) );
                    } else if (isDbl) {
                        valueStr = QString::number( isDbl->getDefaultValue(i) );
                    } else if (isBool) {
                        valueStr = isBool->getDefaultValue(i) ? QString::fromUtf8("On") : QString::fromUtf8("Off");
                    } else if (isString) {
                        valueStr = QString::fromUtf8( isString->getDefaultValue(i).c_str() );
                    }
                }

                dimsDefaultValueStr.push_back( std::make_pair(QString::fromUtf8( (*it)->getDimensionName(i).c_str() ), valueStr) );
            }

            for (std::size_t i = 0; i < dimsDefaultValueStr.size(); ++i) {
                if ( !dimsDefaultValueStr[i].second.isEmpty() ) {
                    if (dimsDefaultValueStr.size() > 1) {
                        defValuesStr.append(dimsDefaultValueStr[i].first);
                        defValuesStr.append( QString::fromUtf8(": ") );
                    }
                    defValuesStr.append(dimsDefaultValueStr[i].second);
                    if (i < dimsDefaultValueStr.size() - 1) {
                        defValuesStr.append( QString::fromUtf8(" ") );
                    }
                }
            }
            if ( defValuesStr.isEmpty() ) {
                defValuesStr = QString::fromUtf8("N/A");
            }
        }

        ts << "<td class=\"knobsTableValue\">" << defValuesStr << "</td>";

        // replace urls with a href's
        knobHint.replace( QRegExp( QString::fromUtf8("((?:https?|ftp)://\\S+)") ), QString::fromUtf8("<a target=\"_blank\" href=\"\\1\">\\1</a>") );

        ts << "<td class=\"knobsTableValue\">" << knobHint << "</td>";
        ts << "</tr>";
    } // for (KnobsVec::const_iterator it = knobs.begin(); it!=knobs.end(); ++it) {

    ts << "</table>";
    //ts << "<!--ADD_MORE_HERE-->";
    //ts << "</div></div></div>";

    if ( !pluginIcon.isEmpty() ) {
        QString tmp = pluginIcon;
        tmp.replace( pluginID + QString::fromUtf8(".png"), pluginID + QString::fromUtf8(".html") );
    }

    ts << "</div></div></div><div class=\"clearer\"></div></div><div class=\"footer\"></div></body></html>";

    return ret;
} // Node::makeHTMLDocumentation

bool
Node::isForceCachingEnabled() const
{
    boost::shared_ptr<KnobBool> b = _imp->forceCaching.lock();

    return b ? b->getValue() : false;
}

void
Node::onSetSupportRenderScaleMaybeSet(int support)
{
    if ( (EffectInstance::SupportsEnum)support == EffectInstance::eSupportsYes ) {
        boost::shared_ptr<KnobBool> b = _imp->useFullScaleImagesWhenRenderScaleUnsupported.lock();
        if (b) {
            b->setSecretByDefault(true);
            b->setSecret(true);
        }
    }
}

bool
Node::useScaleOneImagesWhenRenderScaleSupportIsDisabled() const
{
    boost::shared_ptr<KnobBool> b =  _imp->useFullScaleImagesWhenRenderScaleUnsupported.lock();

    return b ? b->getValue() : false;
}

void
Node::beginEditKnobs()
{
    _imp->effect->beginEditKnobs();
}

void
Node::setEffect(const EffectInstPtr& effect)
{
    ////Only called by the main-thread
    assert( QThread::currentThread() == qApp->thread() );
    _imp->effect = effect;
    _imp->effect->initializeData();


#ifdef NATRON_ENABLE_IO_META_NODES
    NodePtr thisShared = shared_from_this();
    NodePtr ioContainer = _imp->ioContainer.lock();
    if (ioContainer) {
        ReadNode* isReader = dynamic_cast<ReadNode*>( ioContainer->getEffectInstance().get() );
        if (isReader) {
            isReader->setEmbeddedReader(thisShared);
        } else {
            WriteNode* isWriter = dynamic_cast<WriteNode*>( ioContainer->getEffectInstance().get() );
            assert(isWriter);
            isWriter->setEmbeddedWriter(thisShared);
        }
    }
#endif
}

EffectInstPtr
Node::getEffectInstance() const
{
    ///Thread safe as it never changes
    return _imp->effect;
}

void
Node::hasViewersConnected(std::list<ViewerInstance* >* viewers) const
{
    ViewerInstance* thisViewer = dynamic_cast<ViewerInstance*>( _imp->effect.get() );

    if (thisViewer) {
        std::list<ViewerInstance* >::const_iterator alreadyExists = std::find(viewers->begin(), viewers->end(), thisViewer);
        if ( alreadyExists == viewers->end() ) {
            viewers->push_back(thisViewer);
        }
    } else {
        NodesList outputs;
        getOutputsWithGroupRedirection(outputs);

        for (NodesList::iterator it = outputs.begin(); it != outputs.end(); ++it) {
            assert(*it);
            (*it)->hasViewersConnected(viewers);
        }
    }
}

/**
 * @brief Resolves links of the graph in the case of containers (that do not do any rendering but only contain nodes inside)
 * so that algorithms that cycle the tree from bottom to top
 * properly visit all nodes in the correct order
 **/
static NodePtr
applyNodeRedirectionsUpstream(const NodePtr& node,
                              bool useGuiInput)
{
    if (!node) {
        return node;
    }
    NodeGroup* isGrp = node->isEffectGroup();
    if (isGrp) {
        //The node is a group, instead jump directly to the output node input of the  group
        return applyNodeRedirectionsUpstream(isGrp->getOutputNodeInput(useGuiInput), useGuiInput);
    }

    PrecompNode* isPrecomp = dynamic_cast<PrecompNode*>( node->getEffectInstance().get() );
    if (isPrecomp) {
        //The node is a precomp, instead jump directly to the output node of the precomp
        return applyNodeRedirectionsUpstream(isPrecomp->getOutputNode(), useGuiInput);
    }

    GroupInput* isInput = dynamic_cast<GroupInput*>( node->getEffectInstance().get() );
    if (isInput) {
        //The node is a group input,  jump to the corresponding input of the group
        boost::shared_ptr<NodeCollection> collection = node->getGroup();
        assert(collection);
        isGrp = dynamic_cast<NodeGroup*>( collection.get() );
        if (isGrp) {
            return applyNodeRedirectionsUpstream(isGrp->getRealInputForInput(useGuiInput, node), useGuiInput);
        }
    }

    return node;
}

/**
 * @brief Resolves links of the graph in the case of containers (that do not do any rendering but only contain nodes inside)
 * so that algorithms that cycle the tree from top to bottom
 * properly visit all nodes in the correct order. Note that one node may translate to several nodes since multiple nodes
 * may be connected to the same node.
 **/
static void
applyNodeRedirectionsDownstream(int recurseCounter,
                                const NodePtr& node,
                                bool useGuiOutputs,
                                NodesList& translated)
{
    NodeGroup* isGrp = node->isEffectGroup();

    if (isGrp) {
        //The node is a group, meaning it should not be taken into account, instead jump directly to the input nodes output of the group
        NodesList inputNodes;
        isGrp->getInputsOutputs(&inputNodes, useGuiOutputs);
        for (NodesList::iterator it2 = inputNodes.begin(); it2 != inputNodes.end(); ++it2) {
            //Call recursively on them
            applyNodeRedirectionsDownstream(recurseCounter + 1, *it2, useGuiOutputs, translated);
        }

        return;
    }

    GroupOutput* isOutput = dynamic_cast<GroupOutput*>( node->getEffectInstance().get() );
    if (isOutput) {
        //The node is the output of a group, its outputs are the outputs of the group
        boost::shared_ptr<NodeCollection> collection = isOutput->getNode()->getGroup();
        if (!collection) {
            return;
        }
        isGrp = dynamic_cast<NodeGroup*>( collection.get() );
        if (isGrp) {
            NodesWList groupOutputs;
            if (useGuiOutputs) {
                groupOutputs = isGrp->getNode()->getGuiOutputs();
            } else {
                NodePtr grpNode = isGrp->getNode();
                if (grpNode) {
                    grpNode->getOutputs_mt_safe(groupOutputs);
                }
            }
            for (NodesWList::iterator it2 = groupOutputs.begin(); it2 != groupOutputs.end(); ++it2) {
                //Call recursively on them
                NodePtr output = it2->lock();
                if (output) {
                    applyNodeRedirectionsDownstream(recurseCounter + 1, output, useGuiOutputs, translated);
                }
            }
        }

        return;
    }

    boost::shared_ptr<PrecompNode> isInPrecomp = node->isPartOfPrecomp();
    if ( isInPrecomp && (isInPrecomp->getOutputNode() == node) ) {
        //This node is the output of the precomp, its outputs are the outputs of the precomp node
        NodesWList groupOutputs;
        if (useGuiOutputs) {
            groupOutputs = isInPrecomp->getNode()->getGuiOutputs();
        } else {
            isInPrecomp->getNode()->getOutputs_mt_safe(groupOutputs);
        }
        for (NodesWList::iterator it2 = groupOutputs.begin(); it2 != groupOutputs.end(); ++it2) {
            //Call recursively on them
            NodePtr output = it2->lock();
            if (output) {
                applyNodeRedirectionsDownstream(recurseCounter + 1, output, useGuiOutputs, translated);
            }
        }

        return;
    }

    //Base case: return this node
    if (recurseCounter > 0) {
        translated.push_back(node);
    }
} // applyNodeRedirectionsDownstream

void
Node::getOutputsWithGroupRedirection(NodesList& outputs) const
{
    NodesList redirections;
    NodePtr thisShared = boost::const_pointer_cast<Node>( shared_from_this() );

    applyNodeRedirectionsDownstream(0, thisShared, false, redirections);
    if ( !redirections.empty() ) {
        outputs.insert( outputs.begin(), redirections.begin(), redirections.end() );
    } else {
        QMutexLocker l(&_imp->outputsMutex);
        for (NodesWList::const_iterator it = _imp->outputs.begin(); it != _imp->outputs.end(); ++it) {
            NodePtr output = it->lock();
            if (output) {
                outputs.push_back(output);
            }
        }
    }
}

void
Node::hasOutputNodesConnected(std::list<OutputEffectInstance* >* writers) const
{
    OutputEffectInstance* thisWriter = dynamic_cast<OutputEffectInstance*>( _imp->effect.get() );

    if ( thisWriter && thisWriter->isOutput() && !dynamic_cast<GroupOutput*>(thisWriter) ) {
        std::list<OutputEffectInstance* >::const_iterator alreadyExists = std::find(writers->begin(), writers->end(), thisWriter);
        if ( alreadyExists == writers->end() ) {
            writers->push_back(thisWriter);
        }
    } else {
        NodesList outputs;
        getOutputsWithGroupRedirection(outputs);

        for (NodesList::iterator it = outputs.begin(); it != outputs.end(); ++it) {
            assert(*it);
            (*it)->hasOutputNodesConnected(writers);
        }
    }
}

int
Node::getMajorVersion() const
{
    {
        QMutexLocker k(&_imp->pluginPythonModuleMutex);
        if ( !_imp->pyPlugID.empty() ) {
            return _imp->pyPlugVersion;
        }
    }
    if (!_imp->plugin) {
        return 0;
    }

    return _imp->plugin->getMajorVersion();
}

int
Node::getMinorVersion() const
{
    ///Thread safe as it never changes
    if (!_imp->plugin) {
        return 0;
    }
    {
        QMutexLocker k(&_imp->pluginPythonModuleMutex);
        if ( !_imp->pyPlugID.empty() ) {
            return 0;
        }
    }

    return _imp->plugin->getMinorVersion();
}

void
Node::initializeInputs()
{
    ////Only called by the main-thread
    assert( QThread::currentThread() == qApp->thread() );
    const int inputCount = getMaxInputCount();
    InputsV oldInputs;
    {
        QMutexLocker k(&_imp->inputsLabelsMutex);
        _imp->inputLabels.resize(inputCount);
        for (int i = 0; i < inputCount; ++i) {
            _imp->inputLabels[i] = _imp->effect->getInputLabel(i);
        }
    }
    {
        QMutexLocker l(&_imp->lastRenderStartedMutex);
        _imp->inputIsRenderingCounter.resize(inputCount);
    }
    {
        QMutexLocker l(&_imp->inputsMutex);
        oldInputs = _imp->inputs;
        _imp->inputIsRenderingCounter.resize(inputCount);
        _imp->inputs.resize(inputCount);
        _imp->guiInputs.resize(inputCount);
        ///if we added inputs, just set to NULL the new inputs, and add their label to the labels map
        for (int i = 0; i < inputCount; ++i) {
            if ( i < (int)oldInputs.size() ) {
                _imp->inputs[i] = oldInputs[i];
                _imp->guiInputs[i] = oldInputs[i];
            } else {
                _imp->inputs[i].reset();
                _imp->guiInputs[i].reset();
            }
        }


        ///Set the components the plug-in accepts
        _imp->inputsComponents.resize(inputCount);
        for (int i = 0; i < inputCount; ++i) {
            _imp->inputsComponents[i].clear();
            if ( _imp->effect->isInputMask(i) ) {
                //Force alpha for masks
                _imp->inputsComponents[i].push_back( ImageComponents::getAlphaComponents() );
            } else {
                _imp->effect->addAcceptedComponents(i, &_imp->inputsComponents[i]);
            }
        }
        _imp->outputComponents.clear();
        _imp->effect->addAcceptedComponents(-1, &_imp->outputComponents);
    }
    _imp->inputsInitialized = true;

    Q_EMIT inputsInitialized();
} // Node::initializeInputs

NodePtr
Node::getInput(int index) const
{
    return getInputInternal(false, true, index);
}

NodePtr
Node::getInputInternal(bool useGuiInput,
                       bool useGroupRedirections,
                       int index) const
{
    NodePtr parent = _imp->multiInstanceParent.lock();

    if (parent) {
        return parent->getInput(index);
    }
    if (!_imp->inputsInitialized) {
        qDebug() << "Node::getInput(): inputs not initialized";
    }
    QMutexLocker l(&_imp->inputsMutex);
    if ( ( index >= (int)_imp->inputs.size() ) || (index < 0) ) {
        return NodePtr();
    }

    NodePtr ret =  useGuiInput ? _imp->guiInputs[index].lock() : _imp->inputs[index].lock();
    if (ret && useGroupRedirections) {
        ret = applyNodeRedirectionsUpstream(ret, useGuiInput);
    }

    return ret;
}

NodePtr
Node::getGuiInput(int index) const
{
    return getInputInternal(true, true, index);
}

NodePtr
Node::getRealInput(int index) const
{
    return getInputInternal(false, false, index);
}

NodePtr
Node::getRealGuiInput(int index) const
{
    return getInputInternal(true, false, index);
}

int
Node::getInputIndex(const Node* node) const
{
    QMutexLocker l(&_imp->inputsMutex);

    for (U32 i = 0; i < _imp->inputs.size(); ++i) {
        if (_imp->inputs[i].lock().get() == node) {
            return i;
        }
    }

    return -1;
}

const std::vector<NodeWPtr > &
Node::getInputs() const
{
    ////Only called by the main-thread
    assert( QThread::currentThread() == qApp->thread() );
    assert(_imp->inputsInitialized);

    NodePtr parent = _imp->multiInstanceParent.lock();
    if (parent) {
        return parent->getInputs();
    }

    return _imp->inputs;
}

const std::vector<NodeWPtr > &
Node::getGuiInputs() const
{
    ////Only called by the main-thread
    assert( QThread::currentThread() == qApp->thread() );
    assert(_imp->inputsInitialized);

    NodePtr parent = _imp->multiInstanceParent.lock();
    if (parent) {
        return parent->getGuiInputs();
    }

    return _imp->guiInputs;
}

std::vector<NodeWPtr >
Node::getInputs_copy() const
{
    assert(_imp->inputsInitialized);

    NodePtr parent = _imp->multiInstanceParent.lock();
    if (parent) {
        return parent->getInputs();
    }

    QMutexLocker l(&_imp->inputsMutex);

    return _imp->inputs;
}

std::string
Node::getInputLabel(int inputNb) const
{
    assert(_imp->inputsInitialized);

    QMutexLocker l(&_imp->inputsLabelsMutex);
    if ( (inputNb < 0) || ( inputNb >= (int)_imp->inputLabels.size() ) ) {
        throw std::invalid_argument("Index out of range");
    }

    return _imp->inputLabels[inputNb];
}

int
Node::getInputNumberFromLabel(const std::string& inputLabel) const
{
    assert(_imp->inputsInitialized);
    QMutexLocker l(&_imp->inputsLabelsMutex);
    for (U32 i = 0; i < _imp->inputLabels.size(); ++i) {
        if (_imp->inputLabels[i] == inputLabel) {
            return i;
        }
    }

    return -1;
}

bool
Node::isInputConnected(int inputNb) const
{
    assert(_imp->inputsInitialized);

    return getInput(inputNb) != NULL;
}

bool
Node::hasInputConnected() const
{
    assert(_imp->inputsInitialized);

    NodePtr parent = _imp->multiInstanceParent.lock();
    if (parent) {
        return parent->hasInputConnected();
    }
    QMutexLocker l(&_imp->inputsMutex);
    for (U32 i = 0; i < _imp->inputs.size(); ++i) {
        if ( _imp->inputs[i].lock() ) {
            return true;
        }
    }


    return false;
}

bool
Node::hasMandatoryInputDisconnected() const
{
    QMutexLocker l(&_imp->inputsMutex);

    for (U32 i = 0; i < _imp->inputs.size(); ++i) {
        if ( !_imp->inputs[i].lock() && !_imp->effect->isInputOptional(i) ) {
            return true;
        }
    }

    return false;
}

bool
Node::hasAllInputsConnected() const
{
    QMutexLocker l(&_imp->inputsMutex);

    for (U32 i = 0; i < _imp->inputs.size(); ++i) {
        if ( !_imp->inputs[i].lock() ) {
            return false;
        }
    }

    return true;
}

bool
Node::hasOutputConnected() const
{
    ////Only called by the main-thread
    NodePtr parent = _imp->multiInstanceParent.lock();

    if (parent) {
        return parent->hasOutputConnected();
    }
    if ( isOutputNode() ) {
        return true;
    }
    if ( QThread::currentThread() == qApp->thread() ) {
        if (_imp->outputs.size() == 1) {
            NodePtr output = _imp->outputs.front().lock();

            return !( output->isTrackerNodePlugin() && output->isMultiInstance() );
        } else if (_imp->outputs.size() > 1) {
            return true;
        }
    } else {
        QMutexLocker l(&_imp->outputsMutex);
        if (_imp->outputs.size() == 1) {
            NodePtr output = _imp->outputs.front().lock();

            return !( output->isTrackerNodePlugin() && output->isMultiInstance() );
        } else if (_imp->outputs.size() > 1) {
            return true;
        }
    }

    return false;
}

bool
Node::checkIfConnectingInputIsOk(Node* input) const
{
    ////Only called by the main-thread
    assert( QThread::currentThread() == qApp->thread() );
    if (input == this) {
        return false;
    }
    bool found;
    input->isNodeUpstream(this, &found);

    return !found;
}

void
Node::isNodeUpstream(const Node* input,
                     bool* ok) const
{
    ////Only called by the main-thread
    assert( QThread::currentThread() == qApp->thread() );

    if (!input) {
        *ok = false;

        return;
    }

    ///No need to lock guiInputs is only written to by the main-thread

    for (U32 i = 0; i  < _imp->inputs.size(); ++i) {
        if (_imp->inputs[i].lock().get() == input) {
            *ok = true;

            return;
        }
    }
    *ok = false;
    for (U32 i = 0; i  < _imp->inputs.size(); ++i) {
        NodePtr in = _imp->inputs[i].lock();
        if (in) {
            in->isNodeUpstream(input, ok);
            if (*ok) {
                return;
            }
        }
    }
}

static Node::CanConnectInputReturnValue
checkCanConnectNoMultiRes(const Node* output,
                          const NodePtr& input)
{
    //http://openfx.sourceforge.net/Documentation/1.3/ofxProgrammingReference.html#kOfxImageEffectPropSupportsMultiResolution
    //Check that the input has the same RoD that another input and that its rod is set to 0,0
    RenderScale scale(1.);
    RectD rod;
    bool isProjectFormat;
    StatusEnum stat = input->getEffectInstance()->getRegionOfDefinition_public(input->getHashValue(),
                                                                               output->getApp()->getTimeLine()->currentFrame(),
                                                                               scale,
                                                                               ViewIdx(0),
                                                                               &rod, &isProjectFormat);

    if ( (stat == eStatusFailed) && !rod.isNull() ) {
        return Node::eCanConnectInput_givenNodeNotConnectable;
    }
    if ( (rod.x1 != 0) || (rod.y1 != 0) ) {
        return Node::eCanConnectInput_multiResNotSupported;
    }

    // Commented-out: Some Furnace plug-ins from The Foundry (e.g F_Steadiness) are not supporting multi-resolution but actually produce an output
    // with a RoD different from the input

    /*RectD outputRod;
       stat = output->getEffectInstance()->getRegionOfDefinition_public(output->getHashValue(), output->getApp()->getTimeLine()->currentFrame(), scale, ViewIdx(0), &outputRod, &isProjectFormat);
       Q_UNUSED(stat);

       if ( !outputRod.isNull() && (rod != outputRod) ) {
        return Node::eCanConnectInput_multiResNotSupported;
       }*/

    for (int i = 0; i < output->getMaxInputCount(); ++i) {
        NodePtr inputNode = output->getInput(i);
        if (inputNode) {
            RectD inputRod;
            stat = inputNode->getEffectInstance()->getRegionOfDefinition_public(inputNode->getHashValue(),
                                                                                output->getApp()->getTimeLine()->currentFrame(),
                                                                                scale,
                                                                                ViewIdx(0),
                                                                                &inputRod, &isProjectFormat);
            if ( (stat == eStatusFailed) && !inputRod.isNull() ) {
                return Node::eCanConnectInput_givenNodeNotConnectable;
            }
            if (inputRod != rod) {
                return Node::eCanConnectInput_multiResNotSupported;
            }
        }
    }

    return Node::eCanConnectInput_ok;
}

Node::CanConnectInputReturnValue
Node::canConnectInput(const NodePtr& input,
                      int inputNumber) const
{
    ///No-one is allowed to connect to the other node
    if ( !input || !input->canOthersConnectToThisNode() ) {
        return eCanConnectInput_givenNodeNotConnectable;
    }

    ///Check for invalid index
    {
        QMutexLocker l(&_imp->inputsMutex);
        if ( (inputNumber < 0) || ( inputNumber >= (int)_imp->guiInputs.size() ) ) {
            return eCanConnectInput_indexOutOfRange;
        }
        if ( _imp->guiInputs[inputNumber].lock() ) {
            return eCanConnectInput_inputAlreadyConnected;
        }
    }

    NodeGroup* isGrp = input->isEffectGroup();
    if ( isGrp && !isGrp->getOutputNode(true) ) {
        return eCanConnectInput_groupHasNoOutput;
    }

    if ( getParentMultiInstance() || input->getParentMultiInstance() ) {
        return eCanConnectInput_inputAlreadyConnected;
    }

    ///Applying this connection would create cycles in the graph
    if ( !checkIfConnectingInputIsOk( input.get() ) ) {
        return eCanConnectInput_graphCycles;
    }

    if ( _imp->effect->isInputRotoBrush(inputNumber) ) {
        qDebug() << "Debug: Attempt to connect " << input->getScriptName_mt_safe().c_str() << " to Roto brush";

        return eCanConnectInput_indexOutOfRange;
    }

    if ( !_imp->effect->supportsMultiResolution() ) {
        CanConnectInputReturnValue ret = checkCanConnectNoMultiRes(this, input);
        if (ret != eCanConnectInput_ok) {
            return ret;
        }
    }

    {
        ///Check for invalid pixel aspect ratio if the node doesn't support multiple clip PARs

        double inputPAR = input->getEffectInstance()->getAspectRatio(-1);
        double inputFPS = input->getEffectInstance()->getFrameRate();
        QMutexLocker l(&_imp->inputsMutex);

        for (InputsV::const_iterator it = _imp->guiInputs.begin(); it != _imp->guiInputs.end(); ++it) {
            NodePtr node = it->lock();
            if (node) {
                if ( !_imp->effect->supportsMultipleClipsPAR() ) {
                    if (node->getEffectInstance()->getAspectRatio(-1) != inputPAR) {
                        return eCanConnectInput_differentPars;
                    }
                }

                if (std::abs(node->getEffectInstance()->getFrameRate() - inputFPS) > 0.01) {
                    return eCanConnectInput_differentFPS;
                }
            }
        }
    }

    return eCanConnectInput_ok;
} // Node::canConnectInput

bool
Node::connectInput(const NodePtr & input,
                   int inputNumber)
{
    ////Only called by the main-thread
    assert( QThread::currentThread() == qApp->thread() );
    assert(_imp->inputsInitialized);
    assert(input);

    ///Check for cycles: they are forbidden in the graph
    if ( !checkIfConnectingInputIsOk( input.get() ) ) {
        return false;
    }
    if ( _imp->effect->isInputRotoBrush(inputNumber) ) {
        qDebug() << "Debug: Attempt to connect " << input->getScriptName_mt_safe().c_str() << " to Roto brush";

        return false;
    }

    ///For effects that do not support multi-resolution, make sure the input effect is correct
    ///otherwise the rendering might crash
    if ( !_imp->effect->supportsMultiResolution() ) {
        CanConnectInputReturnValue ret = checkCanConnectNoMultiRes(this, input);
        if (ret != eCanConnectInput_ok) {
            return false;
        }
    }

    bool useGuiInputs = isNodeRendering();
    _imp->effect->abortAnyEvaluation();

    {
        ///Check for invalid index
        QMutexLocker l(&_imp->inputsMutex);
        if ( (inputNumber < 0) ||
             ( inputNumber >= (int)_imp->inputs.size() ) ||
             ( !useGuiInputs && _imp->inputs[inputNumber].lock() ) ||
             ( useGuiInputs && _imp->guiInputs[inputNumber].lock() ) ) {
            return false;
        }

        ///Set the input
        if (!useGuiInputs) {
            _imp->inputs[inputNumber] = input;
            _imp->guiInputs[inputNumber] = input;
        } else {
            _imp->guiInputs[inputNumber] = input;
            _imp->mustCopyGuiInputs = true;
        }
        input->connectOutput( useGuiInputs, shared_from_this() );
    }

    getApp()->recheckInvalidExpressions();

    ///Get notified when the input name has changed
    QObject::connect( input.get(), SIGNAL(labelChanged(QString)), this, SLOT(onInputLabelChanged(QString)) );

    ///Notify the GUI
    Q_EMIT inputChanged(inputNumber);
    bool mustCallEnd = false;

    if (!useGuiInputs) {
        ///Call the instance changed action with a reason clip changed
        beginInputEdition();
        mustCallEnd = true;
        onInputChanged(inputNumber);
    }

    bool creatingNodeTree = getApp()->isCreatingNodeTree();
    if (!creatingNodeTree) {
        ///Recompute the hash
        computeHash();
    }

    _imp->ifGroupForceHashChangeOfInputs();

    std::string inputChangedCB = getInputChangedCallback();
    if ( !inputChangedCB.empty() ) {
        _imp->runInputChangedCallback(inputNumber, inputChangedCB);
    }

    if (mustCallEnd) {
        endInputEdition(true);
    }

    return true;
} // Node::connectInput

void
Node::Implementation::ifGroupForceHashChangeOfInputs()
{
    ///If the node is a group, force a change of the outputs of the GroupInput nodes so the hash of the tree changes downstream
    NodeGroup* isGrp = dynamic_cast<NodeGroup*>( effect.get() );

    if ( isGrp && !isGrp->getApp()->isCreatingNodeTree() ) {
        NodesList inputsOutputs;
        isGrp->getInputsOutputs(&inputsOutputs, false);
        for (NodesList::iterator it = inputsOutputs.begin(); it != inputsOutputs.end(); ++it) {
            (*it)->incrementKnobsAge_internal();
            (*it)->computeHash();
        }
    }
}

bool
Node::replaceInput(const NodePtr& input,
                   int inputNumber)
{
    ////Only called by the main-thread
    assert( QThread::currentThread() == qApp->thread() );
    assert(_imp->inputsInitialized);
    assert(input);

    ///Check for cycles: they are forbidden in the graph
    if ( !checkIfConnectingInputIsOk( input.get() ) ) {
        return false;
    }
    if ( _imp->effect->isInputRotoBrush(inputNumber) ) {
        qDebug() << "Debug: Attempt to connect " << input->getScriptName_mt_safe().c_str() << " to Roto brush";

        return false;
    }

    ///For effects that do not support multi-resolution, make sure the input effect is correct
    ///otherwise the rendering might crash
    if ( !_imp->effect->supportsMultiResolution() ) {
        CanConnectInputReturnValue ret = checkCanConnectNoMultiRes(this, input);
        if (ret != eCanConnectInput_ok) {
            return false;
        }
    }

    bool useGuiInputs = isNodeRendering();
    _imp->effect->abortAnyEvaluation();
    {
        ///Check for invalid index
        QMutexLocker l(&_imp->inputsMutex);
        if ( (inputNumber < 0) || ( inputNumber > (int)_imp->inputs.size() ) ) {
            return false;
        }
    }

    {
        QMutexLocker l(&_imp->inputsMutex);
        ///Set the input

        if (!useGuiInputs) {
            NodePtr curIn = _imp->inputs[inputNumber].lock();
            if (curIn) {
                QObject::connect( curIn.get(), SIGNAL(labelChanged(QString)), this, SLOT(onInputLabelChanged(QString)) );
                curIn->disconnectOutput(useGuiInputs, this);
            }
            _imp->inputs[inputNumber] = input;
            _imp->guiInputs[inputNumber] = input;
        } else {
            NodePtr curIn = _imp->guiInputs[inputNumber].lock();
            if (curIn) {
                QObject::connect( curIn.get(), SIGNAL(labelChanged(QString)), this, SLOT(onInputLabelChanged(QString)) );
                curIn->disconnectOutput(useGuiInputs, this);
            }
            _imp->guiInputs[inputNumber] = input;
            _imp->mustCopyGuiInputs = true;
        }
        input->connectOutput( useGuiInputs, shared_from_this() );
    }

    ///Get notified when the input name has changed
    QObject::connect( input.get(), SIGNAL(labelChanged(QString)), this, SLOT(onInputLabelChanged(QString)) );

    ///Notify the GUI
    Q_EMIT inputChanged(inputNumber);
    bool mustCallEnd = false;
    if (!useGuiInputs) {
        beginInputEdition();
        mustCallEnd = true;
        ///Call the instance changed action with a reason clip changed
        onInputChanged(inputNumber);
    }

    bool creatingNodeTree = getApp()->isCreatingNodeTree();
    if (!creatingNodeTree) {
        ///Recompute the hash
        computeHash();
    }

    _imp->ifGroupForceHashChangeOfInputs();

    std::string inputChangedCB = getInputChangedCallback();
    if ( !inputChangedCB.empty() ) {
        _imp->runInputChangedCallback(inputNumber, inputChangedCB);
    }

    if (mustCallEnd) {
        endInputEdition(true);
    }

    return true;
} // Node::replaceInput

void
Node::switchInput0And1()
{
    ////Only called by the main-thread
    assert( QThread::currentThread() == qApp->thread() );
    assert(_imp->inputsInitialized);
    int maxInputs = getMaxInputCount();
    if (maxInputs < 2) {
        return;
    }
    ///get the first input number to switch
    int inputAIndex = -1;
    for (int i = 0; i < maxInputs; ++i) {
        if ( !_imp->effect->isInputMask(i) ) {
            inputAIndex = i;
            break;
        }
    }

    ///There's only a mask ??
    if (inputAIndex == -1) {
        return;
    }

    ///get the second input number to switch
    int inputBIndex = -1;
    int firstMaskInput = -1;
    for (int j = 0; j < maxInputs; ++j) {
        if (j == inputAIndex) {
            continue;
        }
        if ( !_imp->effect->isInputMask(j) ) {
            inputBIndex = j;
            break;
        } else {
            firstMaskInput = j;
        }
    }
    if (inputBIndex == -1) {
        ///if there's a mask use it as input B for the switch
        if (firstMaskInput != -1) {
            inputBIndex = firstMaskInput;
        }
    }

    bool useGuiInputs = isNodeRendering();
    _imp->effect->abortAnyEvaluation();

    {
        QMutexLocker l(&_imp->inputsMutex);
        assert( inputAIndex < (int)_imp->inputs.size() && inputBIndex < (int)_imp->inputs.size() );
        NodePtr input0;

        if (!useGuiInputs) {
            input0 = _imp->inputs[inputAIndex].lock();
            _imp->inputs[inputAIndex] = _imp->inputs[inputBIndex];
            _imp->inputs[inputBIndex] = input0;
            _imp->guiInputs[inputAIndex] = _imp->inputs[inputAIndex];
            _imp->guiInputs[inputBIndex] = _imp->inputs[inputBIndex];
        } else {
            input0 = _imp->guiInputs[inputAIndex].lock();
            _imp->guiInputs[inputAIndex] = _imp->guiInputs[inputBIndex];
            _imp->guiInputs[inputBIndex] = input0;
            _imp->mustCopyGuiInputs = true;
        }
    }
    Q_EMIT inputChanged(inputAIndex);
    Q_EMIT inputChanged(inputBIndex);
    bool mustCallEnd = false;
    if (!useGuiInputs) {
        beginInputEdition();
        mustCallEnd = true;
        onInputChanged(inputAIndex);
        onInputChanged(inputBIndex);
    }
    bool creatingNodeTree = getApp()->isCreatingNodeTree();
    if (!creatingNodeTree) {
        ///Recompute the hash
        computeHash();
    }

    std::string inputChangedCB = getInputChangedCallback();
    if ( !inputChangedCB.empty() ) {
        _imp->runInputChangedCallback(inputAIndex, inputChangedCB);
        _imp->runInputChangedCallback(inputBIndex, inputChangedCB);
    }


    _imp->ifGroupForceHashChangeOfInputs();

    if (mustCallEnd) {
        endInputEdition(true);
    }
} // switchInput0And1

void
Node::onInputLabelChanged(const QString & name)
{
    assert( QThread::currentThread() == qApp->thread() );
    assert(_imp->inputsInitialized);
    Node* inp = dynamic_cast<Node*>( sender() );
    assert(inp);
    if (!inp) {
        // coverity[dead_error_line]
        return;
    }
    int inputNb = -1;
    ///No need to lock, inputs is only written to by the mainthread

    for (U32 i = 0; i < _imp->guiInputs.size(); ++i) {
        if (_imp->guiInputs[i].lock().get() == inp) {
            inputNb = i;
            break;
        }
    }

    if (inputNb != -1) {
        Q_EMIT inputLabelChanged(inputNb, name);
    }
}

void
Node::connectOutput(bool useGuiValues,
                    const NodePtr& output)
{
    ////Only called by the main-thread
    assert( QThread::currentThread() == qApp->thread() );
    assert(output);

    {
        QMutexLocker l(&_imp->outputsMutex);
        if (!useGuiValues) {
            _imp->outputs.push_back(output);
            _imp->guiOutputs.push_back(output);
        } else {
            _imp->guiOutputs.push_back(output);
        }
    }
    Q_EMIT outputsChanged();
}

int
Node::disconnectInput(int inputNumber)
{
    ////Only called by the main-thread
    assert( QThread::currentThread() == qApp->thread() );
    assert(_imp->inputsInitialized);

    NodePtr inputShared;
    bool useGuiValues = isNodeRendering();
    bool destroyed;
    {
        QMutexLocker k(&_imp->isBeingDestroyedMutex);
        destroyed = _imp->isBeingDestroyed;
    }
    if (!destroyed) {
        _imp->effect->abortAnyEvaluation();
    }

    {
        QMutexLocker l(&_imp->inputsMutex);
        if ( (inputNumber < 0) ||
             ( inputNumber > (int)_imp->inputs.size() ) ||
             ( !useGuiValues && !_imp->inputs[inputNumber].lock() ) ||
             ( useGuiValues && !_imp->guiInputs[inputNumber].lock() ) ) {
            return -1;
        }
        inputShared = useGuiValues ? _imp->guiInputs[inputNumber].lock() : _imp->inputs[inputNumber].lock();
    }


    QObject::disconnect( inputShared.get(), SIGNAL(labelChanged(QString)), this, SLOT(onInputLabelChanged(QString)) );
    inputShared->disconnectOutput(useGuiValues, this);

    {
        QMutexLocker l(&_imp->inputsMutex);
        if (!useGuiValues) {
            _imp->inputs[inputNumber].reset();
            _imp->guiInputs[inputNumber].reset();
        } else {
            _imp->guiInputs[inputNumber].reset();
            _imp->mustCopyGuiInputs = true;
        }
    }

    {
        QMutexLocker k(&_imp->isBeingDestroyedMutex);
        if (_imp->isBeingDestroyed) {
            return -1;
        }
    }

    Q_EMIT inputChanged(inputNumber);
    bool mustCallEnd = false;
    if (!useGuiValues) {
        beginInputEdition();
        mustCallEnd = true;
        onInputChanged(inputNumber);
    }
    bool creatingNodeTree = getApp()->isCreatingNodeTree();
    if (!creatingNodeTree) {
        ///Recompute the hash
        computeHash();
    }

    _imp->ifGroupForceHashChangeOfInputs();

    std::string inputChangedCB = getInputChangedCallback();
    if ( !inputChangedCB.empty() ) {
        _imp->runInputChangedCallback(inputNumber, inputChangedCB);
    }
    if (mustCallEnd) {
        endInputEdition(true);
    }

    return inputNumber;
} // Node::disconnectInput

int
Node::disconnectInput(Node* input)
{
    ////Only called by the main-thread
    assert( QThread::currentThread() == qApp->thread() );
    assert(_imp->inputsInitialized);
    int found = -1;
    bool useGuiValues = isNodeRendering();
    _imp->effect->abortAnyEvaluation();
    NodePtr inputShared;
    {
        QMutexLocker l(&_imp->inputsMutex);
        if (!useGuiValues) {
            for (std::size_t i = 0; i < _imp->inputs.size(); ++i) {
                NodePtr curInput = _imp->inputs[i].lock();
                if (curInput.get() == input) {
                    inputShared = curInput;
                    found = (int)i;
                    break;
                }
            }
        } else {
            for (std::size_t i = 0; i < _imp->guiInputs.size(); ++i) {
                NodePtr curInput = _imp->guiInputs[i].lock();
                if (curInput.get() == input) {
                    inputShared = curInput;
                    found = (int)i;
                    break;
                }
            }
        }
    }
    if (found != -1) {
        {
            QMutexLocker l(&_imp->inputsMutex);
            if (!useGuiValues) {
                _imp->inputs[found].reset();
                _imp->guiInputs[found].reset();
            } else {
                _imp->guiInputs[found].reset();
                _imp->mustCopyGuiInputs = true;
            }
        }
        input->disconnectOutput(useGuiValues, this);
        Q_EMIT inputChanged(found);
        bool mustCallEnd = false;
        if (!useGuiValues) {
            beginInputEdition();
            mustCallEnd = true;
            onInputChanged(found);
        }
        bool creatingNodeTree = getApp()->isCreatingNodeTree();
        if (!creatingNodeTree) {
            ///Recompute the hash
            if ( !getApp()->getProject()->isProjectClosing() ) {
                computeHash();
            }
        }


        _imp->ifGroupForceHashChangeOfInputs();

        std::string inputChangedCB = getInputChangedCallback();
        if ( !inputChangedCB.empty() ) {
            _imp->runInputChangedCallback(found, inputChangedCB);
        }

        if (mustCallEnd) {
            endInputEdition(true);
        }

        return found;
    }

    return -1;
} // Node::disconnectInput

int
Node::disconnectOutput(bool useGuiValues,
                       const Node* output)
{
    assert(output);
    ////Only called by the main-thread
    assert( QThread::currentThread() == qApp->thread() );
    int ret = -1;
    {
        QMutexLocker l(&_imp->outputsMutex);
        if (!useGuiValues) {
            int ret = 0;
            for (NodesWList::iterator it = _imp->outputs.begin(); it != _imp->outputs.end(); ++it, ++ret) {
                if (it->lock().get() == output) {
                    _imp->outputs.erase(it);
                    break;
                }
            }
        }
        int ret = 0;
        for (NodesWList::iterator it = _imp->guiOutputs.begin(); it != _imp->guiOutputs.end(); ++it, ++ret) {
            if (it->lock().get() == output) {
                _imp->guiOutputs.erase(it);
                break;
            }
        }
    }

    //Will just refresh the gui
    Q_EMIT outputsChanged();

    return ret;
}

int
Node::inputIndex(const NodePtr& n) const
{
    if (!n) {
        return -1;
    }

    ///Only called by the main-thread
    assert( QThread::currentThread() == qApp->thread() );
    assert(_imp->inputsInitialized);

    NodePtr parent = _imp->multiInstanceParent.lock();
    if (parent) {
        return parent->inputIndex(n);
    }

    ///No need to lock this is only called by the main-thread
    for (std::size_t i = 0; i < _imp->inputs.size(); ++i) {
        if (_imp->inputs[i].lock() == n) {
            return i;
        }
    }


    return -1;
}

void
Node::clearLastRenderedImage()
{
    _imp->effect->clearLastRenderedImage();
}

/*After this call this node still knows the link to the old inputs/outputs
   but no other node knows this node.*/
void
Node::deactivate(const std::list< NodePtr > & outputsToDisconnect,
                 bool disconnectAll,
                 bool reconnect,
                 bool hideGui,
                 bool triggerRender)
{
    ///Only called by the main-thread
    assert( QThread::currentThread() == qApp->thread() );

    if ( !_imp->effect || !isActivated() ) {
        return;
    }
    //first tell the gui to clear any persistent message linked to this node
    clearPersistentMessage(false);

    boost::shared_ptr<NodeCollection> parentCol = getGroup();


    ///For all knobs that have listeners, invalidate expressions
    NodeGroup* isParentGroup = dynamic_cast<NodeGroup*>( parentCol.get() );
    const KnobsVec & knobs = getKnobs();
    for (U32 i = 0; i < knobs.size(); ++i) {
        KnobI::ListenerDimsMap listeners;
        knobs[i]->getListeners(listeners);
        for (KnobI::ListenerDimsMap::iterator it = listeners.begin(); it != listeners.end(); ++it) {
            KnobPtr listener = it->first.lock();
            if (!listener) {
                continue;
            }
            KnobHolder* holder = listener->getHolder();
            if (!holder) {
                continue;
            }
            if ( ( holder == _imp->effect.get() ) || (holder == isParentGroup) ) {
                continue;
            }

            EffectInstance* isEffect = dynamic_cast<EffectInstance*>(holder);
            if (!isEffect) {
                continue;
            }

            boost::shared_ptr<NodeCollection> effectParent = isEffect->getNode()->getGroup();
            if (!effectParent) {
                continue;
            }
            NodeGroup* isEffectParentGroup = dynamic_cast<NodeGroup*>( effectParent.get() );
            if ( isEffectParentGroup && ( isEffectParentGroup == _imp->effect.get() ) ) {
                continue;
            }

            isEffect->beginChanges();
            for (int dim = 0; dim < listener->getDimension(); ++dim) {
                std::pair<int, KnobPtr > master = listener->getMaster(dim);
                if (master.second == knobs[i]) {
                    listener->unSlave(dim, true);
                }

                std::string hasExpr = listener->getExpression(dim);
                if ( !hasExpr.empty() ) {
                    std::stringstream ss;
                    ss << tr("Missing node ").toStdString();
                    ss << getFullyQualifiedName();
                    ss << ' ';
                    ss << tr("in expression.").toStdString();
                    listener->setExpressionInvalid( dim, false, ss.str() );
                }
            }
            isEffect->endChanges(true);
        }
    }


    ///if the node has 1 non-optional input, attempt to connect the outputs to the input of the current node
    ///this node is the node the outputs should attempt to connect to
    NodePtr inputToConnectTo;
    NodePtr firstOptionalInput;
    int firstNonOptionalInput = -1;
    if (reconnect) {
        bool hasOnlyOneInputConnected = false;

        ///No need to lock guiInputs is only written to by the mainthread
        for (std::size_t i = 0; i < _imp->guiInputs.size(); ++i) {
            NodePtr input = _imp->guiInputs[i].lock();
            if (input) {
                if ( !_imp->effect->isInputOptional(i) ) {
                    if (firstNonOptionalInput == -1) {
                        firstNonOptionalInput = i;
                        hasOnlyOneInputConnected = true;
                    } else {
                        hasOnlyOneInputConnected = false;
                    }
                } else if (!firstOptionalInput) {
                    firstOptionalInput = input;
                    if (hasOnlyOneInputConnected) {
                        hasOnlyOneInputConnected = false;
                    } else {
                        hasOnlyOneInputConnected = true;
                    }
                }
            }
        }

        if (hasOnlyOneInputConnected) {
            if (firstNonOptionalInput != -1) {
                inputToConnectTo = getRealGuiInput(firstNonOptionalInput);
            } else if (firstOptionalInput) {
                inputToConnectTo = firstOptionalInput;
            }
        }
    }
    /*Removing this node from the output of all inputs*/
    _imp->deactivatedState.clear();


    std::vector<NodePtr > inputsQueueCopy;


    ///For multi-instances, if we deactivate the main instance without hiding the GUI (the default state of the tracker node)
    ///then don't remove it from outputs of the inputs
    if (hideGui || !_imp->isMultiInstance) {
        for (std::size_t i = 0; i < _imp->guiInputs.size(); ++i) {
            NodePtr input = _imp->guiInputs[i].lock();
            if (input) {
                input->disconnectOutput(false, this);
            }
        }
    }


    ///For each output node we remember that the output node  had its input number inputNb connected
    ///to this node
    NodesWList outputsQueueCopy;
    {
        QMutexLocker l(&_imp->outputsMutex);
        outputsQueueCopy = _imp->guiOutputs;
    }


    for (NodesWList::iterator it = outputsQueueCopy.begin(); it != outputsQueueCopy.end(); ++it) {
        NodePtr output = it->lock();
        if (!output) {
            continue;
        }
        bool dc = false;
        if (disconnectAll) {
            dc = true;
        } else {
            for (NodesList::const_iterator found = outputsToDisconnect.begin(); found != outputsToDisconnect.end(); ++found) {
                if (*found == output) {
                    dc = true;
                    break;
                }
            }
        }
        if (dc) {
            int inputNb = output->getInputIndex(this);
            if (inputNb != -1) {
                _imp->deactivatedState.insert( make_pair(*it, inputNb) );

                ///reconnect if inputToConnectTo is not null
                if (inputToConnectTo) {
                    output->replaceInput(inputToConnectTo, inputNb);
                } else {
                    ignore_result( output->disconnectInput(this) );
                }
            }
        }
    }


    bool beingDestroyed;
    {
        QMutexLocker k(&_imp->isBeingDestroyedMutex);
        beingDestroyed = _imp->isBeingDestroyed;
    }
    ///kill any thread it could have started
    ///Commented-out: If we were to undo the deactivate we don't want all threads to be
    ///exited, just exit them when the effect is really deleted instead
    //quitAnyProcessing();
    if (!beingDestroyed) {
        _imp->effect->abortAnyEvaluation();
        _imp->abortPreview();
    }

    ///Free all memory used by the plug-in.

    ///COMMENTED-OUT: Don't do this, the node may still be rendering here.
    ///_imp->effect->clearPluginMemoryChunks();
    clearLastRenderedImage();

    if (parentCol && !beingDestroyed) {
        parentCol->notifyNodeDeactivated( shared_from_this() );
    }

    if (hideGui) {
        Q_EMIT deactivated(triggerRender);
    }
    {
        QMutexLocker l(&_imp->activatedMutex);
        _imp->activated = false;
    }


    ///If the node is a group, deactivate all nodes within the group
    NodeGroup* isGrp = dynamic_cast<NodeGroup*>( _imp->effect.get() );
    if (isGrp) {
        isGrp->setIsDeactivatingGroup(true);
        NodesList nodes = isGrp->getNodes();
        for (NodesList::iterator it = nodes.begin(); it != nodes.end(); ++it) {
            (*it)->deactivate(std::list< NodePtr >(), false, false, true, false);
        }
        isGrp->setIsDeactivatingGroup(false);
    }

    ///If the node has children (i.e it is a multi-instance), deactivate its children
    for (NodesWList::iterator it = _imp->children.begin(); it != _imp->children.end(); ++it) {
        it->lock()->deactivate(std::list< NodePtr >(), false, false, true, false);
    }


    if ( !getApp()->getProject()->isProjectClosing() ) {
        _imp->runOnNodeDeleteCB();
    }

    deleteNodeVariableToPython( getFullyQualifiedName() );
} // deactivate

void
Node::activate(const std::list< NodePtr > & outputsToRestore,
               bool restoreAll,
               bool triggerRender)
{
    ///Only called by the main-thread
    assert( QThread::currentThread() == qApp->thread() );
    if ( !_imp->effect || isActivated() ) {
        return;
    }


    ///No need to lock, guiInputs is only written to by the main-thread
    NodePtr thisShared = shared_from_this();

    ///for all inputs, reconnect their output to this node
    for (std::size_t i = 0; i < _imp->inputs.size(); ++i) {
        NodePtr input = _imp->inputs[i].lock();
        if (input) {
            input->connectOutput(false, thisShared);
        }
    }


    ///Restore all outputs that was connected to this node
    for (std::map<NodeWPtr, int >::iterator it = _imp->deactivatedState.begin();
         it != _imp->deactivatedState.end(); ++it) {
        NodePtr output = it->first.lock();
        if (!output) {
            continue;
        }

        bool restore = false;
        if (restoreAll) {
            restore = true;
        } else {
            for (NodesList::const_iterator found = outputsToRestore.begin(); found != outputsToRestore.end(); ++found) {
                if (*found == output) {
                    restore = true;
                    break;
                }
            }
        }

        if (restore) {
            ///before connecting the outputs to this node, disconnect any link that has been made
            ///between the outputs by the user. This should normally never happen as the undo/redo
            ///stack follow always the same order.
            NodePtr outputHasInput = output->getInput(it->second);
            if (outputHasInput) {
                bool ok = getApp()->getProject()->disconnectNodes(outputHasInput, output);
                assert(ok);
                Q_UNUSED(ok);
            }

            ///and connect the output to this node
            output->connectInput(thisShared, it->second);
        }
    }

    {
        QMutexLocker l(&_imp->activatedMutex);
        _imp->activated = true; //< flag it true before notifying the GUI because the gui rely on this flag (espcially the Viewer)
    }

    boost::shared_ptr<NodeCollection> group = getGroup();
    if (group) {
        group->notifyNodeActivated( shared_from_this() );
    }
    Q_EMIT activated(triggerRender);


    getApp()->recheckInvalidExpressions();
    declareAllPythonAttributes();

    ///If the node is a group, activate all nodes within the group first
    NodeGroup* isGrp = dynamic_cast<NodeGroup*>( _imp->effect.get() );
    if (isGrp) {
        isGrp->setIsActivatingGroup(true);
        NodesList nodes = isGrp->getNodes();
        for (NodesList::iterator it = nodes.begin(); it != nodes.end(); ++it) {
            (*it)->activate(std::list< NodePtr >(), false, false);
        }
        isGrp->setIsActivatingGroup(false);
    }

    ///If the node has children (i.e it is a multi-instance), activate its children
    for (NodesWList::iterator it = _imp->children.begin(); it != _imp->children.end(); ++it) {
        it->lock()->activate(std::list< NodePtr >(), false, false);
    }

    _imp->runOnNodeCreatedCB(true);
} // activate

void
Node::destroyNodeInternal(bool fromDest,
                          bool autoReconnect)
{
    assert( QThread::currentThread() == qApp->thread() );

    if (!_imp->effect) {
        return;
    }

    {
        QMutexLocker k(&_imp->activatedMutex);
        _imp->isBeingDestroyed = true;
    }

    quitAnyProcessing();


    ///Remove the node from the project
    deactivate(NodesList(),
               true,
               autoReconnect,
               true,
               false);

    {
        boost::shared_ptr<NodeGuiI> guiPtr = _imp->guiPointer.lock();
        if (guiPtr) {
            guiPtr->destroyGui();
        }
    }

    ///If its a group, clear its nodes
    NodeGroup* isGrp = dynamic_cast<NodeGroup*>( _imp->effect.get() );
    if (isGrp) {
        isGrp->clearNodes(true);
    }


    ///Quit any rendering
    OutputEffectInstance* isOutput = dynamic_cast<OutputEffectInstance*>( _imp->effect.get() );
    if (isOutput) {
        isOutput->getRenderEngine()->quitEngine();
    }

    ///Remove all images in the cache associated to this node
    ///This will not remove from the disk cache if the project is closing
    removeAllImagesFromCache(false);

    getApp()->recheckInvalidExpressions();

    ///Remove the Python node
    deleteNodeVariableToPython( getFullyQualifiedName() );

    ///Disconnect all inputs
    /*int maxInputs = getMaxInputCount();
       for (int i = 0; i < maxInputs; ++i) {
       disconnectInput(i);
       }*/

    ///Kill the effect
    _imp->effect->clearPluginMemoryChunks();
    _imp->effect.reset();

    ///If inside the group, remove it from the group
    ///the use_count() after the call to removeNode should be 2 and should be the shared_ptr held by the caller and the
    ///thisShared ptr

    ///If not inside a gorup or inside fromDest the shared_ptr is probably invalid at this point
    if (!fromDest) {
        NodePtr thisShared = shared_from_this();
        if ( getGroup() ) {
            getGroup()->removeNode(thisShared);
        }
    }
} // Node::destroyNodeInternal

void
Node::destroyNode(bool autoReconnect)
{
    destroyNodeInternal(false, autoReconnect);
}

KnobPtr
Node::getKnobByName(const std::string & name) const
{
    ///MT-safe, never changes
    assert(_imp->knobsInitialized);
    if (!_imp->effect) {
        return KnobPtr();
    }

    return _imp->effect->getKnobByName(name);
}

NATRON_NAMESPACE_ANONYMOUS_ENTER

///output is always RGBA with alpha = 255
template<typename PIX, int maxValue, int srcNComps>
void
renderPreview(const Image & srcImg,
              int *dstWidth,
              int *dstHeight,
              bool convertToSrgb,
              unsigned int* dstPixels)
{
    ///recompute it after the rescaling
    const RectI & srcBounds = srcImg.getBounds();
    double yZoomFactor = *dstHeight / (double)srcBounds.height();
    double xZoomFactor = *dstWidth / (double)srcBounds.width();
    double zoomFactor;

    if (xZoomFactor < yZoomFactor) {
        zoomFactor = xZoomFactor;
        *dstHeight = srcBounds.height() * zoomFactor;
    } else {
        zoomFactor = yZoomFactor;
        *dstWidth = srcBounds.width() * zoomFactor;
    }

    Image::ReadAccess acc = srcImg.getReadRights();


    for (int i = 0; i < *dstHeight; ++i) {
        double y = (i - *dstHeight / 2.) / zoomFactor + (srcBounds.y1 + srcBounds.y2) / 2.;
        int yi = std::floor(y + 0.5);
        U32 *dst_pixels = dstPixels + *dstWidth * (*dstHeight - 1 - i);
        const PIX* src_pixels = (const PIX*)acc.pixelAt(srcBounds.x1, yi);
        if (!src_pixels) {
            // out of bounds
            for (int j = 0; j < *dstWidth; ++j) {
#ifndef __NATRON_WIN32__
                dst_pixels[j] = toBGRA(0, 0, 0, 0);
#else
                dst_pixels[j] = toBGRA(0, 0, 0, 255);
#endif
            }
        } else {
            for (int j = 0; j < *dstWidth; ++j) {
                // bilinear interpolation is pointless when downscaling a lot, and this is a preview anyway.
                // just use nearest neighbor
                double x = (j - *dstWidth / 2.) / zoomFactor + (srcBounds.x1 + srcBounds.x2) / 2.;
                int xi = std::floor(x + 0.5) - srcBounds.x1;     // round to nearest
                if ( (xi < 0) || ( xi >= (srcBounds.x2 - srcBounds.x1) ) ) {
#ifndef __NATRON_WIN32__
                    dst_pixels[j] = toBGRA(0, 0, 0, 0);
#else
                    dst_pixels[j] = toBGRA(0, 0, 0, 255);
#endif
                } else {
                    float rFilt = src_pixels[xi * srcNComps] / (float)maxValue;
                    float gFilt = srcNComps < 2 ? 0 : src_pixels[xi * srcNComps + 1] / (float)maxValue;
                    float bFilt = srcNComps < 3 ? 0 : src_pixels[xi * srcNComps + 2] / (float)maxValue;
                    if (srcNComps == 1) {
                        gFilt = bFilt = rFilt;
                    }
                    int r = Color::floatToInt<256>(convertToSrgb ? Color::to_func_srgb(rFilt) : rFilt);
                    int g = Color::floatToInt<256>(convertToSrgb ? Color::to_func_srgb(gFilt) : gFilt);
                    int b = Color::floatToInt<256>(convertToSrgb ? Color::to_func_srgb(bFilt) : bFilt);
                    dst_pixels[j] = toBGRA(r, g, b, 255);
                }
            }
        }
    }
}     // renderPreview

///output is always RGBA with alpha = 255
template<typename PIX, int maxValue>
void
renderPreviewForDepth(const Image & srcImg,
                      int elemCount,
                      int *dstWidth,
                      int *dstHeight,
                      bool convertToSrgb,
                      unsigned int* dstPixels)
{
    switch (elemCount) {
    case 0:

        return;
    case 1:
        renderPreview<PIX, maxValue, 1>(srcImg, dstWidth, dstHeight, convertToSrgb, dstPixels);
        break;
    case 2:
        renderPreview<PIX, maxValue, 2>(srcImg, dstWidth, dstHeight, convertToSrgb, dstPixels);
        break;
    case 3:
        renderPreview<PIX, maxValue, 3>(srcImg, dstWidth, dstHeight, convertToSrgb, dstPixels);
        break;
    case 4:
        renderPreview<PIX, maxValue, 4>(srcImg, dstWidth, dstHeight, convertToSrgb, dstPixels);
        break;
    default:
        break;
    }
}     // renderPreviewForDepth

NATRON_NAMESPACE_ANONYMOUS_EXIT


class ComputingPreviewSetter_RAII
{
    Node::Implementation* _imp;

public:
    ComputingPreviewSetter_RAII(Node::Implementation* imp)
        : _imp(imp)
    {
        _imp->setComputingPreview(true);
    }

    ~ComputingPreviewSetter_RAII()
    {
        _imp->setComputingPreview(false);

        bool mustQuitPreview = _imp->checkForExitPreview();
        Q_UNUSED(mustQuitPreview);
    }
};

bool
Node::makePreviewImage(SequenceTime time,
                       int *width,
                       int *height,
                       unsigned int* buf)
{
    assert(_imp->knobsInitialized);


    {
        QMutexLocker k(&_imp->isBeingDestroyedMutex);
        if (_imp->isBeingDestroyed) {
            return false;
        }
    }

    if ( _imp->checkForExitPreview() ) {
        return false;
    }

    /// prevent 2 previews to occur at the same time since there's only 1 preview instance
    ComputingPreviewSetter_RAII computingPreviewRAII( _imp.get() );
    RectD rod;
    bool isProjectFormat;
    RenderScale scale(1.);
    U64 nodeHash = getHashValue();
    EffectInstance* effect = 0;
    NodeGroup* isGroup = dynamic_cast<NodeGroup*>( _imp->effect.get() );
    if (isGroup) {
        effect = isGroup->getOutputNode(false)->getEffectInstance().get();
    } else {
        effect = _imp->effect.get();
    }

    if (!_imp->effect) {
        return false;
    }

    effect->clearPersistentMessage(false);

    StatusEnum stat = effect->getRegionOfDefinition_public(nodeHash, time, scale, ViewIdx(0), &rod, &isProjectFormat);
    if ( (stat == eStatusFailed) || rod.isNull() ) {
        return false;
    }
    assert( !rod.isNull() );
    double yZoomFactor = (double)*height / (double)rod.height();
    double xZoomFactor = (double)*width / (double)rod.width();
    double closestPowerOf2X = xZoomFactor >= 1 ? 1 : std::pow( 2, -std::ceil( std::log(xZoomFactor) / std::log(2.) ) );
    double closestPowerOf2Y = yZoomFactor >= 1 ? 1 : std::pow( 2, -std::ceil( std::log(yZoomFactor) / std::log(2.) ) );
    int closestPowerOf2 = std::max(closestPowerOf2X, closestPowerOf2Y);
    unsigned int mipMapLevel = std::min(std::log( (double)closestPowerOf2 ) / std::log(2.), 5.);

    scale.x = Image::getScaleFromMipMapLevel(mipMapLevel);
    scale.y = scale.x;

    const double par = effect->getAspectRatio(-1);
    RectI renderWindow;
    rod.toPixelEnclosing(mipMapLevel, par, &renderWindow);

    NodePtr thisNode = shared_from_this();
    RenderingFlagSetter flagIsRendering(this);


    {
        AbortableRenderInfoPtr abortInfo( new AbortableRenderInfo(true, 0) );
        const bool isRenderUserInteraction = true;
        const bool isSequentialRender = false;
#ifdef QT_CUSTOM_THREADPOOL
        AbortableThread* isAbortable = dynamic_cast<AbortableThread*>( QThread::currentThread() );
        if (isAbortable) {
            isAbortable->setAbortInfo( isRenderUserInteraction, abortInfo, thisNode->getEffectInstance() );
        }
#endif
        ParallelRenderArgsSetter frameRenderArgs( time,
                                                  ViewIdx(0), //< preview only renders view 0 (left)
                                                  isRenderUserInteraction, //<isRenderUserInteraction
                                                  isSequentialRender, //isSequential
                                                  abortInfo, // abort info
                                                  thisNode, // viewer requester
                                                  0, //texture index
                                                  getApp()->getTimeLine().get(), // timeline
                                                  NodePtr(), //rotoPaint node
                                                  false, // isAnalysis
                                                  true, // isDraft
                                                  false, // enableProgress
                                                  boost::shared_ptr<RenderStats>() );
        FrameRequestMap request;
        stat = EffectInstance::computeRequestPass(time, ViewIdx(0), mipMapLevel, rod, thisNode, request);
        if (stat == eStatusFailed) {
            return false;
        }

        frameRenderArgs.updateNodesRequest(request);

        std::list<ImageComponents> requestedComps;
        ImageBitDepthEnum depth = effect->getBitDepth(-1);
        requestedComps.push_back( effect->getComponents(-1) );


        // Exceptions are caught because the program can run without a preview,
        // but any exception in renderROI is probably fatal.
        std::map<ImageComponents, ImagePtr> planes;
        try {
            boost::scoped_ptr<EffectInstance::RenderRoIArgs> renderArgs( new EffectInstance::RenderRoIArgs(time,
                                                                                                           scale,
                                                                                                           mipMapLevel,
                                                                                                           ViewIdx(0), //< preview only renders view 0 (left)
                                                                                                           false,
                                                                                                           renderWindow,
                                                                                                           rod,
                                                                                                           requestedComps, //< preview is always rgb...
                                                                                                           depth, false, effect) );
            EffectInstance::RenderRoIRetCode retCode;
            retCode = effect->renderRoI(*renderArgs, &planes);
            if (retCode != EffectInstance::eRenderRoIRetCodeOk) {
                return false;
            }
        } catch (...) {
            return false;
        }

        if ( planes.empty() ) {
            return false;
        }

        const ImagePtr& img = planes.begin()->second;
        const ImageComponents& components = img->getComponents();
        int elemCount = components.getNumComponents();

        ///we convert only when input is Linear.
        //Rec709 and srGB is acceptable for preview
        bool convertToSrgb = getApp()->getDefaultColorSpaceForBitDepth( img->getBitDepth() ) == eViewerColorSpaceLinear;

        switch ( img->getBitDepth() ) {
        case eImageBitDepthByte: {
            renderPreviewForDepth<unsigned char, 255>(*img, elemCount, width, height, convertToSrgb, buf);
            break;
        }
        case eImageBitDepthShort: {
            renderPreviewForDepth<unsigned short, 65535>(*img, elemCount, width, height, convertToSrgb, buf);
            break;
        }
        case eImageBitDepthHalf:
            break;
        case eImageBitDepthFloat: {
            renderPreviewForDepth<float, 1>(*img, elemCount, width, height, convertToSrgb, buf);
            break;
        }
        case eImageBitDepthNone:
            break;
        }
    } // ParallelRenderArgsSetter

    ///Exit of the thread
    appPTR->getAppTLS()->cleanupTLSForThread();

    return true;
} // makePreviewImage

bool
Node::isInputNode() const
{
    ///MT-safe, never changes
    return _imp->effect->isGenerator();
}

bool
Node::isOutputNode() const
{   ///MT-safe, never changes
    return _imp->effect->isOutput();
}

bool
Node::isOpenFXNode() const
{
    ///MT-safe, never changes
    return _imp->effect->isOpenFX();
}

bool
Node::isRotoNode() const
{
    ///Runs only in the main thread (checked by getName())

    ///Crude way to distinguish between Rotoscoping and Rotopainting nodes.
    return getPluginID() == PLUGINID_OFX_ROTO;
}

/**
 * @brief Returns true if the node is a rotopaint node
 **/
bool
Node::isRotoPaintingNode() const
{
    return _imp->effect ? _imp->effect->isRotoPaintNode() : false;
}

ViewerInstance*
Node::isEffectViewer() const
{
    return dynamic_cast<ViewerInstance*>( _imp->effect.get() );
}

NodeGroup*
Node::isEffectGroup() const
{
    return dynamic_cast<NodeGroup*>( _imp->effect.get() );
}

boost::shared_ptr<RotoContext>
Node::getRotoContext() const
{
    return _imp->rotoContext;
}

boost::shared_ptr<TrackerContext>
Node::getTrackerContext() const
{
    return _imp->trackContext;
}

U64
Node::getRotoAge() const
{
    if (_imp->rotoContext) {
        return _imp->rotoContext->getAge();
    }

    boost::shared_ptr<RotoDrawableItem> item = _imp->paintStroke.lock();
    if (item) {
        return item->getContext()->getAge();
    }

    return 0;
}

const KnobsVec &
Node::getKnobs() const
{
    ///MT-safe from EffectInstance::getKnobs()
    return _imp->effect->getKnobs();
}

void
Node::setKnobsFrozen(bool frozen)
{
    ///MT-safe from EffectInstance::setKnobsFrozen
    _imp->effect->setKnobsFrozen(frozen);

    QMutexLocker l(&_imp->inputsMutex);
    for (std::size_t i = 0; i < _imp->inputs.size(); ++i) {
        NodePtr input = _imp->inputs[i].lock();
        if (input) {
            input->setKnobsFrozen(frozen);
        }
    }
}

std::string
Node::getPluginIconFilePath() const
{
    return _imp->plugin ? _imp->plugin->getIconFilePath().toStdString() : std::string();
}

std::string
Node::getPluginID() const
{
    if (!_imp->plugin) {
        return std::string();
    }

    {
        QMutexLocker k(&_imp->pluginPythonModuleMutex);
        if ( !_imp->pyPlugID.empty() ) {
            return _imp->pyPlugID;
        }
    }

    return _imp->plugin->getPluginID().toStdString();
}

std::string
Node::getPluginLabel() const
{
    {
        QMutexLocker k(&_imp->pluginPythonModuleMutex);
        if ( !_imp->pyPlugLabel.empty() ) {
            return _imp->pyPlugLabel;
        }
    }

    return _imp->effect->getPluginLabel();
}

std::string
Node::getPluginDescription() const
{
    {
        QMutexLocker k(&_imp->pluginPythonModuleMutex);
        if ( !_imp->pyPlugDesc.empty() ) {
            return _imp->pyPlugDesc;
        }
    }

    return _imp->effect->getPluginDescription();
}

void
Node::getPluginGrouping(std::list<std::string>* grouping) const
{
    {
        QMutexLocker k(&_imp->pluginPythonModuleMutex);
        if ( !_imp->pyPlugGrouping.empty() ) {
            *grouping =  _imp->pyPlugGrouping;
        }
    }
    _imp->effect->getPluginGrouping(grouping);
}

int
Node::getMaxInputCount() const
{
    ///MT-safe, never changes
    assert(_imp->effect);

    return _imp->effect->getMaxInputCount();
}

bool
Node::makePreviewByDefault() const
{
    ///MT-safe, never changes
    assert(_imp->effect);

    return _imp->effect->makePreviewByDefault();
}

void
Node::togglePreview()
{
    ///MT-safe from Knob
    assert(_imp->knobsInitialized);
    boost::shared_ptr<KnobBool> b = _imp->previewEnabledKnob.lock();
    if (!b) {
        return;
    }
    b->setValue( !b->getValue() );
}

bool
Node::isPreviewEnabled() const
{
    ///MT-safe from EffectInstance
    if (!_imp->knobsInitialized) {
        qDebug() << "Node::isPreviewEnabled(): knobs not initialized (including previewEnabledKnob)";
    }
    boost::shared_ptr<KnobBool> b = _imp->previewEnabledKnob.lock();
    if (!b) {
        return false;
    }

    return b->getValue();
}

bool
Node::aborted() const
{
    ///MT-safe from EffectInstance
    assert(_imp->effect);

    return _imp->effect->aborted();
}

void
Node::notifyRenderBeingAborted()
{
//
//    if (QThread::currentThread() == qApp->thread()) {
    ///The render thread is waiting for the main-thread to dequeue actions
    ///but the main-thread is waiting for the render thread to abort
    ///cancel the dequeuing
    QMutexLocker k(&_imp->nodeIsDequeuingMutex);

    if (_imp->nodeIsDequeuing) {
        _imp->nodeIsDequeuing = false;
        //Attempt to wake-up  sleeping threads of the thread pool
        _imp->nodeIsDequeuingCond.wakeAll();
    }
}

bool
Node::message(MessageTypeEnum type,
              const std::string & content) const
{
    ///If the node was aborted, don't transmit any message because we could cause a deadlock
    if ( _imp->effect->aborted() ) {
        return false;
    }

    switch (type) {
    case eMessageTypeInfo:
        Dialogs::informationDialog(getLabel_mt_safe(), content);

        return true;
    case eMessageTypeWarning:
        Dialogs::warningDialog(getLabel_mt_safe(), content);

        return true;
    case eMessageTypeError:
        Dialogs::errorDialog(getLabel_mt_safe(), content);

        return true;
    case eMessageTypeQuestion:

        return Dialogs::questionDialog(getLabel_mt_safe(), content, false) == eStandardButtonYes;
    default:

        return false;
    }
}

void
Node::setPersistentMessage(MessageTypeEnum type,
                           const std::string & content)
{
    if ( !appPTR->isBackground() ) {
        //if the message is just an information, display a popup instead.
#ifdef NATRON_ENABLE_IO_META_NODES
        NodePtr ioContainer = getIOContainer();
        if (ioContainer) {
            ioContainer->setPersistentMessage(type, content);

            return;
        }
#endif
        // Some nodes may be hidden from the user but may still report errors (such that the group is in fact hidden to the user)
        if ( !isPartOfProject() && getGroup() ) {
            NodeGroup* isGroup = dynamic_cast<NodeGroup*>( getGroup().get() );
            if (isGroup) {
                isGroup->setPersistentMessage(type, content);
            }
        }

        if (type == eMessageTypeInfo) {
            message(type, content);

            return;
        }

        {
            QMutexLocker k(&_imp->persistentMessageMutex);
            QString mess = QString::fromUtf8( content.c_str() );
            if (mess == _imp->persistentMessage) {
                return;
            }
            _imp->persistentMessageType = (int)type;
            _imp->persistentMessage = mess;
        }
        Q_EMIT persistentMessageChanged();
    } else {
        std::cout << "Persistent message: " << content << std::endl;
    }
}

bool
Node::hasPersistentMessage() const
{
    QMutexLocker k(&_imp->persistentMessageMutex);

    return !_imp->persistentMessage.isEmpty();
}

void
Node::getPersistentMessage(QString* message,
                           int* type,
                           bool prefixLabelAndType) const
{
    QMutexLocker k(&_imp->persistentMessageMutex);

    *type = _imp->persistentMessageType;

    if ( prefixLabelAndType && !_imp->persistentMessage.isEmpty() ) {
        message->append( QString::fromUtf8( getLabel_mt_safe().c_str() ) );
        if (*type == eMessageTypeError) {
            message->append( QString::fromUtf8(" error: ") );
        } else if (*type == eMessageTypeWarning) {
            message->append( QString::fromUtf8(" warning: ") );
        }
    }
    message->append(_imp->persistentMessage);
}

void
Node::clearPersistentMessageRecursive(std::list<Node*>& markedNodes)
{
    if ( std::find(markedNodes.begin(), markedNodes.end(), this) != markedNodes.end() ) {
        return;
    }
    markedNodes.push_back(this);
    clearPersistentMessageInternal();

    int nInputs = getMaxInputCount();
    ///No need to lock, guiInputs is only written to by the main-thread
    for (int i = 0; i < nInputs; ++i) {
        NodePtr input = getInput(i);
        if (input) {
            input->clearPersistentMessageRecursive(markedNodes);
        }
    }
}

void
Node::clearPersistentMessageInternal()
{
    bool changed;
    {
        QMutexLocker k(&_imp->persistentMessageMutex);
        changed = !_imp->persistentMessage.isEmpty();
        if (changed) {
            _imp->persistentMessage.clear();
        }
    }

    if (changed) {
        Q_EMIT persistentMessageChanged();
    }
}

void
Node::clearPersistentMessage(bool recurse)
{
    if ( getApp()->isBackground() ) {
        return;
    }
    if (recurse) {
        std::list<Node*> markedNodes;
        clearPersistentMessageRecursive(markedNodes);
    } else {
        clearPersistentMessageInternal();
    }
}

void
Node::purgeAllInstancesCaches()
{
    ///Only called by the main-thread
    assert( QThread::currentThread() == qApp->thread() );
    assert(_imp->effect);
    _imp->effect->purgeCaches();
}

bool
Node::notifyInputNIsRendering(int inputNb)
{
    if ( !getApp() || getApp()->isGuiFrozen() ) {
        return false;
    }

    timeval now;


    gettimeofday(&now, 0);

    QMutexLocker l(&_imp->lastRenderStartedMutex);
    double t =  now.tv_sec  - _imp->lastInputNRenderStartedSlotCallTime.tv_sec +
               (now.tv_usec - _imp->lastInputNRenderStartedSlotCallTime.tv_usec) * 1e-6f;

    assert( inputNb >= 0 && inputNb < (int)_imp->inputIsRenderingCounter.size() );

    if ( (t > NATRON_RENDER_GRAPHS_HINTS_REFRESH_RATE_SECONDS) || (_imp->inputIsRenderingCounter[inputNb] == 0) ) {
        _imp->lastInputNRenderStartedSlotCallTime = now;
        ++_imp->inputIsRenderingCounter[inputNb];

        l.unlock();

        Q_EMIT inputNIsRendering(inputNb);

        return true;
    }

    return false;
}

void
Node::notifyInputNIsFinishedRendering(int inputNb)
{
    {
        QMutexLocker l(&_imp->lastRenderStartedMutex);
        assert( inputNb >= 0 && inputNb < (int)_imp->inputIsRenderingCounter.size() );
        --_imp->inputIsRenderingCounter[inputNb];
    }
    Q_EMIT inputNIsFinishedRendering(inputNb);
}

bool
Node::notifyRenderingStarted()
{
    if ( !getApp() || getApp()->isGuiFrozen() ) {
        return false;
    }

    timeval now;

    gettimeofday(&now, 0);


    QMutexLocker l(&_imp->lastRenderStartedMutex);
    double t =  now.tv_sec  - _imp->lastRenderStartedSlotCallTime.tv_sec +
               (now.tv_usec - _imp->lastRenderStartedSlotCallTime.tv_usec) * 1e-6f;

    if ( (t > NATRON_RENDER_GRAPHS_HINTS_REFRESH_RATE_SECONDS) || (_imp->renderStartedCounter == 0) ) {
        _imp->lastRenderStartedSlotCallTime = now;
        ++_imp->renderStartedCounter;


        l.unlock();

        Q_EMIT renderingStarted();

        return true;
    }

    return false;
}

void
Node::notifyRenderingEnded()
{
    {
        QMutexLocker l(&_imp->lastRenderStartedMutex);
        --_imp->renderStartedCounter;
    }
    Q_EMIT renderingEnded();
}

int
Node::getIsInputNRenderingCounter(int inputNb) const
{
    QMutexLocker l(&_imp->lastRenderStartedMutex);

    assert( inputNb >= 0 && inputNb < (int)_imp->inputIsRenderingCounter.size() );

    return _imp->inputIsRenderingCounter[inputNb];
}

int
Node::getIsNodeRenderingCounter() const
{
    QMutexLocker l(&_imp->lastRenderStartedMutex);

    return _imp->renderStartedCounter;
}

void
Node::setOutputFilesForWriter(const std::string & pattern)
{
    assert(_imp->effect);
    _imp->effect->setOutputFilesForWriter(pattern);
}

void
Node::registerPluginMemory(size_t nBytes)
{
    {
        QMutexLocker l(&_imp->memoryUsedMutex);
        _imp->pluginInstanceMemoryUsed += nBytes;
    }
    Q_EMIT pluginMemoryUsageChanged(nBytes);
}

void
Node::unregisterPluginMemory(size_t nBytes)
{
    {
        QMutexLocker l(&_imp->memoryUsedMutex);
        _imp->pluginInstanceMemoryUsed -= nBytes;
    }
    Q_EMIT pluginMemoryUsageChanged(-nBytes);
}

QMutex &
Node::getRenderInstancesSharedMutex()
{
    return _imp->renderInstancesSharedMutex;
}

static void
refreshPreviewsRecursivelyUpstreamInternal(double time,
                                           Node* node,
                                           std::list<Node*>& marked)
{
    if ( std::find(marked.begin(), marked.end(), node) != marked.end() ) {
        return;
    }

    if ( node->isPreviewEnabled() ) {
        node->refreshPreviewImage( time );
    }

    marked.push_back(node);

    std::vector<NodeWPtr > inputs = node->getInputs_copy();

    for (std::size_t i = 0; i < inputs.size(); ++i) {
        NodePtr input = inputs[i].lock();
        if (input) {
            input->refreshPreviewsRecursivelyUpstream(time);
        }
    }
}

void
Node::refreshPreviewsRecursivelyUpstream(double time)
{
    std::list<Node*> marked;

    refreshPreviewsRecursivelyUpstreamInternal(time, this, marked);
}

static void
refreshPreviewsRecursivelyDownstreamInternal(double time,
                                             Node* node,
                                             std::list<Node*>& marked)
{
    if ( std::find(marked.begin(), marked.end(), node) != marked.end() ) {
        return;
    }

    if ( node->isPreviewEnabled() ) {
        node->refreshPreviewImage( time );
    }

    marked.push_back(node);

    NodesWList outputs;
    node->getOutputs_mt_safe(outputs);
    for (NodesWList::iterator it = outputs.begin(); it != outputs.end(); ++it) {
        NodePtr output = it->lock();
        if (output) {
            output->refreshPreviewsRecursivelyDownstream(time);
        }
    }
}

void
Node::refreshPreviewsRecursivelyDownstream(double time)
{
    if ( !getNodeGui() ) {
        return;
    }
    std::list<Node*> marked;
    refreshPreviewsRecursivelyDownstreamInternal(time, this, marked);
}

void
Node::onAllKnobsSlaved(bool isSlave,
                       KnobHolder* master)
{
    ///Only called by the main-thread
    assert( QThread::currentThread() == qApp->thread() );

    if (isSlave) {
        EffectInstance* effect = dynamic_cast<EffectInstance*>(master);
        assert(effect);
        if (effect) {
            NodePtr masterNode = effect->getNode();
            {
                QMutexLocker l(&_imp->masterNodeMutex);
                _imp->masterNode = masterNode;
            }
            QObject::connect( masterNode.get(), SIGNAL(deactivated(bool)), this, SLOT(onMasterNodeDeactivated()) );
            QObject::connect( masterNode.get(), SIGNAL(knobsAgeChanged(U64)), this, SLOT(setKnobsAge(U64)) );
            QObject::connect( masterNode.get(), SIGNAL(previewImageChanged(int)), this, SLOT(refreshPreviewImage(int)) );
        }
    } else {
        NodePtr master = getMasterNode();
        QObject::disconnect( master.get(), SIGNAL(deactivated(bool)), this, SLOT(onMasterNodeDeactivated()) );
        QObject::disconnect( master.get(), SIGNAL(knobsAgeChanged(U64)), this, SLOT(setKnobsAge(U64)) );
        QObject::disconnect( master.get(), SIGNAL(previewImageChanged(int)), this, SLOT(refreshPreviewImage(int)) );
        {
            QMutexLocker l(&_imp->masterNodeMutex);
            _imp->masterNode.reset();
        }
    }

    Q_EMIT allKnobsSlaved(isSlave);
}

void
Node::onKnobSlaved(const KnobPtr& slave,
                   const KnobPtr& master,
                   int dimension,
                   bool isSlave)
{
    ///ignore the call if the node is a clone
    {
        QMutexLocker l(&_imp->masterNodeMutex);
        if ( _imp->masterNode.lock() ) {
            return;
        }
    }

    assert( master->getHolder() );


    ///If the holder isn't an effect, ignore it too
    EffectInstance* isEffect = dynamic_cast<EffectInstance*>( master->getHolder() );
    NodePtr parentNode;
    if (!isEffect) {
        TrackMarker* isMarker = dynamic_cast<TrackMarker*>( master->getHolder() );
        if (isMarker) {
            parentNode = isMarker->getContext()->getNode();
        }
    } else {
        parentNode = isEffect->getNode();
    }

    bool changed = false;
    {
        QMutexLocker l(&_imp->masterNodeMutex);
        KnobLinkList::iterator found = _imp->nodeLinks.end();
        for (KnobLinkList::iterator it = _imp->nodeLinks.begin(); it != _imp->nodeLinks.end(); ++it) {
            if (it->masterNode.lock() == parentNode) {
                found = it;
                break;
            }
        }

        if ( found == _imp->nodeLinks.end() ) {
            if (!isSlave) {
                ///We want to unslave from the given node but the link didn't existed, just return
                return;
            } else {
                ///Add a new link
                KnobLink link;
                link.masterNode = parentNode;
                link.slave = slave;
                link.master = master;
                link.dimension = dimension;
                _imp->nodeLinks.push_back(link);
                changed = true;
            }
        } else if ( found != _imp->nodeLinks.end() ) {
            if (isSlave) {
                ///We want to slave to the given node but it already has a link on another parameter, just return
                return;
            } else {
                ///Remove the given link
                _imp->nodeLinks.erase(found);
                changed = true;
            }
        }
    }
    if (changed) {
        Q_EMIT knobsLinksChanged();
    }
} // onKnobSlaved

void
Node::getKnobsLinks(std::list<Node::KnobLink> & links) const
{
    QMutexLocker l(&_imp->masterNodeMutex);

    links = _imp->nodeLinks;
}

void
Node::onMasterNodeDeactivated()
{
    ///Only called by the main-thread
    assert( QThread::currentThread() == qApp->thread() );
    if (!_imp->effect) {
        return;
    }
    _imp->effect->unslaveAllKnobs();
}

#ifdef NATRON_ENABLE_IO_META_NODES
NodePtr
Node::getIOContainer() const
{
    return _imp->ioContainer.lock();
}

#endif

NodePtr
Node::getMasterNode() const
{
    QMutexLocker l(&_imp->masterNodeMutex);

    return _imp->masterNode.lock();
}

bool
Node::isSupportedComponent(int inputNb,
                           const ImageComponents& comp) const
{
    QMutexLocker l(&_imp->inputsMutex);

    if (inputNb >= 0) {
        assert( inputNb < (int)_imp->inputsComponents.size() );
        std::list<ImageComponents>::const_iterator found =
            std::find(_imp->inputsComponents[inputNb].begin(), _imp->inputsComponents[inputNb].end(), comp);

        return found != _imp->inputsComponents[inputNb].end();
    } else {
        assert(inputNb == -1);
        std::list<ImageComponents>::const_iterator found =
            std::find(_imp->outputComponents.begin(), _imp->outputComponents.end(), comp);

        return found != _imp->outputComponents.end();
    }
}

ImageComponents
Node::findClosestInList(const ImageComponents& comp,
                        const std::list<ImageComponents> &components,
                        bool multiPlanar)
{
    if ( components.empty() ) {
        return ImageComponents::getNoneComponents();
    }
    std::list<ImageComponents>::const_iterator closestComp = components.end();
    for (std::list<ImageComponents>::const_iterator it = components.begin(); it != components.end(); ++it) {
        if ( closestComp == components.end() ) {
            if ( multiPlanar && ( it->getNumComponents() == comp.getNumComponents() ) ) {
                return comp;
            }
            closestComp = it;
        } else {
            if ( it->getNumComponents() == comp.getNumComponents() ) {
                if (multiPlanar) {
                    return comp;
                }
                closestComp = it;
                break;
            } else {
                int diff = it->getNumComponents() - comp.getNumComponents();
                int diffSoFar = closestComp->getNumComponents() - comp.getNumComponents();
                if ( (diff > 0) && (diff < diffSoFar) ) {
                    closestComp = it;
                }
            }
        }
    }
    if ( closestComp == components.end() ) {
        return ImageComponents::getNoneComponents();
    }

    return *closestComp;
}

ImageComponents
Node::findClosestSupportedComponents(int inputNb,
                                     const ImageComponents& comp) const
{
    std::list<ImageComponents> comps;
    {
        QMutexLocker l(&_imp->inputsMutex);

        if (inputNb >= 0) {
            assert( inputNb < (int)_imp->inputsComponents.size() );
            comps = _imp->inputsComponents[inputNb];
        } else {
            assert(inputNb == -1);
            comps = _imp->outputComponents;
        }
    }

    return findClosestInList( comp, comps, _imp->effect->isMultiPlanar() );
}

int
Node::isMaskChannelKnob(const KnobI* knob) const
{
    for (std::map<int, MaskSelector >::const_iterator it = _imp->maskSelectors.begin(); it != _imp->maskSelectors.end(); ++it) {
        if (it->second.channel.lock().get() == knob) {
            return it->first;
        }
    }

    return -1;
}

bool
Node::isMaskEnabled(int inputNb) const
{
    std::map<int, MaskSelector >::const_iterator it = _imp->maskSelectors.find(inputNb);

    if ( it != _imp->maskSelectors.end() ) {
        return it->second.enabled.lock()->getValue();
    } else {
        return true;
    }
}

void
Node::lock(const boost::shared_ptr<Image> & image)
{
    QMutexLocker l(&_imp->imagesBeingRenderedMutex);
    std::list<boost::shared_ptr<Image> >::iterator it =
        std::find(_imp->imagesBeingRendered.begin(), _imp->imagesBeingRendered.end(), image);

    while ( it != _imp->imagesBeingRendered.end() ) {
        _imp->imageBeingRenderedCond.wait(&_imp->imagesBeingRenderedMutex);
        it = std::find(_imp->imagesBeingRendered.begin(), _imp->imagesBeingRendered.end(), image);
    }
    ///Okay the image is not used by any other thread, claim that we want to use it
    assert( it == _imp->imagesBeingRendered.end() );
    _imp->imagesBeingRendered.push_back(image);
}

bool
Node::tryLock(const boost::shared_ptr<Image> & image)
{
    QMutexLocker l(&_imp->imagesBeingRenderedMutex);
    std::list<boost::shared_ptr<Image> >::iterator it =
        std::find(_imp->imagesBeingRendered.begin(), _imp->imagesBeingRendered.end(), image);

    if ( it != _imp->imagesBeingRendered.end() ) {
        return false;
    }
    ///Okay the image is not used by any other thread, claim that we want to use it
    assert( it == _imp->imagesBeingRendered.end() );
    _imp->imagesBeingRendered.push_back(image);

    return true;
}

void
Node::unlock(const boost::shared_ptr<Image> & image)
{
    QMutexLocker l(&_imp->imagesBeingRenderedMutex);
    std::list<boost::shared_ptr<Image> >::iterator it =
        std::find(_imp->imagesBeingRendered.begin(), _imp->imagesBeingRendered.end(), image);

    ///The image must exist, otherwise this is a bug
    assert( it != _imp->imagesBeingRendered.end() );
    _imp->imagesBeingRendered.erase(it);
    ///Notify all waiting threads that we're finished
    _imp->imageBeingRenderedCond.wakeAll();
}

boost::shared_ptr<Image>
Node::getImageBeingRendered(double time,
                            unsigned int mipMapLevel,
                            ViewIdx view)
{
    QMutexLocker l(&_imp->imagesBeingRenderedMutex);

    for (std::list<boost::shared_ptr<Image> >::iterator it = _imp->imagesBeingRendered.begin();
         it != _imp->imagesBeingRendered.end(); ++it) {
        const ImageKey &key = (*it)->getKey();
        if ( (key._view == view) && ( (*it)->getMipMapLevel() == mipMapLevel ) && (key._time == time) ) {
            return *it;
        }
    }

    return boost::shared_ptr<Image>();
}

void
Node::beginInputEdition()
{
    assert( QThread::currentThread() == qApp->thread() );
    ++_imp->inputModifiedRecursion;
}

void
Node::endInputEdition(bool triggerRender)
{
    assert( QThread::currentThread() == qApp->thread() );
    if (_imp->inputModifiedRecursion > 0) {
        --_imp->inputModifiedRecursion;
    }

    if (!_imp->inputModifiedRecursion) {
        bool hasChanged = !_imp->inputsModified.empty();
        _imp->inputsModified.clear();

        if (hasChanged) {
            if ( !getApp()->isCreatingNodeTree() ) {
                forceRefreshAllInputRelatedData();
            }
            refreshDynamicProperties();
        }

        triggerRender = triggerRender && hasChanged;

        if (triggerRender) {
            std::list<ViewerInstance* > viewers;
            hasViewersConnected(&viewers);
            for (std::list<ViewerInstance* >::iterator it2 = viewers.begin(); it2 != viewers.end(); ++it2) {
                (*it2)->renderCurrentFrame(true);
            }
        }
    }
}

void
Node::onInputChanged(int inputNb)
{
    if ( getApp()->getProject()->isProjectClosing() ) {
        return;
    }
    assert( QThread::currentThread() == qApp->thread() );

    bool mustCallEndInputEdition = _imp->inputModifiedRecursion == 0;
    if (mustCallEndInputEdition) {
        beginInputEdition();
    }

    refreshMaskEnabledNess(inputNb);
    refreshLayersChoiceSecretness(inputNb);

    ViewerInstance* isViewer = dynamic_cast<ViewerInstance*>( _imp->effect.get() );
    if (isViewer) {
        isViewer->refreshActiveInputs(inputNb);
    }

    bool shouldDoInputChanged = ( !getApp()->getProject()->isProjectClosing() && !getApp()->isCreatingNodeTree() ) ||
                                _imp->effect->isRotoPaintNode();

    if (shouldDoInputChanged) {
        ///When loading a group (or project) just wait until everything is setup to actually compute input
        ///related data such as clip preferences
        ///Exception for the Rotopaint node which needs to setup its own graph internally

        /**
         * The plug-in might call getImage, set a valid thread storage on the tree.
         **/
        double time = getApp()->getTimeLine()->currentFrame();
        AbortableRenderInfoPtr abortInfo( new AbortableRenderInfo(false, 0) );
        const bool isRenderUserInteraction = true;
        const bool isSequentialRender = false;
#ifdef QT_CUSTOM_THREADPOOL
        AbortableThread* isAbortable = dynamic_cast<AbortableThread*>( QThread::currentThread() );
        if (isAbortable) {
            isAbortable->setAbortInfo( isRenderUserInteraction, abortInfo, getEffectInstance() );
        }
#endif
        ParallelRenderArgsSetter frameRenderArgs( time,
                                                  ViewIdx(0),
                                                  isRenderUserInteraction,
                                                  isSequentialRender,
                                                  abortInfo,
                                                  shared_from_this(),
                                                  0, //texture index
                                                  getApp()->getTimeLine().get(),
                                                  NodePtr(),
                                                  false,
                                                  false,
                                                  false,
                                                  boost::shared_ptr<RenderStats>() );


        ///Don't do clip preferences while loading a project, they will be refreshed globally once the project is loaded.
        _imp->effect->onInputChanged(inputNb);
        _imp->inputsModified.insert(inputNb);

        //A knob value might have changed recursively, redraw  any overlay
        if ( !_imp->effect->isDequeueingValuesSet() &&
             ( _imp->effect->getRecursionLevel() == 0) && _imp->effect->checkIfOverlayRedrawNeeded() ) {
            _imp->effect->redrawOverlayInteract();
        }
    }

    /*
       If this is a group, also notify the output nodes of the GroupInput node inside the Group corresponding to
       the this inputNb
     */
    NodeGroup* isGroup = dynamic_cast<NodeGroup*>( _imp->effect.get() );
    if (isGroup) {
        std::vector<NodePtr> groupInputs;
        isGroup->getInputs(&groupInputs, false);
        if ( (inputNb >= 0) && ( inputNb < (int)groupInputs.size() ) && groupInputs[inputNb] ) {
            std::map<NodePtr, int> inputOutputs;
            groupInputs[inputNb]->getOutputsConnectedToThisNode(&inputOutputs);
            for (std::map<NodePtr, int> ::iterator it = inputOutputs.begin(); it != inputOutputs.end(); ++it) {
                it->first->onInputChanged(it->second);
            }
        }
    }

    /*
       If this is an output node, notify the Group output nodes that their input have changed.
     */
    GroupOutput* isOutput = dynamic_cast<GroupOutput*>( _imp->effect.get() );
    if (isOutput) {
        NodeGroup* containerGroup = dynamic_cast<NodeGroup*>( isOutput->getNode()->getGroup().get() );
        if (containerGroup) {
            std::map<NodePtr, int> groupOutputs;
            containerGroup->getNode()->getOutputsConnectedToThisNode(&groupOutputs);
            for (std::map<NodePtr, int> ::iterator it = groupOutputs.begin(); it != groupOutputs.end(); ++it) {
                it->first->onInputChanged(it->second);
            }
        }
    }

    /*
     * If this node is the output of a pre-comp, notify the precomp output nodes that their input have changed
     */
    boost::shared_ptr<PrecompNode> isInPrecomp = isPartOfPrecomp();
    if ( isInPrecomp && (isInPrecomp->getOutputNode().get() == this) ) {
        std::map<NodePtr, int> inputOutputs;
        isInPrecomp->getNode()->getOutputsConnectedToThisNode(&inputOutputs);
        for (std::map<NodePtr, int> ::iterator it = inputOutputs.begin(); it != inputOutputs.end(); ++it) {
            it->first->onInputChanged(it->second);
        }
    }

    if (mustCallEndInputEdition) {
        endInputEdition(true);
    }
} // Node::onInputChanged

void
Node::onParentMultiInstanceInputChanged(int input)
{
    ++_imp->inputModifiedRecursion;
    _imp->effect->onInputChanged(input);
    --_imp->inputModifiedRecursion;
}

bool
Node::duringInputChangedAction() const
{
    assert( QThread::currentThread() == qApp->thread() );

    return _imp->inputModifiedRecursion > 0;
}

void
Node::onFileNameParameterChanged(KnobI* fileKnob)
{
    if ( _imp->effect->isReader() ) {
        computeFrameRangeForReader(fileKnob);

        ///Refresh the preview automatically if the filename changed
        incrementKnobsAge(); //< since evaluate() is called after knobChanged we have to do this  by hand
        //computePreviewImage( getApp()->getTimeLine()->currentFrame() );

        ///union the project frame range if not locked with the reader frame range
        bool isLocked = getApp()->getProject()->isFrameRangeLocked();
        if (!isLocked) {
            double leftBound = INT_MIN, rightBound = INT_MAX;
            _imp->effect->getFrameRange_public(getHashValue(), &leftBound, &rightBound, true);

            if ( (leftBound != INT_MIN) && (rightBound != INT_MAX) ) {
                if ( getGroup() || getIOContainer() ) {
                    getApp()->getProject()->unionFrameRangeWith(leftBound, rightBound);
                }
            }
        }
    } else if ( _imp->effect->isWriter() ) {
        KnobPtr sublabelKnob = getKnobByName(kNatronOfxParamStringSublabelName);
        KnobOutputFile* isFile = dynamic_cast<KnobOutputFile*>(fileKnob);
        if (isFile && sublabelKnob) {
            Knob<std::string>* isString = dynamic_cast<Knob<std::string>*>( sublabelKnob.get() );

            std::string pattern = isFile->getValue();
            if (isString) {
                std::size_t foundSlash = pattern.find_last_of("/");
                if (foundSlash != std::string::npos) {
                    pattern = pattern.substr(foundSlash + 1);
                }

                isString->setValue(pattern);
            }
        }

        /*
           Check if the filename param has a %V in it, in which case make sure to hide the Views parameter
         */
        KnobOutputFile* fileParam = dynamic_cast<KnobOutputFile*>(fileKnob);
        if (fileParam) {
            std::string pattern = fileParam->getValue();
            std::size_t foundViewPattern = pattern.find_first_of("%v");
            if (foundViewPattern == std::string::npos) {
                foundViewPattern = pattern.find_first_of("%V");
            }
            if (foundViewPattern != std::string::npos) {
                //We found view pattern
                KnobPtr viewsKnob = getKnobByName(kWriteOIIOParamViewsSelector);
                if (viewsKnob) {
                    KnobChoice* viewsSelector = dynamic_cast<KnobChoice*>( viewsKnob.get() );
                    if (viewsSelector) {
                        viewsSelector->setSecret(true);
                    }
                }
            }
        }
    }
} // Node::onFileNameParameterChanged

void
Node::getOriginalFrameRangeForReader(const std::string& pluginID,
                                     const std::string& canonicalFileName,
                                     int* firstFrame,
                                     int* lastFrame)
{
    if (pluginID == PLUGINID_OFX_READFFMPEG) {
        ///If the plug-in is a video, only ffmpeg may know how many frames there are
        *firstFrame = INT_MIN;
        *lastFrame = INT_MAX;
    } else {
        SequenceParsing::SequenceFromPattern seq;
        SequenceParsing::filesListFromPattern(canonicalFileName, &seq);
        if ( seq.empty() || (seq.size() == 1) ) {
            *firstFrame = 1;
            *lastFrame = 1;
        } else if (seq.size() > 1) {
            *firstFrame = seq.begin()->first;
            *lastFrame = seq.rbegin()->first;
        }
    }
}

void
Node::computeFrameRangeForReader(KnobI* fileKnob)
{
    /*
       We compute the original frame range of the sequence for the plug-in
       because the plug-in does not have access to the exact original pattern
       hence may not exactly end-up with the same file sequence as what the user
       selected from the file dialog.
     */
    ReadNode* isReadNode = dynamic_cast<ReadNode*>( _imp->effect.get() );
    std::string pluginID;

    if (isReadNode) {
        NodePtr embeddedPlugin = isReadNode->getEmbeddedReader();
        if (embeddedPlugin) {
            pluginID = embeddedPlugin->getPluginID();
        }
    } else {
        pluginID = getPluginID();
    }

    int leftBound = INT_MIN;
    int rightBound = INT_MAX;
    ///Set the originalFrameRange parameter of the reader if it has one.
    KnobPtr knob = getKnobByName(kReaderParamNameOriginalFrameRange);
    if (knob) {
        KnobInt* originalFrameRange = dynamic_cast<KnobInt*>( knob.get() );
        if ( originalFrameRange && (originalFrameRange->getDimension() == 2) ) {
            KnobFile* isFile = dynamic_cast<KnobFile*>(fileKnob);
            assert(isFile);
            if (!isFile) {
                throw std::logic_error("Node::computeFrameRangeForReader");
            }

            if (pluginID == PLUGINID_OFX_READFFMPEG) {
                ///If the plug-in is a video, only ffmpeg may know how many frames there are
                originalFrameRange->setValues(INT_MIN, INT_MAX, ViewSpec::all(), eValueChangedReasonNatronInternalEdited);
            } else {
                std::string pattern = isFile->getValue();
                getApp()->getProject()->canonicalizePath(pattern);
                SequenceParsing::SequenceFromPattern seq;
                SequenceParsing::filesListFromPattern(pattern, &seq);
                if ( seq.empty() || (seq.size() == 1) ) {
                    leftBound = 1;
                    rightBound = 1;
                } else if (seq.size() > 1) {
                    leftBound = seq.begin()->first;
                    rightBound = seq.rbegin()->first;
                }
                originalFrameRange->setValues(leftBound, rightBound, ViewSpec::all(), eValueChangedReasonNatronInternalEdited);
            }
        }
    }
}

bool
Node::canHandleRenderScaleForOverlays() const
{
    return _imp->effect->canHandleRenderScaleForOverlays();
}

bool
Node::getOverlayColor(double* r,
                      double* g,
                      double* b) const
{
    boost::shared_ptr<NodeGuiI> gui_i = getNodeGui();

    if (!gui_i) {
        return false;
    }

    return gui_i->getOverlayColor(r, g, b);
}

bool
Node::shouldDrawOverlay() const
{
    if ( !hasOverlay() && !getRotoContext() ) {
        return false;
    }

    if (!_imp->isPartOfProject) {
        return false;
    }

    if ( !isActivated() ) {
        return false;
    }

    if ( isNodeDisabled() ) {
        return false;
    }

    if ( getParentMultiInstance() ) {
        return false;
    }

    if ( !isSettingsPanelVisible() ) {
        return false;
    }

    if ( isSettingsPanelMinimized() ) {
        return false;
    }


    return true;
}

void
Node::drawHostOverlay(double time,
                      const RenderScale& renderScale,
                      ViewIdx view)
{
    boost::shared_ptr<NodeGuiI> nodeGui = getNodeGui();

    if (nodeGui) {
        nodeGui->drawHostOverlay(time, renderScale, view);
    }
}

bool
Node::onOverlayPenDownDefault(double time,
                              const RenderScale& renderScale,
                              ViewIdx view,
                              const QPointF & viewportPos,
                              const QPointF & pos,
                              double pressure)
{
    boost::shared_ptr<NodeGuiI> nodeGui = getNodeGui();

    if (nodeGui) {
        return nodeGui->onOverlayPenDownDefault(time, renderScale, view, viewportPos, pos, pressure);
    }

    return false;
}

bool
Node::onOverlayPenMotionDefault(double time,
                                const RenderScale& renderScale,
                                ViewIdx view,
                                const QPointF & viewportPos,
                                const QPointF & pos,
                                double pressure)
{
    boost::shared_ptr<NodeGuiI> nodeGui = getNodeGui();

    if (nodeGui) {
        return nodeGui->onOverlayPenMotionDefault(time, renderScale, view, viewportPos, pos, pressure);
    }

    return false;
}

bool
Node::onOverlayPenUpDefault(double time,
                            const RenderScale& renderScale,
                            ViewIdx view,
                            const QPointF & viewportPos,
                            const QPointF & pos,
                            double pressure)
{
    boost::shared_ptr<NodeGuiI> nodeGui = getNodeGui();

    if (nodeGui) {
        return nodeGui->onOverlayPenUpDefault(time, renderScale, view, viewportPos, pos, pressure);
    }

    return false;
}

bool
Node::onOverlayKeyDownDefault(double time,
                              const RenderScale& renderScale,
                              ViewIdx view,
                              Key key,
                              KeyboardModifiers modifiers)
{
    boost::shared_ptr<NodeGuiI> nodeGui = getNodeGui();

    if (nodeGui) {
        return nodeGui->onOverlayKeyDownDefault(time, renderScale, view, key, modifiers);
    }

    return false;
}

bool
Node::onOverlayKeyUpDefault(double time,
                            const RenderScale& renderScale,
                            ViewIdx view,
                            Key key,
                            KeyboardModifiers modifiers)
{
    boost::shared_ptr<NodeGuiI> nodeGui = getNodeGui();

    if (nodeGui) {
        return nodeGui->onOverlayKeyUpDefault(time, renderScale, view, key, modifiers);
    }

    return false;
}

bool
Node::onOverlayKeyRepeatDefault(double time,
                                const RenderScale& renderScale,
                                ViewIdx view,
                                Key key,
                                KeyboardModifiers modifiers)
{
    boost::shared_ptr<NodeGuiI> nodeGui = getNodeGui();

    if (nodeGui) {
        return nodeGui->onOverlayKeyRepeatDefault(time, renderScale, view, key, modifiers);
    }

    return false;
}

bool
Node::onOverlayFocusGainedDefault(double time,
                                  const RenderScale& renderScale,
                                  ViewIdx view)
{
    boost::shared_ptr<NodeGuiI> nodeGui = getNodeGui();

    if (nodeGui) {
        return nodeGui->onOverlayFocusGainedDefault(time, renderScale, view);
    }

    return false;
}

bool
Node::onOverlayFocusLostDefault(double time,
                                const RenderScale& renderScale,
                                ViewIdx view)
{
    boost::shared_ptr<NodeGuiI> nodeGui = getNodeGui();

    if (nodeGui) {
        return nodeGui->onOverlayFocusLostDefault(time, renderScale, view);
    }

    return false;
}

void
Node::removePositionHostOverlay(KnobI* knob)
{
    boost::shared_ptr<NodeGuiI> nodeGui = getNodeGui();

    if (nodeGui) {
        nodeGui->removePositionHostOverlay(knob);
    }
}

void
Node::addPositionInteract(const boost::shared_ptr<KnobDouble>& position,
                          const boost::shared_ptr<KnobBool>& interactive)
{
    assert( QThread::currentThread() == qApp->thread() );
    if ( appPTR->isBackground() ) {
        return;
    }

    boost::shared_ptr<PositionOverlayKnobs> knobs( new PositionOverlayKnobs() );
    knobs->addKnob(position, PositionOverlayKnobs::eKnobsEnumerationPosition);
    if (interactive) {
        knobs->addKnob(interactive, PositionOverlayKnobs::eKnobsEnumerationInteractive);
    }
    boost::shared_ptr<NodeGuiI> nodeGui = getNodeGui();
    if (!nodeGui) {
        _imp->nativeOverlays.push_back(knobs);
    } else {
        nodeGui->addDefaultInteract(knobs);
    }
}

void
Node::addTransformInteract(const boost::shared_ptr<KnobDouble>& translate,
                           const boost::shared_ptr<KnobDouble>& scale,
                           const boost::shared_ptr<KnobBool>& scaleUniform,
                           const boost::shared_ptr<KnobDouble>& rotate,
                           const boost::shared_ptr<KnobDouble>& skewX,
                           const boost::shared_ptr<KnobDouble>& skewY,
                           const boost::shared_ptr<KnobChoice>& skewOrder,
                           const boost::shared_ptr<KnobDouble>& center,
                           const boost::shared_ptr<KnobBool>& invert,
                           const boost::shared_ptr<KnobBool>& interactive)
{
    assert( QThread::currentThread() == qApp->thread() );
    if ( appPTR->isBackground() ) {
        return;
    }

    boost::shared_ptr<TransformOverlayKnobs> knobs( new TransformOverlayKnobs() );
    knobs->addKnob(translate, TransformOverlayKnobs::eKnobsEnumerationTranslate);
    knobs->addKnob(scale, TransformOverlayKnobs::eKnobsEnumerationScale);
    knobs->addKnob(scaleUniform, TransformOverlayKnobs::eKnobsEnumerationUniform);
    knobs->addKnob(rotate, TransformOverlayKnobs::eKnobsEnumerationRotate);
    knobs->addKnob(center, TransformOverlayKnobs::eKnobsEnumerationCenter);
    knobs->addKnob(skewX, TransformOverlayKnobs::eKnobsEnumerationSkewx);
    knobs->addKnob(skewY, TransformOverlayKnobs::eKnobsEnumerationSkewy);
    knobs->addKnob(skewOrder, TransformOverlayKnobs::eKnobsEnumerationSkewOrder);
    if (invert) {
        knobs->addKnob(invert, TransformOverlayKnobs::eKnobsEnumerationInvert);
    }
    if (interactive) {
        knobs->addKnob(interactive, PositionOverlayKnobs::eKnobsEnumerationInteractive);
    }
    boost::shared_ptr<NodeGuiI> nodeGui = getNodeGui();
    if (!nodeGui) {
        _imp->nativeOverlays.push_back(knobs);
    } else {
        nodeGui->addDefaultInteract(knobs);
    }
}

void
Node::addCornerPinInteract(const boost::shared_ptr<KnobDouble>& from1,
                           const boost::shared_ptr<KnobDouble>& from2,
                           const boost::shared_ptr<KnobDouble>& from3,
                           const boost::shared_ptr<KnobDouble>& from4,
                           const boost::shared_ptr<KnobDouble>& to1,
                           const boost::shared_ptr<KnobDouble>& to2,
                           const boost::shared_ptr<KnobDouble>& to3,
                           const boost::shared_ptr<KnobDouble>& to4,
                           const boost::shared_ptr<KnobBool>& enable1,
                           const boost::shared_ptr<KnobBool>& enable2,
                           const boost::shared_ptr<KnobBool>& enable3,
                           const boost::shared_ptr<KnobBool>& enable4,
                           const boost::shared_ptr<KnobChoice>& overlayPoints,
                           const boost::shared_ptr<KnobBool>& invert,
                           const boost::shared_ptr<KnobBool>& interactive)
{
    assert( QThread::currentThread() == qApp->thread() );
    if ( appPTR->isBackground() ) {
        return;
    }
    boost::shared_ptr<CornerPinOverlayKnobs> knobs( new CornerPinOverlayKnobs() );
    knobs->addKnob(from1, CornerPinOverlayKnobs::eKnobsEnumerationFrom1);
    knobs->addKnob(from2, CornerPinOverlayKnobs::eKnobsEnumerationFrom2);
    knobs->addKnob(from3, CornerPinOverlayKnobs::eKnobsEnumerationFrom3);
    knobs->addKnob(from4, CornerPinOverlayKnobs::eKnobsEnumerationFrom4);

    knobs->addKnob(to1, CornerPinOverlayKnobs::eKnobsEnumerationTo1);
    knobs->addKnob(to2, CornerPinOverlayKnobs::eKnobsEnumerationTo2);
    knobs->addKnob(to3, CornerPinOverlayKnobs::eKnobsEnumerationTo3);
    knobs->addKnob(to4, CornerPinOverlayKnobs::eKnobsEnumerationTo4);

    knobs->addKnob(enable1, CornerPinOverlayKnobs::eKnobsEnumerationEnable1);
    knobs->addKnob(enable2, CornerPinOverlayKnobs::eKnobsEnumerationEnable2);
    knobs->addKnob(enable3, CornerPinOverlayKnobs::eKnobsEnumerationEnable3);
    knobs->addKnob(enable4, CornerPinOverlayKnobs::eKnobsEnumerationEnable4);

    knobs->addKnob(overlayPoints, CornerPinOverlayKnobs::eKnobsEnumerationOverlayPoints);

    if (invert) {
        knobs->addKnob(invert, CornerPinOverlayKnobs::eKnobsEnumerationInvert);
    }
    if (interactive) {
        knobs->addKnob(interactive, CornerPinOverlayKnobs::eKnobsEnumerationInteractive);
    }
    boost::shared_ptr<NodeGuiI> nodeGui = getNodeGui();
    if (!nodeGui) {
        _imp->nativeOverlays.push_back(knobs);
    } else {
        nodeGui->addDefaultInteract(knobs);
    }
}

void
Node::initializeHostOverlays()
{
    boost::shared_ptr<NodeGuiI> nodeGui = getNodeGui();

    if (!nodeGui) {
        return;
    }
    for (std::list<boost::shared_ptr<HostOverlayKnobs> > ::iterator it = _imp->nativeOverlays.begin(); it != _imp->nativeOverlays.end(); ++it) {
        nodeGui->addDefaultInteract(*it);
    }
    _imp->nativeOverlays.clear();
}

void
Node::setPluginIconFilePath(const std::string& iconFilePath)
{
    boost::shared_ptr<NodeGuiI> nodeGui = getNodeGui();

    if (!nodeGui) {
        return;
    }
    nodeGui->setPluginIconFilePath(iconFilePath);
}

void
Node::setPluginDescription(const std::string& description)
{
    boost::shared_ptr<NodeGuiI> nodeGui = getNodeGui();

    if (!nodeGui) {
        return;
    }
    nodeGui->setPluginDescription(description);
}

void
Node::setPluginIDAndVersionForGui(const std::list<std::string>& grouping,
                                  const std::string& pluginLabel,
                                  const std::string& pluginID,
                                  unsigned int version)
{
    assert( QThread::currentThread() == qApp->thread() );
    boost::shared_ptr<NodeGuiI> nodeGui = getNodeGui();
    if (!nodeGui) {
        return;
    }

    {
        QMutexLocker k(&_imp->pluginPythonModuleMutex);
        _imp->pyPlugVersion = version;
        _imp->pyPlugID = pluginID;
        _imp->pyPlugLabel = pluginLabel;
        _imp->pyPlugGrouping = grouping;
    }

    nodeGui->setPluginIDAndVersion(grouping, pluginLabel, pluginID, version);
}

bool
Node::hasPyPlugBeenEdited() const
{
    QMutexLocker k(&_imp->pluginPythonModuleMutex);

    return _imp->pyplugChangedSinceScript || _imp->pluginPythonModule.empty();
}

void
Node::setPyPlugEdited(bool edited)
{
    QMutexLocker k(&_imp->pluginPythonModuleMutex);

    _imp->pyplugChangedSinceScript = edited;
    _imp->pyPlugID.clear();
    _imp->pyPlugLabel.clear();
    _imp->pyPlugDesc.clear();
    _imp->pyPlugGrouping.clear();
}

void
Node::setPluginPythonModule(const std::string& pythonModule)
{
    QMutexLocker k(&_imp->pluginPythonModuleMutex);

    _imp->pluginPythonModule = pythonModule;
}

std::string
Node::getPluginPythonModule() const
{
    QMutexLocker k(&_imp->pluginPythonModuleMutex);

    return _imp->pluginPythonModule;
}

bool
Node::hasHostOverlayForParam(const KnobI* knob) const
{
    boost::shared_ptr<NodeGuiI> nodeGui = getNodeGui();

    if ( nodeGui && nodeGui->hasHostOverlayForParam(knob) ) {
        return true;
    }

    return false;
}

bool
Node::hasHostOverlay() const
{
    boost::shared_ptr<NodeGuiI> nodeGui = getNodeGui();

    if ( nodeGui && nodeGui->hasHostOverlay() ) {
        return true;
    }

    return false;
}

void
Node::setCurrentViewportForHostOverlays(OverlaySupport* viewPort)
{
    boost::shared_ptr<NodeGuiI> nodeGui = getNodeGui();

    if ( nodeGui && nodeGui->hasHostOverlay() ) {
        nodeGui->setCurrentViewportForHostOverlays(viewPort);
    }
}

const std::vector<std::string>&
Node::getCreatedViews() const
{
    assert( QThread::currentThread() == qApp->thread() );

    return _imp->createdViews;
}

void
Node::refreshCreatedViews()
{
    KnobPtr knob = getKnobByName(kReadOIIOAvailableViewsKnobName);

    if (knob) {
        refreshCreatedViews( knob.get() );
    }
}

void
Node::refreshCreatedViews(KnobI* knob)
{
    assert( QThread::currentThread() == qApp->thread() );

    KnobString* availableViewsKnob = dynamic_cast<KnobString*>(knob);
    if (!availableViewsKnob) {
        return;
    }
    QString value = QString::fromUtf8( availableViewsKnob->getValue().c_str() );
    QStringList views = value.split( QLatin1Char(',') );

    _imp->createdViews.clear();

    const std::vector<std::string>& projectViews = getApp()->getProject()->getProjectViewNames();
    QStringList qProjectViews;
    for (std::size_t i = 0; i < projectViews.size(); ++i) {
        qProjectViews.push_back( QString::fromUtf8( projectViews[i].c_str() ) );
    }

    QStringList missingViews;
    for (QStringList::Iterator it = views.begin(); it != views.end(); ++it) {
        if ( !qProjectViews.contains(*it, Qt::CaseInsensitive) && !it->isEmpty() ) {
            missingViews.push_back(*it);
        }
        _imp->createdViews.push_back( it->toStdString() );
    }

    if ( !missingViews.isEmpty() ) {
        KnobPtr fileKnob = getKnobByName(kOfxImageEffectFileParamName);
        KnobFile* inputFileKnob = dynamic_cast<KnobFile*>( fileKnob.get() );
        if (inputFileKnob) {
            std::string filename = inputFileKnob->getValue();
            std::stringstream ss;
            for (int i = 0; i < missingViews.size(); ++i) {
                ss << missingViews[i].toStdString();
                if (i < missingViews.size() - 1) {
                    ss << ", ";
                }
            }
            ss << std::endl;
            ss << std::endl;
            ss << tr("These views are in %1 but do not exist in the project.\nWould you like to create them?").arg( QString::fromUtf8( filename.c_str() ) ).toStdString();
            std::string question  = ss.str();
            StandardButtonEnum rep = Dialogs::questionDialog(tr("Views available").toStdString(), question, false, StandardButtons(eStandardButtonYes | eStandardButtonNo), eStandardButtonYes);
            if (rep == eStandardButtonYes) {
                std::vector<std::string> viewsToCreate;
                for (QStringList::Iterator it = missingViews.begin(); it != missingViews.end(); ++it) {
                    viewsToCreate.push_back( it->toStdString() );
                }
                getApp()->getProject()->createProjectViews(viewsToCreate);
            }
        }
    }

    Q_EMIT availableViewsChanged();
} // Node::refreshCreatedViews

bool
Node::getHideInputsKnobValue() const
{
    boost::shared_ptr<KnobBool> k = _imp->hideInputs.lock();

    if (!k) {
        return false;
    }

    return k->getValue();
}

void
Node::setHideInputsKnobValue(bool hidden)
{
    boost::shared_ptr<KnobBool> k = _imp->hideInputs.lock();

    if (!k) {
        return;
    }
    k->setValue(hidden);
}

void
Node::onRefreshIdentityStateRequestReceived()
{
    assert( QThread::currentThread() == qApp->thread() );
    if ( (_imp->refreshIdentityStateRequestsCount == 0) || !_imp->effect ) {
        //was already processed
        return;
    }
    _imp->refreshIdentityStateRequestsCount = 0;

    boost::shared_ptr<Project> project = getApp()->getProject();
    double time = project->currentFrame();
    RenderScale scale(1.);
    double inputTime = 0;
    U64 hash = getHashValue();
    bool viewAware =  _imp->effect->isViewAware();
    int nViews = !viewAware ? 1 : project->getProjectViewsCount();
    Format frmt;
    project->getProjectDefaultFormat(&frmt);

    //The one view node might report it is identity, but we do not want it to display it


    bool isIdentity = false;
    int inputNb = -1;
    OneViewNode* isOneView = dynamic_cast<OneViewNode*>( _imp->effect.get() );
    if (!isOneView) {
        for (int i = 0; i < nViews; ++i) {
            int identityInputNb = -1;
            ViewIdx identityView;
            bool isViewIdentity = _imp->effect->isIdentity_public(true, hash, time, scale, frmt, ViewIdx(i), &inputTime, &identityView, &identityInputNb);
            if ( (i > 0) && ( (isViewIdentity != isIdentity) || (identityInputNb != inputNb) || (identityView.value() != i) ) ) {
                isIdentity = false;
                inputNb = -1;
                break;
            }
            isIdentity |= isViewIdentity;
            inputNb = identityInputNb;
            if (!isIdentity) {
                break;
            }
        }
    }

    //Check for consistency across views or then say the effect is not identity since the UI cannot display 2 different states
    //depending on the view


    boost::shared_ptr<NodeGuiI> nodeUi = _imp->guiPointer.lock();
    assert(nodeUi);
    nodeUi->onIdentityStateChanged(isIdentity ? inputNb : -1);
} // Node::onRefreshIdentityStateRequestReceived

void
Node::refreshIdentityState()
{
    assert( QThread::currentThread() == qApp->thread() );

    if ( !_imp->guiPointer.lock() ) {
        return;
    }

    //Post a new request
    ++_imp->refreshIdentityStateRequestsCount;
    Q_EMIT refreshIdentityStateRequested();
}

/*
   This is called AFTER the instanceChanged action has been called on the plug-in
 */
void
Node::onEffectKnobValueChanged(KnobI* what,
                               ValueChangedReasonEnum reason)
{
    if (!what) {
        return;
    }
    for (std::map<int, MaskSelector >::iterator it = _imp->maskSelectors.begin(); it != _imp->maskSelectors.end(); ++it) {
        if (it->second.channel.lock().get() == what) {
            _imp->onMaskSelectorChanged(it->first, it->second);
            break;
        }
    }

    if ( what == _imp->previewEnabledKnob.lock().get() ) {
        if ( (reason == eValueChangedReasonUserEdited) || (reason == eValueChangedReasonSlaveRefresh) ) {
            Q_EMIT previewKnobToggled();
        }
    } else if ( what == _imp->renderButton.lock().get() ) {
        if ( getEffectInstance()->isWriter() ) {
            /*if this is a button and it is a render button,we're safe to assume the plug-ins wants to start rendering.*/
            AppInstance::RenderWork w;
            w.writer = dynamic_cast<OutputEffectInstance*>( _imp->effect.get() );
            w.firstFrame = INT_MIN;
            w.lastFrame = INT_MAX;
            w.frameStep = INT_MIN;
            w.useRenderStats = getApp()->isRenderStatsActionChecked();
            std::list<AppInstance::RenderWork> works;
            works.push_back(w);
            getApp()->startWritersRendering(false, works);
        }
    } else if ( ( what == _imp->disableNodeKnob.lock().get() ) && !_imp->isMultiInstance && !_imp->multiInstanceParent.lock() ) {
        Q_EMIT disabledKnobToggled( _imp->disableNodeKnob.lock()->getValue() );
        if ( QThread::currentThread() == qApp->thread() ) {
            getApp()->redrawAllViewers();
        }
        NodeGroup* isGroup = dynamic_cast<NodeGroup*>( _imp->effect.get() );
        if (isGroup) {
            ///When a group is disabled we have to force a hash change of all nodes inside otherwise the image will stay cached

            NodesList nodes = isGroup->getNodes();
            std::list<Node*> markedNodes;
            for (NodesList::iterator it = nodes.begin(); it != nodes.end(); ++it) {
                //This will not trigger a hash recomputation
                (*it)->incrementKnobsAge_internal();
                (*it)->computeHashRecursive(markedNodes);
            }
        }
    } else if ( what == _imp->nodeLabelKnob.lock().get() ) {
        Q_EMIT nodeExtraLabelChanged( QString::fromUtf8( _imp->nodeLabelKnob.lock()->getValue().c_str() ) );
    } else if (what->getName() == kNatronOfxParamStringSublabelName) {
        //special hack for the merge node and others so we can retrieve the sublabel and display it in the node's label
        KnobString* strKnob = dynamic_cast<KnobString*>(what);
        if (strKnob) {
            QString operation = QString::fromUtf8( strKnob->getValue().c_str() );
            if ( !operation.isEmpty() ) {
                operation.prepend( QString::fromUtf8("(") );
                operation.append( QString::fromUtf8(")") );
            }
            replaceCustomDataInlabel(operation);
        }
    } else if ( what == _imp->hideInputs.lock().get() ) {
        Q_EMIT hideInputsKnobChanged( _imp->hideInputs.lock()->getValue() );
    } else if ( _imp->effect->isReader() && (what->getName() == kReadOIIOAvailableViewsKnobName) ) {
        refreshCreatedViews(what);
    } else if ( what == _imp->refreshInfoButton.lock().get() ) {
        int maxinputs = getMaxInputCount();
        std::stringstream ssinfo;
        for (int i = 0; i < maxinputs; ++i) {
            std::string inputInfo = makeInfoForInput(i);
            if ( !inputInfo.empty() ) {
                ssinfo << inputInfo << "<br />";
            }
        }
        std::string outputInfo = makeInfoForInput(-1);
        ssinfo << outputInfo << "<br />";
        std::string cacheInfo = makeCacheInfo();
        ssinfo << cacheInfo;
        _imp->nodeInfos.lock()->setValue( ssinfo.str() );
    }

    for (std::map<int, ChannelSelector>::iterator it = _imp->channelsSelectors.begin(); it != _imp->channelsSelectors.end(); ++it) {
        if (it->second.layer.lock().get() == what) {
            _imp->onLayerChanged(it->first, it->second);
        }
    }

    for (int i = 0; i < 4; ++i) {
        boost::shared_ptr<KnobBool> enabled = _imp->enabledChan[i].lock();
        if (!enabled) {
            break;
        }
        if (enabled.get() == what) {
            checkForPremultWarningAndCheckboxes();
        }
    }

    GroupInput* isInput = dynamic_cast<GroupInput*>( _imp->effect.get() );
    if (isInput) {
        if ( (what->getName() == kNatronGroupInputIsOptionalParamName)
             || ( what->getName() == kNatronGroupInputIsMaskParamName) ) {
            boost::shared_ptr<NodeCollection> col = isInput->getNode()->getGroup();
            assert(col);
            NodeGroup* isGrp = dynamic_cast<NodeGroup*>( col.get() );
            assert(isGrp);
            if (isGrp) {
                ///Refresh input arrows of the node to reflect the state
                isGrp->getNode()->initializeInputs();
            }
        }
    }
} // Node::onEffectKnobValueChanged

bool
Node::getSelectedLayerChoiceRaw(int inputNb,
                                std::string& layer) const
{
    std::map<int, ChannelSelector>::iterator found = _imp->channelsSelectors.find(inputNb);

    if ( found == _imp->channelsSelectors.end() ) {
        return false;
    }
    boost::shared_ptr<KnobChoice> layerKnob = found->second.layer.lock();
    layer = layerKnob->getActiveEntryText_mt_safe();

    return true;
}

bool
Node::Implementation::getSelectedLayerInternal(int inputNb,
                                               const ChannelSelector& selector,
                                               ImageComponents* comp) const
{
    Node* node = 0;

    if (inputNb == -1) {
        node = _publicInterface;
    } else {
        node = _publicInterface->getInput(inputNb).get();
    }

    boost::shared_ptr<KnobChoice> layerKnob = selector.layer.lock();
    assert(layerKnob);
    std::string layer = layerKnob->getActiveEntryText_mt_safe();

    if (layer == "All") {
        return false;
    }
    std::string mappedLayerName = ImageComponents::mapUserFriendlyPlaneNameToNatronInternalPlaneName(layer);
    bool isCurLayerColorComp = mappedLayerName == kNatronRGBAComponentsName || mappedLayerName == kNatronRGBComponentsName || mappedLayerName == kNatronAlphaComponentsName;
    EffectInstance::ComponentsAvailableMap compsAvailable;
    {
        QMutexLocker k(&selector.compsMutex);
        compsAvailable = selector.compsAvailable;
    }
    if (node) {
        for (EffectInstance::ComponentsAvailableMap::iterator it2 = compsAvailable.begin(); it2 != compsAvailable.end(); ++it2) {
            if ( it2->first.isColorPlane() ) {
                if (isCurLayerColorComp) {
                    *comp = it2->first;
                    break;
                }
            } else {
                if (it2->first.getLayerName() == mappedLayerName) {
                    *comp = it2->first;
                    break;
                }
            }
        }
    }


    if ( (comp->getNumComponents() == 0) && _publicInterface ) {
        std::vector<ImageComponents> projectLayers = _publicInterface->getApp()->getProject()->getProjectDefaultLayers();
        for (std::size_t i = 0; i < projectLayers.size(); ++i) {
            if (projectLayers[i].getLayerName() == mappedLayerName) {
                *comp = projectLayers[i];
                break;
            }
        }
    }

    return true;
} // Node::Implementation::getSelectedLayerInternal

void
Node::Implementation::onLayerChanged(int inputNb,
                                     const ChannelSelector& selector)
{
    boost::shared_ptr<KnobChoice> layerKnob = selector.layer.lock();
    std::string curLayer = layerKnob->getActiveEntryText_mt_safe();

    if (inputNb == -1) {
        bool outputIsAll = curLayer == "All";

        ///Disable all input selectors as it doesn't make sense to edit them whilst output is All
        for (std::map<int, ChannelSelector>::iterator it = channelsSelectors.begin(); it != channelsSelectors.end(); ++it) {
            if (it->first >= 0) {
                NodePtr inp = _publicInterface->getInput(it->first);
                bool mustBeSecret = !inp.get() || outputIsAll;
                it->second.layer.lock()->setSecret(mustBeSecret);
            }
        }
    }
    if (!isRefreshingInputRelatedData) {
        ///Clip preferences have changed
        RenderScale s(1.);
        effect->refreshMetaDatas_public(true);
    }
    if ( !enabledChan[0].lock() ) {
        return;
    }

    ImageComponents comp;
    if ( !getSelectedLayerInternal(inputNb, selector, &comp) ) {
        for (int i = 0; i < 4; ++i) {
            enabledChan[i].lock()->setSecret(true);
        }
    } else {
        _publicInterface->refreshEnabledKnobsLabel(comp);
    }

    if (inputNb == -1) {
        _publicInterface->s_outputLayerChanged();
    }
}

void
Node::refreshEnabledKnobsLabel(const ImageComponents& comp)
{
    const std::vector<std::string>& channels = comp.getComponentsNames();

    switch ( channels.size() ) {
    case 1: {
        for (int i = 0; i < 3; ++i) {
            boost::shared_ptr<KnobBool> enabled = _imp->enabledChan[i].lock();
            enabled->setSecret(true);
        }
        boost::shared_ptr<KnobBool> alpha = _imp->enabledChan[3].lock();
        alpha->setSecret(false);
        alpha->setLabel(channels[0]);
        break;
    }
    case 2: {
        for (int i = 2; i < 4; ++i) {
            boost::shared_ptr<KnobBool> enabled = _imp->enabledChan[i].lock();
            enabled->setSecret(true);
        }
        for (int i = 0; i < 2; ++i) {
            boost::shared_ptr<KnobBool> enabled = _imp->enabledChan[i].lock();
            enabled->setSecret(false);
            enabled->setLabel(channels[i]);
        }
        break;
    }
    case 3: {
        for (int i = 3; i < 4; ++i) {
            boost::shared_ptr<KnobBool> enabled = _imp->enabledChan[i].lock();
            enabled->setSecret(true);
        }
        for (int i = 0; i < 3; ++i) {
            boost::shared_ptr<KnobBool> enabled = _imp->enabledChan[i].lock();
            enabled->setSecret(false);
            enabled->setLabel(channels[i]);
        }
        break;
    }
    case 4: {
        for (int i = 0; i < 4; ++i) {
            boost::shared_ptr<KnobBool> enabled = _imp->enabledChan[i].lock();
            enabled->setSecret(false);
            enabled->setLabel(channels[i]);
        }
        break;
    }

    case 0:
    default: {
        for (int i = 0; i < 4; ++i) {
            boost::shared_ptr<KnobBool> enabled = _imp->enabledChan[i].lock();
            enabled->setSecret(true);
        }
        break;
    }
    } // switch
} // Node::refreshEnabledKnobsLabel

void
Node::Implementation::onMaskSelectorChanged(int inputNb,
                                            const MaskSelector& selector)
{
    boost::shared_ptr<KnobChoice> channel = selector.channel.lock();
    int index = channel->getValue();
    boost::shared_ptr<KnobBool> enabled = selector.enabled.lock();

    if ( (index == 0) && enabled->isEnabled(0) ) {
        enabled->setValue(false);
        enabled->setEnabled(0, false);
    } else if ( !enabled->isEnabled(0) ) {
        enabled->setEnabled(0, true);
        if ( _publicInterface->getInput(inputNb) ) {
            enabled->setValue(true);
        }
    }

    if (!isRefreshingInputRelatedData) {
        ///Clip preferences have changed
        RenderScale s(1.);
        effect->refreshMetaDatas_public(true);
    }
}

bool
Node::getProcessChannel(int channelIndex) const
{
    assert(channelIndex >= 0 && channelIndex < 4);
    boost::shared_ptr<KnobBool> k = _imp->enabledChan[channelIndex].lock();
    if (k) {
        return k->getValue();
    }

    return true;
}

bool
Node::getSelectedLayer(int inputNb,
                       std::bitset<4> *processChannels,
                       bool* isAll,
                       ImageComponents* layer) const
{
    //If the effect is multi-planar, it is expected to handle itself all the planes
    assert( !_imp->effect->isMultiPlanar() );

    std::map<int, ChannelSelector>::const_iterator foundSelector = _imp->channelsSelectors.find(inputNb);
    NodePtr maskInput;
    int chanIndex = getMaskChannel(inputNb, layer, &maskInput);
    bool hasChannelSelector = true;
    if (chanIndex != -1) {
        *isAll = false;
        Q_UNUSED(chanIndex);
        (*processChannels)[0] = true;
        (*processChannels)[1] = true;
        (*processChannels)[2] = true;
        (*processChannels)[3] = true;

        return true;
    } else {
        if ( foundSelector == _imp->channelsSelectors.end() ) {
            //Fetch in input what the user has set for the output
            foundSelector = _imp->channelsSelectors.find(-1);
        }
        if ( foundSelector == _imp->channelsSelectors.end() ) {
            hasChannelSelector = false;
        }
    }
    if (hasChannelSelector) {
        *isAll = !_imp->getSelectedLayerInternal(inputNb, foundSelector->second, layer);
    } else {
        *isAll = false;
    }
    if ( _imp->enabledChan[0].lock() ) {
        (*processChannels)[0] = _imp->enabledChan[0].lock()->getValue();
        (*processChannels)[1] = _imp->enabledChan[1].lock()->getValue();
        (*processChannels)[2] = _imp->enabledChan[2].lock()->getValue();
        (*processChannels)[3] = _imp->enabledChan[3].lock()->getValue();
    } else {
        (*processChannels)[0] = true;
        (*processChannels)[1] = true;
        (*processChannels)[2] = true;
        (*processChannels)[3] = true;
    }

    return hasChannelSelector;
}

bool
Node::hasAtLeastOneChannelToProcess() const
{
    std::map<int, ChannelSelector>::const_iterator foundSelector = _imp->channelsSelectors.find(-1);

    if ( foundSelector == _imp->channelsSelectors.end() ) {
        return true;
    }
    if ( _imp->enabledChan[0].lock() ) {
        std::bitset<4> processChannels;
        processChannels[0] = _imp->enabledChan[0].lock()->getValue();
        processChannels[1] = _imp->enabledChan[1].lock()->getValue();
        processChannels[2] = _imp->enabledChan[2].lock()->getValue();
        processChannels[3] = _imp->enabledChan[3].lock()->getValue();
        if (!processChannels[0] && !processChannels[1] && !processChannels[2] && !processChannels[3]) {
            return false;
        }
    }

    return true;
}

void
Node::replaceCustomDataInlabel(const QString & data)
{
    assert( QThread::currentThread() == qApp->thread() );
    boost::shared_ptr<KnobString> labelKnob = _imp->nodeLabelKnob.lock();
    if (!labelKnob) {
        return;
    }
    QString label = QString::fromUtf8( labelKnob->getValue().c_str() );
    ///Since the label is html encoded, find the text's start
    int foundFontTag = label.indexOf( QString::fromUtf8("<font") );
    bool htmlPresent =  (foundFontTag != -1);
    ///we're sure this end tag is the one of the font tag
    QString endFont( QString::fromUtf8("\">") );
    int endFontTag = label.indexOf(endFont, foundFontTag);
    QString customTagStart( QString::fromUtf8(NATRON_CUSTOM_HTML_TAG_START) );
    QString customTagEnd( QString::fromUtf8(NATRON_CUSTOM_HTML_TAG_END) );
    int foundNatronCustomDataTag = label.indexOf(customTagStart, endFontTag == -1 ? 0 : endFontTag);
    if (foundNatronCustomDataTag != -1) {
        ///remove the current custom data
        int foundNatronEndTag = label.indexOf(customTagEnd, foundNatronCustomDataTag);
        assert(foundNatronEndTag != -1);

        foundNatronEndTag += customTagEnd.size();
        label.remove(foundNatronCustomDataTag, foundNatronEndTag - foundNatronCustomDataTag);
    }

    int i = htmlPresent ? endFontTag + endFont.size() : 0;
    label.insert(i, customTagStart);
    label.insert(i + customTagStart.size(), data);
    label.insert(i + customTagStart.size() + data.size(), customTagEnd);
    labelKnob->setValue( label.toStdString() );
}

boost::shared_ptr<KnobBool>
Node::getDisabledKnob() const
{
    return _imp->disableNodeKnob.lock();
}

bool
Node::isNodeDisabled() const
{
    boost::shared_ptr<KnobBool> b = _imp->disableNodeKnob.lock();
    bool thisDisabled = b ? b->getValue() : false;
    NodeGroup* isContainerGrp = dynamic_cast<NodeGroup*>( getGroup().get() );

    if (isContainerGrp) {
        return thisDisabled || isContainerGrp->getNode()->isNodeDisabled();
    }
#ifdef NATRON_ENABLE_IO_META_NODES
    NodePtr ioContainer = getIOContainer();
    if (ioContainer) {
        return ioContainer->isNodeDisabled();
    }
#endif

    return thisDisabled;
}

void
Node::setNodeDisabled(bool disabled)
{
    boost::shared_ptr<KnobBool> b = _imp->disableNodeKnob.lock();

    if (b) {
        b->setValue(disabled);

        // Clear the actions cache because if this function is called from another thread, the hash will not be incremented
        _imp->effect->clearActionsCache();
    }
}

void
Node::showKeyframesOnTimeline(bool emitSignal)
{
    assert( QThread::currentThread() == qApp->thread() );
    if ( _imp->keyframesDisplayedOnTimeline || appPTR->isBackground() ) {
        return;
    }
    _imp->keyframesDisplayedOnTimeline = true;
    std::list<SequenceTime> keys;
    getAllKnobsKeyframes(&keys);
    getApp()->addMultipleKeyframeIndicatorsAdded(keys, emitSignal);
}

void
Node::hideKeyframesFromTimeline(bool emitSignal)
{
    assert( QThread::currentThread() == qApp->thread() );
    if ( !_imp->keyframesDisplayedOnTimeline || appPTR->isBackground() ) {
        return;
    }
    _imp->keyframesDisplayedOnTimeline = false;
    std::list<SequenceTime> keys;
    getAllKnobsKeyframes(&keys);
    getApp()->removeMultipleKeyframeIndicator(keys, emitSignal);
}

bool
Node::areKeyframesVisibleOnTimeline() const
{
    assert( QThread::currentThread() == qApp->thread() );

    return _imp->keyframesDisplayedOnTimeline;
}

bool
Node::hasAnimatedKnob() const
{
    const KnobsVec & knobs = getKnobs();
    bool hasAnimation = false;

    for (U32 i = 0; i < knobs.size(); ++i) {
        if ( knobs[i]->canAnimate() ) {
            for (int j = 0; j < knobs[i]->getDimension(); ++j) {
                if ( knobs[i]->isAnimated(j) ) {
                    hasAnimation = true;
                    break;
                }
            }
        }
        if (hasAnimation) {
            break;
        }
    }

    return hasAnimation;
}

void
Node::getAllKnobsKeyframes(std::list<SequenceTime>* keyframes)
{
    assert(keyframes);
    const KnobsVec & knobs = getKnobs();

    for (U32 i = 0; i < knobs.size(); ++i) {
        if ( knobs[i]->getIsSecret() || !knobs[i]->getIsPersistant() ) {
            continue;
        }
        if ( !knobs[i]->canAnimate() ) {
            continue;
        }
        int dim = knobs[i]->getDimension();
        KnobFile* isFile = dynamic_cast<KnobFile*>( knobs[i].get() );
        if (isFile) {
            ///skip file knobs
            continue;
        }
        for (int j = 0; j < dim; ++j) {
            if ( knobs[i]->canAnimate() && knobs[i]->isAnimated( j, ViewIdx(0) ) ) {
                KeyFrameSet kfs = knobs[i]->getCurve(ViewIdx(0), j)->getKeyFrames_mt_safe();
                for (KeyFrameSet::iterator it = kfs.begin(); it != kfs.end(); ++it) {
                    keyframes->push_back( it->getTime() );
                }
            }
        }
    }
}

ImageBitDepthEnum
Node::getClosestSupportedBitDepth(ImageBitDepthEnum depth)
{
    bool foundShort = false;
    bool foundByte = false;

    for (std::list<ImageBitDepthEnum>::const_iterator it = _imp->supportedDepths.begin(); it != _imp->supportedDepths.end(); ++it) {
        if (*it == depth) {
            return depth;
        } else if (*it == eImageBitDepthFloat) {
            return eImageBitDepthFloat;
        } else if (*it == eImageBitDepthShort) {
            foundShort = true;
        } else if (*it == eImageBitDepthByte) {
            foundByte = true;
        }
    }
    if (foundShort) {
        return eImageBitDepthShort;
    } else if (foundByte) {
        return eImageBitDepthByte;
    } else {
        ///The plug-in doesn't support any bitdepth, the program shouldn't even have reached here.
        assert(false);

        return eImageBitDepthNone;
    }
}

ImageBitDepthEnum
Node::getBestSupportedBitDepth() const
{
    bool foundShort = false;
    bool foundByte = false;

    for (std::list<ImageBitDepthEnum>::const_iterator it = _imp->supportedDepths.begin(); it != _imp->supportedDepths.end(); ++it) {
        switch (*it) {
        case eImageBitDepthByte:
            foundByte = true;
            break;

        case eImageBitDepthShort:
            foundShort = true;
            break;

        case eImageBitDepthHalf:
            break;

        case eImageBitDepthFloat:

            return eImageBitDepthFloat;

        case eImageBitDepthNone:
            break;
        }
    }

    if (foundShort) {
        return eImageBitDepthShort;
    } else if (foundByte) {
        return eImageBitDepthByte;
    } else {
        ///The plug-in doesn't support any bitdepth, the program shouldn't even have reached here.
        assert(false);

        return eImageBitDepthNone;
    }
}

bool
Node::isSupportedBitDepth(ImageBitDepthEnum depth) const
{
    return std::find(_imp->supportedDepths.begin(), _imp->supportedDepths.end(), depth) != _imp->supportedDepths.end();
}

std::string
Node::getNodeExtraLabel() const
{
    boost::shared_ptr<KnobString> s = _imp->nodeLabelKnob.lock();

    if (s) {
        return s->getValue();
    } else {
        return std::string();
    }
}

bool
Node::hasSequentialOnlyNodeUpstream(std::string & nodeName) const
{
    ///Just take into account sequentiallity for writers
    if ( (_imp->effect->getSequentialPreference() == eSequentialPreferenceOnlySequential) && _imp->effect->isWriter() ) {
        nodeName = getScriptName_mt_safe();

        return true;
    } else {
        QMutexLocker l(&_imp->inputsMutex);

        for (InputsV::iterator it = _imp->inputs.begin(); it != _imp->inputs.end(); ++it) {
            NodePtr input = it->lock();
            if ( input && input->hasSequentialOnlyNodeUpstream(nodeName) && input->getEffectInstance()->isWriter() ) {
                nodeName = input->getScriptName_mt_safe();

                return true;
            }
        }

        return false;
    }
}

bool
Node::isTrackerNodePlugin() const
{
    return _imp->effect->isTrackerNodePlugin();
}

bool
Node::isPointTrackerNode() const
{
    return getPluginID() == PLUGINID_OFX_TRACKERPM;
}

bool
Node::isBackdropNode() const
{
    return getPluginID() == PLUGINID_NATRON_BACKDROP;
}

void
Node::updateEffectLabelKnob(const QString & name)
{
    if (!_imp->effect) {
        return;
    }
    KnobPtr knob = getKnobByName(kNatronOfxParamStringSublabelName);
    KnobString* strKnob = dynamic_cast<KnobString*>( knob.get() );
    if (strKnob) {
        strKnob->setValue( name.toStdString() );
    }
}

bool
Node::canOthersConnectToThisNode() const
{
    if ( dynamic_cast<Backdrop*>( _imp->effect.get() ) ) {
        return false;
    } else if ( dynamic_cast<GroupOutput*>( _imp->effect.get() ) ) {
        return false;
    } else if ( _imp->effect->isWriter() && (_imp->effect->getSequentialPreference() == eSequentialPreferenceOnlySequential) ) {
        return false;
    }
    ///In debug mode only allow connections to Writer nodes
# ifdef DEBUG

    return dynamic_cast<const ViewerInstance*>( _imp->effect.get() ) == NULL;
# else // !DEBUG
    return dynamic_cast<const ViewerInstance*>( _imp->effect.get() ) == NULL /* && !_imp->effect->isWriter()*/;
# endif // !DEBUG
}

void
Node::setNodeIsRenderingInternal(std::list<Node*>& markedNodes)
{
    ///If marked, we alredy set render args
    std::list<Node*>::iterator found = std::find(markedNodes.begin(), markedNodes.end(), this);

    if ( found != markedNodes.end() ) {
        return;
    }

    ///Wait for the main-thread to be done dequeuing the connect actions queue
    if ( QThread::currentThread() != qApp->thread() ) {
        bool mustQuitProcessing;
        {
            QMutexLocker k(&_imp->mustQuitProcessingMutex);
            mustQuitProcessing = _imp->mustQuitProcessing;
        }
        QMutexLocker k(&_imp->nodeIsDequeuingMutex);
        while (_imp->nodeIsDequeuing && !aborted() && !mustQuitProcessing) {
            _imp->nodeIsDequeuingCond.wait(&_imp->nodeIsDequeuingMutex);
            {
                QMutexLocker k(&_imp->mustQuitProcessingMutex);
                mustQuitProcessing = _imp->mustQuitProcessing;
            }
        }
    }

    ///Increment the node is rendering counter
    {
        QMutexLocker nrLocker(&_imp->nodeIsRenderingMutex);
        ++_imp->nodeIsRendering;
    }


    ///mark this
    markedNodes.push_back(this);

    ///Call recursively

    int maxInpu = getMaxInputCount();
    for (int i = 0; i < maxInpu; ++i) {
        NodePtr input = getInput(i);
        if (input) {
            input->setNodeIsRenderingInternal(markedNodes);
        }
    }
}

void
Node::setNodeIsNoLongerRenderingInternal(std::list<Node*>& markedNodes)
{
    ///If marked, we alredy set render args
    std::list<Node*>::iterator found = std::find(markedNodes.begin(), markedNodes.end(), this);

    if ( found != markedNodes.end() ) {
        return;
    }

    bool mustDequeue;
    {
        int nodeIsRendering;
        ///Decrement the node is rendering counter
        QMutexLocker k(&_imp->nodeIsRenderingMutex);
        if (_imp->nodeIsRendering > 1) {
            --_imp->nodeIsRendering;
        } else {
            _imp->nodeIsRendering = 0;
        }
        nodeIsRendering = _imp->nodeIsRendering;


        mustDequeue = nodeIsRendering == 0 && !appPTR->isBackground();
    }

    if (mustDequeue) {
        Q_EMIT mustDequeueActions();
    }


    ///mark this
    markedNodes.push_back(this);

    ///Call recursively

    int maxInpu = getMaxInputCount();
    for (int i = 0; i < maxInpu; ++i) {
        NodePtr input = getInput(i);
        if (input) {
            input->setNodeIsNoLongerRenderingInternal(markedNodes);
        }
    }
}

void
Node::setNodeIsRendering()
{
    std::list<Node*> marked;

    setNodeIsRenderingInternal(marked);
}

void
Node::unsetNodeIsRendering()
{
    std::list<Node*> marked;

    setNodeIsNoLongerRenderingInternal(marked);
}

bool
Node::isNodeRendering() const
{
    QMutexLocker k(&_imp->nodeIsRenderingMutex);

    return _imp->nodeIsRendering > 0;
}

void
Node::dequeueActions()
{
    assert( QThread::currentThread() == qApp->thread() );

    ///Flag that the node is dequeuing.
    {
        QMutexLocker k(&_imp->nodeIsDequeuingMutex);
        assert(!_imp->nodeIsDequeuing);
        _imp->nodeIsDequeuing = true;
    }
    bool hasChanged = false;
    if (_imp->effect) {
        hasChanged |= _imp->effect->dequeueValuesSet();
        NodeGroup* isGroup = dynamic_cast<NodeGroup*>( _imp->effect.get() );
        if (isGroup) {
            isGroup->dequeueConnexions();
        }
    }
    if (_imp->rotoContext) {
        _imp->rotoContext->dequeueGuiActions();
    }


    std::set<int> inputChanges;
    {
        QMutexLocker k(&_imp->inputsMutex);
        assert( _imp->guiInputs.size() == _imp->inputs.size() );

        for (std::size_t i = 0; i < _imp->inputs.size(); ++i) {
            NodePtr inp = _imp->inputs[i].lock();
            NodePtr guiInp = _imp->guiInputs[i].lock();
            if (inp != guiInp) {
                inputChanges.insert(i);
                _imp->inputs[i] = guiInp;
            }
        }
    }
    {
        QMutexLocker k(&_imp->outputsMutex);
        _imp->outputs = _imp->guiOutputs;
    }

    beginInputEdition();
    hasChanged |= !inputChanges.empty();
    for (std::set<int>::iterator it = inputChanges.begin(); it != inputChanges.end(); ++it) {
        onInputChanged(*it);
    }
    endInputEdition(true);

    if (hasChanged) {
        refreshIdentityState();
    }

    {
        QMutexLocker k(&_imp->nodeIsDequeuingMutex);
        //Another slots in this thread might have aborted the dequeuing
        if (_imp->nodeIsDequeuing) {
            _imp->nodeIsDequeuing = false;

            //There might be multiple threads waiting
            _imp->nodeIsDequeuingCond.wakeAll();
        }
    }
} // Node::dequeueActions

static void
addIdentityNodesRecursively(const Node* caller,
                            const Node* node,
                            double time,
                            ViewIdx view,
                            std::list<const Node*>* outputs,
                            std::list<const Node*>* markedNodes)
{
    if ( std::find(markedNodes->begin(), markedNodes->end(), node) != markedNodes->end() ) {
        return;
    }

    markedNodes->push_back(node);


    if (caller != node) {
        boost::shared_ptr<ParallelRenderArgs> inputFrameArgs = node->getEffectInstance()->getParallelRenderArgsTLS();
        const FrameViewRequest* request = 0;
        bool isIdentity = false;
        if (inputFrameArgs && inputFrameArgs->request) {
            request = inputFrameArgs->request->getFrameViewRequest(time, view);
            if (request) {
                isIdentity = request->globalData.identityInputNb != -1;
            }
        }

        if (!request) {
            /*
               Very unlikely that there's no request pass. But we still check
             */
            RenderScale scale(1.);
            double inputTimeId;
            ViewIdx identityView;
            int inputNbId;
            U64 renderHash;

            renderHash = node->getEffectInstance()->getRenderHash();

            Format f;
            node->getEffectInstance()->getRenderFormat(&f);

            isIdentity = node->getEffectInstance()->isIdentity_public(true, renderHash, time, scale, f, view, &inputTimeId, &identityView, &inputNbId);
        }


        if (!isIdentity) {
            outputs->push_back(node);

            return;
        }
    }

    ///Append outputs of this node instead
    NodesWList nodeOutputs;
    node->getOutputs_mt_safe(nodeOutputs);
    NodesWList outputsToAdd;
    for (NodesWList::iterator it = nodeOutputs.begin(); it != nodeOutputs.end(); ++it) {
        NodePtr output = it->lock();
        if (!output) {
            continue;
        }
        GroupOutput* isOutputNode = dynamic_cast<GroupOutput*>( output->getEffectInstance().get() );
        //If the node is an output node, add all the outputs of the group node instead
        if (isOutputNode) {
            boost::shared_ptr<NodeCollection> collection = output->getGroup();
            assert(collection);
            NodeGroup* isGrp = dynamic_cast<NodeGroup*>( collection.get() );
            if (isGrp) {
                NodesWList groupOutputs;
                isGrp->getNode()->getOutputs_mt_safe(groupOutputs);
                for (NodesWList::iterator it2 = groupOutputs.begin(); it2 != groupOutputs.end(); ++it2) {
                    outputsToAdd.push_back(*it2);
                }
            }
        }
    }
    nodeOutputs.insert( nodeOutputs.end(), outputsToAdd.begin(), outputsToAdd.end() );
    for (NodesWList::iterator it = nodeOutputs.begin(); it != nodeOutputs.end(); ++it) {
        NodePtr node = it->lock();
        if (node) {
            addIdentityNodesRecursively(caller, node.get(), time, view, outputs, markedNodes);
        }
    }
} // addIdentityNodesRecursively

bool
Node::shouldCacheOutput(bool isFrameVaryingOrAnimated,
                        double time,
                        ViewIdx view) const
{
    /*
     * Here is a list of reasons when caching is enabled for a node:
     * - It is references multiple times below in the graph
     * - Its single output has its settings panel opened,  meaning the user is actively editing the output
     * - The force caching parameter in the "Node" tab is checked
     * - The aggressive caching preference of Natron is checked
     * - We are in a recursive action (such as an analysis)
     * - The plug-in does temporal clip access
     * - Preview image is enabled (and Natron is not running in background)
     * - The node is a direct input of a viewer, this is to overcome linear graphs where all nodes would not be cached
     * - The node is not frame varying, meaning it will always produce the same image at any time
     * - The node is a roto node and it is being edited
     * - The node does not support tiles
     */

    std::list<const Node*> outputs;
    {
        std::list<const Node*> markedNodes;
        addIdentityNodesRecursively(this, this, time, view, &outputs, &markedNodes);
    }
    std::size_t sz = outputs.size();

    if (sz > 1) {
        ///The node is referenced multiple times below, cache it
        return true;
    } else {
        if (sz == 1) {
            const Node* output = outputs.front();
            ViewerInstance* isViewer = output->isEffectViewer();
            if (isViewer) {
                int activeInputs[2];
                isViewer->getActiveInputs(activeInputs[0], activeInputs[1]);
                if ( (output->getInput(activeInputs[0]).get() == this) ||
                     ( output->getInput(activeInputs[1]).get() == this) ) {
                    ///The node is a direct input of the viewer. Cache it because it is likely the user will make

                    ///changes to the viewer that will need this image.
                    return true;
                }
            }

            if (!isFrameVaryingOrAnimated) {
                //This image never changes, cache it once.
                return true;
            }
            if ( output->isSettingsPanelVisible() ) {
                //Output node has panel opened, meaning the user is likely to be heavily editing

                //that output node, hence requesting this node a lot. Cache it.
                return true;
            }
            if ( _imp->effect->doesTemporalClipAccess() ) {
                //Very heavy to compute since many frames are fetched upstream. Cache it.
                return true;
            }
            if ( !_imp->effect->supportsTiles() ) {
                //No tiles, image is going to be produced fully, cache it to prevent multiple access

                //with different RoIs
                return true;
            }
            if (_imp->effect->getRecursionLevel() > 0) {
                //We are in a call from getImage() and the image needs to be computed, so likely in an

                //analysis pass. Cache it because the image is likely to get asked for severla times.
                return true;
            }
            if ( isForceCachingEnabled() ) {
                //Users wants it cached
                return true;
            }
            NodeGroup* parentIsGroup = dynamic_cast<NodeGroup*>( getGroup().get() );
            if ( parentIsGroup && parentIsGroup->getNode()->isForceCachingEnabled() && (parentIsGroup->getOutputNodeInput(false).get() == this) ) {
                //if the parent node is a group and it has its force caching enabled, cache the output of the Group Output's node input.
                return true;
            }

            if ( appPTR->isAggressiveCachingEnabled() ) {
                ///Users wants all nodes cached
                return true;
            }

            if ( isPreviewEnabled() && !appPTR->isBackground() ) {
                ///The node has a preview, meaning the image will be computed several times between previews & actual renders. Cache it.
                return true;
            }

            if ( isRotoPaintingNode() && isSettingsPanelVisible() ) {
                ///The Roto node is being edited, cache its output (special case because Roto has an internal node tree)
                return true;
            }

            boost::shared_ptr<RotoDrawableItem> attachedStroke = _imp->paintStroke.lock();
            if ( attachedStroke && attachedStroke->getContext()->getNode()->isSettingsPanelVisible() ) {
                ///Internal RotoPaint tree and the Roto node has its settings panel opened, cache it.
                return true;
            }
        } else {
            // outputs == 0, never cache, unless explicitly set or rotopaint internal node
            boost::shared_ptr<RotoDrawableItem> attachedStroke = _imp->paintStroke.lock();

            return isForceCachingEnabled() || appPTR->isAggressiveCachingEnabled() ||
                   ( attachedStroke && attachedStroke->getContext()->getNode()->isSettingsPanelVisible() );
        }
    }

    return false;
} // Node::shouldCacheOutput

bool
Node::refreshLayersChoiceSecretness(int inputNb)
{
    std::map<int, ChannelSelector>::iterator foundChan = _imp->channelsSelectors.find(inputNb);
    NodePtr inp = getInputInternal(false /*useGuiInput*/, false /*useGroupRedirections*/, inputNb);

    if ( foundChan != _imp->channelsSelectors.end() ) {
        std::map<int, ChannelSelector>::iterator foundOuptut = _imp->channelsSelectors.find(-1);
        bool outputIsAll = false;
        if ( foundOuptut != _imp->channelsSelectors.end() ) {
            boost::shared_ptr<KnobChoice> outputChoice = foundOuptut->second.layer.lock();
            if (outputChoice) {
                outputIsAll = outputChoice->getActiveEntryText_mt_safe() == "All";
            }
        }
        boost::shared_ptr<KnobChoice> chanChoice = foundChan->second.layer.lock();
        if (chanChoice) {
            bool isSecret = chanChoice->getIsSecret();
            bool mustBeSecret = !inp.get() || outputIsAll;
            bool changed = isSecret != mustBeSecret;
            if (changed) {
                chanChoice->setSecret(mustBeSecret);

                return true;
            }
        }
    }

    return false;
}

bool
Node::refreshMaskEnabledNess(int inputNb)
{
    std::map<int, MaskSelector>::iterator found = _imp->maskSelectors.find(inputNb);
    NodePtr inp = getInput(inputNb);
    bool changed = false;

    if ( found != _imp->maskSelectors.end() ) {
        boost::shared_ptr<KnobBool> enabled = found->second.enabled.lock();
        assert(enabled);
        enabled->blockValueChanges();
        bool curValue = enabled->getValue();
        bool newValue = inp ? true : false;
        changed = curValue != newValue;
        if (changed) {
            enabled->setValue(newValue);
        }
        enabled->unblockValueChanges();
    }

    return changed;
}

bool
Node::refreshDraftFlagInternal(const std::vector<NodeWPtr >& inputs)
{
    bool hasDraftInput = false;

    for (std::size_t i = 0; i < inputs.size(); ++i) {
        NodePtr input = inputs[i].lock();
        if (input) {
            hasDraftInput |= input->isDraftModeUsed();
        }
    }
    hasDraftInput |= _imp->effect->supportsRenderQuality();
    bool changed;
    {
        QMutexLocker k(&_imp->pluginsPropMutex);
        changed = _imp->draftModeUsed != hasDraftInput;
        _imp->draftModeUsed = hasDraftInput;
    }

    return changed;
}

void
Node::refreshAllInputRelatedData(bool canChangeValues)
{
    refreshAllInputRelatedData( canChangeValues, getInputs_copy() );
}

bool
Node::refreshAllInputRelatedData(bool /*canChangeValues*/,
                                 const std::vector<NodeWPtr >& inputs)
{
    assert( QThread::currentThread() == qApp->thread() );
    RefreshingInputData_RAII _refreshingflag( _imp.get() );
    bool hasChanged = false;
    hasChanged |= refreshDraftFlagInternal(inputs);

    bool loadingProject = getApp()->getProject()->isLoadingProject();
    ///if all non optional clips are connected, call getClipPrefs
    ///The clip preferences action is never called until all non optional clips have been attached to the plugin.
    /// EDIT: we allow calling getClipPreferences even if some non optional clip is not connected so that layer menus get properly created
    const bool canCallRefreshMetaData = true; // = !hasMandatoryInputDisconnected();

    if (canCallRefreshMetaData) {
        if (loadingProject) {
            //Nb: we clear the action cache because when creating the node many calls to getRoD and stuff might have returned
            //empty rectangles, but since we force the hash to remain what was in the project file, we might then get wrong RoDs returned
            _imp->effect->clearActionsCache();
        }

        double time = (double)getApp()->getTimeLine()->currentFrame();
        RenderScale scaleOne(1.);
        ///Render scale support might not have been set already because getRegionOfDefinition could have failed until all non optional inputs were connected
        if (_imp->effect->supportsRenderScaleMaybe() == EffectInstance::eSupportsMaybe) {
            RectD rod;
            StatusEnum stat = _imp->effect->getRegionOfDefinition(getHashValue(), time, scaleOne, ViewIdx(0), &rod);
            if (stat != eStatusFailed) {
                RenderScale scale(0.5);
                stat = _imp->effect->getRegionOfDefinition(getHashValue(), time, scale, ViewIdx(0), &rod);
                if (stat != eStatusFailed) {
                    _imp->effect->setSupportsRenderScaleMaybe(EffectInstance::eSupportsYes);
                } else {
                    _imp->effect->setSupportsRenderScaleMaybe(EffectInstance::eSupportsNo);
                }
            }
        }
        hasChanged |= _imp->effect->refreshMetaDatas_public(false);
    }

    hasChanged |= refreshChannelSelectors();

    refreshIdentityState();

    if (loadingProject) {
        //When loading the project, refresh the hash of the nodes in a recursive manner in the proper order
        //for the disk cache to work
        hasChanged |= computeHashInternal();
    }

    {
        QMutexLocker k(&_imp->pluginsPropMutex);
        _imp->mustComputeInputRelatedData = false;
    }

    return hasChanged;
} // Node::refreshAllInputRelatedData

bool
Node::refreshInputRelatedDataInternal(std::list<Node*>& markedNodes)
{
    {
        QMutexLocker k(&_imp->pluginsPropMutex);
        if (!_imp->mustComputeInputRelatedData) {
            //We didn't change
            return false;
        }
    }

    std::list<Node*>::iterator found = std::find(markedNodes.begin(), markedNodes.end(), this);

    if ( found != markedNodes.end() ) {
        return false;
    }

    ///Check if inputs must be refreshed first

    int maxInputs = getMaxInputCount();
    std::vector<NodeWPtr > inputsCopy(maxInputs);
    for (int i = 0; i < maxInputs; ++i) {
        NodePtr input = getInput(i);
        inputsCopy[i] = input;
        if ( input && input->isInputRelatedDataDirty() ) {
            input->refreshInputRelatedDataInternal(markedNodes);
        }
    }


    markedNodes.push_back(this);

    bool hasChanged = refreshAllInputRelatedData(false, inputsCopy);

    if ( isRotoPaintingNode() ) {
        boost::shared_ptr<RotoContext> roto = getRotoContext();
        assert(roto);
        NodePtr bottomMerge = roto->getRotoPaintBottomMergeNode();
        if (bottomMerge) {
            bottomMerge->refreshInputRelatedDataRecursiveInternal(markedNodes);
        }
    }

    return hasChanged;
}

bool
Node::isInputRelatedDataDirty() const
{
    QMutexLocker k(&_imp->pluginsPropMutex);

    return _imp->mustComputeInputRelatedData;
}

void
Node::forceRefreshAllInputRelatedData()
{
    markInputRelatedDataDirtyRecursive();

    NodeGroup* isGroup = dynamic_cast<NodeGroup*>( _imp->effect.get() );
    if (isGroup) {
        NodesList inputs;
        isGroup->getInputsOutputs(&inputs, false);
        for (NodesList::iterator it = inputs.begin(); it != inputs.end(); ++it) {
            if ( (*it) ) {
                (*it)->refreshInputRelatedDataRecursive();
            }
        }
    } else {
        refreshInputRelatedDataRecursive();
    }
}

void
Node::markAllInputRelatedDataDirty()
{
    {
        QMutexLocker k(&_imp->pluginsPropMutex);
        _imp->mustComputeInputRelatedData = true;
    }
    if ( isRotoPaintingNode() ) {
        boost::shared_ptr<RotoContext> roto = getRotoContext();
        assert(roto);
        NodesList rotoNodes;
        roto->getRotoPaintTreeNodes(&rotoNodes);
        for (NodesList::iterator it = rotoNodes.begin(); it != rotoNodes.end(); ++it) {
            (*it)->markAllInputRelatedDataDirty();
        }
    }
}

void
Node::markInputRelatedDataDirtyRecursiveInternal(std::list<Node*>& markedNodes,
                                                 bool recurse)
{
    std::list<Node*>::iterator found = std::find(markedNodes.begin(), markedNodes.end(), this);

    if ( found != markedNodes.end() ) {
        return;
    }
    markAllInputRelatedDataDirty();
    markedNodes.push_back(this);
    if (recurse) {
        NodesList outputs;
        getOutputsWithGroupRedirection(outputs);
        for (NodesList::const_iterator it = outputs.begin(); it != outputs.end(); ++it) {
            (*it)->markInputRelatedDataDirtyRecursiveInternal( markedNodes, true );
        }
    }
}

void
Node::markInputRelatedDataDirtyRecursive()
{
    std::list<Node*> marked;

    markInputRelatedDataDirtyRecursiveInternal(marked, true);
}

void
Node::refreshInputRelatedDataRecursiveInternal(std::list<Node*>& markedNodes)
{
    if ( getApp()->isCreatingNodeTree() ) {
        return;
    }
    refreshInputRelatedDataInternal(markedNodes);

    ///Now notify outputs we have changed
    NodesList outputs;
    getOutputsWithGroupRedirection(outputs);
    for (NodesList::const_iterator it = outputs.begin(); it != outputs.end(); ++it) {
        (*it)->refreshInputRelatedDataRecursiveInternal( markedNodes );
    }
}

void
Node::refreshInputRelatedDataRecursive()
{
    std::list<Node*> markedNodes;

    refreshInputRelatedDataRecursiveInternal(markedNodes);
}

bool
Node::isDraftModeUsed() const
{
    QMutexLocker k(&_imp->pluginsPropMutex);

    return _imp->draftModeUsed;
}

void
Node::setPosition(double x,
                  double y)
{
    boost::shared_ptr<NodeGuiI> gui = _imp->guiPointer.lock();

    if (gui) {
        gui->setPosition(x, y);
    }
}

void
Node::getPosition(double *x,
                  double *y) const
{
    boost::shared_ptr<NodeGuiI> gui = _imp->guiPointer.lock();

    if (gui) {
        gui->getPosition(x, y);
    } else {
        *x = 0.;
        *y = 0.;
    }
}

void
Node::setSize(double w,
              double h)
{
    boost::shared_ptr<NodeGuiI> gui = _imp->guiPointer.lock();

    if (gui) {
        gui->setSize(w, h);
    }
}

void
Node::getSize(double* w,
              double* h) const
{
    boost::shared_ptr<NodeGuiI> gui = _imp->guiPointer.lock();

    if (gui) {
        gui->getSize(w, h);
    } else {
        *w = 0.;
        *h = 0.;
    }
}

void
Node::getColor(double* r,
               double *g,
               double* b) const
{
    boost::shared_ptr<NodeGuiI> gui = _imp->guiPointer.lock();

    if (gui) {
        gui->getColor(r, g, b);
    } else {
        *r = 0.;
        *g = 0.;
        *b = 0.;
    }
}

void
Node::setColor(double r,
               double g,
               double b)
{
    boost::shared_ptr<NodeGuiI> gui = _imp->guiPointer.lock();

    if (gui) {
        gui->setColor(r, g, b);
    }
}

void
Node::setNodeGuiPointer(const boost::shared_ptr<NodeGuiI>& gui)
{
    assert( !_imp->guiPointer.lock() );
    assert( QThread::currentThread() == qApp->thread() );
    _imp->guiPointer = gui;
}

boost::shared_ptr<NodeGuiI>
Node::getNodeGui() const
{
    return _imp->guiPointer.lock();
}

bool
Node::isUserSelected() const
{
    boost::shared_ptr<NodeGuiI> gui = _imp->guiPointer.lock();

    if (!gui) {
        return false;
    }

    return gui->isUserSelected();
}

bool
Node::isSettingsPanelMinimized() const
{
    boost::shared_ptr<NodeGuiI> gui = _imp->guiPointer.lock();

    if (!gui) {
        return false;
    }

    return gui->isSettingsPanelMinimized();
}

bool
Node::isSettingsPanelVisibleInternal(std::set<const Node*>& recursionList) const
{
    boost::shared_ptr<NodeGuiI> gui = _imp->guiPointer.lock();

    if (!gui) {
        return false;
    }
    NodePtr parent = _imp->multiInstanceParent.lock();
    if (parent) {
        return parent->isSettingsPanelVisible();
    }

    if ( recursionList.find(this) != recursionList.end() ) {
        return false;
    }
    recursionList.insert(this);

    {
        NodePtr master = getMasterNode();
        if (master) {
            return master->isSettingsPanelVisible();
        }
        for (KnobLinkList::iterator it = _imp->nodeLinks.begin(); it != _imp->nodeLinks.end(); ++it) {
            NodePtr masterNode = it->masterNode.lock();
            if ( masterNode && (masterNode.get() != this) && masterNode->isSettingsPanelVisibleInternal(recursionList) ) {
                return true;
            }
        }
    }

    return gui->isSettingsPanelVisible();
}

bool
Node::isSettingsPanelVisible() const
{
    std::set<const Node*> tmplist;

    return isSettingsPanelVisibleInternal(tmplist);
}

void
Node::attachRotoItem(const boost::shared_ptr<RotoDrawableItem>& stroke)
{
    assert( QThread::currentThread() == qApp->thread() );
    _imp->paintStroke = stroke;
    _imp->useAlpha0ToConvertFromRGBToRGBA = true;
    setProcessChannelsValues(true, true, true, true);
}

void
Node::setUseAlpha0ToConvertFromRGBToRGBA(bool use)
{
    assert( QThread::currentThread() == qApp->thread() );
    _imp->useAlpha0ToConvertFromRGBToRGBA = use;
}

boost::shared_ptr<RotoDrawableItem>
Node::getAttachedRotoItem() const
{
    return _imp->paintStroke.lock();
}

void
Node::declareNodeVariableToPython(const std::string& nodeName)
{
#ifdef NATRON_RUN_WITHOUT_PYTHON

    return;
#endif
    if (!_imp->isPartOfProject) {
        return;
    }
    PythonGILLocker pgl;
    PyObject* mainModule = appPTR->getMainModule();
    assert(mainModule);

    std::string appID = getApp()->getAppIDString();
    std::string nodeFullName = appID + "." + nodeName;
    bool alreadyDefined = false;
    PyObject* nodeObj = NATRON_PYTHON_NAMESPACE::getAttrRecursive(nodeFullName, mainModule, &alreadyDefined);
    assert(nodeObj);
    Q_UNUSED(nodeObj);

    if (!alreadyDefined) {
        std::string script = nodeFullName + " = " + appID + ".getNode(\"";
        script.append(nodeName);
        script.append("\")\n");
        std::string err;
        if ( !appPTR->isBackground() ) {
            getApp()->printAutoDeclaredVariable(script);
        }
        if ( !NATRON_PYTHON_NAMESPACE::interpretPythonScript(script, &err, 0) ) {
            qDebug() << err.c_str();
        }
    }
}

void
Node::setNodeVariableToPython(const std::string& oldName,
                              const std::string& newName)
{
    if (!_imp->isPartOfProject) {
        return;
    }
    QString appID = QString::fromUtf8( getApp()->getAppIDString().c_str() );
    QString str = QString( appID + QString::fromUtf8(".%1 = ") + appID + QString::fromUtf8(".%2\ndel ") + appID + QString::fromUtf8(".%2\n") ).arg( QString::fromUtf8( newName.c_str() ) ).arg( QString::fromUtf8( oldName.c_str() ) );
    std::string script = str.toStdString();
    std::string err;
    if ( !appPTR->isBackground() ) {
        getApp()->printAutoDeclaredVariable(script);
    }
    if ( !NATRON_PYTHON_NAMESPACE::interpretPythonScript(script, &err, 0) ) {
        qDebug() << err.c_str();
    }
}

void
Node::deleteNodeVariableToPython(const std::string& nodeName)
{
    if ( !_imp->isPartOfProject || nodeName.empty() ) {
        return;
    }
    if ( getParentMultiInstance() ) {
        return;
    }
    QString appID = QString::fromUtf8( getApp()->getAppIDString().c_str() );
    std::string nodeFullName = appID.toStdString() + "." + nodeName;
    bool alreadyDefined = false;
    PyObject* nodeObj = NATRON_PYTHON_NAMESPACE::getAttrRecursive(nodeFullName, appPTR->getMainModule(), &alreadyDefined);
    assert(nodeObj);
    Q_UNUSED(nodeObj);
    if (alreadyDefined) {
        std::string script = "del " + nodeFullName;
        std::string err;
        if ( !appPTR->isBackground() ) {
            getApp()->printAutoDeclaredVariable(script);
        }
        if ( !NATRON_PYTHON_NAMESPACE::interpretPythonScript(script, &err, 0) ) {
            qDebug() << err.c_str();
        }
    }
}

void
Node::declarePythonFields()
{
#ifdef NATRON_RUN_WITHOUT_PYTHON

    return;
#endif
    if (!_imp->isPartOfProject) {
        return;
    }
    PythonGILLocker pgl;

    if ( !getGroup() ) {
        return;
    }

    std::locale locale;
    std::string nodeName = getFullyQualifiedName();
    std::string appID = getApp()->getAppIDString();
    bool alreadyDefined = false;
    std::string nodeFullName = appID + "." + nodeName;
    PyObject* nodeObj = NATRON_PYTHON_NAMESPACE::getAttrRecursive(nodeFullName, NATRON_PYTHON_NAMESPACE::getMainModule(), &alreadyDefined);
    assert(nodeObj);
    Q_UNUSED(nodeObj);
    if (!alreadyDefined) {
        qDebug() << QString::fromUtf8("declarePythonFields(): attribute ") + QString::fromUtf8( nodeFullName.c_str() ) + QString::fromUtf8(" is not defined");
        throw std::logic_error(std::string("declarePythonFields(): attribute ") + nodeFullName + " is not defined");
    }


    std::stringstream ss;
    const KnobsVec& knobs = getKnobs();
    for (U32 i = 0; i < knobs.size(); ++i) {
        const std::string& knobName = knobs[i]->getName();
        if ( !knobName.empty() && (knobName.find(" ") == std::string::npos) && !std::isdigit(knobName[0], locale) ) {
            if ( PyObject_HasAttrString( nodeObj, knobName.c_str() ) ) {
                continue;
            }
            ss << nodeFullName <<  "." << knobName << " = ";
            ss << nodeFullName << ".getParam(\"" << knobName << "\")\n";
        }
    }

    std::string script = ss.str();
    if ( !script.empty() ) {
        if ( !appPTR->isBackground() ) {
            getApp()->printAutoDeclaredVariable(script);
        }
        std::string err;
        if ( !NATRON_PYTHON_NAMESPACE::interpretPythonScript(script, &err, 0) ) {
            qDebug() << err.c_str();
        }
    }
} // Node::declarePythonFields

void
Node::removeParameterFromPython(const std::string& parameterName)
{
#ifdef NATRON_RUN_WITHOUT_PYTHON

    return;
#endif
    if (!_imp->isPartOfProject) {
        return;
    }
    PythonGILLocker pgl;
    std::string appID = getApp()->getAppIDString();
    std::string nodeName = getFullyQualifiedName();
    std::string nodeFullName = appID + "." + nodeName;
    bool alreadyDefined = false;
    PyObject* nodeObj = NATRON_PYTHON_NAMESPACE::getAttrRecursive(nodeFullName, NATRON_PYTHON_NAMESPACE::getMainModule(), &alreadyDefined);
    assert(nodeObj);
    Q_UNUSED(nodeObj);
    if (!alreadyDefined) {
        qDebug() << QString::fromUtf8("removeParameterFromPython(): attribute ") + QString::fromUtf8( nodeFullName.c_str() ) + QString::fromUtf8(" is not defined");
        throw std::logic_error(std::string("removeParameterFromPython(): attribute ") + nodeFullName + " is not defined");
    }
    assert( PyObject_HasAttrString( nodeObj, parameterName.c_str() ) );
    std::string script = "del " + nodeFullName + "." + parameterName;
    if ( !appPTR->isBackground() ) {
        getApp()->printAutoDeclaredVariable(script);
    }
    std::string err;
    if ( !NATRON_PYTHON_NAMESPACE::interpretPythonScript(script, &err, 0) ) {
        qDebug() << err.c_str();
    }
}

void
Node::declareAllPythonAttributes()
{
    try {
        declareNodeVariableToPython( getFullyQualifiedName() );
        declarePythonFields();
        if (_imp->rotoContext) {
            declareRotoPythonField();
        }
        if (_imp->trackContext) {
            declareTrackerPythonField();
        }
    } catch (const std::exception& e) {
        qDebug() << e.what();
    }
}

std::string
Node::getKnobChangedCallback() const
{
    boost::shared_ptr<KnobString> s = _imp->knobChangedCallback.lock();

    return s ? s->getValue() : std::string();
}

std::string
Node::getInputChangedCallback() const
{
    boost::shared_ptr<KnobString> s = _imp->inputChangedCallback.lock();

    return s ? s->getValue() : std::string();
}

void
Node::Implementation::runOnNodeCreatedCBInternal(const std::string& cb,
                                                 bool userEdited)
{
    std::vector<std::string> args;
    std::string error;

    try {
        NATRON_PYTHON_NAMESPACE::getFunctionArguments(cb, &error, &args);
    } catch (const std::exception& e) {
        _publicInterface->getApp()->appendToScriptEditor( std::string("Failed to run onNodeCreated callback: ")
                                                          + e.what() );

        return;
    }

    if ( !error.empty() ) {
        _publicInterface->getApp()->appendToScriptEditor("Failed to run onNodeCreated callback: " + error);

        return;
    }

    std::string signatureError;
    signatureError.append("The on node created callback supports the following signature(s):\n");
    signatureError.append("- callback(thisNode,app,userEdited)");
    if (args.size() != 3) {
        _publicInterface->getApp()->appendToScriptEditor("Failed to run onNodeCreated callback: " + signatureError);

        return;
    }

    if ( (args[0] != "thisNode") || (args[1] != "app") || (args[2] != "userEdited") ) {
        _publicInterface->getApp()->appendToScriptEditor("Failed to run onNodeCreated callback: " + signatureError);

        return;
    }

    std::string appID = _publicInterface->getApp()->getAppIDString();
    std::string scriptName = _publicInterface->getScriptName_mt_safe();
    if ( scriptName.empty() ) {
        return;
    }
    std::stringstream ss;
    ss << cb << "(" << appID << "." << _publicInterface->getFullyQualifiedName() << "," << appID << ",";
    if (userEdited) {
        ss << "True";
    } else {
        ss << "False";
    }
    ss << ")\n";
    std::string output;
    std::string script = ss.str();
    if ( !NATRON_PYTHON_NAMESPACE::interpretPythonScript(script, &error, &output) ) {
        _publicInterface->getApp()->appendToScriptEditor("Failed to run onNodeCreated callback: " + error);
    } else if ( !output.empty() ) {
        _publicInterface->getApp()->appendToScriptEditor(output);
    }
} // Node::Implementation::runOnNodeCreatedCBInternal

void
Node::Implementation::runOnNodeDeleteCBInternal(const std::string& cb)
{
    std::vector<std::string> args;
    std::string error;

    try {
        NATRON_PYTHON_NAMESPACE::getFunctionArguments(cb, &error, &args);
    } catch (const std::exception& e) {
        _publicInterface->getApp()->appendToScriptEditor( std::string("Failed to run onNodeDeletion callback: ")
                                                          + e.what() );

        return;
    }

    if ( !error.empty() ) {
        _publicInterface->getApp()->appendToScriptEditor("Failed to run onNodeDeletion callback: " + error);

        return;
    }

    std::string signatureError;
    signatureError.append("The on node deletion callback supports the following signature(s):\n");
    signatureError.append("- callback(thisNode,app)");
    if (args.size() != 2) {
        _publicInterface->getApp()->appendToScriptEditor("Failed to run onNodeDeletion callback: " + signatureError);

        return;
    }

    if ( (args[0] != "thisNode") || (args[1] != "app") ) {
        _publicInterface->getApp()->appendToScriptEditor("Failed to run onNodeDeletion callback: " + signatureError);

        return;
    }

    std::string appID = _publicInterface->getApp()->getAppIDString();
    std::stringstream ss;
    ss << cb << "(" << appID << "." << _publicInterface->getFullyQualifiedName() << "," << appID << ")\n";

    std::string err;
    std::string output;
    if ( !NATRON_PYTHON_NAMESPACE::interpretPythonScript(ss.str(), &err, &output) ) {
        _publicInterface->getApp()->appendToScriptEditor("Failed to run onNodeDeletion callback: " + err);
    } else if ( !output.empty() ) {
        _publicInterface->getApp()->appendToScriptEditor(output);
    }
}

void
Node::Implementation::runOnNodeCreatedCB(bool userEdited)
{
    std::string cb = _publicInterface->getApp()->getProject()->getOnNodeCreatedCB();
    boost::shared_ptr<NodeCollection> group = _publicInterface->getGroup();

    if (!group) {
        return;
    }
    if ( !cb.empty() ) {
        runOnNodeCreatedCBInternal(cb, userEdited);
    }

    NodeGroup* isGroup = dynamic_cast<NodeGroup*>( group.get() );
    boost::shared_ptr<KnobString> nodeCreatedCbKnob = nodeCreatedCallback.lock();
    if (!nodeCreatedCbKnob && isGroup) {
        cb = isGroup->getNode()->getAfterNodeCreatedCallback();
    } else if (nodeCreatedCbKnob) {
        cb = nodeCreatedCbKnob->getValue();
    }
    if ( !cb.empty() ) {
        runOnNodeCreatedCBInternal(cb, userEdited);
    }
}

void
Node::Implementation::runOnNodeDeleteCB()
{
    std::string cb = _publicInterface->getApp()->getProject()->getOnNodeDeleteCB();
    boost::shared_ptr<NodeCollection> group = _publicInterface->getGroup();

    if (!group) {
        return;
    }
    if ( !cb.empty() ) {
        runOnNodeDeleteCBInternal(cb);
    }


    NodeGroup* isGroup = dynamic_cast<NodeGroup*>( group.get() );
    boost::shared_ptr<KnobString> nodeDeletedKnob = nodeRemovalCallback.lock();
    if (!nodeDeletedKnob && isGroup) {
        NodePtr grpNode = isGroup->getNode();
        if (grpNode) {
            cb = grpNode->getBeforeNodeRemovalCallback();
        }
    } else if (nodeDeletedKnob) {
        cb = nodeDeletedKnob->getValue();
    }
    if ( !cb.empty() ) {
        runOnNodeDeleteCBInternal(cb);
    }
}

std::string
Node::getBeforeRenderCallback() const
{
    boost::shared_ptr<KnobString> s = _imp->beforeRender.lock();

    return s ? s->getValue() : std::string();
}

std::string
Node::getBeforeFrameRenderCallback() const
{
    boost::shared_ptr<KnobString> s = _imp->beforeFrameRender.lock();

    return s ? s->getValue() : std::string();
}

std::string
Node::getAfterRenderCallback() const
{
    boost::shared_ptr<KnobString> s = _imp->afterRender.lock();

    return s ? s->getValue() : std::string();
}

std::string
Node::getAfterFrameRenderCallback() const
{
    boost::shared_ptr<KnobString> s = _imp->afterFrameRender.lock();

    return s ? s->getValue() : std::string();
}

std::string
Node::getAfterNodeCreatedCallback() const
{
    boost::shared_ptr<KnobString> s = _imp->nodeCreatedCallback.lock();

    return s ? s->getValue() : std::string();
}

std::string
Node::getBeforeNodeRemovalCallback() const
{
    boost::shared_ptr<KnobString> s = _imp->nodeRemovalCallback.lock();

    return s ? s->getValue() : std::string();
}

void
Node::runInputChangedCallback(int index)
{
    std::string cb = getInputChangedCallback();

    if ( !cb.empty() ) {
        _imp->runInputChangedCallback(index, cb);
    }
}

void
Node::Implementation::runInputChangedCallback(int index,
                                              const std::string& cb)
{
    std::vector<std::string> args;
    std::string error;

    try {
        NATRON_PYTHON_NAMESPACE::getFunctionArguments(cb, &error, &args);
    } catch (const std::exception& e) {
        _publicInterface->getApp()->appendToScriptEditor( std::string("Failed to run onInputChanged callback: ")
                                                          + e.what() );

        return;
    }

    if ( !error.empty() ) {
        _publicInterface->getApp()->appendToScriptEditor("Failed to run onInputChanged callback: " + error);

        return;
    }

    std::string signatureError;
    signatureError.append("The on input changed callback supports the following signature(s):\n");
    signatureError.append("- callback(inputIndex,thisNode,thisGroup,app)");
    if (args.size() != 4) {
        _publicInterface->getApp()->appendToScriptEditor("Failed to run onInputChanged callback: " + signatureError);

        return;
    }

    if ( (args[0] != "inputIndex") || (args[1] != "thisNode") || (args[2] != "thisGroup") || (args[3] != "app") ) {
        _publicInterface->getApp()->appendToScriptEditor("Failed to run onInputChanged callback: " + signatureError);

        return;
    }

    std::string appID = _publicInterface->getApp()->getAppIDString();
    boost::shared_ptr<NodeCollection> collection = _publicInterface->getGroup();
    assert(collection);
    if (!collection) {
        return;
    }

    std::string thisGroupVar;
    NodeGroup* isParentGrp = dynamic_cast<NodeGroup*>( collection.get() );
    if (isParentGrp) {
        std::string nodeName = isParentGrp->getNode()->getFullyQualifiedName();
        std::string nodeFullName = appID + "." + nodeName;
        thisGroupVar = nodeFullName;
    } else {
        thisGroupVar = appID;
    }

    std::stringstream ss;
    ss << cb << "(" << index << "," << appID << "." << _publicInterface->getFullyQualifiedName() << "," << thisGroupVar << "," << appID << ")\n";

    std::string script = ss.str();
    std::string output;
<<<<<<< HEAD
    if ( !NATRON_PYTHON_NAMESPACE::interpretPythonScript(script, &error, &output) ) {
        _publicInterface->getApp()->appendToScriptEditor(QObject::tr("Failed to execute callback: ").toStdString() + error);
=======
    if ( !Python::interpretPythonScript(script, &error, &output) ) {
        _publicInterface->getApp()->appendToScriptEditor( tr("Failed to execute callback: %1").arg( QString::fromUtf8( error.c_str() ) ).toStdString() );
>>>>>>> 9334673c
    } else {
        if ( !output.empty() ) {
            _publicInterface->getApp()->appendToScriptEditor(output);
        }
    }
} // Node::Implementation::runInputChangedCallback

boost::shared_ptr<KnobChoice>
Node::getChannelSelectorKnob(int inputNb) const
{
    std::map<int, ChannelSelector>::const_iterator found = _imp->channelsSelectors.find(inputNb);

    if ( found == _imp->channelsSelectors.end() ) {
        if (inputNb == -1) {
            ///The effect might be multi-planar and supply its own
            KnobPtr knob = getKnobByName(kNatronOfxParamOutputChannels);
            if (!knob) {
                return boost::shared_ptr<KnobChoice>();
            }

            return boost::dynamic_pointer_cast<KnobChoice>(knob);
        }

        return boost::shared_ptr<KnobChoice>();
    }

    return found->second.layer.lock();
}

void
Node::checkForPremultWarningAndCheckboxes()
{
    if ( isOutputNode() ) {
        return;
    }
    boost::shared_ptr<KnobBool> chans[4];
    boost::shared_ptr<KnobString> premultWarn = _imp->premultWarning.lock();
    if (!premultWarn) {
        return;
    }
    NodePtr prefInput = getPreferredInputNode();

    //Do not display a warning for Roto paint
    if ( !prefInput || _imp->effect->isRotoPaintNode() ) {
        //No input, do not warn
        premultWarn->setSecret(true);

        return;
    }
    for (int i = 0; i < 4; ++i) {
        chans[i] = _imp->enabledChan[i].lock();

        //No checkboxes
        if (!chans[i]) {
            premultWarn->setSecret(true);

            return;
        }

        //not RGBA
        if ( chans[i]->getIsSecret() ) {
            return;
        }
    }

    ImagePremultiplicationEnum premult = _imp->effect->getPremult();

    //not premult
    if (premult != eImagePremultiplicationPremultiplied) {
        premultWarn->setSecret(true);

        return;
    }

    bool checked[4];
    checked[3] = chans[3]->getValue();

    //alpha unchecked
    if (!checked[3]) {
        premultWarn->setSecret(true);

        return;
    }
    for (int i = 0; i < 3; ++i) {
        checked[i] = chans[i]->getValue();
        if (!checked[i]) {
            premultWarn->setSecret(false);

            return;
        }
    }

    //RGB checked
    premultWarn->setSecret(true);
} // Node::checkForPremultWarningAndCheckboxes

static void
parseLayerString(const std::string& encoded,
                 bool* isColor)
{
    if ( (encoded == kNatronRGBAPlaneUserName) ||
         ( encoded == kNatronRGBPlaneUserName) ||
         ( encoded == kNatronAlphaPlaneUserName) ) {
        *isColor = true;
    } else {
        *isColor = false;
    }
}

static bool
parseMaskChannelString(const std::string& encodedChannel,
                       std::string* nodeName,
                       std::string* layerName,
                       std::string* channelName,
                       bool *isColor)
{
    std::size_t foundLastDot = encodedChannel.find_last_of('.');

    if (foundLastDot == std::string::npos) {
        *isColor = false;
        if (encodedChannel == "None") {
            *layerName = "None";

            return true;
        }

        return false;
    }
    *channelName = encodedChannel.substr(foundLastDot + 1);

    std::string baseName = encodedChannel.substr(0, foundLastDot);
    std::size_t foundPrevDot = baseName.find_first_of('.');
    if (foundPrevDot != std::string::npos) {
        //Remove the node name
        *layerName = baseName.substr(foundPrevDot + 1);
        *nodeName = baseName.substr(0, foundPrevDot);
    } else {
        *layerName = baseName;
        nodeName->clear();
    }
    *isColor = *layerName == kNatronRGBAComponentsName || *layerName == kNatronRGBComponentsName || *layerName == kNatronAlphaComponentsName;

    return true;
}

class MergeMaskChannelData
    : public KnobChoiceMergeEntriesData
{
public:

    std::string bNode, bLayer, bChannel;
    bool isColor;
    bool dataSet;

    MergeMaskChannelData()
        : KnobChoiceMergeEntriesData()
        , isColor(false)
        , dataSet(false)
    {
    }

    virtual void clear()
    {
        dataSet = false;
        bNode.clear();
        bLayer.clear();
        bChannel.clear();
    }

    virtual ~MergeMaskChannelData()
    {
    }
};

static bool
maskChannelEqualityFunctorInternal(const std::string& aLayer,
                                   const std::string& aChannel,
                                   const std::string& bLayer,
                                   const std::string& bChannel,
                                   bool aIsColor,
                                   bool bIsColor)
{
    if ( aChannel.empty() && bChannel.empty() ) {
        // None choice
        return aLayer == bLayer;
    } else if (aChannel != bChannel) {
        return false;
    } else {
        // Same channel, check layer
        if (aLayer == bLayer) {
            return true;
        } else if (aIsColor && bIsColor) {
            return true;
        }
    }

    return false;
}

static bool
maskChannelEqualityFunctor(const std::string& a,
                           const std::string& b,
                           KnobChoiceMergeEntriesData* data)
{
    MergeMaskChannelData* mergeData = dynamic_cast<MergeMaskChannelData*>(data);

    assert(mergeData);
    std::string aNode, aLayer, aChannel;
    bool aIsColor;
    parseMaskChannelString(a, &aNode, &aLayer, &aChannel, &aIsColor);
    if (!mergeData->dataSet) {
        parseMaskChannelString(b, &mergeData->bNode, &mergeData->bLayer, &mergeData->bChannel, &mergeData->isColor);
        mergeData->dataSet = true;
    }

    return maskChannelEqualityFunctorInternal(aLayer, aChannel, mergeData->bLayer, mergeData->bChannel, aIsColor, mergeData->isColor);
}

class MergeLayerData
    : public KnobChoiceMergeEntriesData
{
public:

    bool isColor;
    bool dataSet;

    MergeLayerData()
        : KnobChoiceMergeEntriesData()
        , isColor(false)
        , dataSet(false)
    {
    }

    virtual void clear()
    {
        dataSet = false;
    }

    virtual ~MergeLayerData()
    {
    }
};

static bool
layerEqualityFunctor(const std::string& a,
                     const std::string& b,
                     KnobChoiceMergeEntriesData* data)
{
    MergeLayerData* mergeData = dynamic_cast<MergeLayerData*>(data);

    assert(mergeData);
    bool aIsColor;
    parseLayerString(a, &aIsColor);
    if (!mergeData->dataSet) {
        parseLayerString(b, &mergeData->isColor);
        mergeData->dataSet = true;
    }
    if (aIsColor && mergeData->isColor) {
        return true;
    } else if (a == b) {
        return true;
    }

    return false;
}

int
Node::getMaskChannel(int inputNb,
                     ImageComponents* comps,
                     NodePtr* maskInput) const
{
    *comps = ImageComponents::getNoneComponents();
    maskInput->reset();
    std::map<int, MaskSelector >::const_iterator it = _imp->maskSelectors.find(inputNb);

    if ( it != _imp->maskSelectors.end() ) {
        std::string maskEncoded =  it->second.channel.lock()->getActiveEntryText_mt_safe();
        std::string nodeName, layerName, channelName;
        bool isColor;
        bool ok = parseMaskChannelString(maskEncoded, &nodeName, &layerName, &channelName, &isColor);

        if ( !ok || (layerName == "None") ) {
            return -1;
        } else {
            QMutexLocker locker(&it->second.compsMutex);
            for (std::size_t i = 0; i < it->second.compsAvailable.size(); ++i) {
                if ( (it->second.compsAvailable[i].first.getLayerName() == layerName) ||
                     ( isColor && it->second.compsAvailable[i].first.isColorPlane() ) ) {
                    const std::vector<std::string>& channels = it->second.compsAvailable[i].first.getComponentsNames();
                    for (std::size_t j = 0; j < channels.size(); ++j) {
                        if (channels[j] == channelName) {
                            *comps = it->second.compsAvailable[i].first;
                            *maskInput = it->second.compsAvailable[i].second.lock();

                            return j;
                        }
                    }
                }
            }
        }
        //Default to alpha
        // *comps = ImageComponents::getAlphaComponents();
        //return 0;
    }

    return -1;
}

bool
Node::refreshChannelSelectors()
{
    if ( !isNodeCreated() ) {
        return false;
    }
    _imp->effect->setComponentsAvailableDirty(true);

    double time = getApp()->getTimeLine()->currentFrame();
    bool hasChanged = false;
    for (std::map<int, ChannelSelector>::iterator it = _imp->channelsSelectors.begin(); it != _imp->channelsSelectors.end(); ++it) {
        NodePtr node;
        if (it->first == -1) {
            node = shared_from_this();
        } else {
            node = getInput(it->first);
        }

        boost::shared_ptr<KnobChoice> layerKnob = it->second.layer.lock();

        // The Output Layer menu has a All choice, input layers menus have a None choice.
        std::vector<std::string> choices;
        if (it->second.hasAllChoice) {
            choices.push_back("All");
        } else {
            choices.push_back("None");
        }
        int gotColor = -1;
        ImageComponents colorComp;

        //
        // These are default layers that we always display in the layer selector.
        // If one of them is found in the clip preferences, we set the default value to it.
        //
        std::map<std::string, int > defaultLayers;
        {
            std::vector<std::string> projectLayers = getApp()->getProject()->getProjectDefaultLayerNames();
            for (std::size_t i = 0; i < projectLayers.size(); ++i) {
                defaultLayers[projectLayers[i]] = -1;
            }
        }


        // We may not have an input
        if (node) {
            // Get the components available on the node
            EffectInstance::ComponentsAvailableMap compsAvailable;
            node->getEffectInstance()->getComponentsAvailable(it->first != -1, true, time, &compsAvailable);
            {
                QMutexLocker k(&it->second.compsMutex);
                it->second.compsAvailable = compsAvailable;
            }
            for (EffectInstance::ComponentsAvailableMap::iterator it2 = compsAvailable.begin(); it2 != compsAvailable.end(); ++it2) {
                // Insert the color plane second in the menu
                if ( it2->first.isColorPlane() ) {
                    int numComp = it2->first.getNumComponents();
                    colorComp = it2->first;

                    assert(choices.size() > 0);
                    std::vector<std::string>::iterator pos = choices.begin();
                    ++pos; // bypass the "None" choice
                    gotColor = 1;


                    std::string colorCompName;
                    if (numComp == 1) {
                        colorCompName = kNatronAlphaPlaneUserName;
                    } else if (numComp == 3) {
                        colorCompName = kNatronRGBPlaneUserName;
                    } else if (numComp == 4) {
                        colorCompName = kNatronRGBAPlaneUserName;
                    } else {
                        assert(false);
                    }
                    choices.insert(pos, colorCompName);


                    // Increment all default indexes since we inserted color in the list
                    for (std::map<std::string, int >::iterator it = defaultLayers.begin(); it != defaultLayers.end(); ++it) {
                        if (it->second != -1) {
                            ++it->second;
                        }
                    }
                } else {
                    std::string choiceName = ImageComponents::mapNatronInternalPlaneNameToUserFriendlyPlaneName( it2->first.getLayerName() );
                    std::map<std::string, int>::iterator foundDefaultLayer = defaultLayers.find( it2->first.getLayerName() );
                    if ( foundDefaultLayer != defaultLayers.end() ) {
                        foundDefaultLayer->second = choices.size() - 1;
                    }


                    choices.push_back(choiceName);
                }
            }
        } // if (node) {

        // If we did not find the color plane, insert it since it is the unique mandatory plane.
        if (gotColor == -1) {
            assert(choices.size() > 0);
            std::vector<std::string>::iterator pos = choices.begin();
            ++pos;
            gotColor = 1;
            Q_UNUSED(gotColor);
            ///Increment all default indexes
            for (std::map<std::string, int>::iterator it = defaultLayers.begin(); it != defaultLayers.end(); ++it) {
                if (it->second != -1) {
                    ++it->second;
                }
            }
            colorComp = ImageComponents::getRGBAComponents();
            choices.insert(pos, kNatronRGBAPlaneUserName);
        }

        // Insert default layers
        for (std::map<std::string, int>::iterator itl = defaultLayers.begin(); itl != defaultLayers.end(); ++itl) {
            if (itl->second == -1) {
                std::string choiceName = ImageComponents::mapNatronInternalPlaneNameToUserFriendlyPlaneName(itl->first);
                choices.push_back(choiceName);
            }
        }

        const std::vector<std::string> currentLayerEntries = layerKnob->getEntries_mt_safe();
        const std::string curLayer_FriendlyName = layerKnob->getActiveEntryText_mt_safe();
        const std::string curLayer = ImageComponents::mapUserFriendlyPlaneNameToNatronInternalPlaneName(curLayer_FriendlyName);


        {
            MergeLayerData tmpData;
            bool menuChanged = layerKnob->populateChoices(choices, std::vector<std::string>(), layerEqualityFunctor, &tmpData);
            if (menuChanged) {
                hasChanged = true;
                s_outputLayerChanged();
            }
        }
    } // for (std::map<int,ChannelSelector>::iterator it = _imp->channelsSelectors.begin(); it != _imp->channelsSelectors.end(); ++it) {

    NodePtr prefInputNode;
    if ( !_imp->maskSelectors.empty() ) {
        int prefInputNb = getPreferredInput();
        if (prefInputNb != -1) {
            prefInputNode = getInput(prefInputNb);
        }
    }

    for (std::map<int, MaskSelector>::iterator it = _imp->maskSelectors.begin(); it != _imp->maskSelectors.end(); ++it) {
        NodePtr node;
        if (it->first == -1) {
            node = shared_from_this();
        } else {
            node = getInput(it->first);
        }


        std::vector<std::string> choices;
        choices.push_back("None");

        //Get the mask input components
        EffectInstance::ComponentsAvailableMap compsAvailable;
        std::list<EffectInstance*> markedNodes;
        if (node) {
            node->getEffectInstance()->getComponentsAvailable(true, true, time, &compsAvailable, &markedNodes);
        }

        //Also get the node's preferred input (the "main" input) components
        EffectInstance::ComponentsAvailableMap prefInputAvailComps;

        if (prefInputNode) {
            prefInputNode->getEffectInstance()->getComponentsAvailable(true, true, time, &prefInputAvailComps, &markedNodes);

            //Merge the 2 components available maps, but preferring channels coming from the Mask input
            for (EffectInstance::ComponentsAvailableMap::iterator it = prefInputAvailComps.begin(); it != prefInputAvailComps.end(); ++it) {
                //If the component is already present in the 'comps' map, only add it if we are the preferred input
                EffectInstance::ComponentsAvailableMap::iterator colorMatch = compsAvailable.end();
                bool found = false;
                for (EffectInstance::ComponentsAvailableMap::iterator it2 = compsAvailable.begin(); it2 != compsAvailable.end(); ++it2) {
                    if (it2->first == it->first) {
                        found = true;
                        break;
                    } else if ( it2->first.isColorPlane() ) {
                        colorMatch = it2;
                    }
                }
                if (!found) {
                    if ( ( colorMatch != compsAvailable.end() ) && it->first.isColorPlane() ) {
                        //we found another color components type, skip
                        continue;
                    } else {
                        compsAvailable.insert(*it);
                    }
                }
            }
        } // if (prefInputNode)


        std::vector<std::pair<ImageComponents, NodeWPtr > > compsOrdered;
        ImageComponents gotColor;
        NodePtr nodeGotColor;
        for (EffectInstance::ComponentsAvailableMap::iterator comp = compsAvailable.begin(); comp != compsAvailable.end(); ++comp) {
            if ( comp->first.isColorPlane() ) {
                //compsOrdered.insert(compsOrdered.begin(), std::make_pair(comp->first,comp->second));
                gotColor = comp->first;
                nodeGotColor = comp->second.lock();
            } else {
                compsOrdered.push_back(*comp);
            }
        }


        {
            QMutexLocker k(&it->second.compsMutex);
            it->second.compsAvailable = compsOrdered;

            // Add the components available for the color plane, but only retain RGBA in the channel selector.
            // We do this because by default the channel selector has RGBA but when input is RGB it will complain that Alpha is not available.
            if (gotColor) {
                it->second.compsAvailable.push_back( std::make_pair(gotColor, nodeGotColor) );
            }
        }

        for (std::vector<std::pair<ImageComponents, NodeWPtr > >::iterator it2 = compsOrdered.begin(); it2 != compsOrdered.end(); ++it2) {
            const std::vector<std::string>& channels = it2->first.getComponentsNames();
            bool isColor = it2->first.isColorPlane();
            const std::string& layerName = isColor ? it2->first.getComponentsGlobalName() : it2->first.getLayerName();
            NodePtr providerNode = it2->second.lock();
            std::string nodeName;
            if (providerNode) {
                nodeName = providerNode->getScriptName_mt_safe();
            }

            for (std::size_t i = 0; i < channels.size(); ++i) {
                std::string option;
                if (!isColor) {
                    option += nodeName;
                    if ( !nodeName.empty() ) {
                        option += '.';
                    }
                }
                option += layerName;
                if ( !layerName.empty() ) {
                    option += '.';
                }
                option += channels[i];
                choices.push_back(option);
            }
        }


        {
            std::vector<std::string>::iterator pos = choices.begin();
            ++pos;

            const ImageComponents& rgba = ImageComponents::getRGBAComponents();
            const std::string& rgbaCompname = rgba.getComponentsGlobalName();
            const std::vector<std::string>& rgbaChannels = rgba.getComponentsNames();
            std::vector<std::string> rgbaOptions;
            for (std::size_t i = 0; i < rgbaChannels.size(); ++i) {
                std::string option = rgbaCompname + '.' + rgbaChannels[i];
                rgbaOptions.push_back(option);
            }
            choices.insert( pos, rgbaOptions.begin(), rgbaOptions.end() );
        }

        boost::shared_ptr<KnobChoice> channelKnob = it->second.channel.lock();
        const std::vector<std::string> currentLayerEntries = channelKnob->getEntries_mt_safe();
        const std::string curChannelEncoded = channelKnob->getActiveEntryText_mt_safe();

        // This will merge previous channels with new channels available while retaining previously existing channels.
        {
            MergeMaskChannelData tmpData;
            hasChanged |= channelKnob->populateChoices(choices, std::vector<std::string>(), maskChannelEqualityFunctor, &tmpData);
        }
    }

    //Notify the effect channels have changed (the viewer needs this)
    _imp->effect->onChannelsSelectorRefreshed();

    return hasChanged;
} // Node::refreshChannelSelectors()

bool
Node::addUserComponents(const ImageComponents& comps)
{
    ///The node has node channel selector, don't allow adding a custom plane.
    KnobPtr outputLayerKnob = getKnobByName(kNatronOfxParamOutputChannels);

    if (_imp->channelsSelectors.empty() && !outputLayerKnob) {
        return false;
    }

    if (!outputLayerKnob) {
        //The effect does not have kNatronOfxParamOutputChannels but maybe the selector provided by Natron
        std::map<int, ChannelSelector>::iterator found = _imp->channelsSelectors.find(-1);
        if ( found == _imp->channelsSelectors.end() ) {
            return false;
        }
        outputLayerKnob = found->second.layer.lock();
    }

    {
        QMutexLocker k(&_imp->createdComponentsMutex);
        for (std::list<ImageComponents>::iterator it = _imp->createdComponents.begin(); it != _imp->createdComponents.end(); ++it) {
            if ( it->getLayerName() == comps.getLayerName() ) {
                return false;
            }
        }

        _imp->createdComponents.push_back(comps);
    }
    if (!_imp->isRefreshingInputRelatedData) {
        ///Clip preferences have changed
        RenderScale s(1.);
        getEffectInstance()->refreshMetaDatas_public(true);
    }
    {
        ///Set the selector to the new channel
        KnobChoice* layerChoice = dynamic_cast<KnobChoice*>( outputLayerKnob.get() );
        if (layerChoice) {
            layerChoice->setValueFromLabel(comps.getLayerName(), 0);
        }
    }

    return true;
}

void
Node::getUserCreatedComponents(std::list<ImageComponents>* comps)
{
    QMutexLocker k(&_imp->createdComponentsMutex);

    *comps = _imp->createdComponents;
}

double
Node::getHostMixingValue(double time,
                         ViewIdx view) const
{
    boost::shared_ptr<KnobDouble> mix = _imp->mixWithSource.lock();

    return mix ? mix->getValueAtTime(time, 0, view) : 1.;
}

//////////////////////////////////

InspectorNode::InspectorNode(AppInstance* app,
                             const boost::shared_ptr<NodeCollection>& group,
                             Plugin* plugin)
    : Node(app, group, plugin)
{
}

InspectorNode::~InspectorNode()
{
}

bool
InspectorNode::connectInput(const NodePtr& input,
                            int inputNumber)
{
    ///Only called by the main-thread
    assert( QThread::currentThread() == qApp->thread() );

    if ( !isEffectViewer() ) {
        return connectInputBase(input, inputNumber);
    }

    ///cannot connect more than _maxInputs inputs.
    assert( inputNumber <= getMaxInputCount() );

    assert(input);

    if ( !checkIfConnectingInputIsOk( input.get() ) ) {
        return false;
    }

    ///For effects that do not support multi-resolution, make sure the input effect is correct
    ///otherwise the rendering might crash
    if ( !getEffectInstance()->supportsMultiResolution() ) {
        CanConnectInputReturnValue ret = checkCanConnectNoMultiRes(this, input);
        if (ret != eCanConnectInput_ok) {
            return false;
        }
    }

    ///If the node 'input' is already to an input of the inspector, find it.
    ///If it has the same input number as what we want just return, otherwise
    ///disconnect it and continue as usual.
    int inputAlreadyConnected = inputIndex(input);
    if (inputAlreadyConnected != -1) {
        if (inputAlreadyConnected == inputNumber) {
            return false;
        } else {
            disconnectInput(inputAlreadyConnected);
        }
    }

    if ( !Node::connectInput(input, inputNumber) ) {
        bool creatingNodeTree = getApp()->isCreatingNodeTree();
        if (!creatingNodeTree) {
            ///Recompute the hash
            computeHash();
        }
    }

    return true;
}

void
InspectorNode::setActiveInputAndRefresh(int inputNb,
                                        bool /*fromViewer*/)
{
    assert( QThread::currentThread() == qApp->thread() );

    int maxInputs = getMaxInputCount();
    if ( ( inputNb > (maxInputs - 1) ) || (inputNb < 0) || (getInput(inputNb) == NULL) ) {
        return;
    }

    bool creatingNodeTree = getApp()->isCreatingNodeTree();
    if (!creatingNodeTree) {
        ///Recompute the hash
        computeHash();
    }

    Q_EMIT inputChanged(inputNb);
    onInputChanged(inputNb);

    runInputChangedCallback(inputNb);


    if ( isOutputNode() ) {
        OutputEffectInstance* oei = dynamic_cast<OutputEffectInstance*>( getEffectInstance().get() );
        assert(oei);
        if (oei) {
            oei->renderCurrentFrame(true);
        }
    }
}

int
InspectorNode::getPreferredInputInternal(bool connected) const
{
    bool useInputA = appPTR->getCurrentSettings()->isMergeAutoConnectingToAInput();

    ///Find an input named A
    std::string inputNameToFind, otherName;

    if ( useInputA || (getPluginID() == PLUGINID_OFX_SHUFFLE) ) {
        inputNameToFind = "A";
        otherName = "B";
    } else {
        inputNameToFind = "B";
        otherName = "A";
    }
    int foundOther = -1;
    int maxinputs = getMaxInputCount();
    for (int i = 0; i < maxinputs; ++i) {
        std::string inputLabel = getInputLabel(i);
        if (inputLabel == inputNameToFind) {
            NodePtr inp = getInput(i);
            if ( (connected && inp) || (!connected && !inp) ) {
                return i;
            }
        } else if (inputLabel == otherName) {
            foundOther = i;
        }
    }
    if (foundOther != -1) {
        NodePtr inp = getInput(foundOther);
        if ( (connected && inp) || (!connected && !inp) ) {
            return foundOther;
        }
    }

    int maxInputs = getMaxInputCount();
    for (int i = 0; i < maxInputs; ++i) {
        NodePtr inp = getInput(i);
        if ( (!inp && !connected) || (inp && connected) ) {
            return i;
        }
    }

    return -1;
}

int
InspectorNode::getPreferredInput() const
{
    return getPreferredInputInternal(true);
}

int
InspectorNode::getPreferredInputForConnection() const
{
    return getPreferredInputInternal(false);
}

NATRON_NAMESPACE_EXIT;

NATRON_NAMESPACE_USING;
#include "moc_Node.cpp"<|MERGE_RESOLUTION|>--- conflicted
+++ resolved
@@ -3966,30 +3966,30 @@
 
     ts << "<!DOCTYPE HTML PUBLIC \"-//W3C//DTD HTML 4.01 Transitional//EN\" \"http://www.w3.org/TR/html4/loose.dtd\">";
     ts << "<html><head>";
-    ts << "<title>" << pluginLabel << " - Natron 2.0 documentation</title>"; /// version string will be replaced in parser
+    ts << "<title>" << pluginLabel << " - NATRON_DOCUMENTATION</title>"; /// version string will be replaced in parser
     ts << "<link rel=\"stylesheet\" href=\"_static/default.css\" type=\"text/css\" /><link rel=\"stylesheet\" href=\"_static/style.css\" type=\"text/css\" /><script type=\"text/javascript\" src=\"_static/jquery.js\"></script><script type=\"text/javascript\" src=\"_static/dropdown.js\"></script>";
     ts << "</head><body>";
 
-    ts << "<div class=\"related\"><h3>Navigation</h3><ul>";
+    ts << "<div class=\"related\"><h3>" << tr("Navigation") << "</h3><ul>";
 
     if (offline) {
-        ts << "<li><a href=\"index.html\">Natron 2.0 documentation</a> &raquo;</li>";
+        ts << "<li><a href=\"index.html\">NATRON_DOCUMENTATION</a> &raquo;</li>";
     } else {
-        ts << "<li><a href=\"/index.html\">Natron 2.0 documentation</a> &raquo;</li>";
+        ts << "<li><a href=\"/index.html\">NATRON_DOCUMENTATION</a> &raquo;</li>";
     }
     if (offline) {
-        ts << "<li><a href=\"_group.html\">Reference Guide</a> &raquo;</li>";
+        ts << "<li><a href=\"_group.html\">" << tr("Reference Guide") << "</a> &raquo;</li>";
     } else {
-        ts << "<li><a href=\"/_group.html\">Reference Guide</a> &raquo;</li>";
+        ts << "<li><a href=\"/_group.html\">" << tr("Reference Guide") << "</a> &raquo;</li>";
     }
 
     if ( !pluginGroup.isEmpty() ) {
         QString group = pluginGroup.at(0);
         if ( !group.isEmpty() ) {
             if (offline) {
-                ts << "<li><a href=\"group" << group << ".html\">" << group << "</a> &raquo;</li>";
+                ts << "<li><a href=\"group" << group << ".html\">" << tr( group.toStdString().c_str() ) << "</a> &raquo;</li>";
             } else {
-                ts << "<li><a href=\"/_group.html?id=" << group << "\">" << group << "</a> &raquo;</li>";
+                ts << "<li><a href=\"/_group.html?id=" << group << "\">" << tr( group.toStdString().c_str() ) << "</a> &raquo;</li>";
             }
         }
     }
@@ -4009,13 +4009,13 @@
     pluginDescription.replace( QRegExp( QString::fromUtf8("((?:https?|ftp)://\\S+)") ), QString::fromUtf8("<a target=\"_blank\" href=\"\\1\">\\1</a>") );
 
     ts << "<p>" << pluginDescription << "</p>";
-    ts << "<h3>" << "Inputs & Controls" << "</h3>";
+    ts << "<h3>" << tr("Inputs & Controls") << "</h3>";
 
     ts << "<table class=\"knobsTable\">";
-    ts << "<td class=\"knobsTableHeader\">Label (UI Name)</td>";
-    ts << "<td class=\"knobsTableHeader\">Script-Name</td>";
-    ts << "<td class=\"knobsTableHeader\">Default-Value</td>";
-    ts << "<td class=\"knobsTableHeader\">Function</td>";
+    ts << "<td class=\"knobsTableHeader\">" << tr("Label (UI Name)") << "</td>";
+    ts << "<td class=\"knobsTableHeader\">" << tr("Script-Name") << "</td>";
+    ts << "<td class=\"knobsTableHeader\">" << tr("Default-Value") << "</td>";
+    ts << "<td class=\"knobsTableHeader\">" << tr("Function") << "</td>";
 
     KnobsVec knobs = getEffectInstance()->getKnobs_mt_safe();
     for (KnobsVec::const_iterator it = knobs.begin(); it != knobs.end(); ++it) {
@@ -9996,13 +9996,8 @@
 
     std::string script = ss.str();
     std::string output;
-<<<<<<< HEAD
     if ( !NATRON_PYTHON_NAMESPACE::interpretPythonScript(script, &error, &output) ) {
-        _publicInterface->getApp()->appendToScriptEditor(QObject::tr("Failed to execute callback: ").toStdString() + error);
-=======
-    if ( !Python::interpretPythonScript(script, &error, &output) ) {
         _publicInterface->getApp()->appendToScriptEditor( tr("Failed to execute callback: %1").arg( QString::fromUtf8( error.c_str() ) ).toStdString() );
->>>>>>> 9334673c
     } else {
         if ( !output.empty() ) {
             _publicInterface->getApp()->appendToScriptEditor(output);
