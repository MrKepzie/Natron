/* ***** BEGIN LICENSE BLOCK *****
 * This file is part of Natron <http://www.natron.fr/>,
 * Copyright (C) 2016 INRIA and Alexandre Gauthier-Foichat
 *
 * Natron is free software: you can redistribute it and/or modify
 * it under the terms of the GNU General Public License as published by
 * the Free Software Foundation; either version 2 of the License, or
 * (at your option) any later version.
 *
 * Natron is distributed in the hope that it will be useful,
 * but WITHOUT ANY WARRANTY; without even the implied warranty of
 * MERCHANTABILITY or FITNESS FOR A PARTICULAR PURPOSE.  See the
 * GNU General Public License for more details.
 *
 * You should have received a copy of the GNU General Public License
 * along with Natron.  If not, see <http://www.gnu.org/licenses/gpl-2.0.html>
 * ***** END LICENSE BLOCK ***** */

// ***** BEGIN PYTHON BLOCK *****
// from <https://docs.python.org/3/c-api/intro.html#include-files>:
// "Since Python may define some pre-processor definitions which affect the standard headers on some systems, you must include Python.h before any standard headers are included."
#include <Python.h>
// ***** END PYTHON BLOCK *****

#include "Node.h"

#include <limits>
#include <locale>
#include <algorithm> // min, max
#include <bitset>
#include <cassert>
#include <stdexcept>

#include "Global/Macros.h"

#include <boost/scoped_ptr.hpp>
GCC_DIAG_UNUSED_LOCAL_TYPEDEFS_OFF
// /usr/local/include/boost/bind/arg.hpp:37:9: warning: unused typedef 'boost_static_assert_typedef_37' [-Wunused-local-typedef]
#include <boost/bind.hpp>
GCC_DIAG_UNUSED_LOCAL_TYPEDEFS_ON

#include <QtCore/QDebug>
#include <QtCore/QReadWriteLock>
#include <QtCore/QCoreApplication>
#include <QtCore/QWaitCondition>
#include <QtCore/QTextStream>
#include <QtCore/QFile>
#include <QtCore/QRegExp>

#include <ofxNatron.h>

#include "Global/MemoryInfo.h"

#include "Engine/AbortableRenderInfo.h"
#include "Engine/AppInstance.h"
#include "Engine/AppManager.h"
#include "Engine/Backdrop.h"
#include "Engine/CreateNodeArgs.h"
#include "Engine/DiskCacheNode.h"
#include "Engine/Dot.h"
#include "Engine/EffectInstance.h"
#include "Engine/Format.h"
#include "Engine/GroupInput.h"
#include "Engine/GroupOutput.h"
#include "Engine/GenericSchedulerThreadWatcher.h"
#include "Engine/Hash64.h"
#include "Engine/Image.h"
#include "Engine/ImageParams.h"
#include "Engine/Knob.h"
#include "Engine/KnobTypes.h"
#include "Engine/KnobFile.h"
#include "Engine/OneViewNode.h"
#include "Engine/LibraryBinary.h"
#include "Engine/Log.h"
#include "Engine/Lut.h"
#include "Engine/NodeGroup.h"
#include "Engine/NodeGuiI.h"
#include "Engine/NodeSerialization.h"
#include "Engine/OfxEffectInstance.h"
#include "Engine/OfxHost.h"
#include "Engine/OpenGLViewerI.h"
#include "Engine/Plugin.h"
#include "Engine/PrecompNode.h"
#include "Engine/Project.h"
#include "Engine/ReadNode.h"
#include "Engine/RotoLayer.h"
#include "Engine/RotoPaint.h"
#include "Engine/RotoStrokeItem.h"
#include "Engine/Settings.h"
#include "Engine/TimeLine.h"
#include "Engine/Timer.h"
#include "Engine/TrackMarker.h"
#include "Engine/TrackerContext.h"
#include "Engine/TLSHolder.h"
#include "Engine/UndoCommand.h"
#include "Engine/ViewIdx.h"
#include "Engine/ViewerInstance.h"
#include "Engine/WriteNode.h"

///The flickering of edges/nodes in the nodegraph will be refreshed
///at most every...
#define NATRON_RENDER_GRAPHS_HINTS_REFRESH_RATE_SECONDS 1

NATRON_NAMESPACE_ENTER;

using std::make_pair;
using std::cout; using std::endl;
using boost::shared_ptr;


// protect local classes in anonymous namespace
NATRON_NAMESPACE_ANONYMOUS_ENTER

/*The output node was connected from inputNumber to this...*/
typedef std::map<NodeWPtr, int > DeactivatedState;
typedef std::list<Node::KnobLink> KnobLinkList;
typedef std::vector<NodeWPtr> InputsV;


class ChannelSelector
{
public:

    boost::weak_ptr<KnobChoice> layer;
    bool hasAllChoice;     // if true, the layer has a "all" entry
    mutable QMutex compsMutex;

    //Stores the components available at build time of the choice menu
    EffectInstance::ComponentsAvailableMap compsAvailable;

    ChannelSelector()
        : layer()
        , hasAllChoice(false)
        , compsMutex()
        , compsAvailable()
    {
    }

    ChannelSelector(const ChannelSelector& other)
    {
        *this = other;
    }

    void operator=(const ChannelSelector& other)
    {
        layer = other.layer;
        hasAllChoice = other.hasAllChoice;
        QMutexLocker k(&compsMutex);
        compsAvailable = other.compsAvailable;
    }
};

class MaskSelector
{
public:

    boost::weak_ptr<KnobBool> enabled;
    boost::weak_ptr<KnobChoice> channel;
    mutable QMutex compsMutex;
    //Stores the components available at build time of the choice menu
    std::vector<std::pair<ImageComponents, NodeWPtr > > compsAvailable;

    MaskSelector()
        : enabled()
        , channel()
        , compsMutex()
        , compsAvailable()
    {
    }

    MaskSelector(const MaskSelector& other)
    {
        *this = other;
    }

    void operator=(const MaskSelector& other)
    {
        enabled = other.enabled;
        channel = other.channel;
        QMutexLocker k(&compsMutex);
        compsAvailable = other.compsAvailable;
    }
};


struct FormatKnob
{
    boost::weak_ptr<KnobInt> size;
    boost::weak_ptr<KnobDouble> par;
    boost::weak_ptr<KnobChoice> formatChoice;
};

struct PyPlugInfo
{
    std::string pluginPythonModule; // the absolute filename of the python script

    //Set to true when the user has edited a PyPlug
    bool pyplugChangedSinceScript;

    std::string pyPlugID; //< if this is a pyplug, this is the ID of the Plug-in. This is because the plugin handle will be the one of the Group
    std::string pyPlugLabel;
    std::string pyPlugDesc;
    std::string pyPlugIconFilePath;
    std::list<std::string> pyPlugGrouping;
    int pyPlugVersion;

    PyPlugInfo()
    : pyplugChangedSinceScript(false)
    , pyPlugVersion(0)
    {

    }
};

NATRON_NAMESPACE_ANONYMOUS_EXIT


struct Node::Implementation
{
    Q_DECLARE_TR_FUNCTIONS(Node)

public:
    Implementation(Node* publicInterface,
                   const AppInstancePtr& app_,
                   const NodeCollectionPtr& collection,
                   Plugin* plugin_)
        : _publicInterface(publicInterface)
        , group(collection)
        , precomp()
        , app(app_)
        , isPartOfProject(true)
        , knobsInitialized(false)
        , inputsInitialized(false)
        , outputsMutex()
        , outputs()
        , guiOutputs()
        , inputsMutex()
        , inputs()
        , guiInputs()
        , effect()
        , inputsComponents()
        , outputComponents()
        , inputsLabelsMutex()
        , inputLabels()
        , scriptName()
        , label()
        , cacheID()
        , deactivatedState()
        , activatedMutex()
        , activated(true)
        , plugin(plugin_)
        , pyPluginInfoMutex()
        , pyPlugInfo()
        , computingPreview(false)
        , previewThreadQuit(false)
        , computingPreviewMutex()
        , pluginInstanceMemoryUsed(0)
        , memoryUsedMutex()
        , mustQuitPreview(0)
        , mustQuitPreviewMutex()
        , mustQuitPreviewCond()
        , renderInstancesSharedMutex(QMutex::Recursive)
        , knobsAge(0)
        , knobsAgeMutex()
        , masterNodeMutex()
        , masterNode()
        , nodeLinks()
#ifdef NATRON_ENABLE_IO_META_NODES
        , ioContainer()
#endif
        , frameIncrKnob()
        , nodeSettingsPage()
        , nodeLabelKnob()
        , previewEnabledKnob()
        , disableNodeKnob()
        , infoPage()
        , nodeInfos()
        , refreshInfoButton()
        , useFullScaleImagesWhenRenderScaleUnsupported()
        , forceCaching()
        , hideInputs()
        , beforeFrameRender()
        , beforeRender()
        , afterFrameRender()
        , afterRender()
        , enabledChan()
        , channelsSelectors()
        , maskSelectors()
        , rotoContext()
        , trackContext()
        , imagesBeingRenderedMutex()
        , imageBeingRenderedCond()
        , imagesBeingRendered()
        , supportedDepths()
        , isMultiInstance(false)
        , multiInstanceParent()
        , childrenMutex()
        , children()
        , multiInstanceParentName()
        , keyframesDisplayedOnTimeline(false)
        , lastRenderStartedMutex()
        , lastRenderStartedSlotCallTime()
        , renderStartedCounter(0)
        , inputIsRenderingCounter(0)
        , lastInputNRenderStartedSlotCallTime()
        , nodeIsDequeuing(false)
        , nodeIsDequeuingMutex()
        , nodeIsDequeuingCond()
        , nodeIsRendering(0)
        , nodeIsRenderingMutex()
        , persistentMessage()
        , persistentMessageType(0)
        , persistentMessageMutex()
        , guiPointer()
        , nativeOverlays()
        , nodeCreated(false)
        , wasCreatedSilently(false)
        , createdComponentsMutex()
        , createdComponents()
        , paintStroke()
        , pluginsPropMutex()
        , pluginSafety(eRenderSafetyInstanceSafe)
        , currentThreadSafety(eRenderSafetyInstanceSafe)
        , currentSupportTiles(false)
        , currentSupportOpenGLRender(ePluginOpenGLRenderSupportNone)
        , currentSupportSequentialRender(eSequentialPreferenceNotSequential)
        , currentCanTransform(false)
        , draftModeUsed(false)
        , mustComputeInputRelatedData(true)
        , duringPaintStrokeCreation(false)
        , lastStrokeMovementMutex()
        , strokeBitmapCleared(false)
        , useAlpha0ToConvertFromRGBToRGBA(false)
        , isBeingDestroyedMutex()
        , isBeingDestroyed(false)
        , inputModifiedRecursion(0)
        , inputsModified()
        , refreshIdentityStateRequestsCount(0)
        , isRefreshingInputRelatedData(false)
        , streamWarnings()
        , requiresGLFinishBeforeRender(false)
    {
        ///Initialize timers
        gettimeofday(&lastRenderStartedSlotCallTime, 0);
        gettimeofday(&lastInputNRenderStartedSlotCallTime, 0);
    }

    void abortPreview_non_blocking();

    void abortPreview_blocking(bool allowPreviewRenders);

    bool checkForExitPreview();

    void setComputingPreview(bool v)
    {
        QMutexLocker l(&computingPreviewMutex);

        computingPreview = v;
    }

    void restoreUserKnobsRecursive(const std::list<boost::shared_ptr<KnobSerializationBase> >& knobs,
                                   const KnobGroupPtr& group,
                                   const KnobPagePtr& page);

    void restoreKnobLinksRecursive(const GroupKnobSerializationConstPtr& group,
                                   const NodesList & allNodes,
                                   const std::map<std::string, std::string>& oldNewScriptNamesMapping);

    void ifGroupForceHashChangeOfInputs();

    void runOnNodeCreatedCB(bool userEdited);

    void runOnNodeDeleteCB();

    void runOnNodeCreatedCBInternal(const std::string& cb, bool userEdited);

    void runOnNodeDeleteCBInternal(const std::string& cb);


    void appendChild(const NodePtr& child);

    void runInputChangedCallback(int index, const std::string& script);

    void createChannelSelector(int inputNb, const std::string & inputName, bool isOutput, const KnobPagePtr& page, KnobIPtr* lastKnobBeforeAdvancedOption);

    void onLayerChanged(int inputNb, const ChannelSelector& selector);

    void onMaskSelectorChanged(int inputNb, const MaskSelector& selector);

    bool getSelectedLayerInternal(int inputNb, const ChannelSelector& selector, ImageComponents* comp) const;


    Node* _publicInterface; // can not be a smart ptr
    boost::weak_ptr<NodeCollection> group;
    boost::weak_ptr<PrecompNode> precomp;
    AppInstanceWPtr app; // pointer to the app: needed to access the application's default-project's format
    bool isPartOfProject;
    bool knobsInitialized;
    bool inputsInitialized;
    mutable QMutex outputsMutex;
    NodesWList outputs, guiOutputs;
    mutable QMutex inputsMutex; //< protects guiInputs so the serialization thread can access them

    ///The  inputs are the ones used while rendering and guiInputs the ones used by the gui whenever
    ///the node is currently rendering. Once the render is finished, inputs are refreshed automatically to the value of
    ///guiInputs
    InputsV inputs, guiInputs;

    //to the inputs in a thread-safe manner.
    EffectInstancePtr effect;  //< the effect hosted by this node

    ///The accepted components in input and in output of the plug-in
    ///These two are also protected by inputsMutex
    std::vector< std::list<ImageComponents> > inputsComponents;
    std::list<ImageComponents> outputComponents;
    mutable QMutex nameMutex;
    mutable QMutex inputsLabelsMutex;
    std::vector<std::string> inputLabels; // inputs name, protected by inputsLabelsMutex
    std::vector<std::string> inputHints; // protected by inputsLabelsMutex
    std::vector<bool> inputsVisibility; // protected by inputsMutex
    std::string scriptName; //node name internally and as visible to python
    std::string label; // node label as visible in the GUI

    ///The cacheID is the first script name that was given to a node
    ///it is then used in the cache to identify images that belong to this node
    ///In order for the cache to be persistent, the cacheID is serialized with the node
    ///and 2 nodes cannot have the same cacheID.
    std::string cacheID;
    DeactivatedState deactivatedState;
    mutable QMutex activatedMutex;
    bool activated;
    Plugin* plugin; //< the plugin which stores the function to instantiate the effect
    mutable QMutex pyPluginInfoMutex;
    PyPlugInfo pyPlugInfo;
    bool computingPreview;
    bool previewThreadQuit;
    mutable QMutex computingPreviewMutex;
    size_t pluginInstanceMemoryUsed; //< global count on all EffectInstance's of the memory they use.
    QMutex memoryUsedMutex; //< protects _pluginInstanceMemoryUsed
    int mustQuitPreview;
    QMutex mustQuitPreviewMutex;
    QWaitCondition mustQuitPreviewCond;
    QMutex renderInstancesSharedMutex; //< see eRenderSafetyInstanceSafe in EffectInstance::renderRoI
    //only 1 clone can render at any time
    U64 knobsAge; //< the age of the knobs in this effect. It gets incremented every times the effect has its evaluate() function called.
    mutable QReadWriteLock knobsAgeMutex; //< protects knobsAge and hash
    Hash64 hash; //< recomputed everytime knobsAge is changed.
    mutable QMutex masterNodeMutex; //< protects masterNode and nodeLinks
    NodeWPtr masterNode; //< this points to the master when the node is a clone
    KnobLinkList nodeLinks; //< these point to the parents of the params links

#ifdef NATRON_ENABLE_IO_META_NODES
    //When creating a Reader or Writer node, this is a pointer to the "bundle" node that the user actually see.
    NodeWPtr ioContainer;
#endif

    boost::weak_ptr<KnobInt> frameIncrKnob;
    KnobPageWPtr nodeSettingsPage;
    KnobStringWPtr nodeLabelKnob;
    boost::weak_ptr<KnobBool> previewEnabledKnob;
    boost::weak_ptr<KnobBool> disableNodeKnob;
    boost::weak_ptr<KnobChoice> openglRenderingEnabledKnob;
    boost::weak_ptr<KnobInt> lifeTimeKnob;
    boost::weak_ptr<KnobBool> enableLifeTimeKnob;
    KnobStringWPtr knobChangedCallback;
    KnobStringWPtr inputChangedCallback;
    KnobStringWPtr nodeCreatedCallback;
    KnobStringWPtr nodeRemovalCallback;
    KnobPageWPtr infoPage;
    KnobStringWPtr nodeInfos;
    boost::weak_ptr<KnobButton> refreshInfoButton;
    boost::weak_ptr<KnobBool> useFullScaleImagesWhenRenderScaleUnsupported;
    boost::weak_ptr<KnobBool> forceCaching;
    boost::weak_ptr<KnobBool> hideInputs;
    KnobStringWPtr beforeFrameRender;
    KnobStringWPtr beforeRender;
    KnobStringWPtr afterFrameRender;
    KnobStringWPtr afterRender;
    boost::weak_ptr<KnobBool> enabledChan[4];
    KnobStringWPtr premultWarning;
    boost::weak_ptr<KnobDouble> mixWithSource;
    boost::weak_ptr<KnobButton> renderButton; //< render button for writers
    FormatKnob pluginFormatKnobs;
    std::map<int, ChannelSelector> channelsSelectors;
    std::map<int, MaskSelector> maskSelectors;
    RotoContextPtr rotoContext; //< valid when the node has a rotoscoping context (i.e: paint context)
    TrackerContextPtr trackContext;
    mutable QMutex imagesBeingRenderedMutex;
    QWaitCondition imageBeingRenderedCond;
    std::list< ImagePtr > imagesBeingRendered; ///< a list of all the images being rendered simultaneously
    std::list <ImageBitDepthEnum> supportedDepths;

    ///True when several effect instances are represented under the same node.
    bool isMultiInstance;
    NodeWPtr multiInstanceParent;
    mutable QMutex childrenMutex;
    NodesWList children;

    ///the name of the parent at the time this node was created
    std::string multiInstanceParentName;
    bool keyframesDisplayedOnTimeline;

    ///This is to avoid the slots connected to the main-thread to be called too much
    QMutex lastRenderStartedMutex; //< protects lastRenderStartedSlotCallTime & lastInputNRenderStartedSlotCallTime
    timeval lastRenderStartedSlotCallTime;
    int renderStartedCounter;
    std::vector<int> inputIsRenderingCounter;
    timeval lastInputNRenderStartedSlotCallTime;

    ///True when the node is dequeuing the connectionQueue and no render should be started 'til it is empty
    bool nodeIsDequeuing;
    QMutex nodeIsDequeuingMutex;
    QWaitCondition nodeIsDequeuingCond;

    ///Counter counting how many parallel renders are active on the node
    int nodeIsRendering;
    mutable QMutex nodeIsRenderingMutex;
    QString persistentMessage;
    int persistentMessageType;
    mutable QMutex persistentMessageMutex;
    boost::weak_ptr<NodeGuiI> guiPointer;
    std::list<boost::shared_ptr<HostOverlayKnobs> > nativeOverlays;
    bool nodeCreated;
    bool wasCreatedSilently;
    mutable QMutex createdComponentsMutex;
    std::list<ImageComponents> createdComponents; // comps created by the user
    boost::weak_ptr<RotoDrawableItem> paintStroke;

    // These are dynamic props
    mutable QMutex pluginsPropMutex;
    RenderSafetyEnum pluginSafety, currentThreadSafety;
    bool currentSupportTiles;
    PluginOpenGLRenderSupport currentSupportOpenGLRender;
    SequentialPreferenceEnum currentSupportSequentialRender;
    bool currentCanTransform;
    bool draftModeUsed, mustComputeInputRelatedData;
    bool duringPaintStrokeCreation; // protected by lastStrokeMovementMutex
    mutable QMutex lastStrokeMovementMutex;
    bool strokeBitmapCleared;


    //This flag is used for the Roto plug-in and for the Merge inside the rotopaint tree
    //so that if the input of the roto node is RGB, it gets converted with alpha = 0, otherwise the user
    //won't be able to paint the alpha channel
    bool useAlpha0ToConvertFromRGBToRGBA;
    mutable QMutex isBeingDestroyedMutex;
    bool isBeingDestroyed;
    boost::shared_ptr<NodeRenderWatcher> renderWatcher;
    /*
       Used to block render emitions while modifying nodes links
       MT-safe: only accessed/used on main thread
     */
    int inputModifiedRecursion;
    std::set<int> inputsModified;

    //For readers, this is the name of the views in the file
    std::vector<std::string> createdViews;

    //To concatenate calls to refreshIdentityState, accessed only on main-thread
    int refreshIdentityStateRequestsCount;
    int isRefreshingInputRelatedData; // only used by the main thread
    std::map<Node::StreamWarningEnum, QString> streamWarnings;

    // Some plug-ins (mainly Hitfilm Ignite detected for now) use their own OpenGL context that is sharing resources with our OpenGL contexT.
    // as a result if we don't call glFinish() before calling the render action, the plug-in context might use textures that were not finished yet.
    bool requiresGLFinishBeforeRender;
};

class RefreshingInputData_RAII
{
    Node::Implementation *_imp;

public:

    RefreshingInputData_RAII(Node::Implementation* imp)
        : _imp(imp)
    {
        ++_imp->isRefreshingInputRelatedData;
    }

    ~RefreshingInputData_RAII()
    {
        --_imp->isRefreshingInputRelatedData;
    }
};


/**
 *@brief Actually converting to ARGB... but it is called BGRA by
   the texture format GL_UNSIGNED_INT_8_8_8_8_REV
 **/
static unsigned int toBGRA(unsigned char r, unsigned char g, unsigned char b, unsigned char a) WARN_UNUSED_RETURN;
unsigned int
toBGRA(unsigned char r,
       unsigned char g,
       unsigned char b,
       unsigned char a)
{
    return (a << 24) | (r << 16) | (g << 8) | b;
}

Node::Node(const AppInstancePtr& app,
           const NodeCollectionPtr& group,
           Plugin* plugin)
    : QObject()
    , _imp( new Implementation(this, app, group, plugin) )
{
    QObject::connect( this, SIGNAL(pluginMemoryUsageChanged(qint64)), appPTR, SLOT(onNodeMemoryRegistered(qint64)) );
    QObject::connect( this, SIGNAL(mustDequeueActions()), this, SLOT(dequeueActions()) );
    QObject::connect( this, SIGNAL(mustComputeHashOnMainThread()), this, SLOT(doComputeHashOnMainThread()) );
    QObject::connect(this, SIGNAL(refreshIdentityStateRequested()), this, SLOT(onRefreshIdentityStateRequestReceived()), Qt::QueuedConnection);

    if (plugin && plugin->getPluginID().startsWith(QLatin1String("com.FXHOME.HitFilm"))) {
        _imp->requiresGLFinishBeforeRender = true;
    }
}

bool
Node::isGLFinishRequiredBeforeRender() const
{
    return _imp->requiresGLFinishBeforeRender;
}

bool
Node::isPartOfProject() const
{
    return _imp->isPartOfProject;
}

void
Node::createRotoContextConditionnally()
{
    assert(!_imp->rotoContext);
    assert(_imp->effect);
    ///Initialize the roto context if any
    if ( isRotoNode() || isRotoPaintingNode() ) {
        _imp->effect->beginChanges();
        _imp->rotoContext = RotoContext::create( shared_from_this() );
        _imp->effect->endChanges(true);
        _imp->rotoContext->createBaseLayer();
    }
}

void
Node::createTrackerContextConditionnally()
{
    assert(!_imp->trackContext);
    assert(_imp->effect);
    ///Initialize the tracker context if any
    if ( _imp->effect->isBuiltinTrackerNode() ) {
        _imp->trackContext = TrackerContext::create( shared_from_this() );
    }
}

const Plugin*
Node::getPlugin() const
{
    return _imp->plugin;
}

void
Node::switchInternalPlugin(Plugin* plugin)
{
    _imp->plugin = plugin;
}

void
Node::setPrecompNode(const PrecompNodePtr& precomp)
{
    //QMutexLocker k(&_imp->pluginsPropMutex);
    _imp->precomp = precomp;
}

PrecompNodePtr
Node::isPartOfPrecomp() const
{
    //QMutexLocker k(&_imp->pluginsPropMutex);
    return _imp->precomp.lock();
}

void
Node::initNodeScriptName(const NodeSerialization* serialization, const QString& fixedName)
{
    /*
     If the serialization is not null, we are either pasting a node or loading it from a project.
     */
    NodeCollectionPtr group = getGroup();
    bool isMultiInstanceChild = false;
    if ( !_imp->multiInstanceParentName.empty() ) {
        isMultiInstanceChild = true;
    }

    if (!fixedName.isEmpty()) {

        std::string baseName = fixedName.toStdString();
        std::string name = baseName;
        int no = 1;
        do {
            if (no > 1) {
                std::stringstream ss;
                ss << baseName;
                ss << '_';
                ss << no;
                name = ss.str();
            }
            ++no;
        } while ( group && group->checkIfNodeNameExists(name, shared_from_this()) );

        //This version of setScriptName will not error if the name is invalid or already taken
        setScriptName_no_error_check(name);

    } else if (serialization) {
        if ( group && !group->isCacheIDAlreadyTaken( serialization->getCacheID() ) ) {
            QMutexLocker k(&_imp->nameMutex);
            _imp->cacheID = serialization->getCacheID();
        }
        const std::string& baseName = serialization->getNodeScriptName();
        std::string name = baseName;
        int no = 1;
        do {
            if (no > 1) {
                std::stringstream ss;
                ss << baseName;
                ss << '_';
                ss << no;
                name = ss.str();
            }
            ++no;
        } while ( group && group->checkIfNodeNameExists(name, shared_from_this()) );

        //This version of setScriptName will not error if the name is invalid or already taken
        setScriptName_no_error_check(name);
        setLabel( serialization->getNodeLabel() );

    } else {
        std::string name;
        QString pluginLabel;
        AppManager::AppTypeEnum appType = appPTR->getAppType();
        if ( _imp->plugin &&
            ( ( appType == AppManager::eAppTypeBackground) ||
             ( appType == AppManager::eAppTypeGui) ||
             ( appType == AppManager::eAppTypeInterpreter) ) ) {
                pluginLabel = _imp->plugin->getLabelWithoutSuffix();
            } else {
                pluginLabel = _imp->plugin->getPluginLabel();
            }
        try {
            if (group) {
                group->initNodeName(isMultiInstanceChild ? _imp->multiInstanceParentName + '_' : pluginLabel.toStdString(), &name);
            } else {
                name = NATRON_PYTHON_NAMESPACE::makeNameScriptFriendly( pluginLabel.toStdString() );
            }
        } catch (...) {
        }

        setNameInternal(name.c_str(), false);
    }



}

void
Node::load(const CreateNodeArgs& args)
{
    ///Called from the main thread. MT-safe
    assert( QThread::currentThread() == qApp->thread() );

    ///cannot load twice
    assert(!_imp->effect);
    _imp->isPartOfProject = !args.getProperty<bool>(kCreateNodeArgsPropOutOfProject);

#ifdef NATRON_ENABLE_IO_META_NODES
    _imp->ioContainer = args.getProperty<NodePtr>(kCreateNodeArgsPropMetaNodeContainer);
#endif

    NodeCollectionPtr group = getGroup();
    std::string multiInstanceParentName = args.getProperty<std::string>(kCreateNodeArgsPropMultiInstanceParentName);
    if ( !multiInstanceParentName.empty() ) {
        _imp->multiInstanceParentName = multiInstanceParentName;
        _imp->isMultiInstance = false;
        fetchParentMultiInstancePointer();
    }


    _imp->wasCreatedSilently = args.getProperty<bool>(kCreateNodeArgsPropSilent);

    NodePtr thisShared = shared_from_this();
    LibraryBinary* binary = _imp->plugin->getLibraryBinary();
    std::pair<bool, EffectBuilder> func(false, NULL);
    if (binary) {
        func = binary->findFunction<EffectBuilder>("create");
    }


    NodeSerializationPtr serialization = args.getProperty<NodeSerializationPtr >(kCreateNodeArgsPropNodeSerialization);
    
    bool isSilentCreation = args.getProperty<bool>(kCreateNodeArgsPropSilent);
#ifndef NATRON_ENABLE_IO_META_NODES
    bool hasUsedFileDialog = false;
#endif

    bool hasDefaultFilename = false;
    {
        std::vector<std::string> defaultParamValues = args.getPropertyN<std::string>(kCreateNodeArgsPropNodeInitialParamValues);
        std::vector<std::string>::iterator foundFileName  = std::find(defaultParamValues.begin(), defaultParamValues.end(), std::string(kOfxImageEffectFileParamName));
        if (foundFileName != defaultParamValues.end()) {
            std::string propName(kCreateNodeArgsPropParamValue);
            propName += "_";
            propName += kOfxImageEffectFileParamName;
            hasDefaultFilename = !args.getProperty<std::string>(propName).empty();
        }
    }
    bool canOpenFileDialog = !isSilentCreation && !serialization && _imp->isPartOfProject && !hasDefaultFilename && getGroup();

    std::string argFixedName = args.getProperty<std::string>(kCreateNodeArgsPropNodeInitialName);

    
    if (func.first) {
        /*
           We are creating a built-in plug-in
         */
        _imp->effect = func.second(thisShared);
        assert(_imp->effect);


#ifdef NATRON_ENABLE_IO_META_NODES
        NodePtr ioContainer = _imp->ioContainer.lock();
        if (ioContainer) {
            ReadNodePtr isReader = ioContainer->isEffectReadNode();
            if (isReader) {
                isReader->setEmbeddedReader(thisShared);
            } else {
                WriteNodePtr isWriter = ioContainer->isEffectWriteNode();
                assert(isWriter);
                if (isWriter) {
                    isWriter->setEmbeddedWriter(thisShared);
                }
            }
        }
#endif
        initNodeScriptName(serialization.get(), QString::fromUtf8(argFixedName.c_str()));
        
        _imp->effect->initializeData();

        createRotoContextConditionnally();
        createTrackerContextConditionnally();
        initializeInputs();
        initializeKnobs(serialization.get() != 0);

        refreshAcceptedBitDepths();

        _imp->effect->setDefaultMetadata();

        if (serialization) {

            _imp->effect->onKnobsAboutToBeLoaded(serialization);
            loadKnobs(*serialization);
        }
        setValuesFromSerialization(args);
        


#ifndef NATRON_ENABLE_IO_META_NODES
        std::string images;
        if (_imp->effect->isReader() && canOpenFileDialog) {
            images = getApp()->openImageFileDialog();
        } else if (_imp->effect->isWriter() && canOpenFileDialog) {
            images = getApp()->saveImageFileDialog();
        }
        if ( !images.empty() ) {
            hasUsedFileDialog = true;
            KnobSerializationPtr defaultFile = createDefaultValueForParam(kOfxImageEffectFileParamName, images);
            CreateNodeArgs::DefaultValuesList list;
            list.push_back(defaultFile);

            std::string canonicalFilename = images;
            getApp()->getProject()->canonicalizePath(canonicalFilename);
            int firstFrame, lastFrame;
            Node::getOriginalFrameRangeForReader(getPluginID(), canonicalFilename, &firstFrame, &lastFrame);
            list.push_back( createDefaultValueForParam(kReaderParamNameOriginalFrameRange, firstFrame, lastFrame) );
            setValuesFromSerialization(args);
        }
#endif
    } else {
        //ofx plugin
#ifndef NATRON_ENABLE_IO_META_NODES
        _imp->effect = appPTR->createOFXEffect(thisShared, args, canOpenFileDialog, &hasUsedFileDialog);
#else
        _imp->effect = appPTR->createOFXEffect(thisShared, args);
#endif
        assert(_imp->effect);
    }


    // For readers, set their original frame range when creating them
    if ( !serialization && ( _imp->effect->isReader() || _imp->effect->isWriter() ) ) {
        KnobIPtr filenameKnob = getKnobByName(kOfxImageEffectFileParamName);
        if (filenameKnob) {
            onFileNameParameterChanged(filenameKnob);
        }
    }

    _imp->effect->initializeOverlayInteract();


    if ( _imp->supportedDepths.empty() ) {
        //From the spec:
        //The default for a plugin is to have none set, the plugin \em must define at least one in its describe action.
        throw std::runtime_error("Plug-in does not support 8bits, 16bits or 32bits floating point image processing.");
    }

    /*
       Set modifiable props
     */
    refreshDynamicProperties();
    onOpenGLEnabledKnobChangedOnProject(getApp()->getProject()->isOpenGLRenderActivated());

    if ( isTrackerNodePlugin() ) {
        _imp->isMultiInstance = true;
    }

    /*if (isMultiInstanceChild && !args.serialization) {
        updateEffectLabelKnob( QString::fromUtf8( getScriptName().c_str() ) );
     }*/
    restoreSublabel();

    declarePythonFields();
    if  ( getRotoContext() ) {
        declareRotoPythonField();
    }
    if ( getTrackerContext() ) {
        declareTrackerPythonField();
    }


    if (group) {
        group->notifyNodeActivated(thisShared);
    }

    //This flag is used for the Roto plug-in and for the Merge inside the rotopaint tree
    //so that if the input of the roto node is RGB, it gets converted with alpha = 0, otherwise the user
    //won't be able to paint the alpha channel
    const QString& pluginID = _imp->plugin->getPluginID();
    if ( isRotoPaintingNode() || ( pluginID == QString::fromUtf8(PLUGINID_OFX_ROTO) ) ) {
        _imp->useAlpha0ToConvertFromRGBToRGBA = true;
    }

    if (!serialization) {
        computeHash();
    }

    assert(_imp->effect);

    _imp->pluginSafety = _imp->effect->renderThreadSafety();
    _imp->currentThreadSafety = _imp->pluginSafety;


    bool isLoadingPyPlug = getApp()->isCreatingPythonGroup();

    _imp->effect->onEffectCreated(canOpenFileDialog, args);

    _imp->nodeCreated = true;

    if ( !getApp()->isCreatingNodeTree() ) {
        refreshAllInputRelatedData(!serialization);
    }


    _imp->runOnNodeCreatedCB(!serialization && !isLoadingPyPlug);
} // load

bool
Node::usesAlpha0ToConvertFromRGBToRGBA() const
{
    return _imp->useAlpha0ToConvertFromRGBToRGBA;
}

void
Node::setWhileCreatingPaintStroke(bool creating)
{
    QMutexLocker k(&_imp->lastStrokeMovementMutex);

    _imp->duringPaintStrokeCreation = creating;
}

bool
Node::isDuringPaintStrokeCreation() const
{
    QMutexLocker k(&_imp->lastStrokeMovementMutex);

    return _imp->duringPaintStrokeCreation;
}

void
Node::setRenderThreadSafety(RenderSafetyEnum safety)
{
    QMutexLocker k(&_imp->pluginsPropMutex);

    _imp->currentThreadSafety = safety;
}

RenderSafetyEnum
Node::getCurrentRenderThreadSafety() const
{
    if ( !isMultiThreadingSupportEnabledForPlugin() ) {
        return eRenderSafetyInstanceSafe;
    }
    QMutexLocker k(&_imp->pluginsPropMutex);

    return _imp->currentThreadSafety;
}

void
Node::revertToPluginThreadSafety()
{
    QMutexLocker k(&_imp->pluginsPropMutex);

    _imp->currentThreadSafety = _imp->pluginSafety;
}

void
Node::setCurrentOpenGLRenderSupport(PluginOpenGLRenderSupport support)
{
    QMutexLocker k(&_imp->pluginsPropMutex);

    _imp->currentSupportOpenGLRender = support;
}

PluginOpenGLRenderSupport
Node::getCurrentOpenGLRenderSupport() const
{

    if (_imp->plugin) {
        PluginOpenGLRenderSupport pluginProp = _imp->plugin->getPluginOpenGLRenderSupport();
        if (pluginProp != ePluginOpenGLRenderSupportYes) {
            return pluginProp;
        }
    }

    if (!getApp()->getProject()->isGPURenderingEnabledInProject()) {
        return ePluginOpenGLRenderSupportNone;
    }

    // Ok still turned on, check the value of the opengl support knob in the Node page
    KnobChoicePtr openglSupportKnob = _imp->openglRenderingEnabledKnob.lock();
    if (openglSupportKnob) {
        int index = openglSupportKnob->getValue();
        if (index == 1) {
            return ePluginOpenGLRenderSupportNone;
        } else if (index == 2 && getApp()->isBackground()) {
            return ePluginOpenGLRenderSupportNone;
        }
    }

    // Descriptor returned that it supported OpenGL, let's see if it turned off/on in the instance the OpenGL rendering
    QMutexLocker k(&_imp->pluginsPropMutex);

    return _imp->currentSupportOpenGLRender;
}

void
Node::setCurrentSequentialRenderSupport(SequentialPreferenceEnum support)
{
    QMutexLocker k(&_imp->pluginsPropMutex);

    _imp->currentSupportSequentialRender = support;
}

SequentialPreferenceEnum
Node::getCurrentSequentialRenderSupport() const
{
    QMutexLocker k(&_imp->pluginsPropMutex);

    return _imp->currentSupportSequentialRender;
}

void
Node::setCurrentSupportTiles(bool support)
{
    QMutexLocker k(&_imp->pluginsPropMutex);

    _imp->currentSupportTiles = support;
}

bool
Node::getCurrentSupportTiles() const
{
    QMutexLocker k(&_imp->pluginsPropMutex);

    return _imp->currentSupportTiles;
}

void
Node::setCurrentCanTransform(bool support)
{
    QMutexLocker k(&_imp->pluginsPropMutex);

    _imp->currentCanTransform = support;
}

bool
Node::getCurrentCanTransform() const
{
    QMutexLocker k(&_imp->pluginsPropMutex);

    return _imp->currentCanTransform;
}

void
Node::refreshDynamicProperties()
{
    PluginOpenGLRenderSupport pluginGLSupport = ePluginOpenGLRenderSupportNone;
    if (_imp->plugin) {
        pluginGLSupport = _imp->plugin->getPluginOpenGLRenderSupport();
        if (_imp->plugin->isOpenGLEnabled() && pluginGLSupport == ePluginOpenGLRenderSupportYes) {
            // Ok the plug-in supports OpenGL, figure out now if can be turned on/off by the instance
            pluginGLSupport = _imp->effect->supportsOpenGLRender();
        }
    }


    setCurrentOpenGLRenderSupport(pluginGLSupport);
    bool tilesSupported = _imp->effect->supportsTiles();
    bool multiResSupported = _imp->effect->supportsMultiResolution();
    bool canTransform = _imp->effect->getCanTransform();
    RenderSafetyEnum safety = _imp->effect->renderThreadSafety();
    setRenderThreadSafety(safety);
    setCurrentSupportTiles(multiResSupported && tilesSupported);
    setCurrentSequentialRenderSupport( _imp->effect->getSequentialPreference() );
    setCurrentCanTransform(canTransform);
}

bool
Node::isRenderScaleSupportEnabledForPlugin() const
{
    return _imp->plugin ? _imp->plugin->isRenderScaleEnabled() : true;
}

bool
Node::isMultiThreadingSupportEnabledForPlugin() const
{
    return _imp->plugin ? _imp->plugin->isMultiThreadingEnabled() : true;
}

void
Node::prepareForNextPaintStrokeRender()
{
    {
        QMutexLocker k(&_imp->lastStrokeMovementMutex);
        _imp->strokeBitmapCleared = false;
    }
    _imp->effect->clearActionsCache();
}

void
Node::setLastPaintStrokeDataNoRotopaint()
{
    {
        QMutexLocker k(&_imp->lastStrokeMovementMutex);
        _imp->strokeBitmapCleared = false;
        _imp->duringPaintStrokeCreation = true;
    }
    _imp->effect->setDuringPaintStrokeCreationThreadLocal(true);
}

void
Node::invalidateLastPaintStrokeDataNoRotopaint()
{
    {
        QMutexLocker k(&_imp->lastStrokeMovementMutex);
        _imp->duringPaintStrokeCreation = false;
    }
}

RectD
Node::getPaintStrokeRoD_duringPainting() const
{
    return getApp()->getPaintStrokeWholeBbox();
}

void
Node::getPaintStrokeRoD(double time,
                        RectD* bbox) const
{
    bool duringPaintStroke = _imp->effect->isDuringPaintStrokeCreationThreadLocal();
    QMutexLocker k(&_imp->lastStrokeMovementMutex);

    if (duringPaintStroke) {
        *bbox = getPaintStrokeRoD_duringPainting();
    } else {
        RotoDrawableItemPtr stroke = _imp->paintStroke.lock();
        if (!stroke) {
            throw std::logic_error("");
        }
        *bbox = stroke->getBoundingBox(time);
    }
}

bool
Node::isLastPaintStrokeBitmapCleared() const
{
    QMutexLocker k(&_imp->lastStrokeMovementMutex);

    return _imp->strokeBitmapCleared;
}

void
Node::clearLastPaintStrokeRoD()
{
    QMutexLocker k(&_imp->lastStrokeMovementMutex);

    _imp->strokeBitmapCleared = true;
}

void
Node::getLastPaintStrokePoints(double time,
                               unsigned int mipmapLevel,
                               std::list<std::list<std::pair<Point, double> > >* strokes,
                               int* strokeIndex) const
{
    bool duringPaintStroke;
    {
        QMutexLocker k(&_imp->lastStrokeMovementMutex);
        duringPaintStroke = _imp->duringPaintStrokeCreation;
    }

    if (duringPaintStroke) {
        getApp()->getLastPaintStrokePoints(strokes, strokeIndex);
        //adapt to mipmaplevel if needed
        if (mipmapLevel == 0) {
            return;
        }
        int pot = 1 << mipmapLevel;
        for (std::list<std::list<std::pair<Point, double> > >::iterator it = strokes->begin(); it != strokes->end(); ++it) {
            for (std::list<std::pair<Point, double> >::iterator it2 = it->begin(); it2 != it->end(); ++it2) {
                std::pair<Point, double> &p = *it2;
                p.first.x /= pot;
                p.first.y /= pot;
            }
        }
    } else {
        RotoDrawableItemPtr item = _imp->paintStroke.lock();
        RotoStrokeItemPtr stroke = toRotoStrokeItem(item);
        assert(stroke);
        if (!stroke) {
            throw std::logic_error("");
        }
        stroke->evaluateStroke(mipmapLevel, time, strokes);
        *strokeIndex = 0;
    }
}

ImagePtr
Node::getOrRenderLastStrokeImage(unsigned int mipMapLevel,
                                 double par,
                                 const ImageComponents& components,
                                 ImageBitDepthEnum depth) const
{
    QMutexLocker k(&_imp->lastStrokeMovementMutex);
    std::list<RectI> restToRender;
    RotoDrawableItemPtr item = _imp->paintStroke.lock();
    RotoStrokeItemPtr stroke = toRotoStrokeItem(item);

    assert(stroke);
    if (!stroke) {
        throw std::logic_error("");
    }

    // qDebug() << getScriptName_mt_safe().c_str() << "Rendering stroke: " << _imp->lastStrokeMovementBbox.x1 << _imp->lastStrokeMovementBbox.y1 << _imp->lastStrokeMovementBbox.x2 << _imp->lastStrokeMovementBbox.y2;

    RectD lastStrokeBbox;
    std::list<std::pair<Point, double> > lastStrokePoints;
    double distNextIn = 0.;
    ImagePtr strokeImage;
    getApp()->getRenderStrokeData(&lastStrokeBbox, &lastStrokePoints, &distNextIn, &strokeImage);
    double distToNextOut = stroke->renderSingleStroke(lastStrokeBbox, lastStrokePoints, mipMapLevel, par, components, depth, distNextIn, &strokeImage);

    getApp()->updateStrokeImage(strokeImage, distToNextOut, true);

    return strokeImage;
}

void
Node::refreshAcceptedBitDepths()
{
    assert( QThread::currentThread() == qApp->thread() );
    _imp->effect->addSupportedBitDepth(&_imp->supportedDepths);
}

bool
Node::isNodeCreated() const
{
    return _imp->nodeCreated;
}

void
Node::setProcessChannelsValues(bool doR,
                               bool doG,
                               bool doB,
                               bool doA)
{
    KnobBoolPtr eR = _imp->enabledChan[0].lock();

    if (eR) {
        eR->setValue(doR);
    }
    KnobBoolPtr eG = _imp->enabledChan[1].lock();
    if (eG) {
        eG->setValue(doG);
    }
    KnobBoolPtr eB = _imp->enabledChan[2].lock();
    if (eB) {
        eB->setValue(doB);
    }
    KnobBoolPtr eA = _imp->enabledChan[3].lock();
    if (eA) {
        eA->setValue(doA);
    }
}

bool
Node::setStreamWarningInternal(StreamWarningEnum warning,
                               const QString& message)
{
    assert( QThread::currentThread() == qApp->thread() );
    std::map<Node::StreamWarningEnum, QString>::iterator found = _imp->streamWarnings.find(warning);
    if ( found == _imp->streamWarnings.end() ) {
        _imp->streamWarnings.insert( std::make_pair(warning, message) );

        return true;
    } else {
        if (found->second != message) {
            found->second = message;

            return true;
        }
    }

    return false;
}

void
Node::setStreamWarning(StreamWarningEnum warning,
                       const QString& message)
{
    if ( setStreamWarningInternal(warning, message) ) {
        Q_EMIT streamWarningsChanged();
    }
}

void
Node::setStreamWarnings(const std::map<StreamWarningEnum, QString>& warnings)
{
    bool changed = false;

    for (std::map<StreamWarningEnum, QString>::const_iterator it = warnings.begin(); it != warnings.end(); ++it) {
        changed |= setStreamWarningInternal(it->first, it->second);
    }
    if (changed) {
        Q_EMIT streamWarningsChanged();
    }
}

void
Node::clearStreamWarning(StreamWarningEnum warning)
{
    assert( QThread::currentThread() == qApp->thread() );
    std::map<Node::StreamWarningEnum, QString>::iterator found = _imp->streamWarnings.find(warning);
    if ( ( found == _imp->streamWarnings.end() ) || found->second.isEmpty() ) {
        return;
    }
    found->second.clear();
    Q_EMIT streamWarningsChanged();
}

void
Node::getStreamWarnings(std::map<StreamWarningEnum, QString>* warnings) const
{
    assert( QThread::currentThread() == qApp->thread() );
    *warnings = _imp->streamWarnings;
}

void
Node::declareRotoPythonField()
{
    if (getScriptName_mt_safe().empty()) {
        return;
    }
    assert(_imp->rotoContext);
    std::string appID = getApp()->getAppIDString();
    std::string nodeName = getFullyQualifiedName();
    std::string nodeFullName = appID + "." + nodeName;
    std::string err;
    std::string script = nodeFullName + ".roto = " + nodeFullName + ".getRotoContext()\n";
    if ( !appPTR->isBackground() ) {
        getApp()->printAutoDeclaredVariable(script);
    }
    bool ok = NATRON_PYTHON_NAMESPACE::interpretPythonScript(script, &err, 0);
    assert(ok);
    if (!ok) {
        throw std::runtime_error("Node::declareRotoPythonField(): interpretPythonScript(" + script + ") failed!");
    }
    _imp->rotoContext->declarePythonFields();
}

void
Node::declareTrackerPythonField()
{
    if (getScriptName_mt_safe().empty()) {
        return;
    }

    assert(_imp->trackContext);
    std::string appID = getApp()->getAppIDString();
    std::string nodeName = getFullyQualifiedName();
    std::string nodeFullName = appID + "." + nodeName;
    std::string err;
    std::string script = nodeFullName + ".tracker = " + nodeFullName + ".getTrackerContext()\n";
    if ( !appPTR->isBackground() ) {
        getApp()->printAutoDeclaredVariable(script);
    }
    bool ok = NATRON_PYTHON_NAMESPACE::interpretPythonScript(script, &err, 0);
    assert(ok);
    if (!ok) {
        throw std::runtime_error("Node::declareTrackerPythonField(): interpretPythonScript(" + script + ") failed!");
    }
    _imp->trackContext->declarePythonFields();
}

NodeCollectionPtr
Node::getGroup() const
{
    return _imp->group.lock();
}

void
Node::Implementation::appendChild(const NodePtr& child)
{
    QMutexLocker k(&childrenMutex);

    for (NodesWList::iterator it = children.begin(); it != children.end(); ++it) {
        if (it->lock() == child) {
            return;
        }
    }
    children.push_back(child);
}

void
Node::fetchParentMultiInstancePointer()
{
    NodesList nodes = _imp->group.lock()->getNodes();
    NodePtr thisShared = shared_from_this();

    for (NodesList::iterator it = nodes.begin(); it != nodes.end(); ++it) {
        if ( (*it)->getScriptName() == _imp->multiInstanceParentName ) {
            ///no need to store the boost pointer because the main instance lives the same time
            ///as the child
            _imp->multiInstanceParent = *it;
            (*it)->_imp->appendChild(thisShared);
            QObject::connect( it->get(), SIGNAL(inputChanged(int)), this, SLOT(onParentMultiInstanceInputChanged(int)) );
            break;
        }
    }
}

NodePtr
Node::getParentMultiInstance() const
{
    return _imp->multiInstanceParent.lock();
}

bool
Node::isMultiInstance() const
{
    return _imp->isMultiInstance;
}

///Accessed by the serialization thread, but mt safe since never changed
std::string
Node::getParentMultiInstanceName() const
{
    return _imp->multiInstanceParentName;
}

void
Node::getChildrenMultiInstance(NodesList* children) const
{
    QMutexLocker k(&_imp->childrenMutex);

    for (NodesWList::const_iterator it = _imp->children.begin(); it != _imp->children.end(); ++it) {
        children->push_back( it->lock() );
    }
}

U64
Node::getHashValue() const
{
    QReadLocker l(&_imp->knobsAgeMutex);

    return _imp->hash.value();
}

std::string
Node::getCacheID() const
{
    QMutexLocker k(&_imp->nameMutex);

    return _imp->cacheID;
}

bool
Node::computeHashInternal()
{
    if (!_imp->effect) {
        return false;
    }
    ///Always called in the main thread
    assert( QThread::currentThread() == qApp->thread() );
    if (!_imp->inputsInitialized) {
        qDebug() << "Node::computeHash(): inputs not initialized";
    }

    U64 oldHash, newHash;
    {
        QWriteLocker l(&_imp->knobsAgeMutex);

        oldHash = _imp->hash.value();

        ///reset the hash value
        _imp->hash.reset();

        ///append the effect's own age
        _imp->hash.append(_imp->knobsAge);

        ///append all inputs hash
        RotoDrawableItemPtr attachedStroke = _imp->paintStroke.lock();
        NodePtr attachedStrokeContextNode;
        if (attachedStroke) {
            attachedStrokeContextNode = attachedStroke->getContext()->getNode();
        }
        {
            ViewerInstancePtr isViewer = isEffectViewerInstance();

            if (isViewer) {
                int activeInput[2];
                isViewer->getActiveInputs(activeInput[0], activeInput[1]);

                for (int i = 0; i < 2; ++i) {
                    NodePtr input = getInput(activeInput[i]);
                    if (input) {
                        _imp->hash.append( input->getHashValue() );
                    }
                }
            } else {
                for (U32 i = 0; i < _imp->inputs.size(); ++i) {
                    NodePtr input = getInput(i);
                    if (input) {
                        //Since the rotopaint node is connected to the internal nodes of the tree, don't change their hash
                        if ( attachedStroke && (input == attachedStrokeContextNode) ) {
                            continue;
                        }
                        ///Add the index of the input to its hash.
                        ///Explanation: if we didn't add this, just switching inputs would produce a similar
                        ///hash.
                        _imp->hash.append(input->getHashValue() + i);
                    }
                }
            }
        }

        // We do not append the roto age any longer since now every tool in the RotoContext is backed-up by nodes which
        // have their own age. Instead each action in the Rotocontext is followed by a incrementNodesAge() call so that each
        // node respecitively have their hash correctly set.

        //        RotoContextPtr roto = attachedStroke ? attachedStroke->getContext() : getRotoContext();
        //        if (roto) {
        //            U64 rotoAge = roto->getAge();
        //            _imp->hash.append(rotoAge);
        //        }

        ///Also append the effect's label to distinguish 2 instances with the same parameters
        Hash64_appendQString( &_imp->hash, QString::fromUtf8( getScriptName().c_str() ) );

        ///Also append the project's creation time in the hash because 2 projects openend concurrently
        ///could reproduce the same (especially simple graphs like Viewer-Reader)
        qint64 creationTime =  getApp()->getProject()->getProjectCreationTime();
        _imp->hash.append(creationTime);

        _imp->hash.computeHash();

        newHash = _imp->hash.value();
    } // QWriteLocker l(&_imp->knobsAgeMutex);
    bool hashChanged = oldHash != newHash;

    if (hashChanged) {
        _imp->effect->onNodeHashChanged(newHash);
        if ( _imp->nodeCreated && !getApp()->getProject()->isProjectClosing() ) {
            /*
             * We changed the node hash. That means all cache entries for this node with a different hash
             * are impossible to re-create again. Just discard them all. This is done in a separate thread.
             */
            removeAllImagesFromCacheWithMatchingIDAndDifferentKey(newHash);
        }
    }

    return hashChanged;
} // Node::computeHashInternal

void
Node::computeHashRecursive(std::list<NodePtr>& marked)
{
    if ( std::find(marked.begin(), marked.end(), shared_from_this()) != marked.end() ) {
        return;
    }

    bool hasChanged = computeHashInternal();
    marked.push_back( shared_from_this() );
    if (!hasChanged) {
        //Nothing changed, no need to recurse on outputs
        return;
    }


    bool isRotoPaint = _imp->effect->isRotoPaintNode();

    ///call it on all the outputs
    NodesList outputs;
    getOutputsWithGroupRedirection(outputs);
    for (NodesList::iterator it = outputs.begin(); it != outputs.end(); ++it) {
        assert(*it);

        //Since the rotopaint node is connected to the internal nodes of the tree, don't change their hash
        RotoDrawableItemPtr attachedStroke = (*it)->getAttachedRotoItem();
        if ( isRotoPaint && attachedStroke && (attachedStroke->getContext()->getNode().get() == this) ) {
            continue;
        }
        (*it)->computeHashRecursive(marked);
    }


    ///If the node has a rotopaint tree, compute the hash of the nodes in the tree
    if (_imp->rotoContext) {
        NodesList allItems;
        _imp->rotoContext->getRotoPaintTreeNodes(&allItems);
        for (NodesList::iterator it = allItems.begin(); it != allItems.end(); ++it) {
            (*it)->computeHashRecursive(marked);
        }
    }
}

void
Node::removeAllImagesFromCacheWithMatchingIDAndDifferentKey(U64 nodeHashKey)
{
    AppInstancePtr app = getApp();

    if (!app) {
        return;
    }
    ProjectPtr proj = app->getProject();

    if ( proj->isProjectClosing() || proj->isLoadingProject() ) {
        return;
    }
    appPTR->removeAllImagesFromCacheWithMatchingIDAndDifferentKey(this, nodeHashKey);
    appPTR->removeAllImagesFromDiskCacheWithMatchingIDAndDifferentKey(this, nodeHashKey);
    ViewerInstancePtr isViewer = isEffectViewerInstance();
    if (isViewer) {
        //Also remove from viewer cache
        appPTR->removeAllTexturesFromCacheWithMatchingIDAndDifferentKey(this, nodeHashKey);
    }
}

void
Node::removeAllImagesFromCache(bool blocking)
{
    AppInstancePtr app = getApp();

    if (!app) {
        return;
    }
    ProjectPtr proj = app->getProject();

    if ( proj->isProjectClosing() || proj->isLoadingProject() ) {
        return;
    }
    appPTR->removeAllCacheEntriesForHolder(this, blocking);
}

void
Node::doComputeHashOnMainThread()
{
    assert( QThread::currentThread() == qApp->thread() );
    computeHash();
}

void
Node::computeHash()
{
    if ( QThread::currentThread() != qApp->thread() ) {
        Q_EMIT mustComputeHashOnMainThread();

        return;
    }
    std::list<NodePtr> marked;
    computeHashRecursive(marked);
} // computeHash

void
Node::setValuesFromSerialization(const CreateNodeArgs& args)
{
    
    std::vector<std::string> params = args.getPropertyN<std::string>(kCreateNodeArgsPropNodeInitialParamValues);
    
    assert( QThread::currentThread() == qApp->thread() );
    assert(_imp->knobsInitialized);
    const std::vector< KnobIPtr > & nodeKnobs = getKnobs();

    for (std::size_t i = 0; i < params.size(); ++i) {
        for (U32 j = 0; j < nodeKnobs.size(); ++j) {
            if (nodeKnobs[j]->getName() == params[i]) {
                
                KnobBoolBasePtr isBool = toKnobBoolBase(nodeKnobs[j]);
                boost::shared_ptr<KnobIntBase > isInt = toKnobIntBase(nodeKnobs[j]);
                boost::shared_ptr<KnobDoubleBase > isDbl = toKnobDoubleBase(nodeKnobs[j]);
                KnobStringBasePtr isStr = toKnobStringBase(nodeKnobs[j]);
                int nDims = nodeKnobs[j]->getDimension();

                std::string propName = kCreateNodeArgsPropParamValue;
                propName += "_";
                propName += params[i];
                if (isBool) {
                    std::vector<bool> v = args.getPropertyN<bool>(propName);
                    nDims = std::min((int)v.size(), nDims);
                    for (int d = 0; d < nDims; ++d) {
                        isBool->setValue(v[d], ViewSpec(0), d);
                    }
                } else if (isInt) {
                    std::vector<int> v = args.getPropertyN<int>(propName);
                    nDims = std::min((int)v.size(), nDims);
                    for (int d = 0; d < nDims; ++d) {
                        isInt->setValue(v[d], ViewSpec(0), d);
                    }
                } else if (isDbl) {
                    std::vector<double> v = args.getPropertyN<double>(propName);
                    nDims = std::min((int)v.size(), nDims);
                    for (int d = 0; d < nDims; ++d) {
                        isDbl->setValue(v[d], ViewSpec(0), d );
                    }
                } else if (isStr) {
                    std::vector<std::string> v = args.getPropertyN<std::string>(propName);
                    nDims = std::min((int)v.size(), nDims);
                    for (int d = 0; d < nDims; ++d) {
                        isStr->setValue(v[d],ViewSpec(0), d );
                    }
                }
                break;
            }
        }
    }
    
    
}

void
Node::loadKnobs(const NodeSerialization & serialization,
                bool updateKnobGui)
{
    ///Only called from the main thread
    assert( QThread::currentThread() == qApp->thread() );
    assert(_imp->knobsInitialized);
    if ( serialization.isNull() ) {
        return;
    }


    {
        QMutexLocker k(&_imp->createdComponentsMutex);
        _imp->createdComponents = serialization.getUserCreatedComponents();
    }

    const std::vector< KnobIPtr > & nodeKnobs = getKnobs();
    ///for all knobs of the node
    for (U32 j = 0; j < nodeKnobs.size(); ++j) {
        loadKnob(nodeKnobs[j], serialization.getKnobsValues(), updateKnobGui);
    }
    ///now restore the roto context if the node has a roto context
    if (serialization.hasRotoContext() && _imp->rotoContext) {
        _imp->rotoContext->load( serialization.getRotoContext() );
    }

    if (serialization.hasTrackerContext() && _imp->trackContext) {
        _imp->trackContext->load( serialization.getTrackerContext() );
    }

    restoreUserKnobs(serialization);

    setKnobsAge( serialization.getKnobsAge() );


    _imp->effect->onKnobsLoaded();
}

void
Node::restoreSublabel()
{
    //Check if natron custom tags are present and insert them if needed
    /// If the node has a sublabel, restore it in the label
    KnobStringPtr labelKnob = _imp->nodeLabelKnob.lock();

    if (labelKnob) {
        QString labeltext = QString::fromUtf8( labelKnob->getValue().c_str() );
        int foundNatronCustomTag = labeltext.indexOf( QString::fromUtf8(NATRON_CUSTOM_HTML_TAG_START) );
        if (foundNatronCustomTag == -1) {
            KnobIPtr sublabelKnob = getKnobByName(kNatronOfxParamStringSublabelName);
            if (sublabelKnob) {
                KnobStringPtr sublabelKnobIsString = toKnobString(sublabelKnob);
                if (sublabelKnobIsString) {
                    QString sublabel = QString::fromUtf8( sublabelKnobIsString->getValue(0).c_str() );
                    if ( !sublabel.isEmpty() ) {
                        int fontEndTagFound = labeltext.lastIndexOf( QString::fromUtf8(kFontEndTag) );
                        if (fontEndTagFound == -1) {
                            labeltext.append( QString::fromUtf8(NATRON_CUSTOM_HTML_TAG_START) );
                            labeltext.append( QLatin1Char('(') + sublabel + QLatin1Char(')') );
                            labeltext.append( QString::fromUtf8(NATRON_CUSTOM_HTML_TAG_END) );
                        } else {
                            QString toAppend( QString::fromUtf8(NATRON_CUSTOM_HTML_TAG_START) );
                            toAppend += QLatin1Char('(');
                            toAppend += sublabel;
                            toAppend += QLatin1Char(')');
                            toAppend += QString::fromUtf8(NATRON_CUSTOM_HTML_TAG_END);
                            labeltext.insert(fontEndTagFound, toAppend);
                        }
                        labelKnob->setValue( labeltext.toStdString() );
                    }
                }
            }
        }
    }
}

void
Node::loadKnob(const KnobIPtr & knob,
               const std::list<KnobSerializationPtr> & knobsValues,
               bool /*updateKnobGui*/)
{
    ///try to find a serialized value for this knob
    bool found = false;

    for (NodeSerialization::KnobValues::const_iterator it = knobsValues.begin(); it != knobsValues.end(); ++it) {
        if ( (*it)->getName() == knob->getName() ) {
            found = true;
            // don't load the value if the Knob is not persistent! (it is just the default value in this case)
            ///EDIT: Allow non persistent params to be loaded if we found a valid serialization for them
<<<<<<< HEAD
            //if ( knob->getIsPersistant() ) {
            KnobIPtr serializedKnob = (*it)->getKnob();
=======
            //if ( knob->getIsPersistent() ) {
            KnobPtr serializedKnob = (*it)->getKnob();
>>>>>>> 96f745ea

            // A knob might change its type between versions, do not load it
            if ( knob->typeName() != serializedKnob->typeName() ) {
                continue;
            }

            if (knob->getName() == "filename") {
                assert(true);
            }

            knob->cloneDefaultValues(serializedKnob);

            KnobChoicePtr isChoice = toKnobChoice(knob);
            if (isChoice) {
                const TypeExtraData* extraData = (*it)->getExtraData();
                const ChoiceExtraData* choiceData = dynamic_cast<const ChoiceExtraData*>(extraData);
                assert(choiceData);
                if (choiceData) {
                    KnobChoicePtr choiceSerialized = toKnobChoice(serializedKnob);
                    assert(choiceSerialized);
                    if (choiceSerialized) {
                        isChoice->choiceRestoration(choiceSerialized, choiceData);
                    }
                }
            } else {
                // There is a case where the dimension of a parameter might have changed between versions, e.g:
                // the size parameter of the Blur node was previously a Double1D and has become a Double2D to control
                // both dimensions.
                // For compatibility, we do not load only the first dimension, otherwise the result wouldn't be the same,
                // instead we replicate the last dimension of the serialized knob to all other remaining dimensions to fit the
                // knob's dimensions.
                if ( serializedKnob->getDimension() < knob->getDimension() ) {
                    int nSerDims = serializedKnob->getDimension();
                    for (int i = 0; i < nSerDims; ++i) {
                        knob->cloneAndUpdateGui(serializedKnob, i);
                    }
                    for (int i = nSerDims; i < knob->getDimension(); ++i) {
                        knob->cloneAndUpdateGui(serializedKnob, i, nSerDims - 1);
                    }
                } else {
                    knob->cloneAndUpdateGui(serializedKnob);
                }
                knob->setSecret( serializedKnob->getIsSecret() );
                if ( knob->getDimension() == serializedKnob->getDimension() ) {
                    for (int i = 0; i < knob->getDimension(); ++i) {
                        knob->setEnabled( i, serializedKnob->isEnabled(i) );
                    }
                }
            }

            if (knob->getName() == kOfxImageEffectFileParamName) {
                computeFrameRangeForReader(knob);
            }

            //}
            break;
        }
    }
    if (!found) {
        ///Hack for old RGBA checkboxes which have a different name now
        bool isR = knob->getName() == "r";
        bool isG = knob->getName() == "g";
        bool isB = knob->getName() == "b";
        bool isA = knob->getName() == "a";
        if (isR || isG || isB || isA) {
            for (NodeSerialization::KnobValues::const_iterator it = knobsValues.begin(); it != knobsValues.end(); ++it) {
                if ( ( isR && ( (*it)->getName() == kNatronOfxParamProcessR ) ) ||
                     ( isG && ( (*it)->getName() == kNatronOfxParamProcessG ) ) ||
                     ( isB && ( (*it)->getName() == kNatronOfxParamProcessB ) ) ||
                     ( isA && ( (*it)->getName() == kNatronOfxParamProcessA ) ) ) {
                    KnobIPtr serializedKnob = (*it)->getKnob();
                    knob->cloneAndUpdateGui(serializedKnob);

                    knob->setSecret( serializedKnob->getIsSecret() );
                    if ( knob->getDimension() == serializedKnob->getDimension() ) {
                        for (int i = 0; i < knob->getDimension(); ++i) {
                            knob->setEnabled( i, serializedKnob->isEnabled(i) );
                        }
                    }
                }
            }
        }
    }
} // Node::loadKnob

void
Node::Implementation::restoreKnobLinksRecursive(const GroupKnobSerializationConstPtr& group,
                                                const NodesList & allNodes,
                                                const std::map<std::string, std::string>& oldNewScriptNamesMapping)
{
    const std::list <boost::shared_ptr<KnobSerializationBase> >&  children = group->getChildren();

    for (std::list <boost::shared_ptr<KnobSerializationBase> >::const_iterator it = children.begin(); it != children.end(); ++it) {
        GroupKnobSerializationPtr isGrp = boost::dynamic_pointer_cast<GroupKnobSerialization>(*it);
        KnobSerializationPtr isRegular = boost::dynamic_pointer_cast<KnobSerialization>(*it);
        assert(isGrp || isRegular);
        if (isGrp) {
            restoreKnobLinksRecursive(isGrp, allNodes, oldNewScriptNamesMapping);
        } else if (isRegular) {
            KnobIPtr knob =  _publicInterface->getKnobByName( isRegular->getName() );
            if (!knob) {
                LogEntry::LogEntryColor c;
                if (_publicInterface->getColor(&c.r, &c.g, &c.b)) {
                    c.colorSet = true;
                }

                QString err = tr("Could not find a parameter named %1").arg( QString::fromUtf8( (*it)->getName().c_str() ) );
                appPTR->writeToErrorLog_mt_safe(QString::fromUtf8( _publicInterface->getScriptName_mt_safe().c_str() ),err, false, c);
                continue;
            }
            isRegular->restoreKnobLinks(knob, allNodes, oldNewScriptNamesMapping);
            isRegular->restoreExpressions(knob, oldNewScriptNamesMapping);
        }
    }
}

void
Node::restoreKnobsLinks(const NodeSerialization & serialization,
                        const NodesList & allNodes,
                        const std::map<std::string, std::string>& oldNewScriptNamesMapping)
{
    ////Only called by the main-thread
    assert( QThread::currentThread() == qApp->thread() );

    const NodeSerialization::KnobValues & knobsValues = serialization.getKnobsValues();
    ///try to find a serialized value for this knob
    for (NodeSerialization::KnobValues::const_iterator it = knobsValues.begin(); it != knobsValues.end(); ++it) {
        KnobIPtr knob = getKnobByName( (*it)->getName() );
        if (!knob) {
            LogEntry::LogEntryColor c;
            if (getColor(&c.r, &c.g, &c.b)) {
                c.colorSet = true;
            }

            QString err = tr("Could not find a parameter named %1").arg( QString::fromUtf8( (*it)->getName().c_str() ) );
            appPTR->writeToErrorLog_mt_safe(QString::fromUtf8( getScriptName_mt_safe().c_str() ),err, false, c);
            continue;
        }
        (*it)->restoreKnobLinks(knob, allNodes, oldNewScriptNamesMapping);
        (*it)->restoreExpressions(knob, oldNewScriptNamesMapping);
    }

    const std::list<boost::shared_ptr<GroupKnobSerialization> >& userKnobs = serialization.getUserPages();
    for (std::list<boost::shared_ptr<GroupKnobSerialization > >::const_iterator it = userKnobs.begin(); it != userKnobs.end(); ++it) {
        _imp->restoreKnobLinksRecursive(*it, allNodes, oldNewScriptNamesMapping);
    }
}

void
Node::setPagesOrder(const std::list<std::string>& pages)
{
    //re-order the pages
    std::list<KnobIPtr > pagesOrdered;

    for (std::list<std::string>::const_iterator it = pages.begin(); it != pages.end(); ++it) {
        const KnobsVec &knobs = getKnobs();
        for (KnobsVec::const_iterator it2 = knobs.begin(); it2 != knobs.end(); ++it2) {
            if ( (*it2)->getName() == *it ) {
                pagesOrdered.push_back(*it2);
                _imp->effect->removeKnobFromList(*it2);
                break;
            }
        }
    }
    int index = 0;
    for (std::list<KnobIPtr >::iterator it =  pagesOrdered.begin(); it != pagesOrdered.end(); ++it, ++index) {
        _imp->effect->insertKnob(index, *it);
    }
}

std::list<std::string>
Node::getPagesOrder() const
{
    const KnobsVec& knobs = getKnobs();
    std::list<std::string> ret;

    for (KnobsVec::const_iterator it = knobs.begin(); it != knobs.end(); ++it) {
        KnobPagePtr ispage = toKnobPage(*it);
        if (ispage) {
            ret.push_back( ispage->getName() );
        }
    }

    return ret;
}

void
Node::restoreUserKnobs(const NodeSerialization& serialization)
{
    const std::list<boost::shared_ptr<GroupKnobSerialization> >& userPages = serialization.getUserPages();

    for (std::list<boost::shared_ptr<GroupKnobSerialization> >::const_iterator it = userPages.begin(); it != userPages.end(); ++it) {
        KnobIPtr found = getKnobByName( (*it)->getName() );
        KnobPagePtr page;
        if (!found) {
            page = AppManager::createKnob<KnobPage>(_imp->effect, (*it)->getLabel(), 1, false);
            page->setAsUserKnob(true);
            page->setName( (*it)->getName() );
        } else {
            page = toKnobPage(found);
        }
        if (page) {
            _imp->restoreUserKnobsRecursive( (*it)->getChildren(), KnobGroupPtr(), page );
        }
    }
    setPagesOrder( serialization.getPagesOrdered() );
}

void
Node::Implementation::restoreUserKnobsRecursive(const std::list<boost::shared_ptr<KnobSerializationBase> >& knobs,
                                                const KnobGroupPtr& group,
                                                const KnobPagePtr& page)
{
    for (std::list<boost::shared_ptr<KnobSerializationBase> >::const_iterator it = knobs.begin(); it != knobs.end(); ++it) {
        GroupKnobSerializationPtr isGrp = boost::dynamic_pointer_cast<GroupKnobSerialization>(*it);
        KnobSerializationPtr isRegular = boost::dynamic_pointer_cast<KnobSerialization>(*it);
        assert(isGrp || isRegular);

        KnobIPtr found = _publicInterface->getKnobByName( (*it)->getName() );

        if (isGrp) {
            KnobGroupPtr grp;
            if (!found) {
                grp = AppManager::createKnob<KnobGroup>(effect, isGrp->getLabel(), 1, false);
            } else {
                grp = toKnobGroup(found);
                if (!grp) {
                    continue;
                }
            }
            grp->setAsUserKnob(true);
            grp->setName( (*it)->getName() );
            if ( isGrp && isGrp->isSetAsTab() ) {
                grp->setAsTab();
            }
            page->addKnob(grp);
            if (group) {
                group->addKnob(grp);
            }
            grp->setValue( isGrp->isOpened() );
            restoreUserKnobsRecursive(isGrp->getChildren(), grp, page);
        } else if (isRegular) {
            assert( isRegular->isUserKnob() );
            KnobIPtr sKnob = isRegular->getKnob();
            KnobIPtr knob;
            KnobIntPtr isInt = toKnobInt(sKnob);
            KnobDoublePtr isDbl = toKnobDouble(sKnob);
            KnobBoolPtr isBool = toKnobBool(sKnob);
            KnobChoicePtr isChoice = toKnobChoice(sKnob);
            KnobColorPtr isColor = toKnobColor(sKnob);
            KnobStringPtr isStr = toKnobString(sKnob);
            KnobFilePtr isFile = toKnobFile(sKnob);
            KnobOutputFilePtr isOutFile = toKnobOutputFile(sKnob);
            KnobPathPtr isPath = toKnobPath(sKnob);
            KnobButtonPtr isBtn = toKnobButton(sKnob);
            KnobSeparatorPtr isSep = toKnobSeparator(sKnob);
            KnobParametricPtr isParametric = toKnobParametric(sKnob);

            assert(isInt || isDbl || isBool || isChoice || isColor || isStr || isFile || isOutFile || isPath || isBtn || isSep || isParametric);

            if (isInt) {
                KnobIntPtr k;

                if (!found) {
                    k = AppManager::createKnob<KnobInt>(effect, isRegular->getLabel(),
                                                        sKnob->getDimension(), false);
                } else {
                    k = toKnobInt(found);
                    if (!k) {
                        continue;
                    }
                }
                const ValueExtraData* data = dynamic_cast<const ValueExtraData*>( isRegular->getExtraData() );
                assert(data);
                if (data) {
                    std::vector<int> minimums, maximums, dminimums, dmaximums;
                    for (int i = 0; i < k->getDimension(); ++i) {
                        minimums.push_back(data->min);
                        maximums.push_back(data->max);
                        dminimums.push_back(data->dmin);
                        dmaximums.push_back(data->dmax);
                    }
                    k->setMinimumsAndMaximums(minimums, maximums);
                    k->setDisplayMinimumsAndMaximums(dminimums, dmaximums);
                }
                knob = k;
            } else if (isDbl) {
                KnobDoublePtr k;
                if (!found) {
                    k = AppManager::createKnob<KnobDouble>(effect, isRegular->getLabel(),
                                                           sKnob->getDimension(), false);
                } else {
                    k = toKnobDouble(found);
                    if (!k) {
                        continue;
                    }
                }
                const ValueExtraData* data = dynamic_cast<const ValueExtraData*>( isRegular->getExtraData() );
                assert(data);
                if (data) {
                    std::vector<double> minimums, maximums, dminimums, dmaximums;
                    for (int i = 0; i < k->getDimension(); ++i) {
                        minimums.push_back(data->min);
                        maximums.push_back(data->max);
                        dminimums.push_back(data->dmin);
                        dmaximums.push_back(data->dmax);
                    }
                    k->setMinimumsAndMaximums(minimums, maximums);
                    k->setDisplayMinimumsAndMaximums(dminimums, dmaximums);
                }
                knob = k;

                if ( isRegular->getUseHostOverlayHandle() ) {
                    KnobDoublePtr isDbl = toKnobDouble(knob);
                    if (isDbl) {
                        isDbl->setHasHostOverlayHandle(true);
                    }
                }
            } else if (isBool) {
                KnobBoolPtr k;
                if (!found) {
                    k = AppManager::createKnob<KnobBool>(effect, isRegular->getLabel(),
                                                         sKnob->getDimension(), false);
                } else {
                    k = toKnobBool(found);
                    if (!k) {
                        continue;
                    }
                }
                knob = k;
            } else if (isChoice) {
                KnobChoicePtr k;
                if (!found) {
                    k = AppManager::createKnob<KnobChoice>(effect, isRegular->getLabel(),
                                                           sKnob->getDimension(), false);
                } else {
                    k = toKnobChoice(found);
                    if (!k) {
                        continue;
                    }
                }
                const ChoiceExtraData* data = dynamic_cast<const ChoiceExtraData*>( isRegular->getExtraData() );
                assert(data);
                if (data) {
                    k->populateChoices(data->_entries, data->_helpStrings);
                }
                knob = k;
            } else if (isColor) {
                KnobColorPtr k;
                if (!found) {
                    k = AppManager::createKnob<KnobColor>(effect, isRegular->getLabel(),
                                                          sKnob->getDimension(), false);
                } else {
                    k = toKnobColor(found);
                    if (!k) {
                        continue;
                    }
                }
                const ValueExtraData* data = dynamic_cast<const ValueExtraData*>( isRegular->getExtraData() );
                assert(data);
                if (data) {
                    std::vector<double> minimums, maximums, dminimums, dmaximums;
                    for (int i = 0; i < k->getDimension(); ++i) {
                        minimums.push_back(data->min);
                        maximums.push_back(data->max);
                        dminimums.push_back(data->dmin);
                        dmaximums.push_back(data->dmax);
                    }
                    k->setMinimumsAndMaximums(minimums, maximums);
                    k->setDisplayMinimumsAndMaximums(dminimums, dmaximums);
                }
                knob = k;
            } else if (isStr) {
                KnobStringPtr k;
                if (!found) {
                    k = AppManager::createKnob<KnobString>(effect, isRegular->getLabel(),
                                                           sKnob->getDimension(), false);
                } else {
                    k = toKnobString(found);
                    if (!k) {
                        continue;
                    }
                }
                const TextExtraData* data = dynamic_cast<const TextExtraData*>( isRegular->getExtraData() );
                assert(data);
                if (data) {
                    if (data->label) {
                        k->setAsLabel();
                    } else if (data->multiLine) {
                        k->setAsMultiLine();
                        if (data->richText) {
                            k->setUsesRichText(true);
                        }
                    }
                }
                knob = k;
            } else if (isFile) {
                KnobFilePtr k;
                if (!found) {
                    k = AppManager::createKnob<KnobFile>(effect, isRegular->getLabel(),
                                                         sKnob->getDimension(), false);
                } else {
                    k = toKnobFile(found);
                    if (!k) {
                        continue;
                    }
                }
                const FileExtraData* data = dynamic_cast<const FileExtraData*>( isRegular->getExtraData() );
                assert(data);
                if (data && data->useSequences) {
                    k->setAsInputImage();
                }
                knob = k;
            } else if (isOutFile) {
                KnobOutputFilePtr k;
                if (!found) {
                    k = AppManager::createKnob<KnobOutputFile>(effect, isRegular->getLabel(),
                                                               sKnob->getDimension(), false);
                } else {
                    k = toKnobOutputFile(found);
                    if (!k) {
                        continue;
                    }
                }
                const FileExtraData* data = dynamic_cast<const FileExtraData*>( isRegular->getExtraData() );
                assert(data);
                if (data && data->useSequences) {
                    k->setAsOutputImageFile();
                }
                knob = k;
            } else if (isPath) {
                KnobPathPtr k;
                if (!found) {
                    k = AppManager::createKnob<KnobPath>(effect, isRegular->getLabel(),
                                                         sKnob->getDimension(), false);
                } else {
                    k = toKnobPath(found);
                    if (!k) {
                        continue;
                    }
                }
                const PathExtraData* data = dynamic_cast<const PathExtraData*>( isRegular->getExtraData() );
                assert(data);
                if (data && data->multiPath) {
                    k->setMultiPath(true);
                }
                knob = k;
            } else if (isBtn) {
                KnobButtonPtr k;
                if (!found) {
                    k = AppManager::createKnob<KnobButton>(effect, isRegular->getLabel(),
                                                           sKnob->getDimension(), false);
                } else {
                    k = toKnobButton(found);
                    if (!k) {
                        continue;
                    }
                }
                knob = k;
            } else if (isSep) {
                KnobSeparatorPtr k;
                if (!found) {
                    k = AppManager::createKnob<KnobSeparator>(effect, isRegular->getLabel(),
                                                              sKnob->getDimension(), false);
                } else {
                    k = toKnobSeparator(found);
                    if (!k) {
                        continue;
                    }
                }
                knob = k;
            } else if (isParametric) {
                KnobParametricPtr k;
                if (!found) {
                    k = AppManager::createKnob<KnobParametric>(effect, isRegular->getLabel(), sKnob->getDimension(), false);
                } else {
                    k = toKnobParametric(found);
                    if (!k) {
                        continue;
                    }
                }
                knob = k;
            }

            assert(knob);
            if (!knob) {
                continue;
            }
            knob->cloneDefaultValues(sKnob);
            if (isChoice) {
                const ChoiceExtraData* data = dynamic_cast<const ChoiceExtraData*>( isRegular->getExtraData() );
                assert(data);
                KnobChoicePtr createdKnob = toKnobChoice(knob);
                assert(createdKnob);
                if (data && createdKnob) {
                    KnobChoicePtr sKnobChoice = toKnobChoice(sKnob);
                    if (sKnobChoice) {
                        createdKnob->choiceRestoration(sKnobChoice, data);
                    }
                }
            } else {
                knob->clone(sKnob);
            }
            knob->setAsUserKnob(true);
            if (group) {
                group->addKnob(knob);
            } else if (page) {
                page->addKnob(knob);
            }

            knob->setIsPersistent( isRegular->isPersistent() );
            knob->setAnimationEnabled( isRegular->isAnimationEnabled() );
            knob->setEvaluateOnChange( isRegular->getEvaluatesOnChange() );
            knob->setName( isRegular->getName() );
            knob->setHintToolTip( isRegular->getHintToolTip() );
            if ( !isRegular->triggerNewLine() ) {
                knob->setAddNewLine(false);
            }
        }
    }
} // Node::Implementation::restoreUserKnobsRecursive

void
Node::setKnobsAge(U64 newAge)
{
    ////Only called by the main-thread
    assert( QThread::currentThread() == qApp->thread() );

    bool changed;
    {
        QWriteLocker l(&_imp->knobsAgeMutex);
        changed = _imp->knobsAge != newAge || !_imp->hash.value();
        if (changed) {
            _imp->knobsAge = newAge;
        }
    }
    if (changed) {
        Q_EMIT knobsAgeChanged(newAge);
        computeHash();
    }
}

void
Node::incrementKnobsAge_internal()
{
    {
        QWriteLocker l(&_imp->knobsAgeMutex);
        ++_imp->knobsAge;

        ///if the age of an effect somehow reaches the maximum age (will never happen)
        ///handle it by clearing the cache and resetting the age to 0.
        if ( _imp->knobsAge == std::numeric_limits<U64>::max() ) {
            appPTR->clearAllCaches();
            _imp->knobsAge = 0;
        }
    }
}

void
Node::incrementKnobsAge()
{
    U32 newAge;
    {
        QWriteLocker l(&_imp->knobsAgeMutex);
        ++_imp->knobsAge;

        ///if the age of an effect somehow reaches the maximum age (will never happen)
        ///handle it by clearing the cache and resetting the age to 0.
        if ( _imp->knobsAge == std::numeric_limits<U64>::max() ) {
            appPTR->clearAllCaches();
            _imp->knobsAge = 0;
        }
        newAge = _imp->knobsAge;
    }
    Q_EMIT knobsAgeChanged(newAge);

    computeHash();
}

U64
Node::getKnobsAge() const
{
    QReadLocker l(&_imp->knobsAgeMutex);

    return _imp->knobsAge;
}

bool
Node::isRenderingPreview() const
{
    QMutexLocker l(&_imp->computingPreviewMutex);

    return _imp->computingPreview;
}

bool
Node::hasOverlay() const
{
    if (!_imp->effect) {
        return false;
    }

    NodeGuiIPtr nodeGui = getNodeGui();
    if (nodeGui) {
        if ( nodeGui->hasHostOverlay() ) {
            return true;
        }
    }

    return _imp->effect->hasOverlay();
}

void
Node::Implementation::abortPreview_non_blocking()
{
    bool computing;
    {
        QMutexLocker locker(&computingPreviewMutex);
        computing = computingPreview;
    }

    if (computing) {
        QMutexLocker l(&mustQuitPreviewMutex);
        ++mustQuitPreview;
    }
}

void
Node::Implementation::abortPreview_blocking(bool allowPreviewRenders)
{
    bool computing;
    {
        QMutexLocker locker(&computingPreviewMutex);
        computing = computingPreview;
        previewThreadQuit = !allowPreviewRenders;
    }

    if (computing) {
        QMutexLocker l(&mustQuitPreviewMutex);
        assert(!mustQuitPreview);
        ++mustQuitPreview;
        while (mustQuitPreview) {
            mustQuitPreviewCond.wait(&mustQuitPreviewMutex);
        }
    }
}

bool
Node::Implementation::checkForExitPreview()
{
    {
        QMutexLocker locker(&mustQuitPreviewMutex);
        if (mustQuitPreview || previewThreadQuit) {
            mustQuitPreview = 0;
            mustQuitPreviewCond.wakeOne();

            return true;
        }

        return false;
    }
}

bool
Node::areAllProcessingThreadsQuit() const
{
    {
        QMutexLocker locker(&_imp->mustQuitPreviewMutex);
        if (!_imp->previewThreadQuit) {
            return false;
        }
    }

    //If this effect has a RenderEngine, make sure it is finished
    OutputEffectInstancePtr isOutput = isEffectOutput();

    if (isOutput) {
        if ( isOutput->getRenderEngine()->hasThreadsAlive() ) {
            return false;
        }
    }

    TrackerContextPtr trackerContext = getTrackerContext();
    if (trackerContext) {
        if ( !trackerContext->hasTrackerThreadQuit() ) {
            return false;
        }
    }

    return true;
}

void
Node::quitAnyProcessing_non_blocking()
{
    //If this effect has a RenderEngine, make sure it is finished
    OutputEffectInstancePtr isOutput = isEffectOutput();

    if (isOutput) {
        isOutput->getRenderEngine()->quitEngine(true);
    }

    //Returns when the preview is done computign
    _imp->abortPreview_non_blocking();

    TrackerContextPtr trackerContext = getTrackerContext();
    if (trackerContext) {
        trackerContext->quitTrackerThread_non_blocking();
    }

    if ( isRotoPaintingNode() ) {
        NodesList rotopaintNodes;
        getRotoContext()->getRotoPaintTreeNodes(&rotopaintNodes);
        for (NodesList::iterator it = rotopaintNodes.begin(); it != rotopaintNodes.end(); ++it) {
            (*it)->quitAnyProcessing_non_blocking();
        }
    }
}

void
Node::quitAnyProcessing_blocking(bool allowThreadsToRestart)
{
    {
        QMutexLocker k(&_imp->nodeIsDequeuingMutex);
        if (_imp->nodeIsDequeuing) {
            _imp->nodeIsDequeuing = false;

            //Attempt to wake-up  sleeping threads of the thread pool
            _imp->nodeIsDequeuingCond.wakeAll();
        }
    }


    //If this effect has a RenderEngine, make sure it is finished
    OutputEffectInstancePtr isOutput = isEffectOutput();

    if (isOutput) {
        RenderEnginePtr engine = isOutput->getRenderEngine();
        assert(engine);
        engine->quitEngine(allowThreadsToRestart);
        engine->waitForEngineToQuit_enforce_blocking();
    }

    //Returns when the preview is done computign
    _imp->abortPreview_blocking(allowThreadsToRestart);

    TrackerContextPtr trackerContext = getTrackerContext();
    if (trackerContext) {
        trackerContext->quitTrackerThread_blocking(allowThreadsToRestart);
    }

    if ( isRotoPaintingNode() ) {
        NodesList rotopaintNodes;
        getRotoContext()->getRotoPaintTreeNodes(&rotopaintNodes);
        for (NodesList::iterator it = rotopaintNodes.begin(); it != rotopaintNodes.end(); ++it) {
            (*it)->quitAnyProcessing_blocking(allowThreadsToRestart);
        }
    }
}

void
Node::abortAnyProcessing_non_blocking()
{
    OutputEffectInstancePtr isOutput = isEffectOutput();

    if (isOutput) {
        isOutput->getRenderEngine()->abortRenderingNoRestart();
    }

    TrackerContextPtr trackerContext = getTrackerContext();
    if (trackerContext) {
        trackerContext->abortTracking();
    }

    _imp->abortPreview_non_blocking();
}

void
Node::abortAnyProcessing_blocking()
{
    OutputEffectInstancePtr isOutput = isEffectOutput();

    if (isOutput) {
        RenderEnginePtr engine = isOutput->getRenderEngine();
        assert(engine);
        engine->abortRenderingNoRestart();
        engine->waitForAbortToComplete_enforce_blocking();
    }

    TrackerContextPtr trackerContext = getTrackerContext();
    if (trackerContext) {
        trackerContext->abortTracking_blocking();
    }

    _imp->abortPreview_blocking(false);
}

Node::~Node()
{
    destroyNodeInternal(true, false);
}

const std::vector<std::string> &
Node::getInputLabels() const
{
    assert(_imp->inputsInitialized);
    ///MT-safe as it never changes.
    ////Only called by the main-thread
    assert( QThread::currentThread() == qApp->thread() );

    return _imp->inputLabels;
}

const NodesWList &
Node::getOutputs() const
{
    ////Only called by the main-thread
    assert( QThread::currentThread() == qApp->thread() );

    return _imp->outputs;
}

const NodesWList &
Node::getGuiOutputs() const
{
    ////Only called by the main-thread
    assert( QThread::currentThread() == qApp->thread() );

    return _imp->guiOutputs;
}

void
Node::getOutputs_mt_safe(NodesWList& outputs) const
{
    QMutexLocker l(&_imp->outputsMutex);

    outputs =  _imp->outputs;
}

void
Node::getInputNames(std::map<std::string, std::string> & inputNames) const
{
    ///This is called by the serialization thread.
    ///We use the guiInputs because we want to serialize exactly how the tree was to the user

    NodePtr parent = _imp->multiInstanceParent.lock();

    if (parent) {
        parent->getInputNames(inputNames);

        return;
    }

    QMutexLocker l(&_imp->inputsLabelsMutex);
    assert( _imp->inputs.size() == _imp->inputLabels.size() );
    for (std::size_t i = 0; i < _imp->inputs.size(); ++i) {
        NodePtr input = _imp->inputs[i].lock();
        if (input) {
            inputNames.insert( std::make_pair( _imp->inputLabels[i], input->getScriptName_mt_safe() ) );
        }
    }
}

int
Node::getPreferredInputInternal(bool connected) const
{
    int nInputs = getMaxInputCount();

    if (nInputs == 0) {
        return -1;
    }
    std::vector<NodePtr> inputs(nInputs);
    std::vector<std::string> inputLabels(nInputs);
    int inputA = -1;
    int inputB = -1;
    {
        // fill input labels, and if one is called "Source", return it
        // if it's "A" or "B", keep the index.
        for (int i = 0; i < nInputs; ++i) {
            std::string inputLabel = getInputLabel(i);
            //printf("%d->%s\n", i, inputLabel.c_str());
            if (inputLabel == kOfxImageEffectSimpleSourceClipName) {
                inputs[i] = getInput(i);
                if ( (connected && inputs[i]) || (!connected && !inputs[i]) ) {
                    return i;
                }
            } else if (inputLabel == "A") {
                inputA = i;
            } else if (inputLabel == "B") {
                inputB = i;
            }
        }
    }
    bool useInputA = appPTR->getCurrentSettings()->isMergeAutoConnectingToAInput();

    ///Find an input named A
    int inputToFind = -1, foundOther = -1;
    if ( useInputA || (getPluginID() == PLUGINID_OFX_SHUFFLE) ) {
        inputToFind = inputA;
        foundOther = inputB;
    } else {
        inputToFind = inputB;
        foundOther = inputA;
    }
    if (inputToFind != -1) {
        inputs[inputToFind] = getInput(inputToFind);
        if ( (connected && inputs[inputToFind]) || (!connected && !inputs[inputToFind]) ) {
            return inputToFind;
        }
    }
    if (foundOther != -1) {
        inputs[foundOther] = getInput(foundOther);
        if ( (connected && inputs[foundOther]) || (!connected && !inputs[foundOther]) ) {
            return foundOther;
        }
    }


    for (int i = 0; i < nInputs; ++i) {
        if (!inputs[i]) {
            inputs[i] = getInput(i);
        }
    }


    ///we return the first non-optional empty input
    int firstNonOptionalEmptyInput = -1;
    std::list<int> optionalEmptyInputs;
    std::list<int> optionalEmptyMasks;

    for (int i = 0; i < nInputs; ++i) {
        if ( _imp->effect->isInputRotoBrush(i) ) {
            continue;
        }
        if ( (connected && inputs[i]) || (!connected && !inputs[i]) ) {
            if ( !_imp->effect->isInputOptional(i) ) {
                if (firstNonOptionalEmptyInput == -1) {
                    firstNonOptionalEmptyInput = i;
                    break;
                }
            } else {
                if ( _imp->effect->isInputMask(i) ) {
                    optionalEmptyMasks.push_back(i);
                } else {
                    optionalEmptyInputs.push_back(i);
                }
            }
        }
    }


    ///Default to the first non optional empty input
    if (firstNonOptionalEmptyInput != -1) {
        return firstNonOptionalEmptyInput;
    }  else {
        if ( !optionalEmptyInputs.empty() ) {
            //We return the first optional empty input
            std::list<int>::iterator first = optionalEmptyInputs.begin();
            while ( first != optionalEmptyInputs.end() && _imp->effect->isInputRotoBrush(*first) ) {
                ++first;
            }
            if ( first == optionalEmptyInputs.end() ) {
                return -1;
            } else {
                return *first;
            }
        } else if ( !optionalEmptyMasks.empty() ) {
            return optionalEmptyMasks.front();
        } else {
            return -1;
        }
    }
} // Node::getPreferredInputInternal

int
Node::getPreferredInput() const
{
    return getPreferredInputInternal(true);
}

int
Node::getPreferredInputForConnection() const
{
    return getPreferredInputInternal(false);
}

NodePtr
Node::getPreferredInputNode() const
{
    GroupInputPtr isInput = isEffectGroupInput();
    PrecompNodePtr isPrecomp = isEffectPrecompNode();

    if (isInput) {
        NodeGroupPtr isGroup = toNodeGroup(getGroup());
        assert(isGroup);
        if (!isGroup) {
            return NodePtr();
        }
        int inputNb = -1;
        std::vector<NodePtr> groupInputs;
        isGroup->getInputs(&groupInputs, false);
        for (std::size_t i = 0; i < groupInputs.size(); ++i) {
            if (groupInputs[i].get() == this) {
                inputNb = i;
                break;
            }
        }
        if (inputNb != -1) {
            NodePtr input = isGroup->getNode()->getInput(inputNb);

            return input;
        }
    } else if (isPrecomp) {
        return isPrecomp->getOutputNode();
    } else {
        int idx = getPreferredInput();
        if (idx != -1) {
            return getInput(idx);
        }
    }

    return NodePtr();
}

void
Node::getOutputsConnectedToThisNode(std::map<NodePtr, int>* outputs)
{
    ////Only called by the main-thread
    assert( QThread::currentThread() == qApp->thread() );

    NodePtr thisSHared = shared_from_this();
    for (NodesWList::iterator it = _imp->outputs.begin(); it != _imp->outputs.end(); ++it) {
        NodePtr output = it->lock();
        if (!output) {
            continue;
        }

        int indexOfThis = output->inputIndex(thisSHared);
        assert(indexOfThis != -1);
        if (indexOfThis >= 0) {
            outputs->insert( std::make_pair(output, indexOfThis) );
        }
    }
}

const std::string &
Node::getScriptName() const
{
    ////Only called by the main-thread
    assert( QThread::currentThread() == qApp->thread() );
    QMutexLocker l(&_imp->nameMutex);

    return _imp->scriptName;
}

std::string
Node::getScriptName_mt_safe() const
{
    QMutexLocker l(&_imp->nameMutex);

    return _imp->scriptName;
}

static void
prependGroupNameRecursive(const NodePtr& group,
                          std::string& name)
{
    name.insert(0, ".");
    name.insert( 0, group->getScriptName_mt_safe() );
    NodeCollectionPtr hasParentGroup = group->getGroup();
    NodeGroupPtr isGrp = toNodeGroup(hasParentGroup);
    if (isGrp) {
        prependGroupNameRecursive(isGrp->getNode(), name);
    }
}

std::string
Node::getFullyQualifiedNameInternal(const std::string& scriptName) const
{
    std::string ret = scriptName;
    NodePtr parent = getParentMultiInstance();

    if (parent) {
        prependGroupNameRecursive(parent, ret);
    } else {
        NodeCollectionPtr hasParentGroup = getGroup();
        NodeGroupPtr isGrp = toNodeGroup(hasParentGroup);
        if (isGrp) {
            NodePtr grpNode = isGrp->getNode();
            if (grpNode) {
                prependGroupNameRecursive(grpNode, ret);
            }
        }
    }

    return ret;
}

std::string
Node::getFullyQualifiedName() const
{
    return getFullyQualifiedNameInternal( getScriptName_mt_safe() );
}

void
Node::setLabel(const std::string& label)
{
    assert( QThread::currentThread() == qApp->thread() );
    if ( isEffectGroupOutput() ) {
        return;
    }

    {
        QMutexLocker k(&_imp->nameMutex);
        if (label == _imp->label) {
            return;
        }
        _imp->label = label;
    }
    NodeCollectionPtr collection = getGroup();
    if (collection) {
        collection->notifyNodeNameChanged( shared_from_this() );
    }
    Q_EMIT labelChanged( QString::fromUtf8( label.c_str() ) );
}

const std::string&
Node::getLabel() const
{
    assert( QThread::currentThread() == qApp->thread() );
    QMutexLocker k(&_imp->nameMutex);

    return _imp->label;
}

std::string
Node::getLabel_mt_safe() const
{
    QMutexLocker k(&_imp->nameMutex);

    return _imp->label;
}

void
Node::setScriptName_no_error_check(const std::string & name)
{
    setNameInternal(name, false);
}

static void
insertDependenciesRecursive(Node* node,
                            KnobI::ListenerDimsMap* dependencies)
{
    const KnobsVec & knobs = node->getKnobs();

    for (std::size_t i = 0; i < knobs.size(); ++i) {
        KnobI::ListenerDimsMap dimDeps;
        knobs[i]->getListeners(dimDeps);
        for (KnobI::ListenerDimsMap::iterator it = dimDeps.begin(); it != dimDeps.end(); ++it) {
            KnobI::ListenerDimsMap::iterator found = dependencies->find(it->first);
            if ( found != dependencies->end() ) {
                assert( found->second.size() == it->second.size() );
                for (std::size_t j = 0; j < found->second.size(); ++j) {
                    if (it->second[j].isExpr) {
                        found->second[j].isListening |= it->second[j].isListening;
                    }
                }
            } else {
                dependencies->insert(*it);
            }
        }
    }

    NodeGroupPtr isGroup = node->isEffectNodeGroup();
    if (isGroup) {
        NodesList nodes = isGroup->getNodes();
        for (NodesList::iterator it = nodes.begin(); it != nodes.end(); ++it) {
            insertDependenciesRecursive(it->get(), dependencies);
        }
    }
}

void
Node::setNameInternal(const std::string& name,
                      bool throwErrors)
{
    std::string oldName = getScriptName_mt_safe();
    std::string fullOldName = getFullyQualifiedName();
    std::string newName = name;
    bool onlySpaces = true;

    for (std::size_t i = 0; i < name.size(); ++i) {
        if (name[i] != '_') {
            onlySpaces = false;
            break;
        }
    }
    if (onlySpaces) {
        QString err = tr("The name must at least contain a character");
        if (throwErrors) {
            throw std::runtime_error(err.toStdString());
        } else {
            LogEntry::LogEntryColor c;
            if (getColor(&c.r, &c.g, &c.b)) {
                c.colorSet = true;
            }
            appPTR->writeToErrorLog_mt_safe(QString::fromUtf8(getFullyQualifiedName().c_str()),err, false, c);
            std::cerr << err.toStdString() << std::endl;

            return;
        }
    }

    NodeCollectionPtr collection = getGroup();
    if (collection) {
        if (throwErrors) {
            try {
                collection->checkNodeName(shared_from_this(), name, false, false, &newName);
            } catch (const std::exception& e) {
                LogEntry::LogEntryColor c;
                if (getColor(&c.r, &c.g, &c.b)) {
                    c.colorSet = true;
                }
                appPTR->writeToErrorLog_mt_safe(QString::fromUtf8(getFullyQualifiedName().c_str()) ,QString::fromUtf8( e.what() ), false, c );
                std::cerr << e.what() << std::endl;

                return;
            }
        } else {
            collection->checkNodeName(shared_from_this(), name, false, false, &newName);
        }
    }


    if (oldName == newName) {
        return;
    }


    if ( !newName.empty() ) {
        bool isAttrDefined = false;
        std::string newPotentialQualifiedName = getApp()->getAppIDString() + "." + getFullyQualifiedNameInternal(newName);
        PyObject* obj = NATRON_PYTHON_NAMESPACE::getAttrRecursive(newPotentialQualifiedName, appPTR->getMainModule(), &isAttrDefined);
        Q_UNUSED(obj);
        if (isAttrDefined) {
            std::stringstream ss;
            ss << "A Python attribute with the same name (" << newPotentialQualifiedName << ") already exists.";
            if (throwErrors) {
                throw std::runtime_error( ss.str() );
            } else {
                std::string err = ss.str();
                LogEntry::LogEntryColor c;
                if (getColor(&c.r, &c.g, &c.b)) {
                    c.colorSet = true;
                }
                appPTR->writeToErrorLog_mt_safe(QString::fromUtf8(oldName.c_str()), QString::fromUtf8( err.c_str() ), false, c );
                std::cerr << err << std::endl;

                return;
            }
        }
    }

    bool mustSetCacheID;
    {
        QMutexLocker l(&_imp->nameMutex);
        _imp->scriptName = newName;
        mustSetCacheID = _imp->cacheID.empty();
        ///Set the label at the same time if the label is empty
        if ( _imp->label.empty() ) {
            _imp->label = newName;
        }
    }
    std::string fullySpecifiedName = getFullyQualifiedName();

    if (mustSetCacheID) {
        std::string baseName = fullySpecifiedName;
        std::string cacheID = fullySpecifiedName;
        int i = 1;
        while ( getGroup() && getGroup()->isCacheIDAlreadyTaken(cacheID) ) {
            std::stringstream ss;
            ss << baseName;
            ss << i;
            cacheID = ss.str();
            ++i;
        }
        QMutexLocker l(&_imp->nameMutex);
        _imp->cacheID = cacheID;
    }

    if (collection) {
        if ( !oldName.empty() ) {
            if (fullOldName != fullySpecifiedName) {
                try {
                    setNodeVariableToPython(fullOldName, fullySpecifiedName);
                } catch (const std::exception& e) {
                    qDebug() << e.what();
                }
            }
        } else { //if (!oldName.empty()) {
            declareNodeVariableToPython(fullySpecifiedName);
        }

        if (_imp->nodeCreated) {
            ///For all knobs that have listeners, change in the expressions of listeners this knob script-name
            KnobI::ListenerDimsMap dependencies;
            insertDependenciesRecursive(this, &dependencies);
            for (KnobI::ListenerDimsMap::iterator it = dependencies.begin(); it != dependencies.end(); ++it) {
                KnobIPtr listener = it->first.lock();
                if (!listener) {
                    continue;
                }
                for (std::size_t d = 0; d < it->second.size(); ++d) {
                    if (it->second[d].isListening && it->second[d].isExpr) {
                        listener->replaceNodeNameInExpression(d, oldName, newName);
                    }
                }
            }
        }
    }

    QString qnewName = QString::fromUtf8( newName.c_str() );
    Q_EMIT scriptNameChanged(qnewName);
    Q_EMIT labelChanged(qnewName);
} // Node::setNameInternal

void
Node::setScriptName(const std::string& name)
{
    std::string newName;

    if ( getGroup() ) {
        getGroup()->checkNodeName(shared_from_this(), name, false, true, &newName);
    } else {
        newName = name;
    }
    //We do not allow setting the script-name of output nodes because we rely on it with NatronRenderer
    if ( isEffectGroupOutput() ) {
        throw std::runtime_error( tr("Changing the script-name of an Output node is not a valid operation.").toStdString() );

        return;
    }


    setNameInternal(newName, true);
}

AppInstancePtr
Node::getApp() const
{
    return _imp->app.lock();
}

bool
Node::isActivated() const
{
    QMutexLocker l(&_imp->activatedMutex);

    return _imp->activated;
}

std::string
Node::makeCacheInfo() const
{
    std::size_t ram, disk;

    appPTR->getMemoryStatsForCacheEntryHolder(this, &ram, &disk);
    QString ramSizeStr = printAsRAM( (U64)ram );
    QString diskSizeStr = printAsRAM( (U64)disk );
    std::stringstream ss;
    ss << "<b><font color=\"green\">Cache occupancy:</font></b> RAM: <font color=#c8c8c8>" << ramSizeStr.toStdString() << "</font> / Disk: <font color=#c8c8c8>" << diskSizeStr.toStdString() << "</font>";

    return ss.str();
}

std::string
Node::makeInfoForInput(int inputNumber) const
{
    if ( (inputNumber < -1) || ( inputNumber >= getMaxInputCount() ) ) {
        return "";
    }
    EffectInstancePtr input;
    if (inputNumber != -1) {
        input = _imp->effect->getInput(inputNumber);
        /*if (input) {
            input = input->getNearestNonIdentity( getApp()->getTimeLine()->currentFrame() );
        }*/
    } else {
        input = _imp->effect;
    }

    if (!input) {
        return "";
    }


    ImageBitDepthEnum depth = _imp->effect->getBitDepth(inputNumber);
    double time = getApp()->getTimeLine()->currentFrame();
    std::stringstream ss;
    { // input name
        std::string inputName;
        if (inputNumber != -1) {
            inputName = getInputLabel(inputNumber);
        } else {
            inputName = "Output";
        }
        ss << "<b><font color=\"orange\">" << inputName << ":" << "</font></b><br />";
    }
    { // image format
        ss << "<b>Image planes: </b><font color=#c8c8c8>";
        EffectInstance::ComponentsAvailableMap availableComps;
        input->getComponentsAvailable(true, true, time, &availableComps);
        EffectInstance::ComponentsAvailableMap::iterator next = availableComps.begin();
        if ( next != availableComps.end() ) {
            ++next;
        }
        for (EffectInstance::ComponentsAvailableMap::iterator it = availableComps.begin(); it != availableComps.end(); ++it) {
            NodePtr origin = it->second.lock();
            if ( (origin.get() != this) || (inputNumber == -1) ) {
                if (origin) {
                    ss << Image::getFormatString(it->first, depth);
                    if (inputNumber != -1) {
                        ss << " (from " << origin->getLabel_mt_safe() << ")";
                    }
                }
            }
            if ( next != availableComps.end() ) {
                if (origin) {
                    if ( (origin.get() != this) || (inputNumber == -1) ) {
                        ss << ", ";
                    }
                }
                ++next;
            }
        }
        ss << "</font><br />";
    }
    { // premult
        ImagePremultiplicationEnum premult = input->getPremult();
        const char* premultStr = "unknown";
        switch (premult) {
        case eImagePremultiplicationOpaque:
            premultStr = "opaque";
            break;
        case eImagePremultiplicationPremultiplied:
            premultStr = "premultiplied";
            break;
        case eImagePremultiplicationUnPremultiplied:
            premultStr = "unpremultiplied";
            break;
        }
        ss << "<b>Alpha premultiplication: </b><font color=#c8c8c8>" << premultStr << "</font><br />";
    }
    { // par
        double par = input->getAspectRatio(-1);
        ss << "<b>Pixel aspect ratio: </b><font color=#c8c8c8>" << par << "</font><br />";
    }
    { // fps
        double fps = input->getFrameRate();
        ss << "<b>Frame rate:</b> <font color=#c8c8c8>" << fps << "fps</font><br />";
    }
    {
        double first = 1., last = 1.;
        input->getFrameRange_public(getHashValue(), &first, &last);
        ss << "<b>Frame range:</b> <font color=#c8c8c8>" << first << " - " << last << "</font><br />";
    }
    {
        RenderScale scale(1.);
        RectD rod;
        bool isProjectFormat;
        StatusEnum stat = input->getRegionOfDefinition_public(getHashValue(),
                                                              time,
                                                              scale, ViewIdx(0), &rod, &isProjectFormat);
        if (stat != eStatusFailed) {
            ss << "<b>Region of Definition (at t=" << time << "):</b> <font color=#c8c8c8>";
            ss << "left = " << rod.x1 << " bottom = " << rod.y1 << " right = " << rod.x2 << " top = " << rod.y2 << "</font><br />";
        }
    }

    return ss.str();
} // Node::makeInfoForInput

void
Node::findPluginFormatKnobs()
{
    findPluginFormatKnobs(getKnobs(), true);
}

void
Node::findRightClickMenuKnob(const KnobsVec& knobs)
{
    for (std::size_t i = 0; i < knobs.size(); ++i) {
        if (knobs[i]->getName() == kNatronOfxParamRightClickMenu) {
            KnobIPtr rightClickKnob = knobs[i];
            KnobChoicePtr isChoice = toKnobChoice(rightClickKnob);
            if (isChoice) {
                QObject::connect( isChoice.get(), SIGNAL(populated()), this, SIGNAL(rightClickMenuKnobPopulated()) );
            }
            break;
        }
    }
}

void
Node::findPluginFormatKnobs(const KnobsVec & knobs,
                            bool loadingSerialization)
{
    ///Try to find a format param and hijack it to handle it ourselves with the project's formats
    KnobIPtr formatKnob;

    for (std::size_t i = 0; i < knobs.size(); ++i) {
        if (knobs[i]->getName() == kNatronParamFormatChoice) {
            formatKnob = knobs[i];
            break;
        }
    }
    if (formatKnob) {
        KnobIPtr formatSize;
        for (std::size_t i = 0; i < knobs.size(); ++i) {
            if (knobs[i]->getName() == kNatronParamFormatSize) {
                formatSize = knobs[i];
                break;
            }
        }
        KnobIPtr formatPar;
        for (std::size_t i = 0; i < knobs.size(); ++i) {
            if (knobs[i]->getName() == kNatronParamFormatPar) {
                formatPar = knobs[i];
                break;
            }
        }
        if (formatSize && formatPar) {
            _imp->pluginFormatKnobs.formatChoice = toKnobChoice(formatKnob);
            formatSize->setEvaluateOnChange(false);
            formatPar->setEvaluateOnChange(false);
            formatSize->setSecret(true);
            formatSize->setSecretByDefault(true);
            formatPar->setSecret(true);
            formatPar->setSecretByDefault(true);
            _imp->pluginFormatKnobs.size = toKnobInt(formatSize);
            _imp->pluginFormatKnobs.par = toKnobDouble(formatPar);

            std::vector<std::string> formats;
            int defValue;
            getApp()->getProject()->getProjectFormatEntries(&formats, &defValue);
            refreshFormatParamChoice(formats, defValue, loadingSerialization);
        }
    }
}

void
Node::createNodePage(const KnobPagePtr& settingsPage)
{
    KnobBoolPtr hideInputs = AppManager::createKnob<KnobBool>(_imp->effect, tr("Hide inputs"), 1, false);

    hideInputs->setName("hideInputs");
    hideInputs->setDefaultValue(false);
    hideInputs->setAnimationEnabled(false);
    hideInputs->setAddNewLine(false);
    hideInputs->setIsPersistent(true);
    hideInputs->setEvaluateOnChange(false);
    hideInputs->setHintToolTip( tr("When checked, the input arrows of the node in the nodegraph will be hidden") );
    _imp->hideInputs = hideInputs;
    settingsPage->addKnob(hideInputs);


    KnobBoolPtr fCaching = AppManager::createKnob<KnobBool>(_imp->effect, tr("Force caching"), 1, false);
    fCaching->setName("forceCaching");
    fCaching->setDefaultValue(false);
    fCaching->setAnimationEnabled(false);
    fCaching->setAddNewLine(false);
    fCaching->setIsPersistent(true);
    fCaching->setEvaluateOnChange(false);
    fCaching->setHintToolTip( tr("When checked, the output of this node will always be kept in the RAM cache for fast access of already computed "
                                 "images.") );
    _imp->forceCaching = fCaching;
    settingsPage->addKnob(fCaching);

    KnobBoolPtr previewEnabled = AppManager::createKnob<KnobBool>(_imp->effect, tr("Preview"), 1, false);
    assert(previewEnabled);
    previewEnabled->setDefaultValue( makePreviewByDefault() );
    previewEnabled->setName(kEnablePreviewKnobName);
    previewEnabled->setAnimationEnabled(false);
    previewEnabled->setAddNewLine(false);
    previewEnabled->setIsPersistent(false);
    previewEnabled->setEvaluateOnChange(false);
    previewEnabled->setHintToolTip( tr("Whether to show a preview on the node box in the node-graph.") );
    settingsPage->addKnob(previewEnabled);
    _imp->previewEnabledKnob = previewEnabled;

    KnobBoolPtr disableNodeKnob = AppManager::createKnob<KnobBool>(_imp->effect, tr("Disable"), 1, false);
    assert(disableNodeKnob);
    disableNodeKnob->setAnimationEnabled(false);
    disableNodeKnob->setIsMetadataSlave(true);
    disableNodeKnob->setName(kDisableNodeKnobName);
    disableNodeKnob->setAddNewLine(false);
    disableNodeKnob->setHintToolTip( tr("When disabled, this node acts as a pass through.") );
    settingsPage->addKnob(disableNodeKnob);
    _imp->disableNodeKnob = disableNodeKnob;



    KnobBoolPtr useFullScaleImagesWhenRenderScaleUnsupported = AppManager::createKnob<KnobBool>(_imp->effect, tr("Render high def. upstream"), 1, false);
    useFullScaleImagesWhenRenderScaleUnsupported->setAnimationEnabled(false);
    useFullScaleImagesWhenRenderScaleUnsupported->setDefaultValue(false);
    useFullScaleImagesWhenRenderScaleUnsupported->setName("highDefUpstream");
    useFullScaleImagesWhenRenderScaleUnsupported->setHintToolTip( tr("This node does not support rendering images at a scale lower than 1, it "
                                                                     "can only render high definition images. When checked this parameter controls "
                                                                     "whether the rest of the graph upstream should be rendered with a high quality too or at "
                                                                     "the most optimal resolution for the current viewer's viewport. Typically checking this "
                                                                     "means that an image will be slow to be rendered, but once rendered it will stick in the cache "
                                                                     "whichever zoom level you are using on the Viewer, whereas when unchecked it will be much "
                                                                     "faster to render but will have to be recomputed when zooming in/out in the Viewer.") );
    if ( ( isRenderScaleSupportEnabledForPlugin() ) && (getEffectInstance()->supportsRenderScaleMaybe() == EffectInstance::eSupportsYes) ) {
        useFullScaleImagesWhenRenderScaleUnsupported->setSecretByDefault(true);
    }
    settingsPage->addKnob(useFullScaleImagesWhenRenderScaleUnsupported);
    _imp->useFullScaleImagesWhenRenderScaleUnsupported = useFullScaleImagesWhenRenderScaleUnsupported;


    KnobIntPtr lifeTimeKnob = AppManager::createKnob<KnobInt>(_imp->effect, tr("Lifetime Range"), 2, false);
    assert(lifeTimeKnob);
    lifeTimeKnob->setAnimationEnabled(false);
    lifeTimeKnob->setIsMetadataSlave(true);
    lifeTimeKnob->setName(kLifeTimeNodeKnobName);
    lifeTimeKnob->setAddNewLine(false);
    lifeTimeKnob->setHintToolTip( tr("This is the frame range during which the node will be active if Enable Lifetime is checked") );
    settingsPage->addKnob(lifeTimeKnob);
    _imp->lifeTimeKnob = lifeTimeKnob;


    KnobBoolPtr enableLifetimeNodeKnob = AppManager::createKnob<KnobBool>(_imp->effect, tr("Enable Lifetime"), 1, false);
    assert(enableLifetimeNodeKnob);
    enableLifetimeNodeKnob->setAnimationEnabled(false);
    enableLifetimeNodeKnob->setDefaultValue(false);
    enableLifetimeNodeKnob->setIsMetadataSlave(true);
    enableLifetimeNodeKnob->setName(kEnableLifeTimeNodeKnobName);
    enableLifetimeNodeKnob->setHintToolTip( tr("When checked, the node is only active during the specified frame range by the Lifetime Range parameter. "
                                               "Outside of this frame range, it behaves as if the Disable parameter is checked") );
    settingsPage->addKnob(enableLifetimeNodeKnob);
    _imp->enableLifeTimeKnob = enableLifetimeNodeKnob;

    PluginOpenGLRenderSupport glSupport = ePluginOpenGLRenderSupportNone;
    if (_imp->plugin && _imp->plugin->isOpenGLEnabled()) {
        glSupport = _imp->plugin->getPluginOpenGLRenderSupport();
    }
    if (glSupport != ePluginOpenGLRenderSupportNone) {
        KnobChoicePtr openglRenderingKnob = AppManager::createKnob<KnobChoice>(_imp->effect, tr("GPU Rendering"), 1, false);
        assert(openglRenderingKnob);
        openglRenderingKnob->setAnimationEnabled(false);
        {
            std::vector<std::string> entries;
            std::vector<std::string> helps;
            entries.push_back("Enabled");
            helps.push_back( tr("If a plug-in support GPU rendering, prefer rendering using the GPU if possible.").toStdString() );
            entries.push_back("Disabled");
            helps.push_back( tr("Disable GPU rendering for all plug-ins.").toStdString() );
            entries.push_back("Disabled if background");
            helps.push_back( tr("Disable GPU rendering when rendering with NatronRenderer but not in GUI mode.").toStdString() );
            openglRenderingKnob->populateChoices(entries, helps);
        }

        openglRenderingKnob->setName("enableGPURendering");
        openglRenderingKnob->setHintToolTip( tr("Select when to activate GPU rendering for this node. Note that if the GPU Rendering parameter in the Project settings is set to disabled then GPU rendering will not be activated regardless of that value.") );
        settingsPage->addKnob(openglRenderingKnob);
        _imp->openglRenderingEnabledKnob = openglRenderingKnob;
    }


    KnobStringPtr knobChangedCallback = AppManager::createKnob<KnobString>(_imp->effect, tr("After param changed callback"), 1, false);
    knobChangedCallback->setHintToolTip( tr("Set here the name of a function defined in Python which will be called for each  "
                                            "parameter change. Either define this function in the Script Editor "
                                            "or in the init.py script or even in the script of a Python group plug-in.\n"
                                            "The signature of the callback is: callback(thisParam, thisNode, thisGroup, app, userEdited) where:\n"
                                            "- thisParam: The parameter which just had its value changed\n"
                                            "- userEdited: A boolean informing whether the change was due to user interaction or "
                                            "because something internally triggered the change.\n"
                                            "- thisNode: The node holding the parameter\n"
                                            "- app: points to the current application instance\n"
                                            "- thisGroup: The group holding thisNode (only if thisNode belongs to a group)") );
    knobChangedCallback->setAnimationEnabled(false);
    knobChangedCallback->setName("onParamChanged");
    settingsPage->addKnob(knobChangedCallback);
    _imp->knobChangedCallback = knobChangedCallback;

    KnobStringPtr inputChangedCallback = AppManager::createKnob<KnobString>(_imp->effect, tr("After input changed callback"), 1, false);
    inputChangedCallback->setHintToolTip( tr("Set here the name of a function defined in Python which will be called after "
                                             "each connection is changed for the inputs of the node. "
                                             "Either define this function in the Script Editor "
                                             "or in the init.py script or even in the script of a Python group plug-in.\n"
                                             "The signature of the callback is: callback(inputIndex, thisNode, thisGroup, app):\n"
                                             "- inputIndex: the index of the input which changed, you can query the node "
                                             "connected to the input by calling the getInput(...) function.\n"
                                             "- thisNode: The node holding the parameter\n"
                                             "- app: points to the current application instance\n"
                                             "- thisGroup: The group holding thisNode (only if thisNode belongs to a group)") );

    inputChangedCallback->setAnimationEnabled(false);
    inputChangedCallback->setName("onInputChanged");
    settingsPage->addKnob(inputChangedCallback);
    _imp->inputChangedCallback = inputChangedCallback;

    NodeGroupPtr isGroup = isEffectNodeGroup();
    if (isGroup) {
        KnobStringPtr onNodeCreated = AppManager::createKnob<KnobString>(_imp->effect, tr("After Node Created"), 1, false);
        onNodeCreated->setName("afterNodeCreated");
        onNodeCreated->setHintToolTip( tr("Add here the name of a Python-defined function that will be called each time a node "
                                          "is created in the group. This will be called in addition to the After Node Created "
                                          " callback of the project for the group node and all nodes within it (not recursively).\n"
                                          "The boolean variable userEdited will be set to True if the node was created "
                                          "by the user or False otherwise (such as when loading a project, or pasting a node).\n"
                                          "The signature of the callback is: callback(thisNode, app, userEdited) where:\n"
                                          "- thisNode: the node which has just been created\n"
                                          "- userEdited: a boolean indicating whether the node was created by user interaction or from "
                                          "a script/project load/copy-paste\n"
                                          "- app: points to the current application instance.") );
        onNodeCreated->setAnimationEnabled(false);
        _imp->nodeCreatedCallback = onNodeCreated;
        settingsPage->addKnob(onNodeCreated);

        KnobStringPtr onNodeDeleted = AppManager::createKnob<KnobString>(_imp->effect, tr("Before Node Removal"), 1, false);
        onNodeDeleted->setName("beforeNodeRemoval");
        onNodeDeleted->setHintToolTip( tr("Add here the name of a Python-defined function that will be called each time a node "
                                          "is about to be deleted. This will be called in addition to the Before Node Removal "
                                          " callback of the project for the group node and all nodes within it (not recursively).\n"
                                          "This function will not be called when the project is closing.\n"
                                          "The signature of the callback is: callback(thisNode, app) where:\n"
                                          "- thisNode: the node about to be deleted\n"
                                          "- app: points to the current application instance.") );
        onNodeDeleted->setAnimationEnabled(false);
        _imp->nodeRemovalCallback = onNodeDeleted;
        settingsPage->addKnob(onNodeDeleted);
    }
} // Node::createNodePage

void
Node::createInfoPage()
{
    KnobPagePtr infoPage = AppManager::createKnob<KnobPage>(_imp->effect, tr("Info").toStdString(), 1, false);

    infoPage->setName(NATRON_PARAMETER_PAGE_NAME_INFO);
    _imp->infoPage = infoPage;

    KnobStringPtr nodeInfos = AppManager::createKnob<KnobString>(_imp->effect, std::string(), 1, false);
    nodeInfos->setName("nodeInfos");
    nodeInfos->setAnimationEnabled(false);
    nodeInfos->setIsPersistent(false);
    nodeInfos->setAsMultiLine();
    nodeInfos->setAsCustomHTMLText(true);
    nodeInfos->setEvaluateOnChange(false);
    nodeInfos->setHintToolTip( tr("Input and output informations, press Refresh to update them with current values") );
    infoPage->addKnob(nodeInfos);
    _imp->nodeInfos = nodeInfos;


    KnobButtonPtr refreshInfoButton = AppManager::createKnob<KnobButton>(_imp->effect, tr("Refresh Info"), 1, false);
    refreshInfoButton->setName("refreshButton");
    refreshInfoButton->setEvaluateOnChange(false);
    infoPage->addKnob(refreshInfoButton);
    _imp->refreshInfoButton = refreshInfoButton;
}

void
Node::createPythonPage()
{
    KnobPagePtr pythonPage = AppManager::createKnob<KnobPage>(_imp->effect, tr("Python"), 1, false);
    KnobStringPtr beforeFrameRender =  AppManager::createKnob<KnobString>(_imp->effect, tr("Before frame render"), 1, false);

    beforeFrameRender->setName("beforeFrameRender");
    beforeFrameRender->setAnimationEnabled(false);
    beforeFrameRender->setHintToolTip( tr("Add here the name of a Python defined function that will be called before rendering "
                                          "any frame.\n "
                                          "The signature of the callback is: callback(frame, thisNode, app) where:\n"
                                          "- frame: the frame to be rendered\n"
                                          "- thisNode: points to the writer node\n"
                                          "- app: points to the current application instance") );
    pythonPage->addKnob(beforeFrameRender);
    _imp->beforeFrameRender = beforeFrameRender;

    KnobStringPtr beforeRender =  AppManager::createKnob<KnobString>(_imp->effect, tr("Before render"), 1, false);
    beforeRender->setName("beforeRender");
    beforeRender->setAnimationEnabled(false);
    beforeRender->setHintToolTip( tr("Add here the name of a Python defined function that will be called once when "
                                     "starting rendering.\n "
                                     "The signature of the callback is: callback(thisNode, app) where:\n"
                                     "- thisNode: points to the writer node\n"
                                     "- app: points to the current application instance") );
    pythonPage->addKnob(beforeRender);
    _imp->beforeRender = beforeRender;

    KnobStringPtr afterFrameRender =  AppManager::createKnob<KnobString>(_imp->effect, tr("After frame render"), 1, false);
    afterFrameRender->setName("afterFrameRender");
    afterFrameRender->setAnimationEnabled(false);
    afterFrameRender->setHintToolTip( tr("Add here the name of a Python defined function that will be called after rendering "
                                         "any frame.\n "
                                         "The signature of the callback is: callback(frame, thisNode, app) where:\n"
                                         "- frame: the frame that has been rendered\n"
                                         "- thisNode: points to the writer node\n"
                                         "- app: points to the current application instance") );
    pythonPage->addKnob(afterFrameRender);
    _imp->afterFrameRender = afterFrameRender;

    KnobStringPtr afterRender =  AppManager::createKnob<KnobString>(_imp->effect, tr("After render"), 1, false);
    afterRender->setName("afterRender");
    afterRender->setAnimationEnabled(false);
    afterRender->setHintToolTip( tr("Add here the name of a Python defined function that will be called once when the rendering "
                                    "is finished.\n "
                                    "The signature of the callback is: callback(aborted, thisNode, app) where:\n"
                                    "- aborted: True if the render ended because it was aborted, False upon completion\n"
                                    "- thisNode: points to the writer node\n"
                                    "- app: points to the current application instance") );
    pythonPage->addKnob(afterRender);
    _imp->afterRender = afterRender;
} // Node::createPythonPage

void
Node::createHostMixKnob(const KnobPagePtr& mainPage)
{
    KnobDoublePtr mixKnob = AppManager::createKnob<KnobDouble>(_imp->effect, tr("Mix"), 1, false);

    mixKnob->setName("hostMix");
    mixKnob->setHintToolTip( tr("Mix between the source image at 0 and the full effect at 1.") );
    mixKnob->setMinimum(0.);
    mixKnob->setMaximum(1.);
    mixKnob->setDefaultValue(1.);
    if (mainPage) {
        mainPage->addKnob(mixKnob);
    }
    _imp->mixWithSource = mixKnob;
}

void
Node::createMaskSelectors(const std::vector<std::pair<bool, bool> >& hasMaskChannelSelector,
                          const std::vector<std::string>& inputLabels,
                          const KnobPagePtr& mainPage,
                          bool addNewLineOnLastMask,
                          KnobIPtr* lastKnobCreated)
{
    assert( hasMaskChannelSelector.size() == inputLabels.size() );

    for (std::size_t i = 0; i < hasMaskChannelSelector.size(); ++i) {
        if (!hasMaskChannelSelector[i].first) {
            continue;
        }


        MaskSelector sel;
        KnobBoolPtr enabled = AppManager::createKnob<KnobBool>(_imp->effect, inputLabels[i], 1, false);

        enabled->setDefaultValue(false, 0);
        enabled->setAddNewLine(false);
        if (hasMaskChannelSelector[i].second) {
            std::string enableMaskName(std::string(kEnableMaskKnobName) + "_" + inputLabels[i]);
            enabled->setName(enableMaskName);
            enabled->setHintToolTip( tr("Enable the mask to come from the channel named by the choice parameter on the right. "
                                        "Turning this off will act as though the mask was disconnected.") );
        } else {
            std::string enableMaskName(std::string(kEnableInputKnobName) + "_" + inputLabels[i]);
            enabled->setName(enableMaskName);
            enabled->setHintToolTip( tr("Enable the image to come from the channel named by the choice parameter on the right. "
                                        "Turning this off will act as though the input was disconnected.") );
        }
        enabled->setAnimationEnabled(false);
        if (mainPage) {
            mainPage->addKnob(enabled);
        }


        sel.enabled = enabled;

        KnobChoicePtr channel = AppManager::createKnob<KnobChoice>(_imp->effect, std::string(), 1, false);
        std::vector<std::string> choices;
        choices.push_back("None");

        const ImageComponents& rgba = ImageComponents::getRGBAComponents();
        const std::string& rgbaCompname = rgba.getComponentsGlobalName();
        const std::vector<std::string>& rgbaChannels = rgba.getComponentsNames();
        for (std::size_t c = 0; c < rgbaChannels.size(); ++c) {
            std::string option = rgbaCompname + '.' + rgbaChannels[c];
            choices.push_back(option);
        }
        /*const ImageComponents& rgba = ImageComponents::getRGBAComponents();
           const std::vector<std::string>& channels = rgba.getComponentsNames();
           const std::string& layerName = rgba.getComponentsGlobalName();
           for (std::size_t c = 0; c < channels.size(); ++c) {
           choices.push_back(layerName + "." + channels[c]);
           }*/

        channel->populateChoices(choices);
        channel->setDefaultValue(choices.size() - 1, 0);
        channel->setAnimationEnabled(false);
        channel->setHintToolTip( tr("Use this channel from the original input to mix the output with the original input. "
                                    "Setting this to None is the same as disconnecting the input.") );
        if (hasMaskChannelSelector[i].second) {
            std::string channelMaskName(std::string(kMaskChannelKnobName) + "_" + inputLabels[i]);
            channel->setName(channelMaskName);
        } else {
            std::string channelMaskName(std::string(kInputChannelKnobName) + "_" + inputLabels[i]);
            channel->setName(channelMaskName);
        }
        sel.channel = channel;
        if (mainPage) {
            mainPage->addKnob(channel);
        }

        //Make sure the first default param in the vector is MaskInvert

        if (!addNewLineOnLastMask) {
            //If there is a MaskInvert parameter, make it on the same line as the Mask channel parameter
            channel->setAddNewLine(false);
        }
        if (!*lastKnobCreated) {
            *lastKnobCreated = enabled;
        }

        _imp->maskSelectors[i] = sel;
    } // for (int i = 0; i < inputsCount; ++i) {
} // Node::createMaskSelectors

#ifndef NATRON_ENABLE_IO_META_NODES
void
Node::createWriterFrameStepKnob(const KnobPagePtr& mainPage)
{
    ///Find a  "lastFrame" parameter and add it after it
    KnobIntPtr frameIncrKnob = AppManager::createKnob<KnobInt>(_imp->effect, tr(kNatronWriteParamFrameStepLabel), 1, false);

    frameIncrKnob->setName(kNatronWriteParamFrameStep);
    frameIncrKnob->setHintToolTip( tr(kNatronWriteParamFrameStepHint) );
    frameIncrKnob->setAnimationEnabled(false);
    frameIncrKnob->setMinimum(1);
    frameIncrKnob->setDefaultValue(1);
    if (mainPage) {
        std::vector< KnobIPtr > children = mainPage->getChildren();
        bool foundLastFrame = false;
        for (std::size_t i = 0; i < children.size(); ++i) {
            if (children[i]->getName() == "lastFrame") {
                mainPage->insertKnob(i + 1, frameIncrKnob);
                foundLastFrame = true;
                break;
            }
        }
        if (!foundLastFrame) {
            mainPage->addKnob(frameIncrKnob);
        }
    }
    _imp->frameIncrKnob = frameIncrKnob;
}

#endif

KnobPagePtr
Node::getOrCreateMainPage()
{
    const KnobsVec & knobs = _imp->effect->getKnobs();
    KnobPagePtr mainPage;

    for (std::size_t i = 0; i < knobs.size(); ++i) {
        KnobPagePtr p = toKnobPage(knobs[i]);
        if ( p && (p->getLabel() != NATRON_PARAMETER_PAGE_NAME_INFO) &&
             (p->getLabel() != NATRON_PARAMETER_PAGE_NAME_EXTRA) ) {
            mainPage = p;
            break;
        }
    }
    if (!mainPage) {
        mainPage = AppManager::createKnob<KnobPage>( _imp->effect, tr("Settings") );
    }

    return mainPage;
}

void
Node::createLabelKnob(const KnobPagePtr& settingsPage,
                      const std::string& label)
{
    KnobStringPtr nodeLabel = AppManager::createKnob<KnobString>(_imp->effect, label, 1, false);

    assert(nodeLabel);
    nodeLabel->setName(kUserLabelKnobName);
    nodeLabel->setAnimationEnabled(false);
    nodeLabel->setEvaluateOnChange(false);
    nodeLabel->setAsMultiLine();
    nodeLabel->setUsesRichText(true);
    nodeLabel->setHintToolTip( tr("This label gets appended to the node name on the node graph.") );
    settingsPage->addKnob(nodeLabel);
    _imp->nodeLabelKnob = nodeLabel;
}

void
Node::findOrCreateChannelEnabled(const KnobPagePtr& mainPage)
{
    //Try to find R,G,B,A parameters on the plug-in, if found, use them, otherwise create them
    static const std::string channelLabels[4] = {kNatronOfxParamProcessRLabel, kNatronOfxParamProcessGLabel, kNatronOfxParamProcessBLabel, kNatronOfxParamProcessALabel};
    static const std::string channelNames[4] = {kNatronOfxParamProcessR, kNatronOfxParamProcessG, kNatronOfxParamProcessB, kNatronOfxParamProcessA};
    static const std::string channelHints[4] = {kNatronOfxParamProcessRHint, kNatronOfxParamProcessGHint, kNatronOfxParamProcessBHint, kNatronOfxParamProcessAHint};
    KnobBoolPtr foundEnabled[4];
    const KnobsVec & knobs = _imp->effect->getKnobs();

    for (int i = 0; i < 4; ++i) {
        KnobBoolPtr enabled;
        for (std::size_t j = 0; j < knobs.size(); ++j) {
            if (knobs[j]->getOriginalName() == channelNames[i]) {
                foundEnabled[i] = toKnobBool(knobs[j]);
                break;
            }
        }
    }

    bool foundAll = foundEnabled[0] && foundEnabled[1] && foundEnabled[2] && foundEnabled[3];
    bool isWriter = _imp->effect->isWriter();

    if (foundAll) {
        for (int i = 0; i < 4; ++i) {
            // Writers already have their checkboxes places correctly
            if (!isWriter) {
                if (foundEnabled[i]->getParentKnob() == mainPage) {
                    //foundEnabled[i]->setAddNewLine(i == 3);
                    mainPage->removeKnob(foundEnabled[i]);
                    mainPage->insertKnob(i, foundEnabled[i]);
                }
            }
            _imp->enabledChan[i] = foundEnabled[i];
        }
    }

    bool pluginDefaultPref[4];
    bool useRGBACheckbox = _imp->effect->isHostChannelSelectorSupported(&pluginDefaultPref[0], &pluginDefaultPref[1], &pluginDefaultPref[2], &pluginDefaultPref[3]);


    if (useRGBACheckbox) {
        if (foundAll) {
            std::cerr << getScriptName_mt_safe() << ": WARNING: property " << kNatronOfxImageEffectPropChannelSelector << " is different of " << kOfxImageComponentNone << " but uses its own checkboxes" << std::endl;
        } else {
            //Create the selectors
            for (int i = 0; i < 4; ++i) {
                foundEnabled[i] =  AppManager::createKnob<KnobBool>(_imp->effect, channelLabels[i], 1, false);
                foundEnabled[i]->setName(channelNames[i]);
                foundEnabled[i]->setAnimationEnabled(false);
                foundEnabled[i]->setAddNewLine(i == 3);
                foundEnabled[i]->setDefaultValue(pluginDefaultPref[i]);
                foundEnabled[i]->setHintToolTip(channelHints[i]);
                mainPage->insertKnob(i, foundEnabled[i]);
                _imp->enabledChan[i] = foundEnabled[i];
            }
            foundAll = true;
        }
    }
    if ( !isWriter && foundAll && !getApp()->isBackground() ) {
        _imp->enabledChan[3].lock()->setAddNewLine(false);
        KnobStringPtr premultWarning = AppManager::createKnob<KnobString>(_imp->effect, std::string(), 1, false);
        premultWarning->setIconLabel("dialog-warning");
        premultWarning->setSecretByDefault(true);
        premultWarning->setAsLabel();
        premultWarning->setEvaluateOnChange(false);
        premultWarning->setIsPersistent(false);
        premultWarning->setHintToolTip( tr("The alpha checkbox is checked and the RGB "
                                           "channels in output are alpha-premultiplied. Any of the unchecked RGB channel "
                                           "may be incorrect because the alpha channel changed but their value did not. "
                                           "To fix this, either check all RGB channels (or uncheck alpha) or unpremultiply the "
                                           "input image first.").toStdString() );
        mainPage->insertKnob(4, premultWarning);
        _imp->premultWarning = premultWarning;
    }
} // Node::findOrCreateChannelEnabled

void
Node::createChannelSelectors(const std::vector<std::pair<bool, bool> >& hasMaskChannelSelector,
                             const std::vector<std::string>& inputLabels,
                             const KnobPagePtr& mainPage,
                             KnobIPtr* lastKnobBeforeAdvancedOption)
{
    ///Create input layer selectors
    for (std::size_t i = 0; i < inputLabels.size(); ++i) {
        if (!hasMaskChannelSelector[i].first) {
            _imp->createChannelSelector(i, inputLabels[i], false, mainPage, lastKnobBeforeAdvancedOption);
        }
    }
    ///Create output layer selectors
    _imp->createChannelSelector(-1, "Output", true, mainPage, lastKnobBeforeAdvancedOption);
}

void
Node::initializeDefaultKnobs(bool loadingSerialization)
{
    //Readers and Writers don't have default knobs since these knobs are on the ReadNode/WriteNode itself
#ifdef NATRON_ENABLE_IO_META_NODES
    NodePtr ioContainer = getIOContainer();
#endif

    //Add the "Node" page
    KnobPagePtr settingsPage = AppManager::createKnob<KnobPage>(_imp->effect, tr(NATRON_PARAMETER_PAGE_NAME_EXTRA), 1, false);
    _imp->nodeSettingsPage = settingsPage;

    //Create the "Label" knob
    BackdropPtr isBackdropNode = isEffectBackdrop();
    QString labelKnobLabel = isBackdropNode ? tr("Name label") : tr("Label");
    createLabelKnob( settingsPage, labelKnobLabel.toStdString() );

    if (isBackdropNode) {
        //backdrops just have a label
        return;
    }


    ///find in all knobs a page param to set this param into
    const KnobsVec & knobs = _imp->effect->getKnobs();

    findPluginFormatKnobs(knobs, loadingSerialization);
    findRightClickMenuKnob(knobs);

    // Scan all inputs to find masks and get inputs labels
    //Pair hasMaskChannelSelector, isMask
    int inputsCount = getMaxInputCount();
    std::vector<std::pair<bool, bool> > hasMaskChannelSelector(inputsCount);
    std::vector<std::string> inputLabels(inputsCount);
    for (int i = 0; i < inputsCount; ++i) {
        inputLabels[i] = _imp->effect->getInputLabel(i);

        assert( i < (int)_imp->inputsComponents.size() );
        const std::list<ImageComponents>& inputSupportedComps = _imp->inputsComponents[i];
        bool isMask = _imp->effect->isInputMask(i);
        bool supportsOnlyAlpha = inputSupportedComps.size() == 1 && inputSupportedComps.front().getNumComponents() == 1;

        hasMaskChannelSelector[i].first = false;
        hasMaskChannelSelector[i].second = isMask;

        if ( (isMask || supportsOnlyAlpha) &&
             !_imp->effect->isInputRotoBrush(i) ) {
            hasMaskChannelSelector[i].first = true;
        }
    }

    KnobPagePtr mainPage = getOrCreateMainPage();
    assert(mainPage);

    // Create the Output Layer choice if needed plus input layers selectors
    KnobIPtr lastKnobBeforeAdvancedOption;
    if ( _imp->effect->getCreateChannelSelectorKnob() ) {
        createChannelSelectors(hasMaskChannelSelector, inputLabels, mainPage, &lastKnobBeforeAdvancedOption);
    }


    findOrCreateChannelEnabled(mainPage);

    ///Find in the plug-in the Mask/Mix related parameter to re-order them so it is consistent across nodes
    std::vector<std::pair<std::string, KnobIPtr > > foundPluginDefaultKnobsToReorder;
    foundPluginDefaultKnobsToReorder.push_back( std::make_pair( kOfxMaskInvertParamName, KnobIPtr() ) );
    foundPluginDefaultKnobsToReorder.push_back( std::make_pair( kOfxMixParamName, KnobIPtr() ) );
    if (mainPage) {
        ///Insert auto-added knobs before mask invert if found
        for (std::size_t i = 0; i < knobs.size(); ++i) {
            for (std::size_t j = 0; j < foundPluginDefaultKnobsToReorder.size(); ++j) {
                if (knobs[i]->getName() == foundPluginDefaultKnobsToReorder[j].first) {
                    foundPluginDefaultKnobsToReorder[j].second = knobs[i];
                }
            }
        }
    }

    assert(foundPluginDefaultKnobsToReorder.size() > 0 && foundPluginDefaultKnobsToReorder[0].first == kOfxMaskInvertParamName);

    createMaskSelectors(hasMaskChannelSelector, inputLabels, mainPage, !foundPluginDefaultKnobsToReorder[0].second.get(), &lastKnobBeforeAdvancedOption);


    //Create the host mix if needed
    if ( _imp->effect->isHostMixingEnabled() ) {
        createHostMixKnob(mainPage);
    }


    /*
     * Reposition the MaskInvert and Mix parameters declared by the plug-in
     */
    if (mainPage) {
        for (std::size_t i = 0; i < foundPluginDefaultKnobsToReorder.size(); ++i) {
            if ( foundPluginDefaultKnobsToReorder[i].second && (foundPluginDefaultKnobsToReorder[i].second->getParentKnob() == mainPage) ) {
                mainPage->removeKnob(foundPluginDefaultKnobsToReorder[i].second);
                mainPage->addKnob(foundPluginDefaultKnobsToReorder[i].second);
            }
        }
    }

    if (lastKnobBeforeAdvancedOption) {
        KnobsVec mainPageChildren = mainPage->getChildren();
        int i = 0;
        for (KnobsVec::iterator it = mainPageChildren.begin(); it != mainPageChildren.end(); ++it, ++i) {
            if (*it == lastKnobBeforeAdvancedOption) {
                if (i > 0) {
                    KnobsVec::iterator prev = it;
                    --prev;
                    if ( !toKnobSeparator(*prev) ) {
                        KnobSeparatorPtr sep = AppManager::createKnob<KnobSeparator>(_imp->effect, std::string(), 1, false);
                        sep->setName("advancedSep");
                        mainPage->insertKnob(i, sep);
                    }
                }

                break;
            }
        }
    }


    createNodePage(settingsPage);
    createInfoPage();

    if (_imp->effect->isWriter()
#ifdef NATRON_ENABLE_IO_META_NODES
        && !ioContainer
#endif
        ) {
        //Create a frame step parameter for writers, and control it in OutputSchedulerThread.cpp
#ifndef NATRON_ENABLE_IO_META_NODES
        createWriterFrameStepKnob(mainPage);
#endif

        KnobButtonPtr renderButton = AppManager::createKnob<KnobButton>(_imp->effect, tr("Render"), 1, false);
        renderButton->setHintToolTip( tr("Starts rendering the specified frame range.") );
        renderButton->setAsRenderButton();
        renderButton->setName("startRender");
        renderButton->setEvaluateOnChange(false);
        _imp->renderButton = renderButton;
        mainPage->addKnob(renderButton);

        createPythonPage();
    }
} // Node::initializeDefaultKnobs

void
Node::initializeKnobs(bool loadingSerialization)
{
    ////Only called by the main-thread


    _imp->effect->beginChanges();

    assert( QThread::currentThread() == qApp->thread() );
    assert(!_imp->knobsInitialized);

    ///For groups, declare the plugin knobs after the node knobs because we want to use the Node page
    bool effectIsGroup = getPluginID() == PLUGINID_NATRON_GROUP;

    if (!effectIsGroup) {
        //Initialize plug-in knobs
        _imp->effect->initializeKnobsPublic();
    }

    InitializeKnobsFlag_RAII __isInitializingKnobsFlag__(getEffectInstance());

    if ( _imp->effect->getMakeSettingsPanel() ) {
        //initialize default knobs added by Natron
        initializeDefaultKnobs(loadingSerialization);
    }

    if (effectIsGroup) {
        _imp->effect->initializeKnobsPublic();
    }
    _imp->effect->endChanges();

    _imp->knobsInitialized = true;

    Q_EMIT knobsInitialized();
} // initializeKnobs

void
Node::Implementation::createChannelSelector(int inputNb,
                                            const std::string & inputName,
                                            bool isOutput,
                                            const KnobPagePtr& page,
                                            KnobIPtr* lastKnobBeforeAdvancedOption)
{
    ChannelSelector sel;

    sel.hasAllChoice = isOutput;
    KnobChoicePtr layer = AppManager::createKnob<KnobChoice>(effect, isOutput ? tr("Output Layer") : tr("%1 Layer").arg( QString::fromUtf8( inputName.c_str() ) ), 1, false);
    layer->setHostCanAddOptions(isOutput);
    if (!isOutput) {
        layer->setName( inputName + std::string("_") + std::string(kOutputChannelsKnobName) );
    } else {
        layer->setName(kOutputChannelsKnobName);
    }
    if (isOutput) {
        layer->setHintToolTip( tr("Select here the layer onto which the processing should occur.") );
    } else {
        layer->setHintToolTip( tr("Select here the layer that will be used in input by %1.").arg( QString::fromUtf8( inputName.c_str() ) ) );
    }
    layer->setAnimationEnabled(false);
    layer->setSecretByDefault(!isOutput);
    page->addKnob(layer);
    sel.layer = layer;
    std::vector<std::string> baseLayers;
    if (isOutput) {
        baseLayers.push_back("All");
    } else {
        baseLayers.push_back("None");
    }

    std::map<std::string, int > defaultLayers;
    {
        std::vector<std::string> projectLayers = _publicInterface->getApp()->getProject()->getProjectDefaultLayerNames();
        for (std::size_t i = 0; i < projectLayers.size(); ++i) {
            defaultLayers[projectLayers[i]] = -1;
        }
    }
    baseLayers.push_back(kNatronRGBAPlaneUserName);
    for (std::map<std::string, int>::iterator itl = defaultLayers.begin(); itl != defaultLayers.end(); ++itl) {
        std::string choiceName = ImageComponents::mapNatronInternalPlaneNameToUserFriendlyPlaneName(itl->first);
        baseLayers.push_back(choiceName);
    }

    layer->populateChoices(baseLayers);
    int defVal;
    if ( isOutput && (effect->isPassThroughForNonRenderedPlanes() == EffectInstance::ePassThroughRenderAllRequestedPlanes) ) {
        defVal = 0;

        //Hide all other input selectors if choice is All in output
        for (std::map<int, ChannelSelector>::iterator it = channelsSelectors.begin(); it != channelsSelectors.end(); ++it) {
            it->second.layer.lock()->setSecret(true);
        }
    } else {
        defVal = 1;
    }
    layer->setDefaultValue(defVal);

    if (!*lastKnobBeforeAdvancedOption) {
        *lastKnobBeforeAdvancedOption = layer;
    }

    channelsSelectors[inputNb] = sel;
} // Node::Implementation::createChannelSelector

int
Node::getFrameStepKnobValue() const
{
    KnobIPtr knob = getKnobByName(kNatronWriteParamFrameStep);
    if (!knob) {
        return 1;
    }
    KnobIntPtr k = toKnobInt(knob);

    if (!k) {
        return 1;
    } else {
        int v = k->getValue();

        return std::max(1, v);
    }
}

bool
Node::handleFormatKnob(const KnobIPtr& knob)
{
    KnobChoicePtr choice = _imp->pluginFormatKnobs.formatChoice.lock();

    if (!choice) {
        return false;
    }

    if (knob != choice) {
        return false;
    }
    if (choice->getIsSecret()) {
        return true;
    }
    int curIndex = choice->getValue();
    Format f;
    if ( !getApp()->getProject()->getProjectFormatAtIndex(curIndex, &f) ) {
        assert(false);

        return true;
    }

    KnobIntPtr size = _imp->pluginFormatKnobs.size.lock();
    KnobDoublePtr par = _imp->pluginFormatKnobs.par.lock();
    assert(size && par);

    _imp->effect->beginChanges();
    size->blockValueChanges();
    size->setValues(f.width(), f.height(), ViewSpec::all(), eValueChangedReasonNatronInternalEdited);
    size->unblockValueChanges();
    par->blockValueChanges();
    par->setValue( f.getPixelAspectRatio() );
    par->unblockValueChanges();

    _imp->effect->endChanges();

    return true;
}

void
Node::refreshFormatParamChoice(const std::vector<std::string>& entries,
                               int defValue,
                               bool loadingProject)
{
    KnobChoicePtr choice = _imp->pluginFormatKnobs.formatChoice.lock();

    if (!choice) {
        return;
    }
    int curIndex = choice->getValue();
    choice->populateChoices(entries);
    choice->beginChanges();
    choice->setDefaultValue(defValue);
    if (!loadingProject) {
        //changedKnob was not called because we are initializing knobs
        handleFormatKnob(choice);
    } else {
        if ( curIndex < (int)entries.size() ) {
            choice->setValue(curIndex);
        }
    }

    choice->endChanges();
}

void
Node::refreshPreviewsAfterProjectLoad()
{
    computePreviewImage( getApp()->getTimeLine()->currentFrame() );
    Q_EMIT s_refreshPreviewsAfterProjectLoadRequested();
}

QString
Node::makeDocumentation(bool genHTML) const
{
    QString ret;
    QString markdown;
    QTextStream ts(&ret);
    QTextStream ms(&markdown);

    QString pluginID, pluginLabel, pluginDescription, pluginIcon;
    int majorVersion = getMajorVersion();
    int minorVersion = getMinorVersion();
    QStringList pluginGroup;
    bool pluginDescriptionIsMarkdown = false;
    QVector<QStringList> inputs;
    QVector<QStringList> items;

    {
        QMutexLocker k(&_imp->pyPluginInfoMutex);
        bool isPyPlug = !_imp->pyPlugInfo.pyPlugID.empty();
        if (isPyPlug) {
            pluginID = QString::fromUtf8( _imp->pyPlugInfo.pyPlugID.c_str() );
            pluginLabel =  QString::fromUtf8( _imp->pyPlugInfo.pyPlugLabel.c_str() );
            pluginDescription = QString::fromUtf8( _imp->pyPlugInfo.pyPlugDesc.c_str() );
            pluginIcon = QString::fromUtf8( _imp->pyPlugInfo.pyPlugIconFilePath.c_str() );
            for (std::list<std::string>::const_iterator it = _imp->pyPlugInfo.pyPlugGrouping.begin() ; it != _imp->pyPlugInfo.pyPlugGrouping.end(); ++it) {
                pluginGroup.push_back(QString::fromUtf8(it->c_str()));
            }
        } else {
            pluginID = _imp->plugin->getPluginID();
            pluginLabel =  _imp->plugin->getPluginLabel();
            pluginDescription =  QString::fromUtf8( _imp->effect->getPluginDescription().c_str() );
            pluginIcon = _imp->plugin->getIconFilePath();
            pluginGroup = _imp->plugin->getGrouping();
            pluginDescriptionIsMarkdown = _imp->effect->isPluginDescriptionInMarkdown();
        }

        for (int i = 0; i < _imp->effect->getMaxInputCount(); ++i) {
            QStringList input;
            QString optional = _imp->effect->isInputOptional(i) ? tr("Yes") : tr("No");
            input << QString::fromStdString( _imp->effect->getInputLabel(i) ) << QString::fromStdString( _imp->effect->getInputHint(i) ) << optional;
            inputs.push_back(input);
        }
    }

    // check for plugin icon
    QString pluginIconUrl;
    if ( !pluginIcon.isEmpty() ) {
        QFile iconFile(pluginIcon);
        if ( iconFile.exists() ) {
            if (genHTML) {
                pluginIconUrl.append( QString::fromUtf8("/LOCAL_FILE/") );
                pluginIconUrl.append(pluginIcon);
                pluginIconUrl.replace( QString::fromUtf8("\\"), QString::fromUtf8("/") );
            } else {
                pluginIconUrl.append(pluginID);
                pluginIconUrl.append(QString::fromUtf8(".png"));
            }
        }
    }

    // check for extra markdown file
    QString extraMarkdown;
    QString pluginMD = pluginIcon;
    pluginMD.replace( QString::fromUtf8(".png"), QString::fromUtf8(".md") );
    QFile pluginMarkdownFile(pluginMD);
    if ( pluginMarkdownFile.exists() ) {
        if ( pluginMarkdownFile.open(QIODevice::ReadOnly | QIODevice::Text) ) {
            extraMarkdown = QString::fromUtf8( pluginMarkdownFile.readAll() );
            pluginMarkdownFile.close();
        }
    }

    // generate knobs info
    KnobsVec knobs = getEffectInstance()->getKnobs_mt_safe();
    for (KnobsVec::const_iterator it = knobs.begin(); it != knobs.end(); ++it) {

        if ( (*it)->getDefaultIsSecret() ) {
            continue;
        }
        QString knobScriptName = QString::fromUtf8( (*it)->getName().c_str() );
        QString knobLabel = QString::fromUtf8( (*it)->getLabel().c_str() );
        QString knobHint = QString::fromUtf8( (*it)->getHintToolTip().c_str() );

        QString defValuesStr, knobType;
        std::vector<std::pair<QString, QString> > dimsDefaultValueStr;
        KnobIntPtr isInt = toKnobInt(*it);
        KnobChoicePtr isChoice = toKnobChoice(*it);
        KnobBoolPtr isBool = toKnobBool(*it);
        KnobDoublePtr isDbl = toKnobDouble(*it);
        KnobStringPtr isString = toKnobString(*it);
        KnobSeparatorPtr isSep = toKnobSeparator(*it);
        KnobButtonPtr isBtn = toKnobButton(*it);
        KnobParametricPtr isParametric = toKnobParametric(*it);
        KnobGroupPtr isGroup = toKnobGroup(*it);
        KnobPagePtr isPage = toKnobPage(*it);
        KnobColorPtr isColor = toKnobColor(*it);

        if (isInt) {
            knobType = tr("Integer");
        } else if (isChoice) {
            knobType = tr("Choice");
        } else if (isBool) {
            knobType = tr("Boolean");
        } else if (isDbl) {
            knobType = tr("Double");
        } else if (isString) {
            knobType = tr("String");
        } else if (isSep) {
            knobType = tr("Seperator");
        } else if (isBtn) {
            knobType = tr("Button");
        } else if (isParametric) {
            knobType = tr("Parametric");
        } else if (isGroup) {
            knobType = tr("Group");
        } else if (isPage) {
            knobType = tr("Page");
        } else if (isColor) {
            knobType = tr("Color");
        } else {
            knobType = tr("N/A");
        }

        if (!isGroup && !isPage) {
            for (int i = 0; i < (*it)->getDimension(); ++i) {
                QString valueStr;

                if (!isBtn && !isSep && !isParametric) {
                    if (isChoice) {
                        int index = isChoice->getDefaultValue(i);
                        std::vector<std::string> entries = isChoice->getEntries_mt_safe();
                        if ( (index >= 0) && ( index < (int)entries.size() ) ) {
                            valueStr = QString::fromUtf8( entries[index].c_str() );
                        }
                    } else if (isInt) {
                        valueStr = QString::number( isInt->getDefaultValue(i) );
                    } else if (isDbl) {
                        valueStr = QString::number( isDbl->getDefaultValue(i) );
                    } else if (isBool) {
                        valueStr = isBool->getDefaultValue(i) ? tr("On") : tr("Off");
                    } else if (isString) {
                        valueStr = QString::fromUtf8( isString->getDefaultValue(i).c_str() );
                    } else if (isColor) {
                        valueStr = QString::number( isColor->getDefaultValue(i) );
                    }
                }

                dimsDefaultValueStr.push_back( std::make_pair(QString::fromUtf8( (*it)->getDimensionName(i).c_str() ), valueStr) );
            }

            for (std::size_t i = 0; i < dimsDefaultValueStr.size(); ++i) {
                if ( !dimsDefaultValueStr[i].second.isEmpty() ) {
                    if (dimsDefaultValueStr.size() > 1) {
                        defValuesStr.append(dimsDefaultValueStr[i].first);
                        defValuesStr.append( QString::fromUtf8(": ") );
                    }
                    defValuesStr.append(dimsDefaultValueStr[i].second);
                    if (i < dimsDefaultValueStr.size() - 1) {
                        defValuesStr.append( QString::fromUtf8(" ") );
                    }
                }
            }
            if ( defValuesStr.isEmpty() ) {
                defValuesStr = tr("N/A");
            }
        }

        if (!isPage && !isSep && !isGroup) {
            QStringList row;
            row << knobLabel << knobScriptName << knobType << defValuesStr << knobHint;
            items.append(row);
        }
    } // for (KnobsVec::const_iterator it = knobs.begin(); it!=knobs.end(); ++it) {


    // generate plugin info
    ms << pluginLabel << "\n==========\n\n";
    if (!pluginIconUrl.isEmpty()) {
        ms << "![](" << pluginIconUrl << ")\n\n";
    }
    ms << tr("*This documentation is for version %2.%3 of %1.*").arg(pluginLabel).arg(majorVersion).arg(minorVersion) << "\n\n";

    if (!pluginDescriptionIsMarkdown) {
        pluginDescription.replace( QString::fromUtf8("\n"), QString::fromUtf8("\n\n") );
    }

    ms << pluginDescription << "\n\n";

    // create markdown table
    ms << tr("Inputs") << "\n----------\n\n";
    ms << tr("Input") << " | " << tr("Description") << " | " << tr("Optional") << "\n";
    ms << "--- | --- | ---\n";
    if (inputs.size() > 0) {
        Q_FOREACH(const QStringList &input, inputs) {
            QString inputName = input.at(0);
            inputName.replace(QString::fromUtf8("\n"),QString::fromUtf8("<br />"));
            if (inputName.isEmpty()) {
                inputName = QString::fromUtf8("&nbsp;");
            }

            QString inputDesc = input.at(1);
            inputDesc.replace(QString::fromUtf8("\n"),QString::fromUtf8("<br />"));
            if (inputDesc.isEmpty()) {
                inputDesc = QString::fromUtf8("&nbsp;");
            }

            QString inputOpt = input.at(2);
            if (inputOpt.isEmpty()) {
                inputOpt = QString::fromUtf8("&nbsp;");
            }

            ms << inputName << " | " << inputDesc << " | " << inputOpt << "\n";
        }
    }
    ms << tr("Controls") << "\n----------\n\n";
    ms << tr("Label (UI Name)") << " | " << tr("Script-Name") << " | " <<tr("Type") << " | " << tr("Default-Value") << " | " << tr("Function") << "\n";
    ms << "--- | --- | --- | --- | ---\n";
    if (items.size() > 0) {
        Q_FOREACH(const QStringList &item, items) {
            QString itemLabel = item.at(0);
            itemLabel.replace(QString::fromUtf8("\n"),QString::fromUtf8("<br />"));
            if (itemLabel.isEmpty()) {
                itemLabel = QString::fromUtf8("&nbsp;");
            }

            QString itemScript = item.at(1);
            itemScript.replace(QString::fromUtf8("\n"),QString::fromUtf8("<br />"));
            if (itemScript.isEmpty()) {
                itemScript = QString::fromUtf8("&nbsp;");
            }

            QString itemType = item.at(2);
            if (itemType.isEmpty()) {
                itemType = QString::fromUtf8("&nbsp;");
            }

            QString itemDefault = item.at(3);
            itemDefault.replace(QString::fromUtf8("\n"),QString::fromUtf8("<br />"));
            if (itemDefault.isEmpty()) {
                itemDefault = QString::fromUtf8("&nbsp;");
            }

            QString itemFunction = item.at(4);
            itemFunction.replace(QString::fromUtf8("\n"),QString::fromUtf8("<br />"));
            if (itemFunction.isEmpty()) {
                itemFunction = QString::fromUtf8("&nbsp;");
            }

            ms << itemLabel << " | " << itemScript << " | " << itemType << " | " << itemDefault << " | " << itemFunction << "\n";
        }
    }

    // add extra markdown if available
    if ( !extraMarkdown.isEmpty() ) {
        ms << "\n\n";
        ms << extraMarkdown;
    }

    // output
    if (genHTML) {
        ts << "<!DOCTYPE HTML PUBLIC \"-//W3C//DTD HTML 4.01 Transitional//EN\" \"http://www.w3.org/TR/html4/loose.dtd\">";
        ts << "<html><head>";
        ts << "<title>" << pluginLabel << " - NATRON_DOCUMENTATION</title>";
        ts << "<link rel=\"stylesheet\" href=\"_static/default.css\" type=\"text/css\" /><link rel=\"stylesheet\" href=\"_static/style.css\" type=\"text/css\" /><script type=\"text/javascript\" src=\"_static/jquery.js\"></script><script type=\"text/javascript\" src=\"_static/dropdown.js\"></script>";
        ts << "</head><body>";
        ts << "<div class=\"related\"><h3>" << tr("Navigation") << "</h3><ul>";
        ts << "<li><a href=\"/index.html\">NATRON_DOCUMENTATION</a> &raquo;</li>";
        ts << "<li><a href=\"/_group.html\">" << tr("Reference Guide") << "</a> &raquo;</li>";
        if ( !pluginGroup.isEmpty() ) {
            QString group = pluginGroup.at(0);
            if (!group.isEmpty()) {
                ts << "<li><a href=\"/_group.html?id=" << group << "\">" << group << "</a> &raquo;</li>";
            }
        }
        ts << "</ul></div>";
        ts << "<div class=\"document\"><div class=\"documentwrapper\"><div class=\"body\"><div class=\"section\">";
        QString html = Markdown::convert2html(markdown);
        ts << Markdown::fixNodeHTML(html);
        ts << "</div></div></div><div class=\"clearer\"></div></div><div class=\"footer\"></div></body></html>";
    } else {
        ts << markdown;
    }

    return ret;
} // Node::makeDocumentation

bool
Node::isForceCachingEnabled() const
{
    KnobBoolPtr b = _imp->forceCaching.lock();

    return b ? b->getValue() : false;
}

void
Node::onSetSupportRenderScaleMaybeSet(int support)
{
    if ( (EffectInstance::SupportsEnum)support == EffectInstance::eSupportsYes ) {
        KnobBoolPtr b = _imp->useFullScaleImagesWhenRenderScaleUnsupported.lock();
        if (b) {
            b->setSecretByDefault(true);
            b->setSecret(true);
        }
    }
}

bool
Node::useScaleOneImagesWhenRenderScaleSupportIsDisabled() const
{
    KnobBoolPtr b =  _imp->useFullScaleImagesWhenRenderScaleUnsupported.lock();

    return b ? b->getValue() : false;
}

void
Node::beginEditKnobs()
{
    _imp->effect->beginEditKnobs();
}

void
Node::setEffect(const EffectInstancePtr& effect)
{
    ////Only called by the main-thread
    assert( QThread::currentThread() == qApp->thread() );
    _imp->effect = effect;
    _imp->effect->initializeData();


#ifdef NATRON_ENABLE_IO_META_NODES
    NodePtr thisShared = shared_from_this();
    NodePtr ioContainer = _imp->ioContainer.lock();
    if (ioContainer) {
        ReadNodePtr isReader = toReadNode( ioContainer->getEffectInstance() );
        if (isReader) {
            isReader->setEmbeddedReader(thisShared);
        } else {
            WriteNodePtr isWriter = toWriteNode( ioContainer->getEffectInstance() );
            assert(isWriter);
            if (isWriter) {
                isWriter->setEmbeddedWriter(thisShared);
            }
        }
    }
#endif
}

EffectInstancePtr
Node::getEffectInstance() const
{
    ///Thread safe as it never changes
    return _imp->effect;
}

void
Node::hasViewersConnected(std::list<ViewerInstancePtr>* viewers) const
{
    ViewerInstancePtr thisViewer = isEffectViewerInstance();

    if (thisViewer) {
        std::list<ViewerInstancePtr>::const_iterator alreadyExists = std::find(viewers->begin(), viewers->end(), thisViewer);
        if ( alreadyExists == viewers->end() ) {
            viewers->push_back(thisViewer);
        }
    } else {
        NodesList outputs;
        getOutputsWithGroupRedirection(outputs);

        for (NodesList::iterator it = outputs.begin(); it != outputs.end(); ++it) {
            assert(*it);
            (*it)->hasViewersConnected(viewers);
        }
    }
}

/**
 * @brief Resolves links of the graph in the case of containers (that do not do any rendering but only contain nodes inside)
 * so that algorithms that cycle the tree from bottom to top
 * properly visit all nodes in the correct order
 **/
static NodePtr
applyNodeRedirectionsUpstream(const NodePtr& node,
                              bool useGuiInput)
{
    if (!node) {
        return node;
    }
    NodeGroupPtr isGrp = node->isEffectNodeGroup();
    if (isGrp) {
        //The node is a group, instead jump directly to the output node input of the  group
        return applyNodeRedirectionsUpstream(isGrp->getOutputNodeInput(useGuiInput), useGuiInput);
    }

    PrecompNodePtr isPrecomp = node->isEffectPrecompNode();
    if (isPrecomp) {
        //The node is a precomp, instead jump directly to the output node of the precomp
        return applyNodeRedirectionsUpstream(isPrecomp->getOutputNode(), useGuiInput);
    }

    GroupInputPtr isInput = node->isEffectGroupInput();
    if (isInput) {
        //The node is a group input,  jump to the corresponding input of the group
        NodeCollectionPtr collection = node->getGroup();
        assert(collection);
        isGrp = toNodeGroup(collection);
        if (isGrp) {
            return applyNodeRedirectionsUpstream(isGrp->getRealInputForInput(useGuiInput, node), useGuiInput);
        }
    }

    return node;
}

/**
 * @brief Resolves links of the graph in the case of containers (that do not do any rendering but only contain nodes inside)
 * so that algorithms that cycle the tree from top to bottom
 * properly visit all nodes in the correct order. Note that one node may translate to several nodes since multiple nodes
 * may be connected to the same node.
 **/
static void
applyNodeRedirectionsDownstream(int recurseCounter,
                                const NodePtr& node,
                                bool useGuiOutputs,
                                NodesList& translated)
{
    NodeGroupPtr isGrp = node->isEffectNodeGroup();

    if (isGrp) {
        //The node is a group, meaning it should not be taken into account, instead jump directly to the input nodes output of the group
        NodesList inputNodes;
        isGrp->getInputsOutputs(&inputNodes, useGuiOutputs);
        for (NodesList::iterator it2 = inputNodes.begin(); it2 != inputNodes.end(); ++it2) {
            //Call recursively on them
            applyNodeRedirectionsDownstream(recurseCounter + 1, *it2, useGuiOutputs, translated);
        }

        return;
    }

    GroupOutputPtr isOutput = node->isEffectGroupOutput();
    if (isOutput) {
        //The node is the output of a group, its outputs are the outputs of the group
        NodeCollectionPtr collection = isOutput->getNode()->getGroup();
        if (!collection) {
            return;
        }
        isGrp = toNodeGroup(collection);
        if (isGrp) {
            NodesWList groupOutputs;
            if (useGuiOutputs) {
                groupOutputs = isGrp->getNode()->getGuiOutputs();
            } else {
                NodePtr grpNode = isGrp->getNode();
                if (grpNode) {
                    grpNode->getOutputs_mt_safe(groupOutputs);
                }
            }
            for (NodesWList::iterator it2 = groupOutputs.begin(); it2 != groupOutputs.end(); ++it2) {
                //Call recursively on them
                NodePtr output = it2->lock();
                if (output) {
                    applyNodeRedirectionsDownstream(recurseCounter + 1, output, useGuiOutputs, translated);
                }
            }
        }

        return;
    }

    PrecompNodePtr isInPrecomp = node->isPartOfPrecomp();
    if ( isInPrecomp && (isInPrecomp->getOutputNode() == node) ) {
        //This node is the output of the precomp, its outputs are the outputs of the precomp node
        NodesWList groupOutputs;
        if (useGuiOutputs) {
            groupOutputs = isInPrecomp->getNode()->getGuiOutputs();
        } else {
            isInPrecomp->getNode()->getOutputs_mt_safe(groupOutputs);
        }
        for (NodesWList::iterator it2 = groupOutputs.begin(); it2 != groupOutputs.end(); ++it2) {
            //Call recursively on them
            NodePtr output = it2->lock();
            if (output) {
                applyNodeRedirectionsDownstream(recurseCounter + 1, output, useGuiOutputs, translated);
            }
        }

        return;
    }

    //Base case: return this node
    if (recurseCounter > 0) {
        translated.push_back(node);
    }
} // applyNodeRedirectionsDownstream

void
Node::getOutputsWithGroupRedirection(NodesList& outputs) const
{
    NodesList redirections;
    NodePtr thisShared = boost::const_pointer_cast<Node>( shared_from_this() );

    applyNodeRedirectionsDownstream(0, thisShared, false, redirections);
    if ( !redirections.empty() ) {
        outputs.insert( outputs.begin(), redirections.begin(), redirections.end() );
    } else {
        QMutexLocker l(&_imp->outputsMutex);
        for (NodesWList::const_iterator it = _imp->outputs.begin(); it != _imp->outputs.end(); ++it) {
            NodePtr output = it->lock();
            if (output) {
                outputs.push_back(output);
            }
        }
    }
}

void
Node::hasOutputNodesConnected(std::list<OutputEffectInstancePtr>* writers) const
{
    OutputEffectInstancePtr thisWriter = isEffectOutput();

    if ( thisWriter && thisWriter->isOutput() && !toGroupOutput(thisWriter) ) {
        std::list<OutputEffectInstancePtr>::const_iterator alreadyExists = std::find(writers->begin(), writers->end(), thisWriter);
        if ( alreadyExists == writers->end() ) {
            writers->push_back(thisWriter);
        }
    } else {
        NodesList outputs;
        getOutputsWithGroupRedirection(outputs);

        for (NodesList::iterator it = outputs.begin(); it != outputs.end(); ++it) {
            assert(*it);
            (*it)->hasOutputNodesConnected(writers);
        }
    }
}

int
Node::getMajorVersion() const
{
    {
        QMutexLocker k(&_imp->pyPluginInfoMutex);
        if ( !_imp->pyPlugInfo.pyPlugID.empty() ) {
            return _imp->pyPlugInfo.pyPlugVersion;
        }
    }
    if (!_imp->plugin) {
        return 0;
    }

    return _imp->plugin->getMajorVersion();
}

int
Node::getMinorVersion() const
{
    ///Thread safe as it never changes
    if (!_imp->plugin) {
        return 0;
    }
    {
        QMutexLocker k(&_imp->pyPluginInfoMutex);
        if ( !_imp->pyPlugInfo.pyPlugID.empty() ) {
            return 0;
        }
    }

    return _imp->plugin->getMinorVersion();
}

void
Node::initializeInputs()
{
    ////Only called by the main-thread
    assert( QThread::currentThread() == qApp->thread() );
    const int inputCount = getMaxInputCount();
    InputsV oldInputs;
    {
        QMutexLocker k(&_imp->inputsLabelsMutex);
        _imp->inputLabels.resize(inputCount);
        _imp->inputHints.resize(inputCount);
        for (int i = 0; i < inputCount; ++i) {
            _imp->inputLabels[i] = _imp->effect->getInputLabel(i);
            _imp->inputHints[i] = _imp->effect->getInputHint(i);
        }
    }
    {
        QMutexLocker l(&_imp->lastRenderStartedMutex);
        _imp->inputIsRenderingCounter.resize(inputCount);
    }
    {
        QMutexLocker l(&_imp->inputsMutex);
        oldInputs = _imp->inputs;

        std::vector<bool> oldInputsVisibility = _imp->inputsVisibility;
        _imp->inputIsRenderingCounter.resize(inputCount);
        _imp->inputs.resize(inputCount);
        _imp->guiInputs.resize(inputCount);
        _imp->inputsVisibility.resize(inputCount);
        ///if we added inputs, just set to NULL the new inputs, and add their label to the labels map
        for (int i = 0; i < inputCount; ++i) {
            if ( i < (int)oldInputs.size() ) {
                _imp->inputs[i] = oldInputs[i];
                _imp->guiInputs[i] = oldInputs[i];
            } else {
                _imp->inputs[i].reset();
                _imp->guiInputs[i].reset();
            }
            if (i < (int) oldInputsVisibility.size()) {
                _imp->inputsVisibility[i] = oldInputsVisibility[i];
            } else {
                _imp->inputsVisibility[i] = true;
            }
        }


        ///Set the components the plug-in accepts
        _imp->inputsComponents.resize(inputCount);
        for (int i = 0; i < inputCount; ++i) {
            _imp->inputsComponents[i].clear();
            if ( _imp->effect->isInputMask(i) ) {
                //Force alpha for masks
                _imp->inputsComponents[i].push_back( ImageComponents::getAlphaComponents() );
            } else {
                _imp->effect->addAcceptedComponents(i, &_imp->inputsComponents[i]);
            }
        }
        _imp->outputComponents.clear();
        _imp->effect->addAcceptedComponents(-1, &_imp->outputComponents);
    }
    _imp->inputsInitialized = true;

    Q_EMIT inputsInitialized();
} // Node::initializeInputs

NodePtr
Node::getInput(int index) const
{
    return getInputInternal(false, true, index);
}

NodePtr
Node::getInputInternal(bool useGuiInput,
                       bool useGroupRedirections,
                       int index) const
{
    NodePtr parent = _imp->multiInstanceParent.lock();

    if (parent) {
        return parent->getInput(index);
    }
    if (!_imp->inputsInitialized) {
        qDebug() << "Node::getInput(): inputs not initialized";
    }
    QMutexLocker l(&_imp->inputsMutex);
    if ( ( index >= (int)_imp->inputs.size() ) || (index < 0) ) {
        return NodePtr();
    }

    NodePtr ret =  useGuiInput ? _imp->guiInputs[index].lock() : _imp->inputs[index].lock();
    if (ret && useGroupRedirections) {
        ret = applyNodeRedirectionsUpstream(ret, useGuiInput);
    }

    return ret;
}

NodePtr
Node::getGuiInput(int index) const
{
    return getInputInternal(true, true, index);
}

NodePtr
Node::getRealInput(int index) const
{
    return getInputInternal(false, false, index);
}

NodePtr
Node::getRealGuiInput(int index) const
{
    return getInputInternal(true, false, index);
}

int
Node::getInputIndex(const NodeConstPtr& node) const
{
    QMutexLocker l(&_imp->inputsMutex);

    for (U32 i = 0; i < _imp->inputs.size(); ++i) {
        if (_imp->inputs[i].lock() == node) {
            return i;
        }
    }

    return -1;
}

const std::vector<NodeWPtr > &
Node::getInputs() const
{
    ////Only called by the main-thread
    assert( QThread::currentThread() == qApp->thread() );
    assert(_imp->inputsInitialized);

    NodePtr parent = _imp->multiInstanceParent.lock();
    if (parent) {
        return parent->getInputs();
    }

    return _imp->inputs;
}

const std::vector<NodeWPtr > &
Node::getGuiInputs() const
{
    ////Only called by the main-thread
    assert( QThread::currentThread() == qApp->thread() );
    assert(_imp->inputsInitialized);

    NodePtr parent = _imp->multiInstanceParent.lock();
    if (parent) {
        return parent->getGuiInputs();
    }

    return _imp->guiInputs;
}

std::vector<NodeWPtr >
Node::getInputs_copy() const
{
    assert(_imp->inputsInitialized);

    NodePtr parent = _imp->multiInstanceParent.lock();
    if (parent) {
        return parent->getInputs();
    }

    QMutexLocker l(&_imp->inputsMutex);

    return _imp->inputs;
}

std::string
Node::getInputLabel(int inputNb) const
{
    assert(_imp->inputsInitialized);

    QMutexLocker l(&_imp->inputsLabelsMutex);
    if ( (inputNb < 0) || ( inputNb >= (int)_imp->inputLabels.size() ) ) {
        throw std::invalid_argument("Index out of range");
    }

    return _imp->inputLabels[inputNb];
}

std::string
Node::getInputHint(int inputNb) const
{
    assert(_imp->inputsInitialized);

    QMutexLocker l(&_imp->inputsLabelsMutex);
    if ( (inputNb < 0) || ( inputNb >= (int)_imp->inputHints.size() ) ) {
        throw std::invalid_argument("Index out of range");
    }

    return _imp->inputHints[inputNb];
}

void
Node::setInputLabel(int inputNb, const std::string& label)
{
    {
        QMutexLocker l(&_imp->inputsLabelsMutex);
        if ( (inputNb < 0) || ( inputNb >= (int)_imp->inputLabels.size() ) ) {
            throw std::invalid_argument("Index out of range");
        }
        _imp->inputLabels[inputNb] = label;
    }
    std::map<int, MaskSelector>::iterator foundMask = _imp->maskSelectors.find(inputNb);
    if (foundMask != _imp->maskSelectors.end()) {
        foundMask->second.channel.lock()->setLabel(label);
    }

    std::map<int, ChannelSelector>::iterator foundChannel = _imp->channelsSelectors.find(inputNb);
    if (foundChannel != _imp->channelsSelectors.end()) {
        foundChannel->second.layer.lock()->setLabel(label + std::string(" Layer"));
    }

    Q_EMIT inputEdgeLabelChanged(inputNb, QString::fromUtf8(label.c_str()));
}

void
Node::setInputHint(int inputNb, const std::string& hint)
{
    {
        QMutexLocker l(&_imp->inputsLabelsMutex);
        if ( (inputNb < 0) || ( inputNb >= (int)_imp->inputHints.size() ) ) {
            throw std::invalid_argument("Index out of range");
        }
        _imp->inputHints[inputNb] = hint;
    }
}

bool
Node::isInputVisible(int inputNb) const
{
    QMutexLocker k(&_imp->inputsMutex);
    if (inputNb >= 0 && inputNb < (int)_imp->inputsVisibility.size()) {
        return _imp->inputsVisibility[inputNb];
    } else {
        throw std::invalid_argument("Index out of range");
    }
    return false;
}

void
Node::setInputVisible(int inputNb, bool visible)
{
    {
        QMutexLocker k(&_imp->inputsMutex);
        if (inputNb >= 0 && inputNb < (int)_imp->inputsVisibility.size()) {
            _imp->inputsVisibility[inputNb] = visible;
        } else {
            throw std::invalid_argument("Index out of range");
        }
    }
    Q_EMIT inputVisibilityChanged(inputNb);
}


int
Node::getInputNumberFromLabel(const std::string& inputLabel) const
{
    assert(_imp->inputsInitialized);
    QMutexLocker l(&_imp->inputsLabelsMutex);
    for (U32 i = 0; i < _imp->inputLabels.size(); ++i) {
        if (_imp->inputLabels[i] == inputLabel) {
            return i;
        }
    }

    return -1;
}

bool
Node::isInputConnected(int inputNb) const
{
    assert(_imp->inputsInitialized);

    return getInput(inputNb) != NULL;
}

bool
Node::hasInputConnected() const
{
    assert(_imp->inputsInitialized);

    NodePtr parent = _imp->multiInstanceParent.lock();
    if (parent) {
        return parent->hasInputConnected();
    }
    QMutexLocker l(&_imp->inputsMutex);
    for (U32 i = 0; i < _imp->inputs.size(); ++i) {
        if ( _imp->inputs[i].lock() ) {
            return true;
        }
    }


    return false;
}

bool
Node::hasMandatoryInputDisconnected() const
{
    QMutexLocker l(&_imp->inputsMutex);

    for (U32 i = 0; i < _imp->inputs.size(); ++i) {
        if ( !_imp->inputs[i].lock() && !_imp->effect->isInputOptional(i) ) {
            return true;
        }
    }

    return false;
}

bool
Node::hasAllInputsConnected() const
{
    QMutexLocker l(&_imp->inputsMutex);

    for (U32 i = 0; i < _imp->inputs.size(); ++i) {
        if ( !_imp->inputs[i].lock() ) {
            return false;
        }
    }

    return true;
}

bool
Node::hasOutputConnected() const
{
    ////Only called by the main-thread
    NodePtr parent = _imp->multiInstanceParent.lock();

    if (parent) {
        return parent->hasOutputConnected();
    }
    if ( isOutputNode() ) {
        return true;
    }
    if ( QThread::currentThread() == qApp->thread() ) {
        if (_imp->outputs.size() == 1) {
            NodePtr output = _imp->outputs.front().lock();

            return !( output->isTrackerNodePlugin() && output->isMultiInstance() );
        } else if (_imp->outputs.size() > 1) {
            return true;
        }
    } else {
        QMutexLocker l(&_imp->outputsMutex);
        if (_imp->outputs.size() == 1) {
            NodePtr output = _imp->outputs.front().lock();

            return !( output->isTrackerNodePlugin() && output->isMultiInstance() );
        } else if (_imp->outputs.size() > 1) {
            return true;
        }
    }

    return false;
}

bool
Node::checkIfConnectingInputIsOk(const NodePtr& input) const
{
    ////Only called by the main-thread
    assert( QThread::currentThread() == qApp->thread() );
    if (input.get() == this) {
        return false;
    }
    bool found;
    input->isNodeUpstream(shared_from_this(), &found);

    return !found;
}

void
Node::isNodeUpstream(const NodeConstPtr& input,
                     bool* ok) const
{
    ////Only called by the main-thread
    assert( QThread::currentThread() == qApp->thread() );

    if (!input) {
        *ok = false;

        return;
    }

    ///No need to lock guiInputs is only written to by the main-thread

    for (U32 i = 0; i  < _imp->inputs.size(); ++i) {
        if (_imp->inputs[i].lock() == input) {
            *ok = true;

            return;
        }
    }
    *ok = false;
    for (U32 i = 0; i  < _imp->inputs.size(); ++i) {
        NodePtr in = _imp->inputs[i].lock();
        if (in) {
            in->isNodeUpstream(input, ok);
            if (*ok) {
                return;
            }
        }
    }
}

static Node::CanConnectInputReturnValue
checkCanConnectNoMultiRes(const Node* output,
                          const NodePtr& input)
{
    //http://openfx.sourceforge.net/Documentation/1.3/ofxProgrammingReference.html#kOfxImageEffectPropSupportsMultiResolution
    //Check that the input has the same RoD that another input and that its rod is set to 0,0
    RenderScale scale(1.);
    RectD rod;
    bool isProjectFormat;
    StatusEnum stat = input->getEffectInstance()->getRegionOfDefinition_public(input->getHashValue(),
                                                                               output->getApp()->getTimeLine()->currentFrame(),
                                                                               scale,
                                                                               ViewIdx(0),
                                                                               &rod, &isProjectFormat);

    if ( (stat == eStatusFailed) && !rod.isNull() ) {
        return Node::eCanConnectInput_givenNodeNotConnectable;
    }
    if ( (rod.x1 != 0) || (rod.y1 != 0) ) {
        return Node::eCanConnectInput_multiResNotSupported;
    }

    // Commented-out: Some Furnace plug-ins from The Foundry (e.g F_Steadiness) are not supporting multi-resolution but actually produce an output
    // with a RoD different from the input

    /*RectD outputRod;
       stat = output->getEffectInstance()->getRegionOfDefinition_public(output->getHashValue(), output->getApp()->getTimeLine()->currentFrame(), scale, ViewIdx(0), &outputRod, &isProjectFormat);
       Q_UNUSED(stat);

       if ( !outputRod.isNull() && (rod != outputRod) ) {
        return Node::eCanConnectInput_multiResNotSupported;
       }*/

    for (int i = 0; i < output->getMaxInputCount(); ++i) {
        NodePtr inputNode = output->getInput(i);
        if (inputNode) {
            RectD inputRod;
            stat = inputNode->getEffectInstance()->getRegionOfDefinition_public(inputNode->getHashValue(),
                                                                                output->getApp()->getTimeLine()->currentFrame(),
                                                                                scale,
                                                                                ViewIdx(0),
                                                                                &inputRod, &isProjectFormat);
            if ( (stat == eStatusFailed) && !inputRod.isNull() ) {
                return Node::eCanConnectInput_givenNodeNotConnectable;
            }
            if (inputRod != rod) {
                return Node::eCanConnectInput_multiResNotSupported;
            }
        }
    }

    return Node::eCanConnectInput_ok;
}

Node::CanConnectInputReturnValue
Node::canConnectInput(const NodePtr& input,
                      int inputNumber) const
{
    ///No-one is allowed to connect to the other node
    if ( !input || !input->canOthersConnectToThisNode() ) {
        return eCanConnectInput_givenNodeNotConnectable;
    }

    ///Check for invalid index
    {
        QMutexLocker l(&_imp->inputsMutex);
        if ( (inputNumber < 0) || ( inputNumber >= (int)_imp->guiInputs.size() ) ) {
            return eCanConnectInput_indexOutOfRange;
        }
        if ( _imp->guiInputs[inputNumber].lock() ) {
            return eCanConnectInput_inputAlreadyConnected;
        }
    }

    NodeGroupPtr isGrp = input->isEffectNodeGroup();
    if ( isGrp && !isGrp->getOutputNode(true) ) {
        return eCanConnectInput_groupHasNoOutput;
    }

    if ( getParentMultiInstance() || input->getParentMultiInstance() ) {
        return eCanConnectInput_inputAlreadyConnected;
    }

    ///Applying this connection would create cycles in the graph
    if ( !checkIfConnectingInputIsOk( input ) ) {
        return eCanConnectInput_graphCycles;
    }

    if ( _imp->effect->isInputRotoBrush(inputNumber) ) {
        qDebug() << "Debug: Attempt to connect " << input->getScriptName_mt_safe().c_str() << " to Roto brush";

        return eCanConnectInput_indexOutOfRange;
    }

    if ( !_imp->effect->supportsMultiResolution() ) {
        CanConnectInputReturnValue ret = checkCanConnectNoMultiRes(this, input);
        if (ret != eCanConnectInput_ok) {
            return ret;
        }
    }

    {
        ///Check for invalid pixel aspect ratio if the node doesn't support multiple clip PARs

        double inputPAR = input->getEffectInstance()->getAspectRatio(-1);
        double inputFPS = input->getEffectInstance()->getFrameRate();
        QMutexLocker l(&_imp->inputsMutex);

        for (InputsV::const_iterator it = _imp->guiInputs.begin(); it != _imp->guiInputs.end(); ++it) {
            NodePtr node = it->lock();
            if (node) {
                if ( !_imp->effect->supportsMultipleClipsPAR() ) {
                    if (node->getEffectInstance()->getAspectRatio(-1) != inputPAR) {
                        return eCanConnectInput_differentPars;
                    }
                }

                if (std::abs(node->getEffectInstance()->getFrameRate() - inputFPS) > 0.01) {
                    return eCanConnectInput_differentFPS;
                }
            }
        }
    }

    return eCanConnectInput_ok;
} // Node::canConnectInput

bool
Node::connectInput(const NodePtr & input,
                   int inputNumber)
{
    assert(_imp->inputsInitialized);
    assert(input);

    ///Check for cycles: they are forbidden in the graph
    if ( !checkIfConnectingInputIsOk( input ) ) {
        return false;
    }
    if ( _imp->effect->isInputRotoBrush(inputNumber) ) {
        qDebug() << "Debug: Attempt to connect " << input->getScriptName_mt_safe().c_str() << " to Roto brush";

        return false;
    }

    ///For effects that do not support multi-resolution, make sure the input effect is correct
    ///otherwise the rendering might crash
    if ( !_imp->effect->supportsMultiResolution() ) {
        CanConnectInputReturnValue ret = checkCanConnectNoMultiRes(this, input);
        if (ret != eCanConnectInput_ok) {
            return false;
        }
    }

    bool useGuiInputs = isNodeRendering();
    _imp->effect->abortAnyEvaluation();

    {
        ///Check for invalid index
        QMutexLocker l(&_imp->inputsMutex);
        if ( (inputNumber < 0) ||
             ( inputNumber >= (int)_imp->inputs.size() ) ||
             ( !useGuiInputs && _imp->inputs[inputNumber].lock() ) ||
             ( useGuiInputs && _imp->guiInputs[inputNumber].lock() ) ) {
            return false;
        }

        ///Set the input
        if (!useGuiInputs) {
            _imp->inputs[inputNumber] = input;
            _imp->guiInputs[inputNumber] = input;
        } else {
            _imp->guiInputs[inputNumber] = input;
        }
        input->connectOutput( useGuiInputs, shared_from_this() );
    }

    getApp()->recheckInvalidExpressions();

    ///Get notified when the input name has changed
    QObject::connect( input.get(), SIGNAL(labelChanged(QString)), this, SLOT(onInputLabelChanged(QString)) );

    ///Notify the GUI
    Q_EMIT inputChanged(inputNumber);
    bool mustCallEnd = false;

    if (!useGuiInputs) {
        ///Call the instance changed action with a reason clip changed
        beginInputEdition();
        mustCallEnd = true;
        onInputChanged(inputNumber);
    }

    bool creatingNodeTree = getApp()->isCreatingNodeTree();
    if (!creatingNodeTree) {
        ///Recompute the hash
        computeHash();
    }

    _imp->ifGroupForceHashChangeOfInputs();

    std::string inputChangedCB = getInputChangedCallback();
    if ( !inputChangedCB.empty() ) {
        _imp->runInputChangedCallback(inputNumber, inputChangedCB);
    }

    if (mustCallEnd) {
        endInputEdition(true);
    }

    return true;
} // Node::connectInput

void
Node::Implementation::ifGroupForceHashChangeOfInputs()
{
    ///If the node is a group, force a change of the outputs of the GroupInput nodes so the hash of the tree changes downstream
    NodeGroupPtr isGrp = toNodeGroup(effect);

    if ( isGrp && !isGrp->getApp()->isCreatingNodeTree() ) {
        NodesList inputsOutputs;
        isGrp->getInputsOutputs(&inputsOutputs, false);
        for (NodesList::iterator it = inputsOutputs.begin(); it != inputsOutputs.end(); ++it) {
            (*it)->incrementKnobsAge_internal();
            (*it)->computeHash();
        }
    }
}

bool
Node::replaceInputInternal(const NodePtr& input, int inputNumber, bool useGuiInputs)
{
    assert(_imp->inputsInitialized);
    assert(input);
    ///Check for cycles: they are forbidden in the graph
    if ( !checkIfConnectingInputIsOk( input ) ) {
        return false;
    }
    if ( _imp->effect->isInputRotoBrush(inputNumber) ) {
        qDebug() << "Debug: Attempt to connect " << input->getScriptName_mt_safe().c_str() << " to Roto brush";

        return false;
    }

    ///For effects that do not support multi-resolution, make sure the input effect is correct
    ///otherwise the rendering might crash
    if ( !_imp->effect->supportsMultiResolution() ) {
        CanConnectInputReturnValue ret = checkCanConnectNoMultiRes(this, input);
        if (ret != eCanConnectInput_ok) {
            return false;
        }
    }

    {
        ///Check for invalid index
        QMutexLocker l(&_imp->inputsMutex);
        if ( (inputNumber < 0) || ( inputNumber > (int)_imp->inputs.size() ) ) {
            return false;
        }
    }

    {
        QMutexLocker l(&_imp->inputsMutex);
        ///Set the input

        if (!useGuiInputs) {
            NodePtr curIn = _imp->inputs[inputNumber].lock();
            if (curIn) {
                QObject::connect( curIn.get(), SIGNAL(labelChanged(QString)), this, SLOT(onInputLabelChanged(QString)) );
                curIn->disconnectOutput(useGuiInputs, shared_from_this());
            }
            _imp->inputs[inputNumber] = input;
            _imp->guiInputs[inputNumber] = input;
        } else {
            NodePtr curIn = _imp->guiInputs[inputNumber].lock();
            if (curIn) {
                QObject::connect( curIn.get(), SIGNAL(labelChanged(QString)), this, SLOT(onInputLabelChanged(QString)) );
                curIn->disconnectOutput(useGuiInputs, shared_from_this());
            }
            _imp->guiInputs[inputNumber] = input;
        }
        input->connectOutput( useGuiInputs, shared_from_this() );
    }

    ///Get notified when the input name has changed
    QObject::connect( input.get(), SIGNAL(labelChanged(QString)), this, SLOT(onInputLabelChanged(QString)) );

    ///Notify the GUI
    Q_EMIT inputChanged(inputNumber);
    bool mustCallEnd = false;
    if (!useGuiInputs) {
        beginInputEdition();
        mustCallEnd = true;
        ///Call the instance changed action with a reason clip changed
        onInputChanged(inputNumber);
    }

    bool creatingNodeTree = getApp()->isCreatingNodeTree();
    if (!creatingNodeTree) {
        ///Recompute the hash
        computeHash();
    }

    _imp->ifGroupForceHashChangeOfInputs();

    std::string inputChangedCB = getInputChangedCallback();
    if ( !inputChangedCB.empty() ) {
        _imp->runInputChangedCallback(inputNumber, inputChangedCB);
    }

    if (mustCallEnd) {
        endInputEdition(true);
    }
    
    return true;
}

bool
Node::replaceInput(const NodePtr& input,
                   int inputNumber)
{


    bool useGuiInputs = isNodeRendering();
    _imp->effect->abortAnyEvaluation();
    return replaceInputInternal(input, inputNumber, useGuiInputs);
} // Node::replaceInput

void
Node::switchInput0And1()
{
    assert(_imp->inputsInitialized);
    int maxInputs = getMaxInputCount();
    if (maxInputs < 2) {
        return;
    }
    ///get the first input number to switch
    int inputAIndex = -1;
    for (int i = 0; i < maxInputs; ++i) {
        if ( !_imp->effect->isInputMask(i) ) {
            inputAIndex = i;
            break;
        }
    }

    ///There's only a mask ??
    if (inputAIndex == -1) {
        return;
    }

    ///get the second input number to switch
    int inputBIndex = -1;
    int firstMaskInput = -1;
    for (int j = 0; j < maxInputs; ++j) {
        if (j == inputAIndex) {
            continue;
        }
        if ( !_imp->effect->isInputMask(j) ) {
            inputBIndex = j;
            break;
        } else {
            firstMaskInput = j;
        }
    }
    if (inputBIndex == -1) {
        ///if there's a mask use it as input B for the switch
        if (firstMaskInput != -1) {
            inputBIndex = firstMaskInput;
        }
    }

    bool useGuiInputs = isNodeRendering();
    _imp->effect->abortAnyEvaluation();

    {
        QMutexLocker l(&_imp->inputsMutex);
        assert( inputAIndex < (int)_imp->inputs.size() && inputBIndex < (int)_imp->inputs.size() );
        NodePtr input0;

        if (!useGuiInputs) {
            input0 = _imp->inputs[inputAIndex].lock();
            _imp->inputs[inputAIndex] = _imp->inputs[inputBIndex];
            _imp->inputs[inputBIndex] = input0;
            _imp->guiInputs[inputAIndex] = _imp->inputs[inputAIndex];
            _imp->guiInputs[inputBIndex] = _imp->inputs[inputBIndex];
        } else {
            input0 = _imp->guiInputs[inputAIndex].lock();
            _imp->guiInputs[inputAIndex] = _imp->guiInputs[inputBIndex];
            _imp->guiInputs[inputBIndex] = input0;
        }
    }
    Q_EMIT inputChanged(inputAIndex);
    Q_EMIT inputChanged(inputBIndex);
    bool mustCallEnd = false;
    if (!useGuiInputs) {
        beginInputEdition();
        mustCallEnd = true;
        onInputChanged(inputAIndex);
        onInputChanged(inputBIndex);
    }
    bool creatingNodeTree = getApp()->isCreatingNodeTree();
    if (!creatingNodeTree) {
        ///Recompute the hash
        computeHash();
    }

    std::string inputChangedCB = getInputChangedCallback();
    if ( !inputChangedCB.empty() ) {
        _imp->runInputChangedCallback(inputAIndex, inputChangedCB);
        _imp->runInputChangedCallback(inputBIndex, inputChangedCB);
    }


    _imp->ifGroupForceHashChangeOfInputs();

    if (mustCallEnd) {
        endInputEdition(true);
    }
} // switchInput0And1

void
Node::onInputLabelChanged(const QString & name)
{
    assert( QThread::currentThread() == qApp->thread() );
    assert(_imp->inputsInitialized);
    Node* inp = dynamic_cast<Node*>( sender() );
    assert(inp);
    if (!inp) {
        // coverity[dead_error_line]
        return;
    }
    int inputNb = -1;
    ///No need to lock, inputs is only written to by the mainthread

    for (U32 i = 0; i < _imp->guiInputs.size(); ++i) {
        if (_imp->guiInputs[i].lock().get() == inp) {
            inputNb = i;
            break;
        }
    }

    if (inputNb != -1) {
        Q_EMIT inputLabelChanged(inputNb, name);
    }
}

void
Node::connectOutput(bool useGuiValues,
                    const NodePtr& output)
{
    assert(output);

    {
        QMutexLocker l(&_imp->outputsMutex);
        if (!useGuiValues) {
            _imp->outputs.push_back(output);
            _imp->guiOutputs.push_back(output);
        } else {
            _imp->guiOutputs.push_back(output);
        }
    }
    Q_EMIT outputsChanged();
}

int
Node::disconnectInput(int inputNumber)
{
    assert(_imp->inputsInitialized);

    NodePtr inputShared;
    bool useGuiValues = isNodeRendering();
    bool destroyed;
    {
        QMutexLocker k(&_imp->isBeingDestroyedMutex);
        destroyed = _imp->isBeingDestroyed;
    }
    if (!destroyed) {
        _imp->effect->abortAnyEvaluation();
    }

    {
        QMutexLocker l(&_imp->inputsMutex);
        if ( (inputNumber < 0) ||
             ( inputNumber > (int)_imp->inputs.size() ) ||
             ( !useGuiValues && !_imp->inputs[inputNumber].lock() ) ||
             ( useGuiValues && !_imp->guiInputs[inputNumber].lock() ) ) {
            return -1;
        }
        inputShared = useGuiValues ? _imp->guiInputs[inputNumber].lock() : _imp->inputs[inputNumber].lock();
    }


    QObject::disconnect( inputShared.get(), SIGNAL(labelChanged(QString)), this, SLOT(onInputLabelChanged(QString)) );
    inputShared->disconnectOutput(useGuiValues, shared_from_this());

    {
        QMutexLocker l(&_imp->inputsMutex);
        if (!useGuiValues) {
            _imp->inputs[inputNumber].reset();
            _imp->guiInputs[inputNumber].reset();
        } else {
            _imp->guiInputs[inputNumber].reset();
        }
    }

    {
        QMutexLocker k(&_imp->isBeingDestroyedMutex);
        if (_imp->isBeingDestroyed) {
            return -1;
        }
    }

    Q_EMIT inputChanged(inputNumber);
    bool mustCallEnd = false;
    if (!useGuiValues) {
        beginInputEdition();
        mustCallEnd = true;
        onInputChanged(inputNumber);
    }
    bool creatingNodeTree = getApp()->isCreatingNodeTree();
    if (!creatingNodeTree) {
        ///Recompute the hash
        computeHash();
    }

    _imp->ifGroupForceHashChangeOfInputs();

    std::string inputChangedCB = getInputChangedCallback();
    if ( !inputChangedCB.empty() ) {
        _imp->runInputChangedCallback(inputNumber, inputChangedCB);
    }
    if (mustCallEnd) {
        endInputEdition(true);
    }

    return inputNumber;
} // Node::disconnectInput

int
Node::disconnectInputInternal(const NodePtr& input, bool useGuiValues)
{
    assert(_imp->inputsInitialized);
    int found = -1;
    NodePtr inputShared;
    {
        QMutexLocker l(&_imp->inputsMutex);
        if (!useGuiValues) {
            for (std::size_t i = 0; i < _imp->inputs.size(); ++i) {
                NodePtr curInput = _imp->inputs[i].lock();
                if (curInput == input) {
                    inputShared = curInput;
                    found = (int)i;
                    break;
                }
            }
        } else {
            for (std::size_t i = 0; i < _imp->guiInputs.size(); ++i) {
                NodePtr curInput = _imp->guiInputs[i].lock();
                if (curInput == input) {
                    inputShared = curInput;
                    found = (int)i;
                    break;
                }
            }
        }
    }
    if (found != -1) {
        {
            QMutexLocker l(&_imp->inputsMutex);
            if (!useGuiValues) {
                _imp->inputs[found].reset();
                _imp->guiInputs[found].reset();
            } else {
                _imp->guiInputs[found].reset();
            }
        }
        input->disconnectOutput(useGuiValues, shared_from_this());
        Q_EMIT inputChanged(found);
        bool mustCallEnd = false;
        if (!useGuiValues) {
            beginInputEdition();
            mustCallEnd = true;
            onInputChanged(found);
        }
        bool creatingNodeTree = getApp()->isCreatingNodeTree();
        if (!creatingNodeTree) {
            ///Recompute the hash
            if ( !getApp()->getProject()->isProjectClosing() ) {
                computeHash();
            }
        }


        _imp->ifGroupForceHashChangeOfInputs();

        std::string inputChangedCB = getInputChangedCallback();
        if ( !inputChangedCB.empty() ) {
            _imp->runInputChangedCallback(found, inputChangedCB);
        }

        if (mustCallEnd) {
            endInputEdition(true);
        }

        return found;
    }
    
    return -1;
}

int
Node::disconnectInput(const NodePtr& input)
{

    bool useGuiValues = isNodeRendering();
    _imp->effect->abortAnyEvaluation();
    return disconnectInputInternal(input, useGuiValues);
} // Node::disconnectInput

int
Node::disconnectOutput(bool useGuiValues,
                       const NodeConstPtr& output)
{
    assert(output);
    int ret = -1;
    {
        QMutexLocker l(&_imp->outputsMutex);
        if (!useGuiValues) {
            int ret = 0;
            for (NodesWList::iterator it = _imp->outputs.begin(); it != _imp->outputs.end(); ++it, ++ret) {
                if (it->lock() == output) {
                    _imp->outputs.erase(it);
                    break;
                }
            }
        }
        int ret = 0;
        for (NodesWList::iterator it = _imp->guiOutputs.begin(); it != _imp->guiOutputs.end(); ++it, ++ret) {
            if (it->lock() == output) {
                _imp->guiOutputs.erase(it);
                break;
            }
        }
    }

    //Will just refresh the gui
    Q_EMIT outputsChanged();

    return ret;
}

int
Node::inputIndex(const NodePtr& n) const
{
    if (!n) {
        return -1;
    }

    ///Only called by the main-thread
    assert( QThread::currentThread() == qApp->thread() );
    assert(_imp->inputsInitialized);

    NodePtr parent = _imp->multiInstanceParent.lock();
    if (parent) {
        return parent->inputIndex(n);
    }

    ///No need to lock this is only called by the main-thread
    for (std::size_t i = 0; i < _imp->inputs.size(); ++i) {
        if (_imp->inputs[i].lock() == n) {
            return i;
        }
    }


    return -1;
}

void
Node::clearLastRenderedImage()
{
    _imp->effect->clearLastRenderedImage();
}

/*After this call this node still knows the link to the old inputs/outputs
   but no other node knows this node.*/
void
Node::deactivate(const std::list< NodePtr > & outputsToDisconnect,
                 bool disconnectAll,
                 bool reconnect,
                 bool hideGui,
                 bool triggerRender,
                 bool unslaveKnobs)
{

    if ( !_imp->effect || !isActivated() ) {
        return;
    }
    //first tell the gui to clear any persistent message linked to this node
    clearPersistentMessage(false);



    bool beingDestroyed;
    {
        QMutexLocker k(&_imp->isBeingDestroyedMutex);
        beingDestroyed = _imp->isBeingDestroyed;
    }


    ///kill any thread it could have started
    ///Commented-out: If we were to undo the deactivate we don't want all threads to be
    ///exited, just exit them when the effect is really deleted instead
    //quitAnyProcessing();
    if (!beingDestroyed) {
        _imp->effect->abortAnyEvaluation(false /*keepOldestRender*/);
        _imp->abortPreview_non_blocking();
    }

    NodeCollectionPtr parentCol = getGroup();


    if (unslaveKnobs) {
        ///For all knobs that have listeners, invalidate expressions
        NodeGroupPtr isParentGroup = toNodeGroup(parentCol);
        KnobsVec knobs = _imp->effect->getKnobs_mt_safe();
        for (U32 i = 0; i < knobs.size(); ++i) {
            KnobI::ListenerDimsMap listeners;
            knobs[i]->getListeners(listeners);
            for (KnobI::ListenerDimsMap::iterator it = listeners.begin(); it != listeners.end(); ++it) {
                KnobIPtr listener = it->first.lock();
                if (!listener) {
                    continue;
                }
                KnobHolderPtr holder = listener->getHolder();
                if (!holder) {
                    continue;
                }
                if ( ( holder == _imp->effect ) || (holder == isParentGroup) ) {
                    continue;
                }

                EffectInstancePtr isEffect = toEffectInstance(holder);
                if (!isEffect) {
                    continue;
                }

                NodeCollectionPtr effectParent = isEffect->getNode()->getGroup();
                if (!effectParent) {
                    continue;
                }
                NodeGroupPtr isEffectParentGroup = toNodeGroup(effectParent);
                if ( isEffectParentGroup && (isEffectParentGroup == _imp->effect) ) {
                    continue;
                }

                isEffect->beginChanges();
                for (int dim = 0; dim < listener->getDimension(); ++dim) {
                    std::pair<int, KnobIPtr > master = listener->getMaster(dim);
                    if (master.second == knobs[i]) {
                        listener->unSlave(dim, true);
                    }

                    std::string hasExpr = listener->getExpression(dim);
                    if ( !hasExpr.empty() ) {
                        std::stringstream ss;
                        ss << tr("Missing node ").toStdString();
                        ss << getFullyQualifiedName();
                        ss << ' ';
                        ss << tr("in expression.").toStdString();
                        listener->setExpressionInvalid( dim, false, ss.str() );
                    }
                }
                isEffect->endChanges(true);
            }
        }
    }

    ///if the node has 1 non-optional input, attempt to connect the outputs to the input of the current node
    ///this node is the node the outputs should attempt to connect to
    NodePtr inputToConnectTo;
    NodePtr firstOptionalInput;
    int firstNonOptionalInput = -1;
    if (reconnect) {
        bool hasOnlyOneInputConnected = false;

        ///No need to lock guiInputs is only written to by the mainthread
        for (std::size_t i = 0; i < _imp->guiInputs.size(); ++i) {
            NodePtr input = _imp->guiInputs[i].lock();
            if (input) {
                if ( !_imp->effect->isInputOptional(i) ) {
                    if (firstNonOptionalInput == -1) {
                        firstNonOptionalInput = i;
                        hasOnlyOneInputConnected = true;
                    } else {
                        hasOnlyOneInputConnected = false;
                    }
                } else if (!firstOptionalInput) {
                    firstOptionalInput = input;
                    if (hasOnlyOneInputConnected) {
                        hasOnlyOneInputConnected = false;
                    } else {
                        hasOnlyOneInputConnected = true;
                    }
                }
            }
        }

        if (hasOnlyOneInputConnected) {
            if (firstNonOptionalInput != -1) {
                inputToConnectTo = getRealGuiInput(firstNonOptionalInput);
            } else if (firstOptionalInput) {
                inputToConnectTo = firstOptionalInput;
            }
        }
    }
    /*Removing this node from the output of all inputs*/
    _imp->deactivatedState.clear();


    std::vector<NodePtr > inputsQueueCopy;


    ///For multi-instances, if we deactivate the main instance without hiding the GUI (the default state of the tracker node)
    ///then don't remove it from outputs of the inputs
    if (hideGui || !_imp->isMultiInstance) {
        for (std::size_t i = 0; i < _imp->guiInputs.size(); ++i) {
            NodePtr input = _imp->guiInputs[i].lock();
            if (input) {
                input->disconnectOutput(false, shared_from_this());
            }
        }
    }


    ///For each output node we remember that the output node  had its input number inputNb connected
    ///to this node
    NodesWList outputsQueueCopy;
    {
        QMutexLocker l(&_imp->outputsMutex);
        outputsQueueCopy = _imp->guiOutputs;
    }


    for (NodesWList::iterator it = outputsQueueCopy.begin(); it != outputsQueueCopy.end(); ++it) {
        NodePtr output = it->lock();
        if (!output) {
            continue;
        }
        bool dc = false;
        if (disconnectAll) {
            dc = true;
        } else {
            for (NodesList::const_iterator found = outputsToDisconnect.begin(); found != outputsToDisconnect.end(); ++found) {
                if (*found == output) {
                    dc = true;
                    break;
                }
            }
        }
        if (dc) {
            int inputNb = output->getInputIndex(shared_from_this());
            if (inputNb != -1) {
                _imp->deactivatedState.insert( make_pair(*it, inputNb) );

                ///reconnect if inputToConnectTo is not null
                if (inputToConnectTo) {
                    output->replaceInputInternal(inputToConnectTo, inputNb, false);
                } else {
                    ignore_result( output->disconnectInputInternal(shared_from_this(), false) );
                }
            }
        }
    }

    // If the effect was doing OpenGL rendering and had context(s) bound, dettach them.
    _imp->effect->dettachAllOpenGLContexts();


    ///Free all memory used by the plug-in.

    ///COMMENTED-OUT: Don't do this, the node may still be rendering here since the abort call is not blocking.
    ///_imp->effect->clearPluginMemoryChunks();
    clearLastRenderedImage();

    if (parentCol && !beingDestroyed) {
        parentCol->notifyNodeDeactivated( shared_from_this() );
    }

    if (hideGui && !beingDestroyed) {
        Q_EMIT deactivated(triggerRender);
    }
    {
        QMutexLocker l(&_imp->activatedMutex);
        _imp->activated = false;
    }


    ///If the node is a group, deactivate all nodes within the group
    NodeGroupPtr isGrp = isEffectNodeGroup();
    if (isGrp) {
        isGrp->setIsDeactivatingGroup(true);
        NodesList nodes = isGrp->getNodes();
        for (NodesList::iterator it = nodes.begin(); it != nodes.end(); ++it) {
            (*it)->deactivate(std::list< NodePtr >(), false, false, true, false);
        }
        isGrp->setIsDeactivatingGroup(false);
    }

    ///If the node has children (i.e it is a multi-instance), deactivate its children
    for (NodesWList::iterator it = _imp->children.begin(); it != _imp->children.end(); ++it) {
        it->lock()->deactivate(std::list< NodePtr >(), false, false, true, false);
    }


    AppInstancePtr app = getApp();
    if ( app && !app->getProject()->isProjectClosing() ) {
        _imp->runOnNodeDeleteCB();
    }

    deleteNodeVariableToPython( getFullyQualifiedName() );
} // deactivate

void
Node::activate(const std::list< NodePtr > & outputsToRestore,
               bool restoreAll,
               bool triggerRender)
{
    ///Only called by the main-thread
    assert( QThread::currentThread() == qApp->thread() );
    if ( !_imp->effect || isActivated() ) {
        return;
    }


    ///No need to lock, guiInputs is only written to by the main-thread
    NodePtr thisShared = shared_from_this();

    ///for all inputs, reconnect their output to this node
    for (std::size_t i = 0; i < _imp->inputs.size(); ++i) {
        NodePtr input = _imp->inputs[i].lock();
        if (input) {
            input->connectOutput(false, thisShared);
        }
    }


    ///Restore all outputs that was connected to this node
    for (std::map<NodeWPtr, int >::iterator it = _imp->deactivatedState.begin();
         it != _imp->deactivatedState.end(); ++it) {
        NodePtr output = it->first.lock();
        if (!output) {
            continue;
        }

        bool restore = false;
        if (restoreAll) {
            restore = true;
        } else {
            for (NodesList::const_iterator found = outputsToRestore.begin(); found != outputsToRestore.end(); ++found) {
                if (*found == output) {
                    restore = true;
                    break;
                }
            }
        }

        if (restore) {
            ///before connecting the outputs to this node, disconnect any link that has been made
            ///between the outputs by the user. This should normally never happen as the undo/redo
            ///stack follow always the same order.
            NodePtr outputHasInput = output->getInput(it->second);
            if (outputHasInput) {
                bool ok = getApp()->getProject()->disconnectNodes(outputHasInput, output);
                assert(ok);
                Q_UNUSED(ok);
            }

            ///and connect the output to this node
            output->connectInput(thisShared, it->second);
        }
    }

    {
        QMutexLocker l(&_imp->activatedMutex);
        _imp->activated = true; //< flag it true before notifying the GUI because the gui rely on this flag (espcially the Viewer)
    }

    NodeCollectionPtr group = getGroup();
    if (group) {
        group->notifyNodeActivated( shared_from_this() );
    }
    Q_EMIT activated(triggerRender);


    declareAllPythonAttributes();
    getApp()->recheckInvalidExpressions();


    ///If the node is a group, activate all nodes within the group first
    NodeGroupPtr isGrp = isEffectNodeGroup();
    if (isGrp) {
        isGrp->setIsActivatingGroup(true);
        NodesList nodes = isGrp->getNodes();
        for (NodesList::iterator it = nodes.begin(); it != nodes.end(); ++it) {
            (*it)->activate(std::list< NodePtr >(), false, false);
        }
        isGrp->setIsActivatingGroup(false);
    }

    ///If the node has children (i.e it is a multi-instance), activate its children
    for (NodesWList::iterator it = _imp->children.begin(); it != _imp->children.end(); ++it) {
        it->lock()->activate(std::list< NodePtr >(), false, false);
    }

    _imp->runOnNodeCreatedCB(true);
} // activate

class NodeDestroyNodeInternalArgs
    : public GenericWatcherCallerArgs
{
public:

    bool autoReconnect;

    NodeDestroyNodeInternalArgs()
        : GenericWatcherCallerArgs()
        , autoReconnect(false)
    {}

    virtual ~NodeDestroyNodeInternalArgs() {}
};

void
Node::onProcessingQuitInDestroyNodeInternal(int taskID,
                                            const WatcherCallerArgsPtr& args)
{
    assert(_imp->renderWatcher);
    assert(taskID == (int)NodeRenderWatcher::eBlockingTaskQuitAnyProcessing);
    Q_UNUSED(taskID);
    assert(args);
    NodeDestroyNodeInternalArgs* thisArgs = dynamic_cast<NodeDestroyNodeInternalArgs*>( args.get() );
    assert(thisArgs);
    doDestroyNodeInternalEnd(false, thisArgs ? thisArgs->autoReconnect : false);
    _imp->renderWatcher.reset();
}

void
Node::doDestroyNodeInternalEnd(bool fromDest,
                               bool autoReconnect)
{
    ///Remove the node from the project
    if (!fromDest) {
        deactivate(NodesList(),
                   true,
                   autoReconnect,
                   true,
                   false);
    }

    {
        NodeGuiIPtr guiPtr = _imp->guiPointer.lock();
        if (guiPtr) {
            guiPtr->destroyGui();
        }
    }

    ///If its a group, clear its nodes
    NodeGroupPtr isGrp = isEffectNodeGroup();
    if (isGrp) {
        isGrp->clearNodes(true);
    }


    ///Quit any rendering
    OutputEffectInstancePtr isOutput = isEffectOutput();
    if (isOutput) {
        isOutput->getRenderEngine()->quitEngine(true);
    }

    ///Remove all images in the cache associated to this node
    ///This will not remove from the disk cache if the project is closing
    removeAllImagesFromCache(false);

    AppInstancePtr app = getApp();
    if (app) {
        app->recheckInvalidExpressions();
    }

    ///Remove the Python node
    deleteNodeVariableToPython( getFullyQualifiedName() );

    ///Disconnect all inputs
    /*int maxInputs = getMaxInputCount();
       for (int i = 0; i < maxInputs; ++i) {
       disconnectInput(i);
       }*/

    ///Kill the effect
    _imp->effect->clearPluginMemoryChunks();
    _imp->effect.reset();

    ///If inside the group, remove it from the group
    ///the use_count() after the call to removeNode should be 2 and should be the shared_ptr held by the caller and the
    ///thisShared ptr

    ///If not inside a gorup or inside fromDest the shared_ptr is probably invalid at this point
    if (!fromDest) {
        NodePtr thisShared = shared_from_this();
        if ( getGroup() ) {
            getGroup()->removeNode(thisShared);
        }
    }
} // Node::doDestroyNodeInternalEnd

void
Node::destroyNodeInternal(bool fromDest,
                          bool autoReconnect)
{
    if (!_imp->effect) {
        return;
    }

    {
        QMutexLocker k(&_imp->activatedMutex);
        _imp->isBeingDestroyed = true;
    }

    bool allProcessingQuit = areAllProcessingThreadsQuit();
    if (allProcessingQuit) {
        doDestroyNodeInternalEnd(true, false);
    } else {
        if (!fromDest) {
            NodeGroupPtr isGrp = isEffectNodeGroup();
            NodesList nodesToWatch;
            nodesToWatch.push_back( shared_from_this() );
            if (isGrp) {
                isGrp->getNodes_recursive(nodesToWatch, false);
            }
            _imp->renderWatcher.reset( new NodeRenderWatcher(nodesToWatch) );
            QObject::connect( _imp->renderWatcher.get(), SIGNAL(taskFinished(int,WatcherCallerArgsPtr)), this, SLOT(onProcessingQuitInDestroyNodeInternal(int,WatcherCallerArgsPtr)) );
            boost::shared_ptr<NodeDestroyNodeInternalArgs> args( new NodeDestroyNodeInternalArgs() );
            args->autoReconnect = autoReconnect;
            _imp->renderWatcher->scheduleBlockingTask(NodeRenderWatcher::eBlockingTaskQuitAnyProcessing, args);
        } else {
            // Well, we are in the destructor, we better have nothing left to render
            quitAnyProcessing_blocking(false);
            doDestroyNodeInternalEnd(true, false);
        }
    }
} // Node::destroyNodeInternal

void
Node::destroyNode(bool autoReconnect)
{
    destroyNodeInternal(false, autoReconnect);
}

KnobIPtr
Node::getKnobByName(const std::string & name) const
{
    ///MT-safe, never changes
    assert(_imp->knobsInitialized);
    if (!_imp->effect) {
        return KnobIPtr();
    }

    return _imp->effect->getKnobByName(name);
}

NATRON_NAMESPACE_ANONYMOUS_ENTER

///output is always RGBA with alpha = 255
template<typename PIX, int maxValue, int srcNComps>
void
renderPreview(const Image & srcImg,
              int *dstWidth,
              int *dstHeight,
              bool convertToSrgb,
              unsigned int* dstPixels)
{
    ///recompute it after the rescaling
    const RectI & srcBounds = srcImg.getBounds();
    double yZoomFactor = *dstHeight / (double)srcBounds.height();
    double xZoomFactor = *dstWidth / (double)srcBounds.width();
    double zoomFactor;

    if (xZoomFactor < yZoomFactor) {
        zoomFactor = xZoomFactor;
        *dstHeight = srcBounds.height() * zoomFactor;
    } else {
        zoomFactor = yZoomFactor;
        *dstWidth = srcBounds.width() * zoomFactor;
    }

    Image::ReadAccess acc = srcImg.getReadRights();


    for (int i = 0; i < *dstHeight; ++i) {
        double y = (i - *dstHeight / 2.) / zoomFactor + (srcBounds.y1 + srcBounds.y2) / 2.;
        int yi = std::floor(y + 0.5);
        U32 *dst_pixels = dstPixels + *dstWidth * (*dstHeight - 1 - i);
        const PIX* src_pixels = (const PIX*)acc.pixelAt(srcBounds.x1, yi);
        if (!src_pixels) {
            // out of bounds
            for (int j = 0; j < *dstWidth; ++j) {
#ifndef __NATRON_WIN32__
                dst_pixels[j] = toBGRA(0, 0, 0, 0);
#else
                dst_pixels[j] = toBGRA(0, 0, 0, 255);
#endif
            }
        } else {
            for (int j = 0; j < *dstWidth; ++j) {
                // bilinear interpolation is pointless when downscaling a lot, and this is a preview anyway.
                // just use nearest neighbor
                double x = (j - *dstWidth / 2.) / zoomFactor + (srcBounds.x1 + srcBounds.x2) / 2.;
                int xi = std::floor(x + 0.5) - srcBounds.x1;     // round to nearest
                if ( (xi < 0) || ( xi >= (srcBounds.x2 - srcBounds.x1) ) ) {
#ifndef __NATRON_WIN32__
                    dst_pixels[j] = toBGRA(0, 0, 0, 0);
#else
                    dst_pixels[j] = toBGRA(0, 0, 0, 255);
#endif
                } else {
                    float rFilt = src_pixels[xi * srcNComps] / (float)maxValue;
                    float gFilt = srcNComps < 2 ? 0 : src_pixels[xi * srcNComps + 1] / (float)maxValue;
                    float bFilt = srcNComps < 3 ? 0 : src_pixels[xi * srcNComps + 2] / (float)maxValue;
                    if (srcNComps == 1) {
                        gFilt = bFilt = rFilt;
                    }
                    int r = Color::floatToInt<256>(convertToSrgb ? Color::to_func_srgb(rFilt) : rFilt);
                    int g = Color::floatToInt<256>(convertToSrgb ? Color::to_func_srgb(gFilt) : gFilt);
                    int b = Color::floatToInt<256>(convertToSrgb ? Color::to_func_srgb(bFilt) : bFilt);
                    dst_pixels[j] = toBGRA(r, g, b, 255);
                }
            }
        }
    }
}     // renderPreview

///output is always RGBA with alpha = 255
template<typename PIX, int maxValue>
void
renderPreviewForDepth(const Image & srcImg,
                      int elemCount,
                      int *dstWidth,
                      int *dstHeight,
                      bool convertToSrgb,
                      unsigned int* dstPixels)
{
    switch (elemCount) {
    case 0:

        return;
    case 1:
        renderPreview<PIX, maxValue, 1>(srcImg, dstWidth, dstHeight, convertToSrgb, dstPixels);
        break;
    case 2:
        renderPreview<PIX, maxValue, 2>(srcImg, dstWidth, dstHeight, convertToSrgb, dstPixels);
        break;
    case 3:
        renderPreview<PIX, maxValue, 3>(srcImg, dstWidth, dstHeight, convertToSrgb, dstPixels);
        break;
    case 4:
        renderPreview<PIX, maxValue, 4>(srcImg, dstWidth, dstHeight, convertToSrgb, dstPixels);
        break;
    default:
        break;
    }
}     // renderPreviewForDepth

NATRON_NAMESPACE_ANONYMOUS_EXIT


class ComputingPreviewSetter_RAII
{
    Node::Implementation* _imp;

public:
    ComputingPreviewSetter_RAII(Node::Implementation* imp)
        : _imp(imp)
    {
        _imp->setComputingPreview(true);
    }

    ~ComputingPreviewSetter_RAII()
    {
        _imp->setComputingPreview(false);

        bool mustQuitPreview = _imp->checkForExitPreview();
        Q_UNUSED(mustQuitPreview);
    }
};

bool
Node::makePreviewImage(SequenceTime time,
                       int *width,
                       int *height,
                       unsigned int* buf)
{
    assert(_imp->knobsInitialized);


    {
        QMutexLocker k(&_imp->isBeingDestroyedMutex);
        if (_imp->isBeingDestroyed) {
            return false;
        }
    }

    if ( _imp->checkForExitPreview() ) {
        return false;
    }

    /// prevent 2 previews to occur at the same time since there's only 1 preview instance
    ComputingPreviewSetter_RAII computingPreviewRAII( _imp.get() );
    RectD rod;
    bool isProjectFormat;
    RenderScale scale(1.);
    U64 nodeHash = getHashValue();
    EffectInstancePtr effect;
    NodeGroupPtr isGroup = isEffectNodeGroup();
    if (isGroup) {
        effect = isGroup->getOutputNode(false)->getEffectInstance();
    } else {
        effect = _imp->effect;
    }

    if (!_imp->effect) {
        return false;
    }

    effect->clearPersistentMessage(false);

    StatusEnum stat = effect->getRegionOfDefinition_public(nodeHash, time, scale, ViewIdx(0), &rod, &isProjectFormat);
    if ( (stat == eStatusFailed) || rod.isNull() ) {
        return false;
    }
    assert( !rod.isNull() );
    double yZoomFactor = (double)*height / (double)rod.height();
    double xZoomFactor = (double)*width / (double)rod.width();
    double closestPowerOf2X = xZoomFactor >= 1 ? 1 : std::pow( 2, -std::ceil( std::log(xZoomFactor) / std::log(2.) ) );
    double closestPowerOf2Y = yZoomFactor >= 1 ? 1 : std::pow( 2, -std::ceil( std::log(yZoomFactor) / std::log(2.) ) );
    int closestPowerOf2 = std::max(closestPowerOf2X, closestPowerOf2Y);
    unsigned int mipMapLevel = std::min(std::log( (double)closestPowerOf2 ) / std::log(2.), 5.);

    scale.x = Image::getScaleFromMipMapLevel(mipMapLevel);
    scale.y = scale.x;

    const double par = effect->getAspectRatio(-1);
    RectI renderWindow;
    rod.toPixelEnclosing(mipMapLevel, par, &renderWindow);

    NodePtr thisNode = shared_from_this();
    RenderingFlagSetter flagIsRendering(thisNode);


    {
        AbortableRenderInfoPtr abortInfo = AbortableRenderInfo::create(true, 0);
        const bool isRenderUserInteraction = true;
        const bool isSequentialRender = false;
        AbortableThread* isAbortable = dynamic_cast<AbortableThread*>( QThread::currentThread() );
        if (isAbortable) {
            isAbortable->setAbortInfo( isRenderUserInteraction, abortInfo, thisNode->getEffectInstance() );
        }
        ParallelRenderArgsSetter frameRenderArgs( time,
                                                  ViewIdx(0), //< preview only renders view 0 (left)
                                                  isRenderUserInteraction, //<isRenderUserInteraction
                                                  isSequentialRender, //isSequential
                                                  abortInfo, // abort info
                                                  thisNode, // viewer requester
                                                  0, //texture index
                                                  getApp()->getTimeLine().get(), // timeline
                                                  NodePtr(), //rotoPaint node
                                                  false, // isAnalysis
                                                  true, // isDraft
                                                  RenderStatsPtr() );
        FrameRequestMap request;
        stat = EffectInstance::computeRequestPass(time, ViewIdx(0), mipMapLevel, rod, thisNode, request);
        if (stat == eStatusFailed) {
            return false;
        }

        frameRenderArgs.updateNodesRequest(request);

        std::list<ImageComponents> requestedComps;
        ImageBitDepthEnum depth = effect->getBitDepth(-1);
        requestedComps.push_back( effect->getComponents(-1) );


        // Exceptions are caught because the program can run without a preview,
        // but any exception in renderROI is probably fatal.
        std::map<ImageComponents, ImagePtr> planes;
        try {
            boost::scoped_ptr<EffectInstance::RenderRoIArgs> renderArgs( new EffectInstance::RenderRoIArgs(time,
                                                                                                           scale,
                                                                                                           mipMapLevel,
                                                                                                           ViewIdx(0), //< preview only renders view 0 (left)
                                                                                                           false,
                                                                                                           renderWindow,
                                                                                                           rod,
                                                                                                           requestedComps, //< preview is always rgb...
                                                                                                           depth,
                                                                                                           false,
                                                                                                           effect,
                                                                                                           eStorageModeRAM /*returnStorage*/,
                                                                                                           time /*callerRenderTime*/) );
            EffectInstance::RenderRoIRetCode retCode;
            retCode = effect->renderRoI(*renderArgs, &planes);
            if (retCode != EffectInstance::eRenderRoIRetCodeOk) {
                return false;
            }
        } catch (...) {
            return false;
        }

        if ( planes.empty() ) {
            return false;
        }

        const ImagePtr& img = planes.begin()->second;
        const ImageComponents& components = img->getComponents();
        int elemCount = components.getNumComponents();

        ///we convert only when input is Linear.
        //Rec709 and srGB is acceptable for preview
        bool convertToSrgb = getApp()->getDefaultColorSpaceForBitDepth( img->getBitDepth() ) == eViewerColorSpaceLinear;

        switch ( img->getBitDepth() ) {
        case eImageBitDepthByte: {
            renderPreviewForDepth<unsigned char, 255>(*img, elemCount, width, height, convertToSrgb, buf);
            break;
        }
        case eImageBitDepthShort: {
            renderPreviewForDepth<unsigned short, 65535>(*img, elemCount, width, height, convertToSrgb, buf);
            break;
        }
        case eImageBitDepthHalf:
            break;
        case eImageBitDepthFloat: {
            renderPreviewForDepth<float, 1>(*img, elemCount, width, height, convertToSrgb, buf);
            break;
        }
        case eImageBitDepthNone:
            break;
        }
    } // ParallelRenderArgsSetter

    ///Exit of the thread
    appPTR->getAppTLS()->cleanupTLSForThread();

    return true;
} // makePreviewImage

bool
Node::isInputNode() const
{
    ///MT-safe, never changes
    return _imp->effect->isGenerator();
}

bool
Node::isOutputNode() const
{   ///MT-safe, never changes
    return _imp->effect->isOutput();
}

bool
Node::isOpenFXNode() const
{
    ///MT-safe, never changes
    return _imp->effect->isOpenFX();
}

bool
Node::isRotoNode() const
{
    ///Runs only in the main thread (checked by getName())

    ///Crude way to distinguish between Rotoscoping and Rotopainting nodes.
    return getPluginID() == PLUGINID_OFX_ROTO;
}

/**
 * @brief Returns true if the node is a rotopaint node
 **/
bool
Node::isRotoPaintingNode() const
{
    return _imp->effect ? _imp->effect->isRotoPaintNode() : false;
}

ViewerInstancePtr
Node::isEffectViewerInstance() const
{
    return toViewerInstance(_imp->effect);
}

NodeGroupPtr
Node::isEffectNodeGroup() const
{
    return toNodeGroup(_imp->effect);
}

PrecompNodePtr
Node::isEffectPrecompNode() const
{
    return toPrecompNode(_imp->effect);
}

OutputEffectInstancePtr
Node::isEffectOutput() const
{
    return toOutputEffectInstance(_imp->effect);
}

GroupInputPtr
Node::isEffectGroupInput() const
{
    return toGroupInput(_imp->effect);
}

GroupOutputPtr
Node::isEffectGroupOutput() const
{
    return toGroupOutput(_imp->effect);
}

ReadNodePtr
Node::isEffectReadNode() const
{
    return toReadNode(_imp->effect);
}

WriteNodePtr
Node::isEffectWriteNode() const
{
    return toWriteNode(_imp->effect);
}

BackdropPtr
Node::isEffectBackdrop() const
{
    return toBackdrop(_imp->effect);
}

OneViewNodePtr
Node::isEffectOneViewNode() const
{
    return toOneViewNode(_imp->effect);
}

RotoContextPtr
Node::getRotoContext() const
{
    return _imp->rotoContext;
}

TrackerContextPtr
Node::getTrackerContext() const
{
    return _imp->trackContext;
}

U64
Node::getRotoAge() const
{
    if (_imp->rotoContext) {
        return _imp->rotoContext->getAge();
    }

    RotoDrawableItemPtr item = _imp->paintStroke.lock();
    if (item) {
        return item->getContext()->getAge();
    }

    return 0;
}

const KnobsVec &
Node::getKnobs() const
{
    ///MT-safe from EffectInstance::getKnobs()
    return _imp->effect->getKnobs();
}

void
Node::setKnobsFrozen(bool frozen)
{
    ///MT-safe from EffectInstance::setKnobsFrozen
    _imp->effect->setKnobsFrozen(frozen);

    QMutexLocker l(&_imp->inputsMutex);
    for (std::size_t i = 0; i < _imp->inputs.size(); ++i) {
        NodePtr input = _imp->inputs[i].lock();
        if (input) {
            input->setKnobsFrozen(frozen);
        }
    }
}

std::string
Node::getPluginIconFilePath() const
{
    if (!_imp->plugin) {
        return std::string();
    }

    {
        QMutexLocker k(&_imp->pyPluginInfoMutex);
        if ( !_imp->pyPlugInfo.pyPlugIconFilePath.empty() ) {
            return _imp->pyPlugInfo.pyPlugIconFilePath;
        }
    }
    return _imp->plugin->getIconFilePath().toStdString();
}

std::string
Node::getPluginID() const
{
    if (!_imp->plugin) {
        return std::string();
    }

    {
        QMutexLocker k(&_imp->pyPluginInfoMutex);
        if ( !_imp->pyPlugInfo.pyPlugID.empty() ) {
            return _imp->pyPlugInfo.pyPlugID;
        }
    }

    return _imp->plugin->getPluginID().toStdString();
}

std::string
Node::getPluginLabel() const
{
    {
        QMutexLocker k(&_imp->pyPluginInfoMutex);
        if ( !_imp->pyPlugInfo.pyPlugLabel.empty() ) {
            return _imp->pyPlugInfo.pyPlugLabel;
        }
    }

    return _imp->effect->getPluginLabel();
}

std::string
Node::getPluginResourcesPath() const
{
    {
        QMutexLocker k(&_imp->pyPluginInfoMutex);
        if ( !_imp->pyPlugInfo.pluginPythonModule.empty() ) {
            std::size_t foundSlash = _imp->pyPlugInfo.pluginPythonModule.find_last_of("/");
            if (foundSlash != std::string::npos) {
                return _imp->pyPlugInfo.pluginPythonModule.substr(0, foundSlash);
            }
        }
    }

    return _imp->plugin->getResourcesPath().toStdString();
}

std::string
Node::getPluginDescription() const
{
    {
        QMutexLocker k(&_imp->pyPluginInfoMutex);
        if ( !_imp->pyPlugInfo.pyPlugID.empty() ) {
            return _imp->pyPlugInfo.pyPlugDesc;
        }
    }

    return _imp->effect->getPluginDescription();
}

void
Node::getPluginGrouping(std::list<std::string>* grouping) const
{
    {
        QMutexLocker k(&_imp->pyPluginInfoMutex);
        if ( !_imp->pyPlugInfo.pyPlugGrouping.empty() ) {
            *grouping =  _imp->pyPlugInfo.pyPlugGrouping;
            return;
        }
    }
    _imp->effect->getPluginGrouping(grouping);
}

int
Node::getMaxInputCount() const
{
    ///MT-safe, never changes
    assert(_imp->effect);

    return _imp->effect->getMaxInputCount();
}

bool
Node::makePreviewByDefault() const
{
    ///MT-safe, never changes
    assert(_imp->effect);

    return _imp->effect->makePreviewByDefault();
}

void
Node::togglePreview()
{
    ///MT-safe from Knob
    assert(_imp->knobsInitialized);
    KnobBoolPtr b = _imp->previewEnabledKnob.lock();
    if (!b) {
        return;
    }
    b->setValue( !b->getValue() );
}

bool
Node::isPreviewEnabled() const
{
    ///MT-safe from EffectInstance
    if (!_imp->knobsInitialized) {
        qDebug() << "Node::isPreviewEnabled(): knobs not initialized (including previewEnabledKnob)";
    }
    KnobBoolPtr b = _imp->previewEnabledKnob.lock();
    if (!b) {
        return false;
    }

    return b->getValue();
}

bool
Node::aborted() const
{
    ///MT-safe from EffectInstance
    assert(_imp->effect);

    return _imp->effect->aborted();
}

bool
Node::message(MessageTypeEnum type,
              const std::string & content) const
{
    ///If the node was aborted, don't transmit any message because we could cause a deadlock
    if ( _imp->effect->aborted() || (!_imp->nodeCreated && _imp->wasCreatedSilently)) {
        return false;
    }

    // See https://github.com/MrKepzie/Natron/issues/1313
    // Messages posted from a separate thread should be logged and not show a pop-up
    if ( QThread::currentThread() != qApp->thread() ) {

        LogEntry::LogEntryColor c;
        if (getColor(&c.r, &c.g, &c.b)) {
            c.colorSet = true;
        }
        appPTR->writeToErrorLog_mt_safe(QString::fromUtf8( getLabel_mt_safe().c_str() ), QString::fromUtf8( content.c_str() ), false, c);
        if (type == eMessageTypeError) {
            appPTR->showErrorLog();
        }
        return true;
    }

#ifdef NATRON_ENABLE_IO_META_NODES
    NodePtr ioContainer = getIOContainer();
    if (ioContainer) {
        ioContainer->message(type, content);
        return true;
    }
#endif
    // Some nodes may be hidden from the user but may still report errors (such that the group is in fact hidden to the user)
    if ( !isPartOfProject() && getGroup() ) {
        NodeGroup* isGroup = dynamic_cast<NodeGroup*>( getGroup().get() );
        if (isGroup) {
            isGroup->message(type, content);
        }
    }

    switch (type) {
    case eMessageTypeInfo:
        Dialogs::informationDialog(getLabel_mt_safe(), content);

        return true;
    case eMessageTypeWarning:
        Dialogs::warningDialog(getLabel_mt_safe(), content);

        return true;
    case eMessageTypeError:
        Dialogs::errorDialog(getLabel_mt_safe(), content);

        return true;
    case eMessageTypeQuestion:

        return Dialogs::questionDialog(getLabel_mt_safe(), content, false) == eStandardButtonYes;
    default:

        return false;
    }
}

void
Node::setPersistentMessage(MessageTypeEnum type,
                           const std::string & content)
{
    if (!_imp->nodeCreated && _imp->wasCreatedSilently) {
        return;
    }

    if ( !appPTR->isBackground() ) {
        //if the message is just an information, display a popup instead.
#ifdef NATRON_ENABLE_IO_META_NODES
        NodePtr ioContainer = getIOContainer();
        if (ioContainer) {
            ioContainer->setPersistentMessage(type, content);

            return;
        }
#endif
        // Some nodes may be hidden from the user but may still report errors (such that the group is in fact hidden to the user)
        if ( !isPartOfProject() && getGroup() ) {
            NodeGroupPtr isGroup = toNodeGroup(getGroup());
            if (isGroup) {
                isGroup->setPersistentMessage(type, content);
            }
        }

        if (type == eMessageTypeInfo) {
            message(type, content);

            return;
        }

        {
            QMutexLocker k(&_imp->persistentMessageMutex);
            QString mess = QString::fromUtf8( content.c_str() );
            if (mess == _imp->persistentMessage) {
                return;
            }
            _imp->persistentMessageType = (int)type;
            _imp->persistentMessage = mess;
        }
        Q_EMIT persistentMessageChanged();
    } else {
        std::cout << "Persistent message: " << content << std::endl;
    }
}

bool
Node::hasPersistentMessage() const
{
    QMutexLocker k(&_imp->persistentMessageMutex);

    return !_imp->persistentMessage.isEmpty();
}

void
Node::getPersistentMessage(QString* message,
                           int* type,
                           bool prefixLabelAndType) const
{
    QMutexLocker k(&_imp->persistentMessageMutex);

    *type = _imp->persistentMessageType;

    if ( prefixLabelAndType && !_imp->persistentMessage.isEmpty() ) {
        message->append( QString::fromUtf8( getLabel_mt_safe().c_str() ) );
        if (*type == eMessageTypeError) {
            message->append( QString::fromUtf8(" error: ") );
        } else if (*type == eMessageTypeWarning) {
            message->append( QString::fromUtf8(" warning: ") );
        }
    }
    message->append(_imp->persistentMessage);
}

void
Node::clearPersistentMessageRecursive(std::list<NodePtr>& markedNodes)
{
    if ( std::find(markedNodes.begin(), markedNodes.end(), shared_from_this()) != markedNodes.end() ) {
        return;
    }
    markedNodes.push_back(shared_from_this());
    clearPersistentMessageInternal();

    int nInputs = getMaxInputCount();
    ///No need to lock, guiInputs is only written to by the main-thread
    for (int i = 0; i < nInputs; ++i) {
        NodePtr input = getInput(i);
        if (input) {
            input->clearPersistentMessageRecursive(markedNodes);
        }
    }
}

void
Node::clearPersistentMessageInternal()
{
    bool changed;
    {
        QMutexLocker k(&_imp->persistentMessageMutex);
        changed = !_imp->persistentMessage.isEmpty();
        if (changed) {
            _imp->persistentMessage.clear();
        }
    }

    if (changed) {
        Q_EMIT persistentMessageChanged();
    }
}

void
Node::clearPersistentMessage(bool recurse)
{
    AppInstancePtr app = getApp();

    if (!app) {
        return;
    }
    if ( app->isBackground() ) {
        return;
    }
    if (recurse) {
        std::list<NodePtr> markedNodes;
        clearPersistentMessageRecursive(markedNodes);
    } else {
        clearPersistentMessageInternal();
    }
}

void
Node::purgeAllInstancesCaches()
{
    ///Only called by the main-thread
    assert( QThread::currentThread() == qApp->thread() );
    assert(_imp->effect);
    _imp->effect->purgeCaches();
}

bool
Node::notifyInputNIsRendering(int inputNb)
{
    if ( !getApp() || getApp()->isGuiFrozen() ) {
        return false;
    }

    timeval now;


    gettimeofday(&now, 0);

    QMutexLocker l(&_imp->lastRenderStartedMutex);
    double t =  now.tv_sec  - _imp->lastInputNRenderStartedSlotCallTime.tv_sec +
               (now.tv_usec - _imp->lastInputNRenderStartedSlotCallTime.tv_usec) * 1e-6f;

    assert( inputNb >= 0 && inputNb < (int)_imp->inputIsRenderingCounter.size() );

    if ( (t > NATRON_RENDER_GRAPHS_HINTS_REFRESH_RATE_SECONDS) || (_imp->inputIsRenderingCounter[inputNb] == 0) ) {
        _imp->lastInputNRenderStartedSlotCallTime = now;
        ++_imp->inputIsRenderingCounter[inputNb];

        l.unlock();

        Q_EMIT inputNIsRendering(inputNb);

        return true;
    }

    return false;
}

void
Node::notifyInputNIsFinishedRendering(int inputNb)
{
    {
        QMutexLocker l(&_imp->lastRenderStartedMutex);
        assert( inputNb >= 0 && inputNb < (int)_imp->inputIsRenderingCounter.size() );
        --_imp->inputIsRenderingCounter[inputNb];
    }
    Q_EMIT inputNIsFinishedRendering(inputNb);
}

bool
Node::notifyRenderingStarted()
{
    if ( !getApp() || getApp()->isGuiFrozen() ) {
        return false;
    }

    timeval now;

    gettimeofday(&now, 0);


    QMutexLocker l(&_imp->lastRenderStartedMutex);
    double t =  now.tv_sec  - _imp->lastRenderStartedSlotCallTime.tv_sec +
               (now.tv_usec - _imp->lastRenderStartedSlotCallTime.tv_usec) * 1e-6f;

    if ( (t > NATRON_RENDER_GRAPHS_HINTS_REFRESH_RATE_SECONDS) || (_imp->renderStartedCounter == 0) ) {
        _imp->lastRenderStartedSlotCallTime = now;
        ++_imp->renderStartedCounter;


        l.unlock();

        Q_EMIT renderingStarted();

        return true;
    }

    return false;
}

void
Node::notifyRenderingEnded()
{
    {
        QMutexLocker l(&_imp->lastRenderStartedMutex);
        --_imp->renderStartedCounter;
    }
    Q_EMIT renderingEnded();
}

int
Node::getIsInputNRenderingCounter(int inputNb) const
{
    QMutexLocker l(&_imp->lastRenderStartedMutex);

    assert( inputNb >= 0 && inputNb < (int)_imp->inputIsRenderingCounter.size() );

    return _imp->inputIsRenderingCounter[inputNb];
}

int
Node::getIsNodeRenderingCounter() const
{
    QMutexLocker l(&_imp->lastRenderStartedMutex);

    return _imp->renderStartedCounter;
}

void
Node::setOutputFilesForWriter(const std::string & pattern)
{
    assert(_imp->effect);
    _imp->effect->setOutputFilesForWriter(pattern);
}

void
Node::registerPluginMemory(size_t nBytes)
{
    {
        QMutexLocker l(&_imp->memoryUsedMutex);
        _imp->pluginInstanceMemoryUsed += nBytes;
    }
    Q_EMIT pluginMemoryUsageChanged(nBytes);
}

void
Node::unregisterPluginMemory(size_t nBytes)
{
    {
        QMutexLocker l(&_imp->memoryUsedMutex);
        _imp->pluginInstanceMemoryUsed -= nBytes;
    }
    Q_EMIT pluginMemoryUsageChanged(-nBytes);
}

QMutex &
Node::getRenderInstancesSharedMutex()
{
    return _imp->renderInstancesSharedMutex;
}

static void
refreshPreviewsRecursivelyUpstreamInternal(double time,
                                           const NodePtr& node,
                                           std::list<NodePtr>& marked)
{
    if ( std::find(marked.begin(), marked.end(), node) != marked.end() ) {
        return;
    }

    if ( node->isPreviewEnabled() ) {
        node->refreshPreviewImage( time );
    }

    marked.push_back(node);

    std::vector<NodeWPtr > inputs = node->getInputs_copy();

    for (std::size_t i = 0; i < inputs.size(); ++i) {
        NodePtr input = inputs[i].lock();
        if (input) {
            input->refreshPreviewsRecursivelyUpstream(time);
        }
    }
}

void
Node::refreshPreviewsRecursivelyUpstream(double time)
{
    std::list<NodePtr> marked;

    refreshPreviewsRecursivelyUpstreamInternal(time, shared_from_this(), marked);
}

static void
refreshPreviewsRecursivelyDownstreamInternal(double time,
                                             const NodePtr& node,
                                             std::list<NodePtr>& marked)
{
    if ( std::find(marked.begin(), marked.end(), node) != marked.end() ) {
        return;
    }

    if ( node->isPreviewEnabled() ) {
        node->refreshPreviewImage( time );
    }

    marked.push_back(node);

    NodesWList outputs;
    node->getOutputs_mt_safe(outputs);
    for (NodesWList::iterator it = outputs.begin(); it != outputs.end(); ++it) {
        NodePtr output = it->lock();
        if (output) {
            output->refreshPreviewsRecursivelyDownstream(time);
        }
    }
}

void
Node::refreshPreviewsRecursivelyDownstream(double time)
{
    if ( !getNodeGui() ) {
        return;
    }
    std::list<NodePtr> marked;
    refreshPreviewsRecursivelyDownstreamInternal(time, shared_from_this(), marked);
}

void
Node::onAllKnobsSlaved(bool isSlave,
                       const KnobHolderPtr& master)
{
    ///Only called by the main-thread
    assert( QThread::currentThread() == qApp->thread() );

    if (isSlave) {
        EffectInstancePtr effect = toEffectInstance(master);
        assert(effect);
        if (effect) {
            NodePtr masterNode = effect->getNode();
            {
                QMutexLocker l(&_imp->masterNodeMutex);
                _imp->masterNode = masterNode;
            }
            QObject::connect( masterNode.get(), SIGNAL(deactivated(bool)), this, SLOT(onMasterNodeDeactivated()) );
            QObject::connect( masterNode.get(), SIGNAL(knobsAgeChanged(U64)), this, SLOT(setKnobsAge(U64)) );
            QObject::connect( masterNode.get(), SIGNAL(previewImageChanged(double)), this, SLOT(refreshPreviewImage(double)) );
        }
    } else {
        NodePtr master = getMasterNode();
        QObject::disconnect( master.get(), SIGNAL(deactivated(bool)), this, SLOT(onMasterNodeDeactivated()) );
        QObject::disconnect( master.get(), SIGNAL(knobsAgeChanged(U64)), this, SLOT(setKnobsAge(U64)) );
        QObject::disconnect( master.get(), SIGNAL(previewImageChanged(double)), this, SLOT(refreshPreviewImage(double)) );
        {
            QMutexLocker l(&_imp->masterNodeMutex);
            _imp->masterNode.reset();
        }
    }

    Q_EMIT allKnobsSlaved(isSlave);
}

void
Node::onKnobSlaved(const KnobIPtr& slave,
                   const KnobIPtr& master,
                   int dimension,
                   bool isSlave)
{
    ///ignore the call if the node is a clone
    {
        QMutexLocker l(&_imp->masterNodeMutex);
        if ( _imp->masterNode.lock() ) {
            return;
        }
    }

    assert( master->getHolder() );


    ///If the holder isn't an effect, ignore it too
    EffectInstancePtr isEffect = toEffectInstance( master->getHolder() );
    NodePtr parentNode;
    if (!isEffect) {
        TrackMarkerPtr isMarker = toTrackMarker( master->getHolder() );
        if (isMarker) {
            parentNode = isMarker->getContext()->getNode();
        }
    } else {
        parentNode = isEffect->getNode();
    }

    bool changed = false;
    {
        QMutexLocker l(&_imp->masterNodeMutex);
        KnobLinkList::iterator found = _imp->nodeLinks.end();
        for (KnobLinkList::iterator it = _imp->nodeLinks.begin(); it != _imp->nodeLinks.end(); ++it) {
            if (it->masterNode.lock() == parentNode) {
                found = it;
                break;
            }
        }

        if ( found == _imp->nodeLinks.end() ) {
            if (!isSlave) {
                ///We want to unslave from the given node but the link didn't existed, just return
                return;
            } else {
                ///Add a new link
                KnobLink link;
                link.masterNode = parentNode;
                link.slave = slave;
                link.master = master;
                link.dimension = dimension;
                _imp->nodeLinks.push_back(link);
                changed = true;
            }
        } else if ( found != _imp->nodeLinks.end() ) {
            if (isSlave) {
                ///We want to slave to the given node but it already has a link on another parameter, just return
                return;
            } else {
                ///Remove the given link
                _imp->nodeLinks.erase(found);
                changed = true;
            }
        }
    }
    if (changed) {
        Q_EMIT knobsLinksChanged();
    }
} // onKnobSlaved

void
Node::getKnobsLinks(std::list<Node::KnobLink> & links) const
{
    QMutexLocker l(&_imp->masterNodeMutex);

    links = _imp->nodeLinks;
}

void
Node::onMasterNodeDeactivated()
{
    ///Only called by the main-thread
    assert( QThread::currentThread() == qApp->thread() );
    if (!_imp->effect) {
        return;
    }
    _imp->effect->unslaveAllKnobs();
}

#ifdef NATRON_ENABLE_IO_META_NODES
NodePtr
Node::getIOContainer() const
{
    return _imp->ioContainer.lock();
}

#endif

NodePtr
Node::getMasterNode() const
{
    QMutexLocker l(&_imp->masterNodeMutex);

    return _imp->masterNode.lock();
}

bool
Node::isSupportedComponent(int inputNb,
                           const ImageComponents& comp) const
{
    QMutexLocker l(&_imp->inputsMutex);

    if (inputNb >= 0) {
        assert( inputNb < (int)_imp->inputsComponents.size() );
        std::list<ImageComponents>::const_iterator found =
            std::find(_imp->inputsComponents[inputNb].begin(), _imp->inputsComponents[inputNb].end(), comp);

        return found != _imp->inputsComponents[inputNb].end();
    } else {
        assert(inputNb == -1);
        std::list<ImageComponents>::const_iterator found =
            std::find(_imp->outputComponents.begin(), _imp->outputComponents.end(), comp);

        return found != _imp->outputComponents.end();
    }
}

ImageComponents
Node::findClosestInList(const ImageComponents& comp,
                        const std::list<ImageComponents> &components,
                        bool multiPlanar)
{
    if ( components.empty() ) {
        return ImageComponents::getNoneComponents();
    }
    std::list<ImageComponents>::const_iterator closestComp = components.end();
    for (std::list<ImageComponents>::const_iterator it = components.begin(); it != components.end(); ++it) {
        if ( closestComp == components.end() ) {
            if ( multiPlanar && ( it->getNumComponents() == comp.getNumComponents() ) ) {
                return comp;
            }
            closestComp = it;
        } else {
            if ( it->getNumComponents() == comp.getNumComponents() ) {
                if (multiPlanar) {
                    return comp;
                }
                closestComp = it;
                break;
            } else {
                int diff = it->getNumComponents() - comp.getNumComponents();
                int diffSoFar = closestComp->getNumComponents() - comp.getNumComponents();
                if ( (diff > 0) && (diff < diffSoFar) ) {
                    closestComp = it;
                }
            }
        }
    }
    if ( closestComp == components.end() ) {
        return ImageComponents::getNoneComponents();
    }

    return *closestComp;
}

ImageComponents
Node::findClosestSupportedComponents(int inputNb,
                                     const ImageComponents& comp) const
{
    std::list<ImageComponents> comps;
    {
        QMutexLocker l(&_imp->inputsMutex);

        if (inputNb >= 0) {
            assert( inputNb < (int)_imp->inputsComponents.size() );
            comps = _imp->inputsComponents[inputNb];
        } else {
            assert(inputNb == -1);
            comps = _imp->outputComponents;
        }
    }

    return findClosestInList( comp, comps, _imp->effect->isMultiPlanar() );
}

int
Node::isMaskChannelKnob(const KnobIConstPtr& knob) const
{
    for (std::map<int, MaskSelector >::const_iterator it = _imp->maskSelectors.begin(); it != _imp->maskSelectors.end(); ++it) {
        if (it->second.channel.lock() == knob) {
            return it->first;
        }
    }

    return -1;
}

bool
Node::isMaskEnabled(int inputNb) const
{
    std::map<int, MaskSelector >::const_iterator it = _imp->maskSelectors.find(inputNb);

    if ( it != _imp->maskSelectors.end() ) {
        return it->second.enabled.lock()->getValue();
    } else {
        return true;
    }
}

void
Node::lock(const ImagePtr & image)
{
    QMutexLocker l(&_imp->imagesBeingRenderedMutex);
    std::list<ImagePtr >::iterator it =
        std::find(_imp->imagesBeingRendered.begin(), _imp->imagesBeingRendered.end(), image);

    while ( it != _imp->imagesBeingRendered.end() ) {
        _imp->imageBeingRenderedCond.wait(&_imp->imagesBeingRenderedMutex);
        it = std::find(_imp->imagesBeingRendered.begin(), _imp->imagesBeingRendered.end(), image);
    }
    ///Okay the image is not used by any other thread, claim that we want to use it
    assert( it == _imp->imagesBeingRendered.end() );
    _imp->imagesBeingRendered.push_back(image);
}

bool
Node::tryLock(const ImagePtr & image)
{
    QMutexLocker l(&_imp->imagesBeingRenderedMutex);
    std::list<ImagePtr >::iterator it =
        std::find(_imp->imagesBeingRendered.begin(), _imp->imagesBeingRendered.end(), image);

    if ( it != _imp->imagesBeingRendered.end() ) {
        return false;
    }
    ///Okay the image is not used by any other thread, claim that we want to use it
    assert( it == _imp->imagesBeingRendered.end() );
    _imp->imagesBeingRendered.push_back(image);

    return true;
}

void
Node::unlock(const ImagePtr & image)
{
    QMutexLocker l(&_imp->imagesBeingRenderedMutex);
    std::list<ImagePtr >::iterator it =
        std::find(_imp->imagesBeingRendered.begin(), _imp->imagesBeingRendered.end(), image);

    ///The image must exist, otherwise this is a bug
    assert( it != _imp->imagesBeingRendered.end() );
    _imp->imagesBeingRendered.erase(it);
    ///Notify all waiting threads that we're finished
    _imp->imageBeingRenderedCond.wakeAll();
}

ImagePtr
Node::getImageBeingRendered(double time,
                            unsigned int mipMapLevel,
                            ViewIdx view)
{
    QMutexLocker l(&_imp->imagesBeingRenderedMutex);

    for (std::list<ImagePtr >::iterator it = _imp->imagesBeingRendered.begin();
         it != _imp->imagesBeingRendered.end(); ++it) {
        const ImageKey &key = (*it)->getKey();
        if ( (key._view == view) && ( (*it)->getMipMapLevel() == mipMapLevel ) && (key._time == time) ) {
            return *it;
        }
    }

    return ImagePtr();
}

void
Node::beginInputEdition()
{
    assert( QThread::currentThread() == qApp->thread() );
    ++_imp->inputModifiedRecursion;
}

void
Node::endInputEdition(bool triggerRender)
{
    assert( QThread::currentThread() == qApp->thread() );
    if (_imp->inputModifiedRecursion > 0) {
        --_imp->inputModifiedRecursion;
    }

    if (!_imp->inputModifiedRecursion) {
        bool hasChanged = !_imp->inputsModified.empty();
        _imp->inputsModified.clear();

        if (hasChanged) {
            if ( !getApp()->isCreatingNodeTree() ) {
                forceRefreshAllInputRelatedData();
            }
            refreshDynamicProperties();
        }

        triggerRender = triggerRender && hasChanged;

        if (triggerRender) {
            std::list<ViewerInstancePtr> viewers;
            hasViewersConnected(&viewers);
            for (std::list<ViewerInstancePtr>::iterator it2 = viewers.begin(); it2 != viewers.end(); ++it2) {
                (*it2)->renderCurrentFrame(true);
            }
        }
    }
}

void
Node::onInputChanged(int inputNb,
                     bool isInputA)
{
    if ( getApp()->getProject()->isProjectClosing() ) {
        return;
    }
    assert( QThread::currentThread() == qApp->thread() );

    bool mustCallEndInputEdition = _imp->inputModifiedRecursion == 0;
    if (mustCallEndInputEdition) {
        beginInputEdition();
    }

    refreshMaskEnabledNess(inputNb);
    refreshLayersChoiceSecretness(inputNb);

    InspectorNode* isInspector = dynamic_cast<InspectorNode*>(this);
    if (isInspector) {
        isInspector->refreshActiveInputs(inputNb, isInputA);
    }

    bool shouldDoInputChanged = ( !getApp()->getProject()->isProjectClosing() && !getApp()->isCreatingNodeTree() ) ||
                                _imp->effect->isRotoPaintNode();

    if (shouldDoInputChanged) {
        ///When loading a group (or project) just wait until everything is setup to actually compute input
        ///related data such as clip preferences
        ///Exception for the Rotopaint node which needs to setup its own graph internally

        /**
         * The plug-in might call getImage, set a valid thread storage on the tree.
         **/
        double time = getApp()->getTimeLine()->currentFrame();
        AbortableRenderInfoPtr abortInfo = AbortableRenderInfo::create(false, 0);
        const bool isRenderUserInteraction = true;
        const bool isSequentialRender = false;
        AbortableThread* isAbortable = dynamic_cast<AbortableThread*>( QThread::currentThread() );
        if (isAbortable) {
            isAbortable->setAbortInfo( isRenderUserInteraction, abortInfo, getEffectInstance() );
        }
        ParallelRenderArgsSetter frameRenderArgs( time,
                                                  ViewIdx(0),
                                                  isRenderUserInteraction,
                                                  isSequentialRender,
                                                  abortInfo,
                                                  shared_from_this(),
                                                  0, //texture index
                                                  getApp()->getTimeLine().get(),
                                                  NodePtr(),
                                                  false,
                                                  false,
                                                  RenderStatsPtr() );


        ///Don't do clip preferences while loading a project, they will be refreshed globally once the project is loaded.
        _imp->effect->onInputChanged(inputNb);
        _imp->inputsModified.insert(inputNb);

        // If the effect has render clones, kill them as the plug-in might have changed its internal state
        _imp->effect->clearRenderInstances();

        //A knob value might have changed recursively, redraw  any overlay
        if ( !_imp->effect->isDequeueingValuesSet() &&
             ( _imp->effect->getRecursionLevel() == 0) && _imp->effect->checkIfOverlayRedrawNeeded() ) {
            _imp->effect->redrawOverlayInteract();
        }
    }

    /*
       If this is a group, also notify the output nodes of the GroupInput node inside the Group corresponding to
       the this inputNb
     */
    NodeGroupPtr isGroup = isEffectNodeGroup();
    if (isGroup) {
        std::vector<NodePtr> groupInputs;
        isGroup->getInputs(&groupInputs, false);
        if ( (inputNb >= 0) && ( inputNb < (int)groupInputs.size() ) && groupInputs[inputNb] ) {
            std::map<NodePtr, int> inputOutputs;
            groupInputs[inputNb]->getOutputsConnectedToThisNode(&inputOutputs);
            for (std::map<NodePtr, int> ::iterator it = inputOutputs.begin(); it != inputOutputs.end(); ++it) {
                it->first->onInputChanged(it->second);
            }
        }
    }

    /*
       If this is an output node, notify the Group output nodes that their input have changed.
     */
    GroupOutputPtr isGroupOutput = isEffectGroupOutput();
    if (isGroupOutput) {
        NodeGroupPtr containerGroup = toNodeGroup( isGroupOutput->getNode()->getGroup() );
        if (containerGroup) {
            std::map<NodePtr, int> groupOutputs;
            containerGroup->getNode()->getOutputsConnectedToThisNode(&groupOutputs);
            for (std::map<NodePtr, int> ::iterator it = groupOutputs.begin(); it != groupOutputs.end(); ++it) {
                it->first->onInputChanged(it->second);
            }
        }
    }

    /*
     * If this node is the output of a pre-comp, notify the precomp output nodes that their input have changed
     */
    PrecompNodePtr isInPrecomp = isPartOfPrecomp();
    if ( isInPrecomp && (isInPrecomp->getOutputNode().get() == this) ) {
        std::map<NodePtr, int> inputOutputs;
        isInPrecomp->getNode()->getOutputsConnectedToThisNode(&inputOutputs);
        for (std::map<NodePtr, int> ::iterator it = inputOutputs.begin(); it != inputOutputs.end(); ++it) {
            it->first->onInputChanged(it->second);
        }
    }

    if (mustCallEndInputEdition) {
        endInputEdition(true);
    }
} // Node::onInputChanged

void
Node::onParentMultiInstanceInputChanged(int input)
{
    ++_imp->inputModifiedRecursion;
    _imp->effect->onInputChanged(input);
    --_imp->inputModifiedRecursion;
}

bool
Node::duringInputChangedAction() const
{
    assert( QThread::currentThread() == qApp->thread() );

    return _imp->inputModifiedRecursion > 0;
}

void
Node::onFileNameParameterChanged(const KnobIPtr& fileKnob)
{
    if ( _imp->effect->isReader() ) {
        computeFrameRangeForReader(fileKnob);

        ///Refresh the preview automatically if the filename changed
        incrementKnobsAge(); //< since evaluate() is called after knobChanged we have to do this  by hand
        //computePreviewImage( getApp()->getTimeLine()->currentFrame() );

        ///union the project frame range if not locked with the reader frame range
        bool isLocked = getApp()->getProject()->isFrameRangeLocked();
        if (!isLocked) {
            double leftBound = INT_MIN, rightBound = INT_MAX;
            _imp->effect->getFrameRange_public(getHashValue(), &leftBound, &rightBound, true);

            if ( (leftBound != INT_MIN) && (rightBound != INT_MAX) ) {
                if ( getGroup() || getIOContainer() ) {
                    getApp()->getProject()->unionFrameRangeWith(leftBound, rightBound);
                }
            }
        }
    } else if ( _imp->effect->isWriter() ) {
        KnobIPtr sublabelKnob = getKnobByName(kNatronOfxParamStringSublabelName);
        KnobOutputFilePtr isFile = toKnobOutputFile(fileKnob);
        if (isFile && sublabelKnob) {
            KnobStringBasePtr isString = toKnobStringBase(sublabelKnob);

            std::string pattern = isFile->getValue();
            if (isString) {
                std::size_t foundSlash = pattern.find_last_of("/");
                if (foundSlash != std::string::npos) {
                    pattern = pattern.substr(foundSlash + 1);
                }

                isString->setValue(pattern);
            }
        }

        /*
           Check if the filename param has a %V in it, in which case make sure to hide the Views parameter
         */
        KnobOutputFilePtr fileParam = toKnobOutputFile(fileKnob);
        if (fileParam) {
            std::string pattern = fileParam->getValue();
            std::size_t foundViewPattern = pattern.find_first_of("%v");
            if (foundViewPattern == std::string::npos) {
                foundViewPattern = pattern.find_first_of("%V");
            }
            if (foundViewPattern != std::string::npos) {
                //We found view pattern
                KnobIPtr viewsKnob = getKnobByName(kWriteOIIOParamViewsSelector);
                if (viewsKnob) {
                    KnobChoicePtr viewsSelector = toKnobChoice(viewsKnob);
                    if (viewsSelector) {
                        viewsSelector->setSecret(true);
                    }
                }
            }
        }
    }
} // Node::onFileNameParameterChanged

void
Node::getOriginalFrameRangeForReader(const std::string& pluginID,
                                     const std::string& canonicalFileName,
                                     int* firstFrame,
                                     int* lastFrame)
{
    if (pluginID == PLUGINID_OFX_READFFMPEG) {
        ///If the plug-in is a video, only ffmpeg may know how many frames there are
        *firstFrame = INT_MIN;
        *lastFrame = INT_MAX;
    } else {
        SequenceParsing::SequenceFromPattern seq;
        SequenceParsing::filesListFromPattern(canonicalFileName, &seq);
        if ( seq.empty() || (seq.size() == 1) ) {
            *firstFrame = 1;
            *lastFrame = 1;
        } else if (seq.size() > 1) {
            *firstFrame = seq.begin()->first;
            *lastFrame = seq.rbegin()->first;
        }
    }
}

void
Node::computeFrameRangeForReader(const KnobIPtr& fileKnob)
{
    /*
       We compute the original frame range of the sequence for the plug-in
       because the plug-in does not have access to the exact original pattern
       hence may not exactly end-up with the same file sequence as what the user
       selected from the file dialog.
     */
    ReadNodePtr isReadNode = isEffectReadNode();
    std::string pluginID;

    if (isReadNode) {
        NodePtr embeddedPlugin = isReadNode->getEmbeddedReader();
        if (embeddedPlugin) {
            pluginID = embeddedPlugin->getPluginID();
        }
    } else {
        pluginID = getPluginID();
    }

    int leftBound = INT_MIN;
    int rightBound = INT_MAX;
    ///Set the originalFrameRange parameter of the reader if it has one.
    KnobIPtr knob = getKnobByName(kReaderParamNameOriginalFrameRange);
    if (knob) {
        KnobIntPtr originalFrameRange = toKnobInt(knob);
        if ( originalFrameRange && (originalFrameRange->getDimension() == 2) ) {
            KnobFilePtr isFile = toKnobFile(fileKnob);
            assert(isFile);
            if (!isFile) {
                throw std::logic_error("Node::computeFrameRangeForReader");
            }

            if (pluginID == PLUGINID_OFX_READFFMPEG) {
                ///If the plug-in is a video, only ffmpeg may know how many frames there are
                originalFrameRange->setValues(INT_MIN, INT_MAX, ViewSpec::all(), eValueChangedReasonNatronInternalEdited);
            } else {
                std::string pattern = isFile->getValue();
                getApp()->getProject()->canonicalizePath(pattern);
                SequenceParsing::SequenceFromPattern seq;
                SequenceParsing::filesListFromPattern(pattern, &seq);
                if ( seq.empty() || (seq.size() == 1) ) {
                    leftBound = 1;
                    rightBound = 1;
                } else if (seq.size() > 1) {
                    leftBound = seq.begin()->first;
                    rightBound = seq.rbegin()->first;
                }
                originalFrameRange->setValues(leftBound, rightBound, ViewSpec::all(), eValueChangedReasonNatronInternalEdited);
            }
        }
    }
}

bool
Node::canHandleRenderScaleForOverlays() const
{
    return _imp->effect->canHandleRenderScaleForOverlays();
}

bool
Node::getOverlayColor(double* r,
                      double* g,
                      double* b) const
{
    NodeGuiIPtr gui_i = getNodeGui();

    if (!gui_i) {
        return false;
    }

    return gui_i->getOverlayColor(r, g, b);
}

bool
Node::shouldDrawOverlay() const
{
    if ( !hasOverlay() && !getRotoContext() ) {
        return false;
    }

    if (!_imp->isPartOfProject) {
        return false;
    }

    if ( !isActivated() ) {
        return false;
    }

    if ( isNodeDisabled() ) {
        return false;
    }

    if ( getParentMultiInstance() ) {
        return false;
    }

    if ( !isSettingsPanelVisible() ) {
        return false;
    }

    if ( isSettingsPanelMinimized() ) {
        return false;
    }


    return true;
}

void
Node::drawHostOverlay(double time,
                      const RenderScale& renderScale,
                      ViewIdx view)
{
    NodeGuiIPtr nodeGui = getNodeGui();

    if (nodeGui) {
        nodeGui->drawHostOverlay(time, renderScale, view);
    }
}

bool
Node::onOverlayPenDownDefault(double time,
                              const RenderScale& renderScale,
                              ViewIdx view,
                              const QPointF & viewportPos,
                              const QPointF & pos,
                              double pressure)
{
    NodeGuiIPtr nodeGui = getNodeGui();

    if (nodeGui) {
        return nodeGui->onOverlayPenDownDefault(time, renderScale, view, viewportPos, pos, pressure);
    }

    return false;
}

bool
Node::onOverlayPenDoubleClickedDefault(double time,
                                       const RenderScale& renderScale,
                                       ViewIdx view,
                                       const QPointF & viewportPos,
                                       const QPointF & pos)
{
    NodeGuiIPtr nodeGui = getNodeGui();

    if (nodeGui) {
        return nodeGui->onOverlayPenDoubleClickedDefault(time, renderScale, view, viewportPos, pos);
    }

    return false;
}

bool
Node::onOverlayPenMotionDefault(double time,
                                const RenderScale& renderScale,
                                ViewIdx view,
                                const QPointF & viewportPos,
                                const QPointF & pos,
                                double pressure)
{
    NodeGuiIPtr nodeGui = getNodeGui();

    if (nodeGui) {
        return nodeGui->onOverlayPenMotionDefault(time, renderScale, view, viewportPos, pos, pressure);
    }

    return false;
}

bool
Node::onOverlayPenUpDefault(double time,
                            const RenderScale& renderScale,
                            ViewIdx view,
                            const QPointF & viewportPos,
                            const QPointF & pos,
                            double pressure)
{
    NodeGuiIPtr nodeGui = getNodeGui();

    if (nodeGui) {
        return nodeGui->onOverlayPenUpDefault(time, renderScale, view, viewportPos, pos, pressure);
    }

    return false;
}

bool
Node::onOverlayKeyDownDefault(double time,
                              const RenderScale& renderScale,
                              ViewIdx view,
                              Key key,
                              KeyboardModifiers modifiers)
{
    NodeGuiIPtr nodeGui = getNodeGui();

    if (nodeGui) {
        return nodeGui->onOverlayKeyDownDefault(time, renderScale, view, key, modifiers);
    }

    return false;
}

bool
Node::onOverlayKeyUpDefault(double time,
                            const RenderScale& renderScale,
                            ViewIdx view,
                            Key key,
                            KeyboardModifiers modifiers)
{
    NodeGuiIPtr nodeGui = getNodeGui();

    if (nodeGui) {
        return nodeGui->onOverlayKeyUpDefault(time, renderScale, view, key, modifiers);
    }

    return false;
}

bool
Node::onOverlayKeyRepeatDefault(double time,
                                const RenderScale& renderScale,
                                ViewIdx view,
                                Key key,
                                KeyboardModifiers modifiers)
{
    NodeGuiIPtr nodeGui = getNodeGui();

    if (nodeGui) {
        return nodeGui->onOverlayKeyRepeatDefault(time, renderScale, view, key, modifiers);
    }

    return false;
}

bool
Node::onOverlayFocusGainedDefault(double time,
                                  const RenderScale& renderScale,
                                  ViewIdx view)
{
    NodeGuiIPtr nodeGui = getNodeGui();

    if (nodeGui) {
        return nodeGui->onOverlayFocusGainedDefault(time, renderScale, view);
    }

    return false;
}

bool
Node::onOverlayFocusLostDefault(double time,
                                const RenderScale& renderScale,
                                ViewIdx view)
{
    NodeGuiIPtr nodeGui = getNodeGui();

    if (nodeGui) {
        return nodeGui->onOverlayFocusLostDefault(time, renderScale, view);
    }

    return false;
}

void
Node::removePositionHostOverlay(const KnobIPtr& knob)
{
    NodeGuiIPtr nodeGui = getNodeGui();

    if (nodeGui) {
        nodeGui->removePositionHostOverlay(knob);
    }
}

void
Node::addPositionInteract(const KnobDoublePtr& position,
                          const KnobBoolPtr& interactive)
{
    assert( QThread::currentThread() == qApp->thread() );
    if ( appPTR->isBackground() ) {
        return;
    }

    boost::shared_ptr<PositionOverlayKnobs> knobs( new PositionOverlayKnobs() );
    knobs->addKnob(position, PositionOverlayKnobs::eKnobsEnumerationPosition);
    if (interactive) {
        knobs->addKnob(interactive, PositionOverlayKnobs::eKnobsEnumerationInteractive);
    }
    NodeGuiIPtr nodeGui = getNodeGui();
    if (!nodeGui) {
        _imp->nativeOverlays.push_back(knobs);
    } else {
        nodeGui->addDefaultInteract(knobs);
    }
}

void
Node::addTransformInteract(const KnobDoublePtr& translate,
                           const KnobDoublePtr& scale,
                           const KnobBoolPtr& scaleUniform,
                           const KnobDoublePtr& rotate,
                           const KnobDoublePtr& skewX,
                           const KnobDoublePtr& skewY,
                           const KnobChoicePtr& skewOrder,
                           const KnobDoublePtr& center,
                           const KnobBoolPtr& invert,
                           const KnobBoolPtr& interactive)
{
    assert( QThread::currentThread() == qApp->thread() );
    if ( appPTR->isBackground() ) {
        return;
    }

    boost::shared_ptr<TransformOverlayKnobs> knobs( new TransformOverlayKnobs() );
    knobs->addKnob(translate, TransformOverlayKnobs::eKnobsEnumerationTranslate);
    knobs->addKnob(scale, TransformOverlayKnobs::eKnobsEnumerationScale);
    knobs->addKnob(scaleUniform, TransformOverlayKnobs::eKnobsEnumerationUniform);
    knobs->addKnob(rotate, TransformOverlayKnobs::eKnobsEnumerationRotate);
    knobs->addKnob(center, TransformOverlayKnobs::eKnobsEnumerationCenter);
    knobs->addKnob(skewX, TransformOverlayKnobs::eKnobsEnumerationSkewx);
    knobs->addKnob(skewY, TransformOverlayKnobs::eKnobsEnumerationSkewy);
    knobs->addKnob(skewOrder, TransformOverlayKnobs::eKnobsEnumerationSkewOrder);
    if (invert) {
        knobs->addKnob(invert, TransformOverlayKnobs::eKnobsEnumerationInvert);
    }
    if (interactive) {
        knobs->addKnob(interactive, TransformOverlayKnobs::eKnobsEnumerationInteractive);
    }
    NodeGuiIPtr nodeGui = getNodeGui();
    if (!nodeGui) {
        _imp->nativeOverlays.push_back(knobs);
    } else {
        nodeGui->addDefaultInteract(knobs);
    }
}

void
Node::addCornerPinInteract(const KnobDoublePtr& from1,
                           const KnobDoublePtr& from2,
                           const KnobDoublePtr& from3,
                           const KnobDoublePtr& from4,
                           const KnobDoublePtr& to1,
                           const KnobDoublePtr& to2,
                           const KnobDoublePtr& to3,
                           const KnobDoublePtr& to4,
                           const KnobBoolPtr& enable1,
                           const KnobBoolPtr& enable2,
                           const KnobBoolPtr& enable3,
                           const KnobBoolPtr& enable4,
                           const KnobChoicePtr& overlayPoints,
                           const KnobBoolPtr& invert,
                           const KnobBoolPtr& interactive)
{
    assert( QThread::currentThread() == qApp->thread() );
    if ( appPTR->isBackground() ) {
        return;
    }
    boost::shared_ptr<CornerPinOverlayKnobs> knobs( new CornerPinOverlayKnobs() );
    knobs->addKnob(from1, CornerPinOverlayKnobs::eKnobsEnumerationFrom1);
    knobs->addKnob(from2, CornerPinOverlayKnobs::eKnobsEnumerationFrom2);
    knobs->addKnob(from3, CornerPinOverlayKnobs::eKnobsEnumerationFrom3);
    knobs->addKnob(from4, CornerPinOverlayKnobs::eKnobsEnumerationFrom4);

    knobs->addKnob(to1, CornerPinOverlayKnobs::eKnobsEnumerationTo1);
    knobs->addKnob(to2, CornerPinOverlayKnobs::eKnobsEnumerationTo2);
    knobs->addKnob(to3, CornerPinOverlayKnobs::eKnobsEnumerationTo3);
    knobs->addKnob(to4, CornerPinOverlayKnobs::eKnobsEnumerationTo4);

    knobs->addKnob(enable1, CornerPinOverlayKnobs::eKnobsEnumerationEnable1);
    knobs->addKnob(enable2, CornerPinOverlayKnobs::eKnobsEnumerationEnable2);
    knobs->addKnob(enable3, CornerPinOverlayKnobs::eKnobsEnumerationEnable3);
    knobs->addKnob(enable4, CornerPinOverlayKnobs::eKnobsEnumerationEnable4);

    knobs->addKnob(overlayPoints, CornerPinOverlayKnobs::eKnobsEnumerationOverlayPoints);

    if (invert) {
        knobs->addKnob(invert, CornerPinOverlayKnobs::eKnobsEnumerationInvert);
    }
    if (interactive) {
        knobs->addKnob(interactive, CornerPinOverlayKnobs::eKnobsEnumerationInteractive);
    }
    NodeGuiIPtr nodeGui = getNodeGui();
    if (!nodeGui) {
        _imp->nativeOverlays.push_back(knobs);
    } else {
        nodeGui->addDefaultInteract(knobs);
    }
}

void
Node::initializeHostOverlays()
{
    NodeGuiIPtr nodeGui = getNodeGui();

    if (!nodeGui) {
        return;
    }
    for (std::list<boost::shared_ptr<HostOverlayKnobs> > ::iterator it = _imp->nativeOverlays.begin(); it != _imp->nativeOverlays.end(); ++it) {
        nodeGui->addDefaultInteract(*it);
    }
    _imp->nativeOverlays.clear();
}

void
Node::setPluginIDAndVersionForGui(const std::list<std::string>& grouping,
                                  const std::string& pluginLabel,
                                  const std::string& pluginID,
                                  const std::string& pluginDesc,
                                  const std::string& pluginIconFilePath,
                                  unsigned int version)
{
    assert( QThread::currentThread() == qApp->thread() );
    NodeGuiIPtr nodeGui = getNodeGui();

    {
        QMutexLocker k(&_imp->pyPluginInfoMutex);
        _imp->pyPlugInfo.pyPlugVersion = version;
        _imp->pyPlugInfo.pyPlugID = pluginID;
        _imp->pyPlugInfo.pyPlugDesc = pluginDesc;
        _imp->pyPlugInfo.pyPlugLabel = pluginLabel;
        _imp->pyPlugInfo.pyPlugGrouping = grouping;
        _imp->pyPlugInfo.pyPlugIconFilePath = pluginIconFilePath;
    }

    if (!nodeGui) {
        return;
    }

    nodeGui->setPluginIDAndVersion(grouping, pluginLabel, pluginID, pluginDesc, pluginIconFilePath, version);
}

bool
Node::hasPyPlugBeenEdited() const
{
    QMutexLocker k(&_imp->pyPluginInfoMutex);

    return _imp->pyPlugInfo.pyplugChangedSinceScript || _imp->pyPlugInfo.pluginPythonModule.empty();
}

void
Node::setPyPlugEdited(bool edited)
{
    QMutexLocker k(&_imp->pyPluginInfoMutex);

    _imp->pyPlugInfo.pyplugChangedSinceScript = edited;
    _imp->pyPlugInfo.pyPlugID.clear();
    _imp->pyPlugInfo.pyPlugLabel.clear();
    _imp->pyPlugInfo.pyPlugDesc.clear();
    _imp->pyPlugInfo.pyPlugGrouping.clear();
    _imp->pyPlugInfo.pyPlugIconFilePath.clear();
}

void
Node::setPluginPythonModule(const std::string& pythonModule)
{
    QMutexLocker k(&_imp->pyPluginInfoMutex);

    _imp->pyPlugInfo.pluginPythonModule = pythonModule;
}

std::string
Node::getPluginPythonModule() const
{
    QMutexLocker k(&_imp->pyPluginInfoMutex);

    return _imp->pyPlugInfo.pluginPythonModule;
}

bool
Node::hasHostOverlayForParam(const KnobIConstPtr& knob) const
{
    NodeGuiIPtr nodeGui = getNodeGui();

    if ( nodeGui && nodeGui->hasHostOverlayForParam(knob) ) {
        return true;
    }

    return false;
}

bool
Node::hasHostOverlay() const
{
    NodeGuiIPtr nodeGui = getNodeGui();

    if ( nodeGui && nodeGui->hasHostOverlay() ) {
        return true;
    }

    return false;
}

void
Node::pushUndoCommand(const UndoCommandPtr& command)
{
    NodeGuiIPtr nodeGui = getNodeGui();

    if (nodeGui) {
        nodeGui->pushUndoCommand(command);
    } else {
        command->redo();
    }
}

void
Node::setCurrentCursor(CursorEnum defaultCursor)
{
    NodeGuiIPtr nodeGui = getNodeGui();

    if (nodeGui) {
        nodeGui->setCurrentCursor(defaultCursor);
    }
}

bool
Node::setCurrentCursor(const QString& customCursorFilePath)
{
    NodeGuiIPtr nodeGui = getNodeGui();

    if (nodeGui) {
        return nodeGui->setCurrentCursor(customCursorFilePath);
    }

    return false;
}

void
Node::setCurrentViewportForHostOverlays(OverlaySupport* viewPort)
{
    NodeGuiIPtr nodeGui = getNodeGui();

    if ( nodeGui && nodeGui->hasHostOverlay() ) {
        nodeGui->setCurrentViewportForHostOverlays(viewPort);
    }
}

const std::vector<std::string>&
Node::getCreatedViews() const
{
    assert( QThread::currentThread() == qApp->thread() );

    return _imp->createdViews;
}

void
Node::refreshCreatedViews()
{
    KnobIPtr knob = getKnobByName(kReadOIIOAvailableViewsKnobName);

    if (knob) {
        refreshCreatedViews(knob);
    }
}

void
Node::refreshCreatedViews(const KnobIPtr& knob)
{
    assert( QThread::currentThread() == qApp->thread() );

    KnobStringPtr availableViewsKnob = toKnobString(knob);
    if (!availableViewsKnob) {
        return;
    }
    QString value = QString::fromUtf8( availableViewsKnob->getValue().c_str() );
    QStringList views = value.split( QLatin1Char(',') );

    _imp->createdViews.clear();

    const std::vector<std::string>& projectViews = getApp()->getProject()->getProjectViewNames();
    QStringList qProjectViews;
    for (std::size_t i = 0; i < projectViews.size(); ++i) {
        qProjectViews.push_back( QString::fromUtf8( projectViews[i].c_str() ) );
    }

    QStringList missingViews;
    for (QStringList::Iterator it = views.begin(); it != views.end(); ++it) {
        if ( !qProjectViews.contains(*it, Qt::CaseInsensitive) && !it->isEmpty() ) {
            missingViews.push_back(*it);
        }
        _imp->createdViews.push_back( it->toStdString() );
    }

    if ( !missingViews.isEmpty() ) {
        KnobIPtr fileKnob = getKnobByName(kOfxImageEffectFileParamName);
        KnobFilePtr inputFileKnob = toKnobFile(fileKnob);
        if (inputFileKnob) {
            std::string filename = inputFileKnob->getValue();
            std::stringstream ss;
            for (int i = 0; i < missingViews.size(); ++i) {
                ss << missingViews[i].toStdString();
                if (i < missingViews.size() - 1) {
                    ss << ", ";
                }
            }
            ss << std::endl;
            ss << std::endl;
            ss << tr("These views are in %1 but do not exist in the project.\nWould you like to create them?").arg( QString::fromUtf8( filename.c_str() ) ).toStdString();
            std::string question  = ss.str();
            StandardButtonEnum rep = Dialogs::questionDialog(tr("Views available").toStdString(), question, false, StandardButtons(eStandardButtonYes | eStandardButtonNo), eStandardButtonYes);
            if (rep == eStandardButtonYes) {
                std::vector<std::string> viewsToCreate;
                for (QStringList::Iterator it = missingViews.begin(); it != missingViews.end(); ++it) {
                    viewsToCreate.push_back( it->toStdString() );
                }
                getApp()->getProject()->createProjectViews(viewsToCreate);
            }
        }
    }

    Q_EMIT availableViewsChanged();
} // Node::refreshCreatedViews

bool
Node::getHideInputsKnobValue() const
{
    KnobBoolPtr k = _imp->hideInputs.lock();

    if (!k) {
        return false;
    }

    return k->getValue();
}

void
Node::setHideInputsKnobValue(bool hidden)
{
    KnobBoolPtr k = _imp->hideInputs.lock();

    if (!k) {
        return;
    }
    k->setValue(hidden);
}

void
Node::onRefreshIdentityStateRequestReceived()
{
    assert( QThread::currentThread() == qApp->thread() );
    if ( (_imp->refreshIdentityStateRequestsCount == 0) || !_imp->effect ) {
        //was already processed
        return;
    }
    _imp->refreshIdentityStateRequestsCount = 0;

    ProjectPtr project = getApp()->getProject();
    double time = project->currentFrame();
    RenderScale scale(1.);
    double inputTime = 0;
    U64 hash = getHashValue();
    bool viewAware =  _imp->effect->isViewAware();
    int nViews = !viewAware ? 1 : project->getProjectViewsCount();
    Format frmt;
    project->getProjectDefaultFormat(&frmt);

    //The one view node might report it is identity, but we do not want it to display it


    bool isIdentity = false;
    int inputNb = -1;
    OneViewNodePtr isOneView = isEffectOneViewNode();
    if (!isOneView) {
        for (int i = 0; i < nViews; ++i) {
            int identityInputNb = -1;
            ViewIdx identityView;
            bool isViewIdentity = _imp->effect->isIdentity_public(true, hash, time, scale, frmt, ViewIdx(i), &inputTime, &identityView, &identityInputNb);
            if ( (i > 0) && ( (isViewIdentity != isIdentity) || (identityInputNb != inputNb) || (identityView.value() != i) ) ) {
                isIdentity = false;
                inputNb = -1;
                break;
            }
            isIdentity |= isViewIdentity;
            inputNb = identityInputNb;
            if (!isIdentity) {
                break;
            }
        }
    }

    //Check for consistency across views or then say the effect is not identity since the UI cannot display 2 different states
    //depending on the view


    NodeGuiIPtr nodeUi = _imp->guiPointer.lock();
    assert(nodeUi);
    nodeUi->onIdentityStateChanged(isIdentity ? inputNb : -1);
} // Node::onRefreshIdentityStateRequestReceived

void
Node::refreshIdentityState()
{
    assert( QThread::currentThread() == qApp->thread() );

    if ( !_imp->guiPointer.lock() ) {
        return;
    }

    //Post a new request
    ++_imp->refreshIdentityStateRequestsCount;
    Q_EMIT refreshIdentityStateRequested();
}

/*
   This is called AFTER the instanceChanged action has been called on the plug-in
 */
bool
Node::onEffectKnobValueChanged(const KnobIPtr& what,
                               ValueChangedReasonEnum reason)
{
    if (!what) {
        return false;
    }
    for (std::map<int, MaskSelector >::iterator it = _imp->maskSelectors.begin(); it != _imp->maskSelectors.end(); ++it) {
        if (it->second.channel.lock() == what) {
            _imp->onMaskSelectorChanged(it->first, it->second);
            break;
        }
    }

    bool ret = true;
    if ( what == _imp->previewEnabledKnob.lock() ) {
        if ( (reason == eValueChangedReasonUserEdited) || (reason == eValueChangedReasonSlaveRefresh) ) {
            Q_EMIT previewKnobToggled();
        }
    } else if ( what == _imp->renderButton.lock() ) {
        if ( getEffectInstance()->isWriter() ) {
            /*if this is a button and it is a render button,we're safe to assume the plug-ins wants to start rendering.*/
            AppInstance::RenderWork w;
            w.writer = isEffectOutput();
            w.firstFrame = INT_MIN;
            w.lastFrame = INT_MAX;
            w.frameStep = INT_MIN;
            w.useRenderStats = getApp()->isRenderStatsActionChecked();
            std::list<AppInstance::RenderWork> works;
            works.push_back(w);
            getApp()->startWritersRendering(false, works);
        }
    } else if ( ( what == _imp->disableNodeKnob.lock() ) && !_imp->isMultiInstance && !_imp->multiInstanceParent.lock() ) {
        Q_EMIT disabledKnobToggled( _imp->disableNodeKnob.lock()->getValue() );
        if ( QThread::currentThread() == qApp->thread() ) {
            getApp()->redrawAllViewers();
        }
        NodeGroupPtr isGroup = isEffectNodeGroup();
        if (isGroup) {
            ///When a group is disabled we have to force a hash change of all nodes inside otherwise the image will stay cached

            NodesList nodes = isGroup->getNodes();
            std::list<NodePtr> markedNodes;
            for (NodesList::iterator it = nodes.begin(); it != nodes.end(); ++it) {
                //This will not trigger a hash recomputation
                (*it)->incrementKnobsAge_internal();
                (*it)->computeHashRecursive(markedNodes);
            }
        }
    } else if ( what == _imp->nodeLabelKnob.lock() ) {
        Q_EMIT nodeExtraLabelChanged( QString::fromUtf8( _imp->nodeLabelKnob.lock()->getValue().c_str() ) );
    } else if (what->getName() == kNatronOfxParamStringSublabelName) {
        //special hack for the merge node and others so we can retrieve the sublabel and display it in the node's label
        KnobStringPtr strKnob = toKnobString(what);
        if (strKnob) {
            QString operation = QString::fromUtf8( strKnob->getValue().c_str() );
            if ( !operation.isEmpty() ) {
                operation.prepend( QString::fromUtf8("(") );
                operation.append( QString::fromUtf8(")") );
            }
            replaceCustomDataInlabel(operation);
        }
    } else if ( what == _imp->hideInputs.lock() ) {
        Q_EMIT hideInputsKnobChanged( _imp->hideInputs.lock()->getValue() );
    } else if ( _imp->effect->isReader() && (what->getName() == kReadOIIOAvailableViewsKnobName) ) {
        refreshCreatedViews(what);
    } else if ( what == _imp->refreshInfoButton.lock() ) {
        int maxinputs = getMaxInputCount();
        std::stringstream ssinfo;
        for (int i = 0; i < maxinputs; ++i) {
            std::string inputInfo = makeInfoForInput(i);
            if ( !inputInfo.empty() ) {
                ssinfo << inputInfo << "<br />";
            }
        }
        std::string outputInfo = makeInfoForInput(-1);
        ssinfo << outputInfo << "<br />";
        std::string cacheInfo = makeCacheInfo();
        ssinfo << cacheInfo << "<br />";
        ssinfo << "<b>OpenGL Rendering Support:</b>: <font color=#c8c8c8>";
        PluginOpenGLRenderSupport glSupport = getCurrentOpenGLRenderSupport();
        switch (glSupport) {
            case ePluginOpenGLRenderSupportNone:
                ssinfo << "No";
                break;
            case ePluginOpenGLRenderSupportNeeded:
                ssinfo << "Yes but CPU rendering is not supported";
                break;
            case ePluginOpenGLRenderSupportYes:
                ssinfo << "Yes";
                break;
            default:
                break;
        }
        ssinfo << "</font>";
        _imp->nodeInfos.lock()->setValue( ssinfo.str() );
    } else if ( what == _imp->openglRenderingEnabledKnob.lock() ) {
        bool enabled = true;
        int thisKnobIndex = _imp->openglRenderingEnabledKnob.lock()->getValue();
        if (thisKnobIndex == 1 || (thisKnobIndex == 2 && getApp()->isBackground())) {
            enabled = false;
        }
        if (enabled) {
            // Check value on project now
            if (!getApp()->getProject()->isOpenGLRenderActivated()) {
                enabled = false;
            }
        }
        _imp->effect->onEnableOpenGLKnobValueChanged(enabled);
    } else {
        ret = false;
    }

    if (!ret) {
        KnobGroupPtr isGroup = toKnobGroup(what);
        if ( isGroup && isGroup->getIsDialog() ) {
            NodeGuiIPtr gui = getNodeGui();
            if (gui) {
                gui->showGroupKnobAsDialog(isGroup);
                ret = true;
            }
        }
    }

    if (!ret) {
        for (std::map<int, ChannelSelector>::iterator it = _imp->channelsSelectors.begin(); it != _imp->channelsSelectors.end(); ++it) {
            if (it->second.layer.lock() == what) {
                _imp->onLayerChanged(it->first, it->second);
                ret = true;
                break;
            }
        }
    }

    if (!ret) {
        for (int i = 0; i < 4; ++i) {
            KnobBoolPtr enabled = _imp->enabledChan[i].lock();
            if (!enabled) {
                break;
            }
            if (enabled == what) {
                checkForPremultWarningAndCheckboxes();
                ret = true;
                break;
            }
        }
    }

    if (!ret) {
        GroupInputPtr isInput = isEffectGroupInput();
        if (isInput) {
            if ( (what->getName() == kNatronGroupInputIsOptionalParamName)
                 || ( what->getName() == kNatronGroupInputIsMaskParamName) ) {
                NodeCollectionPtr col = isInput->getNode()->getGroup();
                assert(col);
                NodeGroupPtr isGrp = toNodeGroup(col);
                assert(isGrp);
                if (isGrp) {
                    ///Refresh input arrows of the node to reflect the state
                    isGrp->getNode()->initializeInputs();
                    ret = true;
                }
            }
        }
    }

    return ret;
} // Node::onEffectKnobValueChanged

void
Node::onOpenGLEnabledKnobChangedOnProject(bool activated)
{
    bool enabled = activated;
    KnobChoicePtr k = _imp->openglRenderingEnabledKnob.lock();
    if (enabled) {
        if (k) {
            k->setAllDimensionsEnabled(true);
            int thisKnobIndex = k->getValue();
            if (thisKnobIndex == 1 || (thisKnobIndex == 2 && getApp()->isBackground())) {
                enabled = false;
            }
        }
    } else {
        if (k) {
            k->setAllDimensionsEnabled(true);
        }
    }
    _imp->effect->onEnableOpenGLKnobValueChanged(enabled);
    
}

bool
Node::getSelectedLayerChoiceRaw(int inputNb,
                                std::string& layer) const
{
    std::map<int, ChannelSelector>::iterator found = _imp->channelsSelectors.find(inputNb);

    if ( found == _imp->channelsSelectors.end() ) {
        return false;
    }
    KnobChoicePtr layerKnob = found->second.layer.lock();
    layer = layerKnob->getActiveEntryText_mt_safe();

    return true;
}

bool
Node::Implementation::getSelectedLayerInternal(int inputNb,
                                               const ChannelSelector& selector,
                                               ImageComponents* comp) const
{
    NodePtr node;

    if (inputNb == -1) {
        node = _publicInterface->shared_from_this();
    } else {
        node = _publicInterface->getInput(inputNb);
    }

    KnobChoicePtr layerKnob = selector.layer.lock();
    assert(layerKnob);
    std::string layer = layerKnob->getActiveEntryText_mt_safe();

    if (layer == "All") {
        return false;
    }
    std::string mappedLayerName = ImageComponents::mapUserFriendlyPlaneNameToNatronInternalPlaneName(layer);
    bool isCurLayerColorComp = mappedLayerName == kNatronRGBAComponentsName || mappedLayerName == kNatronRGBComponentsName || mappedLayerName == kNatronAlphaComponentsName;
    EffectInstance::ComponentsAvailableMap compsAvailable;
    {
        QMutexLocker k(&selector.compsMutex);
        compsAvailable = selector.compsAvailable;
    }
    if (node) {
        for (EffectInstance::ComponentsAvailableMap::iterator it2 = compsAvailable.begin(); it2 != compsAvailable.end(); ++it2) {
            if ( it2->first.isColorPlane() ) {
                if (isCurLayerColorComp) {
                    *comp = it2->first;
                    break;
                }
            } else {
                if (it2->first.getLayerName() == mappedLayerName) {
                    *comp = it2->first;
                    break;
                }
            }
        }
    }


    if ( (comp->getNumComponents() == 0) && _publicInterface ) {
        std::vector<ImageComponents> projectLayers = _publicInterface->getApp()->getProject()->getProjectDefaultLayers();
        for (std::size_t i = 0; i < projectLayers.size(); ++i) {
            if (projectLayers[i].getLayerName() == mappedLayerName) {
                *comp = projectLayers[i];
                break;
            }
        }
    }

    return true;
} // Node::Implementation::getSelectedLayerInternal

void
Node::Implementation::onLayerChanged(int inputNb,
                                     const ChannelSelector& selector)
{
    KnobChoicePtr layerKnob = selector.layer.lock();
    std::string curLayer = layerKnob->getActiveEntryText_mt_safe();

    if (inputNb == -1) {
        bool outputIsAll = curLayer == "All";

        ///Disable all input selectors as it doesn't make sense to edit them whilst output is All
        for (std::map<int, ChannelSelector>::iterator it = channelsSelectors.begin(); it != channelsSelectors.end(); ++it) {
            if (it->first >= 0) {
                NodePtr inp = _publicInterface->getInput(it->first);
                bool mustBeSecret = !inp.get() || outputIsAll;
                it->second.layer.lock()->setSecret(mustBeSecret);
            }
        }
    }
    if (!isRefreshingInputRelatedData) {
        ///Clip preferences have changed
        RenderScale s(1.);
        effect->refreshMetaDatas_public(true);
    }
    if ( !enabledChan[0].lock() ) {
        return;
    }

    ImageComponents comp;
    if ( !getSelectedLayerInternal(inputNb, selector, &comp) ) {
        for (int i = 0; i < 4; ++i) {
            enabledChan[i].lock()->setSecret(true);
        }
    } else {
        _publicInterface->refreshEnabledKnobsLabel(comp);
    }

    if (inputNb == -1) {
        _publicInterface->s_outputLayerChanged();
    }
}

void
Node::refreshEnabledKnobsLabel(const ImageComponents& comp)
{
    const std::vector<std::string>& channels = comp.getComponentsNames();

    switch ( channels.size() ) {
    case 1: {
        for (int i = 0; i < 3; ++i) {
            KnobBoolPtr enabled = _imp->enabledChan[i].lock();
            enabled->setSecret(true);
        }
        KnobBoolPtr alpha = _imp->enabledChan[3].lock();
        alpha->setSecret(false);
        alpha->setLabel(channels[0]);
        break;
    }
    case 2: {
        for (int i = 2; i < 4; ++i) {
            KnobBoolPtr enabled = _imp->enabledChan[i].lock();
            enabled->setSecret(true);
        }
        for (int i = 0; i < 2; ++i) {
            KnobBoolPtr enabled = _imp->enabledChan[i].lock();
            enabled->setSecret(false);
            enabled->setLabel(channels[i]);
        }
        break;
    }
    case 3: {
        for (int i = 3; i < 4; ++i) {
            KnobBoolPtr enabled = _imp->enabledChan[i].lock();
            enabled->setSecret(true);
        }
        for (int i = 0; i < 3; ++i) {
            KnobBoolPtr enabled = _imp->enabledChan[i].lock();
            enabled->setSecret(false);
            enabled->setLabel(channels[i]);
        }
        break;
    }
    case 4: {
        for (int i = 0; i < 4; ++i) {
            KnobBoolPtr enabled = _imp->enabledChan[i].lock();
            enabled->setSecret(false);
            enabled->setLabel(channels[i]);
        }
        break;
    }

    case 0:
    default: {
        for (int i = 0; i < 4; ++i) {
            KnobBoolPtr enabled = _imp->enabledChan[i].lock();
            enabled->setSecret(true);
        }
        break;
    }
    } // switch
} // Node::refreshEnabledKnobsLabel

void
Node::Implementation::onMaskSelectorChanged(int inputNb,
                                            const MaskSelector& selector)
{
    KnobChoicePtr channel = selector.channel.lock();
    int index = channel->getValue();
    KnobBoolPtr enabled = selector.enabled.lock();

    if ( (index == 0) && enabled->isEnabled(0) ) {
        enabled->setValue(false);
        enabled->setEnabled(0, false);
    } else if ( !enabled->isEnabled(0) ) {
        enabled->setEnabled(0, true);
        if ( _publicInterface->getInput(inputNb) ) {
            enabled->setValue(true);
        }
    }

    if (!isRefreshingInputRelatedData) {
        ///Clip preferences have changed
        RenderScale s(1.);
        effect->refreshMetaDatas_public(true);
    }
}

bool
Node::getProcessChannel(int channelIndex) const
{
    assert(channelIndex >= 0 && channelIndex < 4);
    KnobBoolPtr k = _imp->enabledChan[channelIndex].lock();
    if (k) {
        return k->getValue();
    }

    return true;
}

bool
Node::getSelectedLayer(int inputNb,
                       std::bitset<4> *processChannels,
                       bool* isAll,
                       ImageComponents* layer) const
{
    //If the effect is multi-planar, it is expected to handle itself all the planes
    assert( !_imp->effect->isMultiPlanar() );

    std::map<int, ChannelSelector>::const_iterator foundSelector = _imp->channelsSelectors.find(inputNb);
    NodePtr maskInput;
    int chanIndex = getMaskChannel(inputNb, layer, &maskInput);
    bool hasChannelSelector = true;
    if (chanIndex != -1) {
        *isAll = false;
        Q_UNUSED(chanIndex);
        (*processChannels)[0] = true;
        (*processChannels)[1] = true;
        (*processChannels)[2] = true;
        (*processChannels)[3] = true;

        return true;
    } else {
        if ( foundSelector == _imp->channelsSelectors.end() ) {
            //Fetch in input what the user has set for the output
            foundSelector = _imp->channelsSelectors.find(-1);
        }
        if ( foundSelector == _imp->channelsSelectors.end() ) {
            hasChannelSelector = false;
        }
    }
    if (hasChannelSelector) {
        *isAll = !_imp->getSelectedLayerInternal(inputNb, foundSelector->second, layer);
    } else {
        *isAll = false;
    }
    if ( _imp->enabledChan[0].lock() ) {
        (*processChannels)[0] = _imp->enabledChan[0].lock()->getValue();
        (*processChannels)[1] = _imp->enabledChan[1].lock()->getValue();
        (*processChannels)[2] = _imp->enabledChan[2].lock()->getValue();
        (*processChannels)[3] = _imp->enabledChan[3].lock()->getValue();
    } else {
        (*processChannels)[0] = true;
        (*processChannels)[1] = true;
        (*processChannels)[2] = true;
        (*processChannels)[3] = true;
    }

    return hasChannelSelector;
}

bool
Node::hasAtLeastOneChannelToProcess() const
{
    std::map<int, ChannelSelector>::const_iterator foundSelector = _imp->channelsSelectors.find(-1);

    if ( foundSelector == _imp->channelsSelectors.end() ) {
        return true;
    }
    if ( _imp->enabledChan[0].lock() ) {
        std::bitset<4> processChannels;
        processChannels[0] = _imp->enabledChan[0].lock()->getValue();
        processChannels[1] = _imp->enabledChan[1].lock()->getValue();
        processChannels[2] = _imp->enabledChan[2].lock()->getValue();
        processChannels[3] = _imp->enabledChan[3].lock()->getValue();
        if (!processChannels[0] && !processChannels[1] && !processChannels[2] && !processChannels[3]) {
            return false;
        }
    }

    return true;
}

void
Node::replaceCustomDataInlabel(const QString & data)
{
    assert( QThread::currentThread() == qApp->thread() );
    KnobStringPtr labelKnob = _imp->nodeLabelKnob.lock();
    if (!labelKnob) {
        return;
    }
    QString label = QString::fromUtf8( labelKnob->getValue().c_str() );
    ///Since the label is html encoded, find the text's start
    int foundFontTag = label.indexOf( QString::fromUtf8("<font") );
    bool htmlPresent =  (foundFontTag != -1);
    ///we're sure this end tag is the one of the font tag
    QString endFont( QString::fromUtf8("\">") );
    int endFontTag = label.indexOf(endFont, foundFontTag);
    QString customTagStart( QString::fromUtf8(NATRON_CUSTOM_HTML_TAG_START) );
    QString customTagEnd( QString::fromUtf8(NATRON_CUSTOM_HTML_TAG_END) );
    int foundNatronCustomDataTag = label.indexOf(customTagStart, endFontTag == -1 ? 0 : endFontTag);
    if (foundNatronCustomDataTag != -1) {
        ///remove the current custom data
        int foundNatronEndTag = label.indexOf(customTagEnd, foundNatronCustomDataTag);
        assert(foundNatronEndTag != -1);

        foundNatronEndTag += customTagEnd.size();
        label.remove(foundNatronCustomDataTag, foundNatronEndTag - foundNatronCustomDataTag);
    }

    int i = htmlPresent ? endFontTag + endFont.size() : 0;
    label.insert(i, customTagStart);
    label.insert(i + customTagStart.size(), data);
    label.insert(i + customTagStart.size() + data.size(), customTagEnd);
    labelKnob->setValue( label.toStdString() );
}

KnobBoolPtr
Node::getDisabledKnob() const
{
    return _imp->disableNodeKnob.lock();
}

bool
Node::isLifetimeActivated(int *firstFrame,
                          int *lastFrame) const
{
    KnobBoolPtr enableLifetimeKnob = _imp->enableLifeTimeKnob.lock();

    if (!enableLifetimeKnob) {
        return false;
    }
    if ( !enableLifetimeKnob->getValue() ) {
        return false;
    }
    KnobIntPtr lifetimeKnob = _imp->lifeTimeKnob.lock();
    *firstFrame = lifetimeKnob->getValue(0);
    *lastFrame = lifetimeKnob->getValue(1);

    return true;
}

bool
Node::isNodeDisabled() const
{
    KnobBoolPtr b = _imp->disableNodeKnob.lock();
    bool thisDisabled = b ? b->getValue() : false;
    NodeGroupPtr isContainerGrp = toNodeGroup( getGroup() );

    if (isContainerGrp) {
        return thisDisabled || isContainerGrp->getNode()->isNodeDisabled();
    }
#ifdef NATRON_ENABLE_IO_META_NODES
    NodePtr ioContainer = getIOContainer();
    if (ioContainer) {
        return ioContainer->isNodeDisabled();
    }
#endif

    int lifeTimeFirst, lifeTimeEnd;
    bool lifeTimeEnabled = isLifetimeActivated(&lifeTimeFirst, &lifeTimeEnd);
    double curFrame = _imp->effect->getCurrentTime();
    bool enabled = ( !lifeTimeEnabled || (curFrame >= lifeTimeFirst && curFrame <= lifeTimeEnd) ) && !thisDisabled;

    return !enabled;
}

void
Node::setNodeDisabled(bool disabled)
{
    KnobBoolPtr b = _imp->disableNodeKnob.lock();

    if (b) {
        b->setValue(disabled);

        // Clear the actions cache because if this function is called from another thread, the hash will not be incremented
        _imp->effect->clearActionsCache();
    }
}

void
Node::showKeyframesOnTimeline(bool emitSignal)
{
    assert( QThread::currentThread() == qApp->thread() );
    if ( _imp->keyframesDisplayedOnTimeline || appPTR->isBackground() ) {
        return;
    }
    _imp->keyframesDisplayedOnTimeline = true;
    std::list<SequenceTime> keys;
    getAllKnobsKeyframes(&keys);
    getApp()->addMultipleKeyframeIndicatorsAdded(keys, emitSignal);
}

void
Node::hideKeyframesFromTimeline(bool emitSignal)
{
    assert( QThread::currentThread() == qApp->thread() );
    if ( !_imp->keyframesDisplayedOnTimeline || appPTR->isBackground() ) {
        return;
    }
    _imp->keyframesDisplayedOnTimeline = false;
    std::list<SequenceTime> keys;
    getAllKnobsKeyframes(&keys);
    getApp()->removeMultipleKeyframeIndicator(keys, emitSignal);
}

bool
Node::areKeyframesVisibleOnTimeline() const
{
    assert( QThread::currentThread() == qApp->thread() );

    return _imp->keyframesDisplayedOnTimeline;
}

bool
Node::hasAnimatedKnob() const
{
    const KnobsVec & knobs = getKnobs();
    bool hasAnimation = false;

    for (U32 i = 0; i < knobs.size(); ++i) {
        if ( knobs[i]->canAnimate() ) {
            for (int j = 0; j < knobs[i]->getDimension(); ++j) {
                if ( knobs[i]->isAnimated(j) ) {
                    hasAnimation = true;
                    break;
                }
            }
        }
        if (hasAnimation) {
            break;
        }
    }

    return hasAnimation;
}

void
Node::getAllKnobsKeyframes(std::list<SequenceTime>* keyframes)
{
    assert(keyframes);
    const KnobsVec & knobs = getKnobs();

    for (U32 i = 0; i < knobs.size(); ++i) {
        if ( knobs[i]->getIsSecret() || !knobs[i]->getIsPersistent() ) {
            continue;
        }
        if ( !knobs[i]->canAnimate() ) {
            continue;
        }
        int dim = knobs[i]->getDimension();
        KnobFilePtr isFile = toKnobFile(knobs[i]);
        if (isFile) {
            ///skip file knobs
            continue;
        }
        for (int j = 0; j < dim; ++j) {
            if ( knobs[i]->canAnimate() && knobs[i]->isAnimated( j, ViewIdx(0) ) ) {
                KeyFrameSet kfs = knobs[i]->getCurve(ViewIdx(0), j)->getKeyFrames_mt_safe();
                for (KeyFrameSet::iterator it = kfs.begin(); it != kfs.end(); ++it) {
                    keyframes->push_back( it->getTime() );
                }
            }
        }
    }
}

ImageBitDepthEnum
Node::getClosestSupportedBitDepth(ImageBitDepthEnum depth)
{
    bool foundShort = false;
    bool foundByte = false;

    for (std::list<ImageBitDepthEnum>::const_iterator it = _imp->supportedDepths.begin(); it != _imp->supportedDepths.end(); ++it) {
        if (*it == depth) {
            return depth;
        } else if (*it == eImageBitDepthFloat) {
            return eImageBitDepthFloat;
        } else if (*it == eImageBitDepthShort) {
            foundShort = true;
        } else if (*it == eImageBitDepthByte) {
            foundByte = true;
        }
    }
    if (foundShort) {
        return eImageBitDepthShort;
    } else if (foundByte) {
        return eImageBitDepthByte;
    } else {
        ///The plug-in doesn't support any bitdepth, the program shouldn't even have reached here.
        assert(false);

        return eImageBitDepthNone;
    }
}

ImageBitDepthEnum
Node::getBestSupportedBitDepth() const
{
    bool foundShort = false;
    bool foundByte = false;

    for (std::list<ImageBitDepthEnum>::const_iterator it = _imp->supportedDepths.begin(); it != _imp->supportedDepths.end(); ++it) {
        switch (*it) {
        case eImageBitDepthByte:
            foundByte = true;
            break;

        case eImageBitDepthShort:
            foundShort = true;
            break;

        case eImageBitDepthHalf:
            break;

        case eImageBitDepthFloat:

            return eImageBitDepthFloat;

        case eImageBitDepthNone:
            break;
        }
    }

    if (foundShort) {
        return eImageBitDepthShort;
    } else if (foundByte) {
        return eImageBitDepthByte;
    } else {
        ///The plug-in doesn't support any bitdepth, the program shouldn't even have reached here.
        assert(false);

        return eImageBitDepthNone;
    }
}

bool
Node::isSupportedBitDepth(ImageBitDepthEnum depth) const
{
    return std::find(_imp->supportedDepths.begin(), _imp->supportedDepths.end(), depth) != _imp->supportedDepths.end();
}

std::string
Node::getNodeExtraLabel() const
{
    KnobStringPtr s = _imp->nodeLabelKnob.lock();

    if (s) {
        return s->getValue();
    } else {
        return std::string();
    }
}

bool
Node::hasSequentialOnlyNodeUpstream(std::string & nodeName) const
{
    ///Just take into account sequentiallity for writers
    if ( (_imp->effect->getSequentialPreference() == eSequentialPreferenceOnlySequential) && _imp->effect->isWriter() ) {
        nodeName = getScriptName_mt_safe();

        return true;
    } else {
        QMutexLocker l(&_imp->inputsMutex);

        for (InputsV::iterator it = _imp->inputs.begin(); it != _imp->inputs.end(); ++it) {
            NodePtr input = it->lock();
            if ( input && input->hasSequentialOnlyNodeUpstream(nodeName) && input->getEffectInstance()->isWriter() ) {
                nodeName = input->getScriptName_mt_safe();

                return true;
            }
        }

        return false;
    }
}

bool
Node::isTrackerNodePlugin() const
{
    return _imp->effect->isTrackerNodePlugin();
}

bool
Node::isPointTrackerNode() const
{
    return getPluginID() == PLUGINID_OFX_TRACKERPM;
}

bool
Node::isBackdropNode() const
{
    return getPluginID() == PLUGINID_NATRON_BACKDROP;
}

void
Node::updateEffectLabelKnob(const QString & name)
{
    if (!_imp->effect) {
        return;
    }
    KnobIPtr knob = getKnobByName(kNatronOfxParamStringSublabelName);
    KnobStringPtr strKnob = toKnobString(knob);
    if (strKnob) {
        strKnob->setValue( name.toStdString() );
    }
}

bool
Node::canOthersConnectToThisNode() const
{
    if ( isEffectBackdrop() ) {
        return false;
    } else if ( isEffectGroupOutput() ) {
        return false;
    } else if ( _imp->effect->isWriter() && (_imp->effect->getSequentialPreference() == eSequentialPreferenceOnlySequential) ) {
        return false;
    }
    ///In debug mode only allow connections to Writer nodes
# ifdef DEBUG
    return !isEffectViewerInstance();
# else // !DEBUG
    return !isEffectViewerInstance() /* && !_imp->effect->isWriter()*/;
# endif // !DEBUG
}

void
Node::setNodeIsRenderingInternal(NodesWList& markedNodes)
{
    ///If marked, we alredy set render args
    for (NodesWList::iterator it = markedNodes.begin(); it != markedNodes.end(); ++it) {
        if (it->lock().get() == this) {
            return;
        }
    }

    ///Wait for the main-thread to be done dequeuing the connect actions queue
    if ( QThread::currentThread() != qApp->thread() ) {
        QMutexLocker k(&_imp->nodeIsDequeuingMutex);
        while ( _imp->nodeIsDequeuing && !aborted() ) {
            _imp->nodeIsDequeuingCond.wait(&_imp->nodeIsDequeuingMutex);
        }
    }

    ///Increment the node is rendering counter
    {
        QMutexLocker nrLocker(&_imp->nodeIsRenderingMutex);
        ++_imp->nodeIsRendering;
    }


    ///mark this
    markedNodes.push_back( shared_from_this() );

    ///Call recursively

    int maxInpu = getMaxInputCount();
    for (int i = 0; i < maxInpu; ++i) {
        NodePtr input = getInput(i);
        if (input) {
            input->setNodeIsRenderingInternal(markedNodes);
        }
    }
}

RenderingFlagSetter::RenderingFlagSetter(const NodePtr& n)
    : node(n)
    , nodes()
{
    n->setNodeIsRendering(nodes);
}

RenderingFlagSetter::~RenderingFlagSetter()
{
    for (NodesWList::iterator it = nodes.begin(); it != nodes.end(); ++it) {
        NodePtr n = it->lock();
        if (!n) {
            continue;
        }
        n->unsetNodeIsRendering();
    }
}

void
Node::setNodeIsRendering(NodesWList& nodes)
{
    setNodeIsRenderingInternal(nodes);
}

void
Node::unsetNodeIsRendering()
{
    bool mustDequeue;
    {
        int nodeIsRendering;
        ///Decrement the node is rendering counter
        QMutexLocker k(&_imp->nodeIsRenderingMutex);
        if (_imp->nodeIsRendering > 1) {
            --_imp->nodeIsRendering;
        } else {
            _imp->nodeIsRendering = 0;
        }
        nodeIsRendering = _imp->nodeIsRendering;


        mustDequeue = nodeIsRendering == 0 && !appPTR->isBackground();
    }

    if (mustDequeue) {
        Q_EMIT mustDequeueActions();
    }
}

bool
Node::isNodeRendering() const
{
    QMutexLocker k(&_imp->nodeIsRenderingMutex);

    return _imp->nodeIsRendering > 0;
}

void
Node::dequeueActions()
{
    assert( QThread::currentThread() == qApp->thread() );

    ///Flag that the node is dequeuing.
    {
        QMutexLocker k(&_imp->nodeIsDequeuingMutex);
        assert(!_imp->nodeIsDequeuing);
        _imp->nodeIsDequeuing = true;
    }
    bool hasChanged = false;
    if (_imp->effect) {
        hasChanged |= _imp->effect->dequeueValuesSet();
        NodeGroupPtr isGroup = isEffectNodeGroup();
        if (isGroup) {
            isGroup->dequeueConnexions();
        }
    }
    if (_imp->rotoContext) {
        _imp->rotoContext->dequeueGuiActions();
    }


    std::set<int> inputChanges;
    {
        QMutexLocker k(&_imp->inputsMutex);
        assert( _imp->guiInputs.size() == _imp->inputs.size() );

        for (std::size_t i = 0; i < _imp->inputs.size(); ++i) {
            NodePtr inp = _imp->inputs[i].lock();
            NodePtr guiInp = _imp->guiInputs[i].lock();
            if (inp != guiInp) {
                inputChanges.insert(i);
                _imp->inputs[i] = guiInp;
            }
        }
    }
    {
        QMutexLocker k(&_imp->outputsMutex);
        _imp->outputs = _imp->guiOutputs;
    }

    if ( !inputChanges.empty() ) {
        beginInputEdition();
        hasChanged = true;
        for (std::set<int>::iterator it = inputChanges.begin(); it != inputChanges.end(); ++it) {
            onInputChanged(*it);
        }
        endInputEdition(true);
    }
    if (hasChanged) {
        computeHash();
        refreshIdentityState();
    }

    {
        QMutexLocker k(&_imp->nodeIsDequeuingMutex);
        //Another slots in this thread might have aborted the dequeuing
        if (_imp->nodeIsDequeuing) {
            _imp->nodeIsDequeuing = false;

            //There might be multiple threads waiting
            _imp->nodeIsDequeuingCond.wakeAll();
        }
    }
} // Node::dequeueActions

static void
addIdentityNodesRecursively(NodeConstPtr caller,
                            NodeConstPtr node,
                            double time,
                            ViewIdx view,
                            std::list<NodeConstPtr>* outputs,
                            std::list<NodeConstPtr>* markedNodes)
{
    if ( std::find(markedNodes->begin(), markedNodes->end(), node) != markedNodes->end() ) {
        return;
    }

    markedNodes->push_back(node);


    if (caller != node) {
        ParallelRenderArgsPtr inputFrameArgs = node->getEffectInstance()->getParallelRenderArgsTLS();
        const FrameViewRequest* request = 0;
        bool isIdentity = false;
        if (inputFrameArgs && inputFrameArgs->request) {
            request = inputFrameArgs->request->getFrameViewRequest(time, view);
            if (request) {
                isIdentity = request->globalData.identityInputNb != -1;
            }
        }

        if (!request) {
            /*
               Very unlikely that there's no request pass. But we still check
             */
            RenderScale scale(1.);
            double inputTimeId;
            ViewIdx identityView;
            int inputNbId;
            U64 renderHash;

            renderHash = node->getEffectInstance()->getRenderHash();

            Format f;
            node->getEffectInstance()->getRenderFormat(&f);

            isIdentity = node->getEffectInstance()->isIdentity_public(true, renderHash, time, scale, f, view, &inputTimeId, &identityView, &inputNbId);
        }


        if (!isIdentity) {
            outputs->push_back(node);

            return;
        }
    }

    ///Append outputs of this node instead
    NodesWList nodeOutputs;
    node->getOutputs_mt_safe(nodeOutputs);
    NodesWList outputsToAdd;
    for (NodesWList::iterator it = nodeOutputs.begin(); it != nodeOutputs.end(); ++it) {
        NodePtr output = it->lock();
        if (!output) {
            continue;
        }
        GroupOutputPtr isGroupOutput = output->isEffectGroupOutput();
        //If the node is an output node, add all the outputs of the group node instead
        if (isGroupOutput) {
            NodeCollectionPtr collection = output->getGroup();
            assert(collection);
            NodeGroupPtr isGrp = toNodeGroup(collection);
            if (isGrp) {
                NodesWList groupOutputs;
                isGrp->getNode()->getOutputs_mt_safe(groupOutputs);
                for (NodesWList::iterator it2 = groupOutputs.begin(); it2 != groupOutputs.end(); ++it2) {
                    outputsToAdd.push_back(*it2);
                }
            }
        }

        //If the node is a group, add all its inputs
        NodeGroupPtr isGrp = output->isEffectNodeGroup();
        if (isGrp) {
            NodesList inputOutputs;
            isGrp->getInputsOutputs(&inputOutputs, false);
            for (NodesList::iterator it2 = inputOutputs.begin(); it2 != inputOutputs.end(); ++it2) {
                outputsToAdd.push_back(*it2);
            }

        }

    }
    nodeOutputs.insert( nodeOutputs.end(), outputsToAdd.begin(), outputsToAdd.end() );
    for (NodesWList::iterator it = nodeOutputs.begin(); it != nodeOutputs.end(); ++it) {
        NodePtr node = it->lock();
        if (node) {
            addIdentityNodesRecursively(caller, node, time, view, outputs, markedNodes);
        }
    }
} // addIdentityNodesRecursively

bool
Node::shouldCacheOutput(bool isFrameVaryingOrAnimated,
                        double time,
                        ViewIdx view,
                        int /*visitsCount*/) const
{
    /*
     * Here is a list of reasons when caching is enabled for a node:
     * - It is references multiple times below in the graph
     * - Its single output has its settings panel opened,  meaning the user is actively editing the output
     * - The force caching parameter in the "Node" tab is checked
     * - The aggressive caching preference of Natron is checked
     * - We are in a recursive action (such as an analysis)
     * - The plug-in does temporal clip access
     * - Preview image is enabled (and Natron is not running in background)
     * - The node is a direct input of a viewer, this is to overcome linear graphs where all nodes would not be cached
     * - The node is not frame varying, meaning it will always produce the same image at any time
     * - The node is a roto node and it is being edited
     * - The node does not support tiles
     */

    std::list<NodeConstPtr> outputs;
    {
        std::list<NodeConstPtr> markedNodes;
        addIdentityNodesRecursively(shared_from_this(), shared_from_this(), time, view, &outputs, &markedNodes);
    }
    std::size_t sz = outputs.size();

    if (sz > 1) {
        ///The node is referenced multiple times below, cache it
        return true;
    } else {
        if (sz == 1) {
            NodeConstPtr output = outputs.front();
            ViewerInstancePtr isViewer = output->isEffectViewerInstance();
            if (isViewer) {
                int activeInputs[2];
                isViewer->getActiveInputs(activeInputs[0], activeInputs[1]);
                if ( (output->getInput(activeInputs[0]).get() == this) ||
                     ( output->getInput(activeInputs[1]).get() == this) ) {
                    ///The node is a direct input of the viewer. Cache it because it is likely the user will make

                    ///changes to the viewer that will need this image.
                    return true;
                }
            }

            RotoPaintPtr isRoto = toRotoPaint( output->getEffectInstance() );
            if (isRoto) {
                // THe roto internally makes multiple references to the input so cache it
                return true;
            }

            if (!isFrameVaryingOrAnimated) {
                //This image never changes, cache it once.
                return true;
            }
            if ( output->isSettingsPanelVisible() ) {
                //Output node has panel opened, meaning the user is likely to be heavily editing

                //that output node, hence requesting this node a lot. Cache it.
                return true;
            }
            if ( _imp->effect->doesTemporalClipAccess() ) {
                //Very heavy to compute since many frames are fetched upstream. Cache it.
                return true;
            }
            if ( !_imp->effect->supportsTiles() ) {
                //No tiles, image is going to be produced fully, cache it to prevent multiple access

                //with different RoIs
                return true;
            }
            if (_imp->effect->getRecursionLevel() > 0) {
                //We are in a call from getImage() and the image needs to be computed, so likely in an

                //analysis pass. Cache it because the image is likely to get asked for severla times.
                return true;
            }
            if ( isForceCachingEnabled() ) {
                //Users wants it cached
                return true;
            }
            NodeGroupPtr parentIsGroup = toNodeGroup( getGroup() );
            if ( parentIsGroup && parentIsGroup->getNode()->isForceCachingEnabled() && (parentIsGroup->getOutputNodeInput(false).get() == this) ) {
                //if the parent node is a group and it has its force caching enabled, cache the output of the Group Output's node input.
                return true;
            }

            if ( appPTR->isAggressiveCachingEnabled() ) {
                ///Users wants all nodes cached
                return true;
            }

            if ( isPreviewEnabled() && !appPTR->isBackground() ) {
                ///The node has a preview, meaning the image will be computed several times between previews & actual renders. Cache it.
                return true;
            }

            if ( isRotoPaintingNode() && isSettingsPanelVisible() ) {
                ///The Roto node is being edited, cache its output (special case because Roto has an internal node tree)
                return true;
            }

            RotoDrawableItemPtr attachedStroke = _imp->paintStroke.lock();
            if ( attachedStroke && attachedStroke->getContext()->getNode()->isSettingsPanelVisible() ) {
                ///Internal RotoPaint tree and the Roto node has its settings panel opened, cache it.
                return true;
            }
        } else {
            // outputs == 0, never cache, unless explicitly set or rotopaint internal node
            RotoDrawableItemPtr attachedStroke = _imp->paintStroke.lock();

            return isForceCachingEnabled() || appPTR->isAggressiveCachingEnabled() ||
                   ( attachedStroke && attachedStroke->getContext()->getNode()->isSettingsPanelVisible() );
        }
    }

    return false;
} // Node::shouldCacheOutput

bool
Node::refreshLayersChoiceSecretness(int inputNb)
{
    std::map<int, ChannelSelector>::iterator foundChan = _imp->channelsSelectors.find(inputNb);
    NodePtr inp = getInputInternal(false /*useGuiInput*/, false /*useGroupRedirections*/, inputNb);

    if ( foundChan != _imp->channelsSelectors.end() ) {
        std::map<int, ChannelSelector>::iterator foundOuptut = _imp->channelsSelectors.find(-1);
        bool outputIsAll = false;
        if ( foundOuptut != _imp->channelsSelectors.end() ) {
            KnobChoicePtr outputChoice = foundOuptut->second.layer.lock();
            if (outputChoice) {
                outputIsAll = outputChoice->getActiveEntryText_mt_safe() == "All";
            }
        }
        KnobChoicePtr chanChoice = foundChan->second.layer.lock();
        if (chanChoice) {
            bool isSecret = chanChoice->getIsSecret();
            bool mustBeSecret = !inp.get() || outputIsAll;
            bool changed = isSecret != mustBeSecret;
            if (changed) {
                chanChoice->setSecret(mustBeSecret);

                return true;
            }
        }
    }

    return false;
}

bool
Node::refreshMaskEnabledNess(int inputNb)
{
    std::map<int, MaskSelector>::iterator found = _imp->maskSelectors.find(inputNb);
    NodePtr inp = getInput(inputNb);
    bool changed = false;

    if ( found != _imp->maskSelectors.end() ) {
        KnobBoolPtr enabled = found->second.enabled.lock();
        assert(enabled);
        enabled->blockValueChanges();
        bool curValue = enabled->getValue();
        bool newValue = inp ? true : false;
        changed = curValue != newValue;
        if (changed) {
            enabled->setValue(newValue);
        }
        enabled->unblockValueChanges();
    }

    return changed;
}

bool
Node::refreshDraftFlagInternal(const std::vector<NodeWPtr >& inputs)
{
    bool hasDraftInput = false;

    for (std::size_t i = 0; i < inputs.size(); ++i) {
        NodePtr input = inputs[i].lock();
        if (input) {
            hasDraftInput |= input->isDraftModeUsed();
        }
    }
    hasDraftInput |= _imp->effect->supportsRenderQuality();
    bool changed;
    {
        QMutexLocker k(&_imp->pluginsPropMutex);
        changed = _imp->draftModeUsed != hasDraftInput;
        _imp->draftModeUsed = hasDraftInput;
    }

    return changed;
}

void
Node::refreshAllInputRelatedData(bool canChangeValues)
{
    refreshAllInputRelatedData( canChangeValues, getInputs_copy() );
}

bool
Node::refreshAllInputRelatedData(bool /*canChangeValues*/,
                                 const std::vector<NodeWPtr >& inputs)
{
    assert( QThread::currentThread() == qApp->thread() );
    RefreshingInputData_RAII _refreshingflag( _imp.get() );
    bool hasChanged = false;
    hasChanged |= refreshDraftFlagInternal(inputs);

    bool loadingProject = getApp()->getProject()->isLoadingProject();
    ///if all non optional clips are connected, call getClipPrefs
    ///The clip preferences action is never called until all non optional clips have been attached to the plugin.
    /// EDIT: we allow calling getClipPreferences even if some non optional clip is not connected so that layer menus get properly created
    const bool canCallRefreshMetaData = true; // = !hasMandatoryInputDisconnected();

    if (canCallRefreshMetaData) {
        if (loadingProject) {
            //Nb: we clear the action cache because when creating the node many calls to getRoD and stuff might have returned
            //empty rectangles, but since we force the hash to remain what was in the project file, we might then get wrong RoDs returned
            _imp->effect->clearActionsCache();
        }

        double time = (double)getApp()->getTimeLine()->currentFrame();
        RenderScale scaleOne(1.);
        ///Render scale support might not have been set already because getRegionOfDefinition could have failed until all non optional inputs were connected
        if (_imp->effect->supportsRenderScaleMaybe() == EffectInstance::eSupportsMaybe) {
            RectD rod;
            StatusEnum stat = _imp->effect->getRegionOfDefinition(getHashValue(), time, scaleOne, ViewIdx(0), &rod);
            if (stat != eStatusFailed) {
                RenderScale scale(0.5);
                stat = _imp->effect->getRegionOfDefinition(getHashValue(), time, scale, ViewIdx(0), &rod);
                if (stat != eStatusFailed) {
                    _imp->effect->setSupportsRenderScaleMaybe(EffectInstance::eSupportsYes);
                } else {
                    _imp->effect->setSupportsRenderScaleMaybe(EffectInstance::eSupportsNo);
                }
            }
        }
        hasChanged |= _imp->effect->refreshMetaDatas_public(false);
    }

    hasChanged |= refreshChannelSelectors();

    refreshIdentityState();

    if (loadingProject) {
        //When loading the project, refresh the hash of the nodes in a recursive manner in the proper order
        //for the disk cache to work
        hasChanged |= computeHashInternal();
    }

    {
        QMutexLocker k(&_imp->pluginsPropMutex);
        _imp->mustComputeInputRelatedData = false;
    }

    return hasChanged;
} // Node::refreshAllInputRelatedData

bool
Node::refreshInputRelatedDataInternal(std::list<NodePtr>& markedNodes)
{
    {
        QMutexLocker k(&_imp->pluginsPropMutex);
        if (!_imp->mustComputeInputRelatedData) {
            //We didn't change
            return false;
        }
    }

    std::list<NodePtr>::iterator found = std::find(markedNodes.begin(), markedNodes.end(), shared_from_this());

    if ( found != markedNodes.end() ) {
        return false;
    }

    ///Check if inputs must be refreshed first

    int maxInputs = getMaxInputCount();
    std::vector<NodeWPtr > inputsCopy(maxInputs);
    for (int i = 0; i < maxInputs; ++i) {
        NodePtr input = getInput(i);
        inputsCopy[i] = input;
        if ( input && input->isInputRelatedDataDirty() ) {
            input->refreshInputRelatedDataInternal(markedNodes);
        }
    }


    markedNodes.push_back(shared_from_this());

    bool hasChanged = refreshAllInputRelatedData(false, inputsCopy);

    if ( isRotoPaintingNode() ) {
        RotoContextPtr roto = getRotoContext();
        assert(roto);
        NodePtr bottomMerge = roto->getRotoPaintBottomMergeNode();
        if (bottomMerge) {
            bottomMerge->refreshInputRelatedDataRecursiveInternal(markedNodes);
        }
    }

    return hasChanged;
}

bool
Node::isInputRelatedDataDirty() const
{
    QMutexLocker k(&_imp->pluginsPropMutex);

    return _imp->mustComputeInputRelatedData;
}

void
Node::forceRefreshAllInputRelatedData()
{
    markInputRelatedDataDirtyRecursive();

    NodeGroupPtr isGroup = isEffectNodeGroup();
    if (isGroup) {
        NodesList inputs;
        isGroup->getInputsOutputs(&inputs, false);
        for (NodesList::iterator it = inputs.begin(); it != inputs.end(); ++it) {
            if ( (*it) ) {
                (*it)->refreshInputRelatedDataRecursive();
            }
        }
    } else {
        refreshInputRelatedDataRecursive();
    }
}

void
Node::markAllInputRelatedDataDirty()
{
    {
        QMutexLocker k(&_imp->pluginsPropMutex);
        _imp->mustComputeInputRelatedData = true;
    }
    if ( isRotoPaintingNode() ) {
        RotoContextPtr roto = getRotoContext();
        assert(roto);
        NodesList rotoNodes;
        roto->getRotoPaintTreeNodes(&rotoNodes);
        for (NodesList::iterator it = rotoNodes.begin(); it != rotoNodes.end(); ++it) {
            (*it)->markAllInputRelatedDataDirty();
        }
    }
}

void
Node::markInputRelatedDataDirtyRecursiveInternal(std::list<NodePtr>& markedNodes,
                                                 bool recurse)
{
    std::list<NodePtr>::iterator found = std::find(markedNodes.begin(), markedNodes.end(), shared_from_this());

    if ( found != markedNodes.end() ) {
        return;
    }
    markAllInputRelatedDataDirty();
    markedNodes.push_back(shared_from_this());
    if (recurse) {
        NodesList outputs;
        getOutputsWithGroupRedirection(outputs);
        for (NodesList::const_iterator it = outputs.begin(); it != outputs.end(); ++it) {
            (*it)->markInputRelatedDataDirtyRecursiveInternal( markedNodes, true );
        }
    }
}

void
Node::markInputRelatedDataDirtyRecursive()
{
    std::list<NodePtr> marked;

    markInputRelatedDataDirtyRecursiveInternal(marked, true);
}

void
Node::refreshInputRelatedDataRecursiveInternal(std::list<NodePtr>& markedNodes)
{
    if ( getApp()->isCreatingNodeTree() ) {
        return;
    }
    refreshInputRelatedDataInternal(markedNodes);

    ///Now notify outputs we have changed
    NodesList outputs;
    getOutputsWithGroupRedirection(outputs);
    for (NodesList::const_iterator it = outputs.begin(); it != outputs.end(); ++it) {
        (*it)->refreshInputRelatedDataRecursiveInternal( markedNodes );
    }
}

void
Node::refreshInputRelatedDataRecursive()
{
    std::list<NodePtr> markedNodes;

    refreshInputRelatedDataRecursiveInternal(markedNodes);
}

bool
Node::isDraftModeUsed() const
{
    QMutexLocker k(&_imp->pluginsPropMutex);

    return _imp->draftModeUsed;
}

void
Node::setPosition(double x,
                  double y)
{
    NodeGuiIPtr gui = _imp->guiPointer.lock();

    if (gui) {
        gui->setPosition(x, y);
    }
}

void
Node::getPosition(double *x,
                  double *y) const
{
    NodeGuiIPtr gui = _imp->guiPointer.lock();

    if (gui) {
        gui->getPosition(x, y);
    } else {
        *x = 0.;
        *y = 0.;
    }
}

void
Node::setSize(double w,
              double h)
{
    NodeGuiIPtr gui = _imp->guiPointer.lock();

    if (gui) {
        gui->setSize(w, h);
    }
}

void
Node::getSize(double* w,
              double* h) const
{
    NodeGuiIPtr gui = _imp->guiPointer.lock();

    if (gui) {
        gui->getSize(w, h);
    } else {
        *w = 0.;
        *h = 0.;
    }
}

bool
Node::getColor(double* r,
               double *g,
               double* b) const
{
    NodeGuiIPtr gui = _imp->guiPointer.lock();

    if (gui) {
        gui->getColor(r, g, b);
        return true;
    } else {
        *r = 0.;
        *g = 0.;
        *b = 0.;
        return false;
    }
}

void
Node::setColor(double r,
               double g,
               double b)
{
    NodeGuiIPtr gui = _imp->guiPointer.lock();

    if (gui) {
        gui->setColor(r, g, b);
    }
}

void
Node::setNodeGuiPointer(const NodeGuiIPtr& gui)
{
    assert( !_imp->guiPointer.lock() );
    assert( QThread::currentThread() == qApp->thread() );
    _imp->guiPointer = gui;
}

NodeGuiIPtr
Node::getNodeGui() const
{
    return _imp->guiPointer.lock();
}

bool
Node::isUserSelected() const
{
    NodeGuiIPtr gui = _imp->guiPointer.lock();

    if (!gui) {
        return false;
    }

    return gui->isUserSelected();
}

bool
Node::isSettingsPanelMinimized() const
{
    NodeGuiIPtr gui = _imp->guiPointer.lock();

    if (!gui) {
        return false;
    }

    return gui->isSettingsPanelMinimized();
}

bool
Node::isSettingsPanelVisibleInternal(std::set<NodeConstPtr>& recursionList) const
{
    NodeGuiIPtr gui = _imp->guiPointer.lock();

    if (!gui) {
        return false;
    }
    NodePtr parent = _imp->multiInstanceParent.lock();
    if (parent) {
        return parent->isSettingsPanelVisible();
    }

    if ( recursionList.find(shared_from_this()) != recursionList.end() ) {
        return false;
    }
    recursionList.insert(shared_from_this());

    {
        NodePtr master = getMasterNode();
        if (master) {
            return master->isSettingsPanelVisible();
        }
        for (KnobLinkList::iterator it = _imp->nodeLinks.begin(); it != _imp->nodeLinks.end(); ++it) {
            NodePtr masterNode = it->masterNode.lock();
            if ( masterNode && (masterNode.get() != this) && masterNode->isSettingsPanelVisibleInternal(recursionList) ) {
                return true;
            }
        }
    }

    return gui->isSettingsPanelVisible();
}

bool
Node::isSettingsPanelVisible() const
{
    std::set<NodeConstPtr> tmplist;

    return isSettingsPanelVisibleInternal(tmplist);
}

void
Node::attachRotoItem(const RotoDrawableItemPtr& stroke)
{
    assert( QThread::currentThread() == qApp->thread() );
    _imp->paintStroke = stroke;
    _imp->useAlpha0ToConvertFromRGBToRGBA = true;
    setProcessChannelsValues(true, true, true, true);
}

void
Node::setUseAlpha0ToConvertFromRGBToRGBA(bool use)
{
    assert( QThread::currentThread() == qApp->thread() );
    _imp->useAlpha0ToConvertFromRGBToRGBA = use;
}

RotoDrawableItemPtr
Node::getAttachedRotoItem() const
{
    return _imp->paintStroke.lock();
}

void
Node::declareNodeVariableToPython(const std::string& nodeName)
{
#ifdef NATRON_RUN_WITHOUT_PYTHON

    return;
#endif
    if (getScriptName_mt_safe().empty()) {
        return;
    }


    PythonGILLocker pgl;
    PyObject* mainModule = appPTR->getMainModule();
    assert(mainModule);

    std::string appID = getApp()->getAppIDString();
    std::string nodeFullName = appID + "." + nodeName;
    bool alreadyDefined = false;
    PyObject* nodeObj = NATRON_PYTHON_NAMESPACE::getAttrRecursive(nodeFullName, mainModule, &alreadyDefined);
    assert(nodeObj);
    Q_UNUSED(nodeObj);

    if (!alreadyDefined) {
        std::stringstream ss;
        ss << nodeFullName << " = " << appID << ".getNode(\"" << nodeName << "\")\n";
#ifdef DEBUG
        ss << "if not " << nodeFullName << ":\n";
        ss << "    print \"[BUG]: " << nodeFullName << " does not exist!\"";
#endif
        std::string script = ss.str();
        std::string output;
        std::string err;
        if ( !appPTR->isBackground() ) {
            getApp()->printAutoDeclaredVariable(script);
        }
        if ( !NATRON_PYTHON_NAMESPACE::interpretPythonScript(script, &err, &output) ) {
            qDebug() << err.c_str();
        }
    }
}

void
Node::setNodeVariableToPython(const std::string& oldName,
                              const std::string& newName)
{
#ifdef NATRON_RUN_WITHOUT_PYTHON

    return;
#endif
    if (getScriptName_mt_safe().empty()) {
        return;
    }
    QString appID = QString::fromUtf8( getApp()->getAppIDString().c_str() );
    QString str = QString( appID + QString::fromUtf8(".%1 = ") + appID + QString::fromUtf8(".%2\ndel ") + appID + QString::fromUtf8(".%2\n") ).arg( QString::fromUtf8( newName.c_str() ) ).arg( QString::fromUtf8( oldName.c_str() ) );
    std::string script = str.toStdString();
    std::string err;
    if ( !appPTR->isBackground() ) {
        getApp()->printAutoDeclaredVariable(script);
    }
    if ( !NATRON_PYTHON_NAMESPACE::interpretPythonScript(script, &err, 0) ) {
        qDebug() << err.c_str();
    }
}

void
Node::deleteNodeVariableToPython(const std::string& nodeName)
{
#ifdef NATRON_RUN_WITHOUT_PYTHON

    return;
#endif
   if (getScriptName_mt_safe().empty()) {
        return;
    }
    if ( getParentMultiInstance() ) {
        return;
    }

    AppInstancePtr app = getApp();
    if (!app) {
        return;
    }
    QString appID = QString::fromUtf8( getApp()->getAppIDString().c_str() );
    std::string nodeFullName = appID.toStdString() + "." + nodeName;
    bool alreadyDefined = false;
    PyObject* nodeObj = NATRON_PYTHON_NAMESPACE::getAttrRecursive(nodeFullName, appPTR->getMainModule(), &alreadyDefined);
    assert(nodeObj);
    Q_UNUSED(nodeObj);
    if (alreadyDefined) {
        std::string script = "del " + nodeFullName;
        std::string err;
        if ( !appPTR->isBackground() ) {
            getApp()->printAutoDeclaredVariable(script);
        }
        if ( !NATRON_PYTHON_NAMESPACE::interpretPythonScript(script, &err, 0) ) {
            qDebug() << err.c_str();
        }
    }
}

void
Node::declarePythonFields()
{
#ifdef NATRON_RUN_WITHOUT_PYTHON

    return;
#endif
    if (getScriptName_mt_safe().empty()) {
        return;
    }
    PythonGILLocker pgl;

    if ( !getGroup() ) {
        return;
    }

    std::locale locale;
    std::string nodeName;
    if (getIOContainer()) {
        nodeName = getIOContainer()->getFullyQualifiedName();
    } else {
        nodeName = getFullyQualifiedName();
    }
    std::string appID = getApp()->getAppIDString();
    bool alreadyDefined = false;
    std::string nodeFullName = appID + "." + nodeName;
    PyObject* nodeObj = NATRON_PYTHON_NAMESPACE::getAttrRecursive(nodeFullName, NATRON_PYTHON_NAMESPACE::getMainModule(), &alreadyDefined);
    assert(nodeObj);
    Q_UNUSED(nodeObj);
    if (!alreadyDefined) {
        qDebug() << QString::fromUtf8("declarePythonFields(): attribute ") + QString::fromUtf8( nodeFullName.c_str() ) + QString::fromUtf8(" is not defined");
        throw std::logic_error(std::string("declarePythonFields(): attribute ") + nodeFullName + " is not defined");
    }


    std::stringstream ss;
#ifdef DEBUG
    ss << "if not " << nodeFullName << ":\n";
    ss << "    print \"[BUG]: " << nodeFullName << " is not defined!\"\n";
#endif
    const KnobsVec& knobs = getKnobs();
    for (U32 i = 0; i < knobs.size(); ++i) {
        const std::string& knobName = knobs[i]->getName();
        if ( !knobName.empty() && (knobName.find(" ") == std::string::npos) && !std::isdigit(knobName[0], locale) ) {
            if ( PyObject_HasAttrString( nodeObj, knobName.c_str() ) ) {
                continue;
            }
            ss << nodeFullName <<  "." << knobName << " = ";
            ss << nodeFullName << ".getParam(\"" << knobName << "\")\n";
        }
    }

    std::string script = ss.str();
    if ( !script.empty() ) {
        if ( !appPTR->isBackground() ) {
            getApp()->printAutoDeclaredVariable(script);
        }
        std::string err;
        std::string output;
        if ( !NATRON_PYTHON_NAMESPACE::interpretPythonScript(script, &err, &output) ) {
            qDebug() << err.c_str();
        }
    }
} // Node::declarePythonFields

void
Node::removeParameterFromPython(const std::string& parameterName)
{
#ifdef NATRON_RUN_WITHOUT_PYTHON

    return;
#endif
    if (getScriptName_mt_safe().empty()) {
        return;
    }
    PythonGILLocker pgl;
    std::string appID = getApp()->getAppIDString();
    std::string nodeName;
    if (getIOContainer()) {
        nodeName = getIOContainer()->getFullyQualifiedName();
    } else {
        nodeName = getFullyQualifiedName();
    }
    std::string nodeFullName = appID + "." + nodeName;
    bool alreadyDefined = false;
    PyObject* nodeObj = NATRON_PYTHON_NAMESPACE::getAttrRecursive(nodeFullName, NATRON_PYTHON_NAMESPACE::getMainModule(), &alreadyDefined);
    assert(nodeObj);
    Q_UNUSED(nodeObj);
    if (!alreadyDefined) {
        qDebug() << QString::fromUtf8("removeParameterFromPython(): attribute ") + QString::fromUtf8( nodeFullName.c_str() ) + QString::fromUtf8(" is not defined");
        throw std::logic_error(std::string("removeParameterFromPython(): attribute ") + nodeFullName + " is not defined");
    }
    assert( PyObject_HasAttrString( nodeObj, parameterName.c_str() ) );
    std::string script = "del " + nodeFullName + "." + parameterName;
    if ( !appPTR->isBackground() ) {
        getApp()->printAutoDeclaredVariable(script);
    }
    std::string err;
    if ( !NATRON_PYTHON_NAMESPACE::interpretPythonScript(script, &err, 0) ) {
        qDebug() << err.c_str();
    }
}

void
Node::declareAllPythonAttributes()
{
#ifdef NATRON_RUN_WITHOUT_PYTHON

    return;
#endif
    try {
        declareNodeVariableToPython( getFullyQualifiedName() );
        declarePythonFields();
        if (_imp->rotoContext) {
            declareRotoPythonField();
        }
        if (_imp->trackContext) {
            declareTrackerPythonField();
        }
    } catch (const std::exception& e) {
        qDebug() << e.what();
    }
}

std::string
Node::getKnobChangedCallback() const
{
    KnobStringPtr s = _imp->knobChangedCallback.lock();

    return s ? s->getValue() : std::string();
}

std::string
Node::getInputChangedCallback() const
{
    KnobStringPtr s = _imp->inputChangedCallback.lock();

    return s ? s->getValue() : std::string();
}

void
Node::Implementation::runOnNodeCreatedCBInternal(const std::string& cb,
                                                 bool userEdited)
{
    std::vector<std::string> args;
    std::string error;
    if (_publicInterface->getScriptName_mt_safe().empty()) {
        return;
    }
    try {
        NATRON_PYTHON_NAMESPACE::getFunctionArguments(cb, &error, &args);
    } catch (const std::exception& e) {
        _publicInterface->getApp()->appendToScriptEditor( std::string("Failed to run onNodeCreated callback: ")
                                                          + e.what() );

        return;
    }

    if ( !error.empty() ) {
        _publicInterface->getApp()->appendToScriptEditor("Failed to run onNodeCreated callback: " + error);

        return;
    }

    std::string signatureError;
    signatureError.append("The on node created callback supports the following signature(s):\n");
    signatureError.append("- callback(thisNode,app,userEdited)");
    if (args.size() != 3) {
        _publicInterface->getApp()->appendToScriptEditor("Failed to run onNodeCreated callback: " + signatureError);

        return;
    }

    if ( (args[0] != "thisNode") || (args[1] != "app") || (args[2] != "userEdited") ) {
        _publicInterface->getApp()->appendToScriptEditor("Failed to run onNodeCreated callback: " + signatureError);

        return;
    }

    std::string appID = _publicInterface->getApp()->getAppIDString();
    std::string scriptName = _publicInterface->getScriptName_mt_safe();
    if ( scriptName.empty() ) {
        return;
    }
    std::stringstream ss;
    ss << cb << "(" << appID << "." << _publicInterface->getFullyQualifiedName() << "," << appID << ",";
    if (userEdited) {
        ss << "True";
    } else {
        ss << "False";
    }
    ss << ")\n";
    std::string output;
    std::string script = ss.str();
    if ( !NATRON_PYTHON_NAMESPACE::interpretPythonScript(script, &error, &output) ) {
        _publicInterface->getApp()->appendToScriptEditor("Failed to run onNodeCreated callback: " + error);
    } else if ( !output.empty() ) {
        _publicInterface->getApp()->appendToScriptEditor(output);
    }
} // Node::Implementation::runOnNodeCreatedCBInternal

void
Node::Implementation::runOnNodeDeleteCBInternal(const std::string& cb)
{
    std::vector<std::string> args;
    std::string error;

    try {
        NATRON_PYTHON_NAMESPACE::getFunctionArguments(cb, &error, &args);
    } catch (const std::exception& e) {
        _publicInterface->getApp()->appendToScriptEditor( std::string("Failed to run onNodeDeletion callback: ")
                                                          + e.what() );

        return;
    }

    if ( !error.empty() ) {
        _publicInterface->getApp()->appendToScriptEditor("Failed to run onNodeDeletion callback: " + error);

        return;
    }

    std::string signatureError;
    signatureError.append("The on node deletion callback supports the following signature(s):\n");
    signatureError.append("- callback(thisNode,app)");
    if (args.size() != 2) {
        _publicInterface->getApp()->appendToScriptEditor("Failed to run onNodeDeletion callback: " + signatureError);

        return;
    }

    if ( (args[0] != "thisNode") || (args[1] != "app") ) {
        _publicInterface->getApp()->appendToScriptEditor("Failed to run onNodeDeletion callback: " + signatureError);

        return;
    }

    std::string appID = _publicInterface->getApp()->getAppIDString();
    std::stringstream ss;
    ss << cb << "(" << appID << "." << _publicInterface->getFullyQualifiedName() << "," << appID << ")\n";

    std::string err;
    std::string output;
    if ( !NATRON_PYTHON_NAMESPACE::interpretPythonScript(ss.str(), &err, &output) ) {
        _publicInterface->getApp()->appendToScriptEditor("Failed to run onNodeDeletion callback: " + err);
    } else if ( !output.empty() ) {
        _publicInterface->getApp()->appendToScriptEditor(output);
    }
}

void
Node::Implementation::runOnNodeCreatedCB(bool userEdited)
{
    if (!isPartOfProject) {
        return;
    }
    std::string cb = _publicInterface->getApp()->getProject()->getOnNodeCreatedCB();
    NodeCollectionPtr group = _publicInterface->getGroup();

    if (!group) {
        return;
    }
    if ( !cb.empty() ) {
        runOnNodeCreatedCBInternal(cb, userEdited);
    }

    NodeGroupPtr isGroup = toNodeGroup(group);
    KnobStringPtr nodeCreatedCbKnob = nodeCreatedCallback.lock();
    if (!nodeCreatedCbKnob && isGroup) {
        cb = isGroup->getNode()->getAfterNodeCreatedCallback();
    } else if (nodeCreatedCbKnob) {
        cb = nodeCreatedCbKnob->getValue();
    }
    if ( !cb.empty() ) {
        runOnNodeCreatedCBInternal(cb, userEdited);
    }
}

void
Node::Implementation::runOnNodeDeleteCB()
{
    if (!isPartOfProject) {
        return;
    }

    if (_publicInterface->getScriptName_mt_safe().empty()) {
        return;
    }
    std::string cb = _publicInterface->getApp()->getProject()->getOnNodeDeleteCB();
    NodeCollectionPtr group = _publicInterface->getGroup();

    if (!group) {
        return;
    }
    if ( !cb.empty() ) {
        runOnNodeDeleteCBInternal(cb);
    }


    NodeGroupPtr isGroup = toNodeGroup(group);
    KnobStringPtr nodeDeletedKnob = nodeRemovalCallback.lock();
    if (!nodeDeletedKnob && isGroup) {
        NodePtr grpNode = isGroup->getNode();
        if (grpNode) {
            cb = grpNode->getBeforeNodeRemovalCallback();
        }
    } else if (nodeDeletedKnob) {
        cb = nodeDeletedKnob->getValue();
    }
    if ( !cb.empty() ) {
        runOnNodeDeleteCBInternal(cb);
    }
}

std::string
Node::getBeforeRenderCallback() const
{
    KnobStringPtr s = _imp->beforeRender.lock();

    return s ? s->getValue() : std::string();
}

std::string
Node::getBeforeFrameRenderCallback() const
{
    KnobStringPtr s = _imp->beforeFrameRender.lock();

    return s ? s->getValue() : std::string();
}

std::string
Node::getAfterRenderCallback() const
{
    KnobStringPtr s = _imp->afterRender.lock();

    return s ? s->getValue() : std::string();
}

std::string
Node::getAfterFrameRenderCallback() const
{
    KnobStringPtr s = _imp->afterFrameRender.lock();

    return s ? s->getValue() : std::string();
}

std::string
Node::getAfterNodeCreatedCallback() const
{
    KnobStringPtr s = _imp->nodeCreatedCallback.lock();

    return s ? s->getValue() : std::string();
}

std::string
Node::getBeforeNodeRemovalCallback() const
{
    KnobStringPtr s = _imp->nodeRemovalCallback.lock();

    return s ? s->getValue() : std::string();
}

void
Node::runInputChangedCallback(int index)
{
    std::string cb = getInputChangedCallback();

    if ( !cb.empty() ) {
        _imp->runInputChangedCallback(index, cb);
    }
}

void
Node::Implementation::runInputChangedCallback(int index,
                                              const std::string& cb)
{
    std::vector<std::string> args;
    std::string error;

    try {
        NATRON_PYTHON_NAMESPACE::getFunctionArguments(cb, &error, &args);
    } catch (const std::exception& e) {
        _publicInterface->getApp()->appendToScriptEditor( std::string("Failed to run onInputChanged callback: ")
                                                          + e.what() );

        return;
    }

    if ( !error.empty() ) {
        _publicInterface->getApp()->appendToScriptEditor("Failed to run onInputChanged callback: " + error);

        return;
    }

    std::string signatureError;
    signatureError.append("The on input changed callback supports the following signature(s):\n");
    signatureError.append("- callback(inputIndex,thisNode,thisGroup,app)");
    if (args.size() != 4) {
        _publicInterface->getApp()->appendToScriptEditor("Failed to run onInputChanged callback: " + signatureError);

        return;
    }

    if ( (args[0] != "inputIndex") || (args[1] != "thisNode") || (args[2] != "thisGroup") || (args[3] != "app") ) {
        _publicInterface->getApp()->appendToScriptEditor("Failed to run onInputChanged callback: " + signatureError);

        return;
    }

    std::string appID = _publicInterface->getApp()->getAppIDString();
    NodeCollectionPtr collection = _publicInterface->getGroup();
    assert(collection);
    if (!collection) {
        return;
    }

    std::string thisGroupVar;
    NodeGroupPtr isParentGrp = toNodeGroup(collection);
    if (isParentGrp) {
        std::string nodeName = isParentGrp->getNode()->getFullyQualifiedName();
        std::string nodeFullName = appID + "." + nodeName;
        thisGroupVar = nodeFullName;
    } else {
        thisGroupVar = appID;
    }

    std::stringstream ss;
    ss << cb << "(" << index << "," << appID << "." << _publicInterface->getFullyQualifiedName() << "," << thisGroupVar << "," << appID << ")\n";

    std::string script = ss.str();
    std::string output;
    if ( !NATRON_PYTHON_NAMESPACE::interpretPythonScript(script, &error, &output) ) {
        _publicInterface->getApp()->appendToScriptEditor( tr("Failed to execute callback: %1").arg( QString::fromUtf8( error.c_str() ) ).toStdString() );
    } else {
        if ( !output.empty() ) {
            _publicInterface->getApp()->appendToScriptEditor(output);
        }
    }
} // Node::Implementation::runInputChangedCallback

KnobChoicePtr
Node::getChannelSelectorKnob(int inputNb) const
{
    std::map<int, ChannelSelector>::const_iterator found = _imp->channelsSelectors.find(inputNb);

    if ( found == _imp->channelsSelectors.end() ) {
        if (inputNb == -1) {
            ///The effect might be multi-planar and supply its own
            KnobIPtr knob = getKnobByName(kNatronOfxParamOutputChannels);
            if (!knob) {
                return KnobChoicePtr();
            }

            return toKnobChoice(knob);
        }

        return KnobChoicePtr();
    }

    return found->second.layer.lock();
}

void
Node::checkForPremultWarningAndCheckboxes()
{
    if ( isOutputNode() ) {
        return;
    }
    KnobBoolPtr chans[4];
    KnobStringPtr premultWarn = _imp->premultWarning.lock();
    if (!premultWarn) {
        return;
    }
    NodePtr prefInput = getPreferredInputNode();

    //Do not display a warning for Roto paint
    if ( !prefInput || _imp->effect->isRotoPaintNode() ) {
        //No input, do not warn
        premultWarn->setSecret(true);

        return;
    }
    for (int i = 0; i < 4; ++i) {
        chans[i] = _imp->enabledChan[i].lock();

        //No checkboxes
        if (!chans[i]) {
            premultWarn->setSecret(true);

            return;
        }

        //not RGBA
        if ( chans[i]->getIsSecret() ) {
            return;
        }
    }

    ImagePremultiplicationEnum premult = _imp->effect->getPremult();

    //not premult
    if (premult != eImagePremultiplicationPremultiplied) {
        premultWarn->setSecret(true);

        return;
    }

    bool checked[4];
    checked[3] = chans[3]->getValue();

    //alpha unchecked
    if (!checked[3]) {
        premultWarn->setSecret(true);

        return;
    }
    for (int i = 0; i < 3; ++i) {
        checked[i] = chans[i]->getValue();
        if (!checked[i]) {
            premultWarn->setSecret(false);

            return;
        }
    }

    //RGB checked
    premultWarn->setSecret(true);
} // Node::checkForPremultWarningAndCheckboxes

static void
parseLayerString(const std::string& encoded,
                 bool* isColor)
{
    if ( (encoded == kNatronRGBAPlaneUserName) ||
         ( encoded == kNatronRGBPlaneUserName) ||
         ( encoded == kNatronAlphaPlaneUserName) ) {
        *isColor = true;
    } else {
        *isColor = false;
    }
}

static bool
parseMaskChannelString(const std::string& encodedChannel,
                       std::string* nodeName,
                       std::string* layerName,
                       std::string* channelName,
                       bool *isColor)
{
    std::size_t foundLastDot = encodedChannel.find_last_of('.');

    if (foundLastDot == std::string::npos) {
        *isColor = false;
        if (encodedChannel == "None") {
            *layerName = "None";

            return true;
        }

        return false;
    }
    *channelName = encodedChannel.substr(foundLastDot + 1);

    std::string baseName = encodedChannel.substr(0, foundLastDot);
    std::size_t foundPrevDot = baseName.find_first_of('.');
    if (foundPrevDot != std::string::npos) {
        //Remove the node name
        *layerName = baseName.substr(foundPrevDot + 1);
        *nodeName = baseName.substr(0, foundPrevDot);
    } else {
        *layerName = baseName;
        nodeName->clear();
    }
    *isColor = *layerName == kNatronRGBAComponentsName || *layerName == kNatronRGBComponentsName || *layerName == kNatronAlphaComponentsName;

    return true;
}

class MergeMaskChannelData
    : public KnobChoiceMergeEntriesData
{
public:

    std::string bNode, bLayer, bChannel;
    bool isColor;
    bool dataSet;

    MergeMaskChannelData()
        : KnobChoiceMergeEntriesData()
        , isColor(false)
        , dataSet(false)
    {
    }

    virtual void clear()
    {
        dataSet = false;
        bNode.clear();
        bLayer.clear();
        bChannel.clear();
    }

    virtual ~MergeMaskChannelData()
    {
    }
};

static bool
maskChannelEqualityFunctorInternal(const std::string& aLayer,
                                   const std::string& aChannel,
                                   const std::string& bLayer,
                                   const std::string& bChannel,
                                   bool aIsColor,
                                   bool bIsColor)
{
    if ( aChannel.empty() && bChannel.empty() ) {
        // None choice
        return aLayer == bLayer;
    } else if (aChannel != bChannel) {
        return false;
    } else {
        // Same channel, check layer
        if (aLayer == bLayer) {
            return true;
        } else if (aIsColor && bIsColor) {
            return true;
        }
    }

    return false;
}

static bool
maskChannelEqualityFunctor(const std::string& a,
                           const std::string& b,
                           KnobChoiceMergeEntriesData* data)
{
    MergeMaskChannelData* mergeData = dynamic_cast<MergeMaskChannelData*>(data);

    assert(mergeData);
    if (!mergeData) {
        return false;
    }
    std::string aNode, aLayer, aChannel;
    bool aIsColor;
    parseMaskChannelString(a, &aNode, &aLayer, &aChannel, &aIsColor);
    if (!mergeData->dataSet) {
        parseMaskChannelString(b, &mergeData->bNode, &mergeData->bLayer, &mergeData->bChannel, &mergeData->isColor);
        mergeData->dataSet = true;
    }

    return maskChannelEqualityFunctorInternal(aLayer, aChannel, mergeData->bLayer, mergeData->bChannel, aIsColor, mergeData->isColor);
}

class MergeLayerData
    : public KnobChoiceMergeEntriesData
{
public:

    bool isColor;
    bool dataSet;

    MergeLayerData()
        : KnobChoiceMergeEntriesData()
        , isColor(false)
        , dataSet(false)
    {
    }

    virtual void clear()
    {
        dataSet = false;
    }

    virtual ~MergeLayerData()
    {
    }
};

static bool
layerEqualityFunctor(const std::string& a,
                     const std::string& b,
                     KnobChoiceMergeEntriesData* data)
{
    MergeLayerData* mergeData = dynamic_cast<MergeLayerData*>(data);

    assert(mergeData);
    if (!mergeData) {
        return false;
    }
    bool aIsColor;
    parseLayerString(a, &aIsColor);
    if (!mergeData->dataSet) {
        parseLayerString(b, &mergeData->isColor);
        mergeData->dataSet = true;
    }
    if (aIsColor && mergeData->isColor) {
        return true;
    } else if (a == b) {
        return true;
    }

    return false;
}

int
Node::getMaskChannel(int inputNb,
                     ImageComponents* comps,
                     NodePtr* maskInput) const
{
    *comps = ImageComponents::getNoneComponents();
    maskInput->reset();
    std::map<int, MaskSelector >::const_iterator it = _imp->maskSelectors.find(inputNb);

    if ( it != _imp->maskSelectors.end() ) {
        std::string maskEncoded =  it->second.channel.lock()->getActiveEntryText_mt_safe();
        std::string nodeName, layerName, channelName;
        bool isColor;
        bool ok = parseMaskChannelString(maskEncoded, &nodeName, &layerName, &channelName, &isColor);

        if ( !ok || (layerName == "None") ) {
            return -1;
        } else {
            QMutexLocker locker(&it->second.compsMutex);
            for (std::size_t i = 0; i < it->second.compsAvailable.size(); ++i) {
                if ( (it->second.compsAvailable[i].first.getLayerName() == layerName) ||
                     ( isColor && it->second.compsAvailable[i].first.isColorPlane() ) ) {
                    const std::vector<std::string>& channels = it->second.compsAvailable[i].first.getComponentsNames();
                    for (std::size_t j = 0; j < channels.size(); ++j) {
                        if (channels[j] == channelName) {
                            *comps = it->second.compsAvailable[i].first;
                            *maskInput = it->second.compsAvailable[i].second.lock();

                            return j;
                        }
                    }
                }
            }
        }
        //Default to alpha
        // *comps = ImageComponents::getAlphaComponents();
        //return 0;
    }

    return -1;
}

bool
Node::refreshChannelSelectors()
{
    if ( !isNodeCreated() ) {
        return false;
    }
    _imp->effect->setComponentsAvailableDirty(true);

    double time = getApp()->getTimeLine()->currentFrame();
    bool hasChanged = false;
    for (std::map<int, ChannelSelector>::iterator it = _imp->channelsSelectors.begin(); it != _imp->channelsSelectors.end(); ++it) {
        NodePtr node;
        if (it->first == -1) {
            node = shared_from_this();
        } else {
            node = getInput(it->first);
        }

        KnobChoicePtr layerKnob = it->second.layer.lock();

        // The Output Layer menu has a All choice, input layers menus have a None choice.
        std::vector<std::string> choices;
        if (it->second.hasAllChoice) {
            choices.push_back("All");
        } else {
            choices.push_back("None");
        }
        int gotColor = -1;
        ImageComponents colorComp;

        //
        // These are default layers that we always display in the layer selector.
        // If one of them is found in the clip preferences, we set the default value to it.
        //
        std::map<std::string, int > defaultLayers;
        {
            std::vector<std::string> projectLayers = getApp()->getProject()->getProjectDefaultLayerNames();
            for (std::size_t i = 0; i < projectLayers.size(); ++i) {
                defaultLayers[projectLayers[i]] = -1;
            }
        }


        // We may not have an input
        if (node) {
            // Get the components available on the node
            EffectInstance::ComponentsAvailableMap compsAvailable;
            node->getEffectInstance()->getComponentsAvailable(it->first != -1, true, time, &compsAvailable);
            {
                QMutexLocker k(&it->second.compsMutex);
                it->second.compsAvailable = compsAvailable;
            }
            for (EffectInstance::ComponentsAvailableMap::iterator it2 = compsAvailable.begin(); it2 != compsAvailable.end(); ++it2) {
                // Insert the color plane second in the menu
                if ( it2->first.isColorPlane() ) {
                    int numComp = it2->first.getNumComponents();
                    colorComp = it2->first;

                    assert(choices.size() > 0);
                    std::vector<std::string>::iterator pos = choices.begin();
                    ++pos; // bypass the "None" choice
                    gotColor = 1;


                    std::string colorCompName;
                    if (numComp == 1) {
                        colorCompName = kNatronAlphaPlaneUserName;
                    } else if (numComp == 3) {
                        colorCompName = kNatronRGBPlaneUserName;
                    } else if (numComp == 4) {
                        colorCompName = kNatronRGBAPlaneUserName;
                    } else {
                        assert(false);
                    }
                    choices.insert(pos, colorCompName);


                    // Increment all default indexes since we inserted color in the list
                    for (std::map<std::string, int >::iterator it = defaultLayers.begin(); it != defaultLayers.end(); ++it) {
                        if (it->second != -1) {
                            ++it->second;
                        }
                    }
                } else {
                    std::string choiceName = ImageComponents::mapNatronInternalPlaneNameToUserFriendlyPlaneName( it2->first.getLayerName() );
                    std::map<std::string, int>::iterator foundDefaultLayer = defaultLayers.find( it2->first.getLayerName() );
                    if ( foundDefaultLayer != defaultLayers.end() ) {
                        foundDefaultLayer->second = choices.size() - 1;
                    }


                    choices.push_back(choiceName);
                }
            }
        } // if (node) {

        // If we did not find the color plane, insert it since it is the unique mandatory plane.
        if (gotColor == -1) {
            assert(choices.size() > 0);
            std::vector<std::string>::iterator pos = choices.begin();
            ++pos;
            gotColor = 1;
            Q_UNUSED(gotColor);
            ///Increment all default indexes
            for (std::map<std::string, int>::iterator it = defaultLayers.begin(); it != defaultLayers.end(); ++it) {
                if (it->second != -1) {
                    ++it->second;
                }
            }
            colorComp = ImageComponents::getRGBAComponents();
            choices.insert(pos, kNatronRGBAPlaneUserName);
        }

        // Insert default layers
        for (std::map<std::string, int>::iterator itl = defaultLayers.begin(); itl != defaultLayers.end(); ++itl) {
            if (itl->second == -1) {
                std::string choiceName = ImageComponents::mapNatronInternalPlaneNameToUserFriendlyPlaneName(itl->first);
                choices.push_back(choiceName);
            }
        }

        const std::vector<std::string> currentLayerEntries = layerKnob->getEntries_mt_safe();
        const std::string curLayer_FriendlyName = layerKnob->getActiveEntryText_mt_safe();
        const std::string curLayer = ImageComponents::mapUserFriendlyPlaneNameToNatronInternalPlaneName(curLayer_FriendlyName);


        {
            MergeLayerData tmpData;
            bool menuChanged = layerKnob->populateChoices(choices, std::vector<std::string>(), layerEqualityFunctor, &tmpData);
            if (menuChanged) {
                hasChanged = true;
                s_outputLayerChanged();
            }
        }
    } // for (std::map<int,ChannelSelector>::iterator it = _imp->channelsSelectors.begin(); it != _imp->channelsSelectors.end(); ++it) {

    NodePtr prefInputNode;
    if ( !_imp->maskSelectors.empty() ) {
        int prefInputNb = getPreferredInput();
        if (prefInputNb != -1) {
            prefInputNode = getInput(prefInputNb);
        }
    }

    for (std::map<int, MaskSelector>::iterator it = _imp->maskSelectors.begin(); it != _imp->maskSelectors.end(); ++it) {
        NodePtr node;
        if (it->first == -1) {
            node = shared_from_this();
        } else {
            node = getInput(it->first);
        }


        std::vector<std::string> choices;
        choices.push_back("None");

        //Get the mask input components
        EffectInstance::ComponentsAvailableMap compsAvailable;
        std::list<EffectInstancePtr> markedNodes;
        if (node) {
            node->getEffectInstance()->getComponentsAvailable(true, true, time, &compsAvailable, &markedNodes);
        }

        //Also get the node's preferred input (the "main" input) components
        EffectInstance::ComponentsAvailableMap prefInputAvailComps;

        if (prefInputNode) {
            prefInputNode->getEffectInstance()->getComponentsAvailable(true, true, time, &prefInputAvailComps, &markedNodes);

            //Merge the 2 components available maps, but preferring channels coming from the Mask input
            for (EffectInstance::ComponentsAvailableMap::iterator it = prefInputAvailComps.begin(); it != prefInputAvailComps.end(); ++it) {
                //If the component is already present in the 'comps' map, only add it if we are the preferred input
                EffectInstance::ComponentsAvailableMap::iterator colorMatch = compsAvailable.end();
                bool found = false;
                for (EffectInstance::ComponentsAvailableMap::iterator it2 = compsAvailable.begin(); it2 != compsAvailable.end(); ++it2) {
                    if (it2->first == it->first) {
                        found = true;
                        break;
                    } else if ( it2->first.isColorPlane() ) {
                        colorMatch = it2;
                    }
                }
                if (!found) {
                    if ( ( colorMatch != compsAvailable.end() ) && it->first.isColorPlane() ) {
                        //we found another color components type, skip
                        continue;
                    } else {
                        compsAvailable.insert(*it);
                    }
                }
            }
        } // if (prefInputNode)


        std::vector<std::pair<ImageComponents, NodeWPtr > > compsOrdered;
        ImageComponents gotColor;
        NodePtr nodeGotColor;
        for (EffectInstance::ComponentsAvailableMap::iterator comp = compsAvailable.begin(); comp != compsAvailable.end(); ++comp) {
            if ( comp->first.isColorPlane() ) {
                //compsOrdered.insert(compsOrdered.begin(), std::make_pair(comp->first,comp->second));
                gotColor = comp->first;
                nodeGotColor = comp->second.lock();
            } else {
                compsOrdered.push_back(*comp);
            }
        }


        {
            QMutexLocker k(&it->second.compsMutex);
            it->second.compsAvailable = compsOrdered;

            // Add the components available for the color plane, but only retain RGBA in the channel selector.
            // We do this because by default the channel selector has RGBA but when input is RGB it will complain that Alpha is not available.
            if (gotColor) {
                it->second.compsAvailable.push_back( std::make_pair(gotColor, nodeGotColor) );
            }
        }

        for (std::vector<std::pair<ImageComponents, NodeWPtr > >::iterator it2 = compsOrdered.begin(); it2 != compsOrdered.end(); ++it2) {
            const std::vector<std::string>& channels = it2->first.getComponentsNames();
            bool isColor = it2->first.isColorPlane();
            const std::string& layerName = isColor ? it2->first.getComponentsGlobalName() : it2->first.getLayerName();
            NodePtr providerNode = it2->second.lock();
            std::string nodeName;
            if (providerNode) {
                nodeName = providerNode->getScriptName_mt_safe();
            }

            for (std::size_t i = 0; i < channels.size(); ++i) {
                std::string option;
                if (!isColor) {
                    option += nodeName;
                    if ( !nodeName.empty() ) {
                        option += '.';
                    }
                }
                option += layerName;
                if ( !layerName.empty() ) {
                    option += '.';
                }
                option += channels[i];
                choices.push_back(option);
            }
        }


        {
            std::vector<std::string>::iterator pos = choices.begin();
            ++pos;

            const ImageComponents& rgba = ImageComponents::getRGBAComponents();
            const std::string& rgbaCompname = rgba.getComponentsGlobalName();
            const std::vector<std::string>& rgbaChannels = rgba.getComponentsNames();
            std::vector<std::string> rgbaOptions;
            for (std::size_t i = 0; i < rgbaChannels.size(); ++i) {
                std::string option = rgbaCompname + '.' + rgbaChannels[i];
                rgbaOptions.push_back(option);
            }
            choices.insert( pos, rgbaOptions.begin(), rgbaOptions.end() );
        }

        KnobChoicePtr channelKnob = it->second.channel.lock();
        const std::vector<std::string> currentLayerEntries = channelKnob->getEntries_mt_safe();
        const std::string curChannelEncoded = channelKnob->getActiveEntryText_mt_safe();

        // This will merge previous channels with new channels available while retaining previously existing channels.
        {
            MergeMaskChannelData tmpData;
            hasChanged |= channelKnob->populateChoices(choices, std::vector<std::string>(), maskChannelEqualityFunctor, &tmpData);
        }
    }

    //Notify the effect channels have changed (the viewer needs this)
    _imp->effect->onChannelsSelectorRefreshed();

    return hasChanged;
} // Node::refreshChannelSelectors()

bool
Node::addUserComponents(const ImageComponents& comps)
{
    ///The node has node channel selector, don't allow adding a custom plane.
    KnobIPtr outputLayerKnob = getKnobByName(kNatronOfxParamOutputChannels);

    if (_imp->channelsSelectors.empty() && !outputLayerKnob) {
        return false;
    }

    if (!outputLayerKnob) {
        //The effect does not have kNatronOfxParamOutputChannels but maybe the selector provided by Natron
        std::map<int, ChannelSelector>::iterator found = _imp->channelsSelectors.find(-1);
        if ( found == _imp->channelsSelectors.end() ) {
            return false;
        }
        outputLayerKnob = found->second.layer.lock();
    }

    {
        QMutexLocker k(&_imp->createdComponentsMutex);
        for (std::list<ImageComponents>::iterator it = _imp->createdComponents.begin(); it != _imp->createdComponents.end(); ++it) {
            if ( it->getLayerName() == comps.getLayerName() ) {
                return false;
            }
        }

        _imp->createdComponents.push_back(comps);
    }
    if (!_imp->isRefreshingInputRelatedData) {
        ///Clip preferences have changed
        RenderScale s(1.);
        getEffectInstance()->refreshMetaDatas_public(true);
    }
    {
        ///Set the selector to the new channel
        KnobChoicePtr layerChoice = toKnobChoice(outputLayerKnob);
        if (layerChoice) {
            layerChoice->setValueFromLabel(comps.getLayerName(), 0);
        }
    }

    return true;
}

void
Node::getUserCreatedComponents(std::list<ImageComponents>* comps)
{
    QMutexLocker k(&_imp->createdComponentsMutex);

    *comps = _imp->createdComponents;
}

double
Node::getHostMixingValue(double time,
                         ViewIdx view) const
{
    KnobDoublePtr mix = _imp->mixWithSource.lock();

    return mix ? mix->getValueAtTime(time, 0, view) : 1.;
}

//////////////////////////////////

InspectorNode::InspectorNode(const AppInstancePtr& app,
                             const NodeCollectionPtr& group,
                             Plugin* plugin)
    : Node(app, group, plugin)
{
    for (int i = 0; i < 2; ++i) {
        _activeInputs[i] = -1;
    }
}

InspectorNode::~InspectorNode()
{
}

bool
InspectorNode::connectInput(const NodePtr& input,
                            int inputNumber)
{
    ///Only called by the main-thread
    assert( QThread::currentThread() == qApp->thread() );

    if ( !isEffectViewerInstance() ) {
        return connectInputBase(input, inputNumber);
    }

    ///cannot connect more than _maxInputs inputs.
    assert( inputNumber <= getMaxInputCount() );

    assert(input);

    if ( !checkIfConnectingInputIsOk( input ) ) {
        return false;
    }

    ///For effects that do not support multi-resolution, make sure the input effect is correct
    ///otherwise the rendering might crash
    if ( !getEffectInstance()->supportsMultiResolution() ) {
        CanConnectInputReturnValue ret = checkCanConnectNoMultiRes(this, input);
        if (ret != eCanConnectInput_ok) {
            return false;
        }
    }

    ///If the node 'input' is already to an input of the inspector, find it.
    ///If it has the same input number as what we want just return, otherwise
    ///disconnect it and continue as usual.
    int inputAlreadyConnected = inputIndex(input);
    if (inputAlreadyConnected != -1) {
        if (inputAlreadyConnected == inputNumber) {
            return false;
        } else {
            disconnectInput(inputAlreadyConnected);
        }
    }

    if ( !Node::connectInput(input, inputNumber) ) {
        bool creatingNodeTree = getApp()->isCreatingNodeTree();
        if (!creatingNodeTree) {
            ///Recompute the hash
            computeHash();
        }
    }

    return true;
}

void
InspectorNode::setActiveInputAndRefresh(int inputNb,
                                        bool isASide)
{
    assert( QThread::currentThread() == qApp->thread() );

    int maxInputs = getMaxInputCount();
    if ( ( inputNb > (maxInputs - 1) ) || (inputNb < 0) || ( !getInput(inputNb) ) ) {
        return;
    }

    bool creatingNodeTree = getApp()->isCreatingNodeTree();
    if (!creatingNodeTree) {
        ///Recompute the hash
        computeHash();
    }

    Q_EMIT inputChanged(inputNb);
    onInputChanged(inputNb, isASide);

    runInputChangedCallback(inputNb);


    if ( isOutputNode() ) {
        OutputEffectInstancePtr oei = isEffectOutput();
        assert(oei);
        if (oei) {
            oei->renderCurrentFrame(true);
        }
    }
}

void
InspectorNode::refreshActiveInputs(int inputNbChanged,
                                   bool isASide)
{
    assert( QThread::currentThread() == qApp->thread() );
    NodePtr inputNode = getRealInput(inputNbChanged);
    {
        QMutexLocker l(&_activeInputsMutex);
        if (!inputNode) {
            ///check if the input was one of the active ones if so set to -1
            if (_activeInputs[0] == inputNbChanged) {
                _activeInputs[0] = -1;
            } else if (_activeInputs[1] == inputNbChanged) {
                _activeInputs[1] = -1;
            }
        } else {
            if ( !isASide && (_activeInputs[0] != -1) ) {
                ViewerInstancePtr isViewer = isEffectViewerInstance();
                if (isViewer) {
                    OpenGLViewerI* viewerUI = isViewer->getUiContext();
                    if (viewerUI) {
                        ViewerCompositingOperatorEnum op = viewerUI->getCompositingOperator();
                        if (op == eViewerCompositingOperatorNone) {
                            viewerUI->setCompositingOperator(eViewerCompositingOperatorWipeUnder);
                        }
                    }
                }
                _activeInputs[1] = inputNbChanged;
            } else {
                _activeInputs[0] = inputNbChanged;
                if (_activeInputs[1] == -1) {
                    _activeInputs[1] = inputNbChanged;
                }
            }
        }
    }
    Q_EMIT activeInputsChanged();
    Q_EMIT refreshOptionalState();
}

int
InspectorNode::getPreferredInputInternal(bool connected) const
{
    bool useInputA = appPTR->getCurrentSettings()->isMergeAutoConnectingToAInput();

    ///Find an input named A
    std::string inputNameToFind, otherName;

    if ( useInputA || (getPluginID() == PLUGINID_OFX_SHUFFLE) ) {
        inputNameToFind = "A";
        otherName = "B";
    } else {
        inputNameToFind = "B";
        otherName = "A";
    }
    int foundOther = -1;
    int maxinputs = getMaxInputCount();
    for (int i = 0; i < maxinputs; ++i) {
        std::string inputLabel = getInputLabel(i);
        if (inputLabel == inputNameToFind) {
            NodePtr inp = getInput(i);
            if ( (connected && inp) || (!connected && !inp) ) {
                return i;
            }
        } else if (inputLabel == otherName) {
            foundOther = i;
        }
    }
    if (foundOther != -1) {
        NodePtr inp = getInput(foundOther);
        if ( (connected && inp) || (!connected && !inp) ) {
            return foundOther;
        }
    }

    int maxInputs = getMaxInputCount();
    for (int i = 0; i < maxInputs; ++i) {
        NodePtr inp = getInput(i);
        if ( (!inp && !connected) || (inp && connected) ) {
            return i;
        }
    }

    return -1;
}

int
InspectorNode::getPreferredInput() const
{
    return getPreferredInputInternal(true);
}

int
InspectorNode::getPreferredInputForConnection() const
{
    return getPreferredInputInternal(false);
}

void
InspectorNode::getActiveInputs(int & a,
                               int &b) const
{
    QMutexLocker l(&_activeInputsMutex);

    a = _activeInputs[0];
    b = _activeInputs[1];
}

void
InspectorNode::setInputA(int inputNb)
{
    assert( QThread::currentThread() == qApp->thread() );
    {
        QMutexLocker l(&_activeInputsMutex);
        _activeInputs[0] = inputNb;
    }
    Q_EMIT refreshOptionalState();
}

void
InspectorNode::setInputB(int inputNb)
{
    assert( QThread::currentThread() == qApp->thread() );
    {
        QMutexLocker l(&_activeInputsMutex);
        _activeInputs[1] = inputNb;
    }
    Q_EMIT refreshOptionalState();
}

NATRON_NAMESPACE_EXIT;

NATRON_NAMESPACE_USING;
#include "moc_Node.cpp"<|MERGE_RESOLUTION|>--- conflicted
+++ resolved
@@ -1853,13 +1853,8 @@
             found = true;
             // don't load the value if the Knob is not persistent! (it is just the default value in this case)
             ///EDIT: Allow non persistent params to be loaded if we found a valid serialization for them
-<<<<<<< HEAD
-            //if ( knob->getIsPersistant() ) {
+            //if ( knob->getIsPersistent() ) {
             KnobIPtr serializedKnob = (*it)->getKnob();
-=======
-            //if ( knob->getIsPersistent() ) {
-            KnobPtr serializedKnob = (*it)->getKnob();
->>>>>>> 96f745ea
 
             // A knob might change its type between versions, do not load it
             if ( knob->typeName() != serializedKnob->typeName() ) {
