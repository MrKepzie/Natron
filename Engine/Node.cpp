--- conflicted
+++ resolved
@@ -4434,12 +4434,8 @@
                     }
                 }
 
-<<<<<<< HEAD
-                dimsDefaultValueStr.push_back( std::make_pair(QString::fromUtf8( (*it)->getDimensionName(DimIdx(i)).c_str() ), valueStr) );
-=======
-                dimsDefaultValueStr.push_back( std::make_pair(convertFromPlainTextToMarkdown( QString::fromUtf8( (*it)->getDimensionName(i).c_str() ), genHTML, true ),
+                dimsDefaultValueStr.push_back( std::make_pair(convertFromPlainTextToMarkdown( QString::fromUtf8( (*it)->getDimensionName( DimIdx(i) ).c_str() ), genHTML, true ),
                                                               convertFromPlainTextToMarkdown(valueStr, genHTML, true)) );
->>>>>>> 3fb0a168
             }
 
             for (std::size_t i = 0; i < dimsDefaultValueStr.size(); ++i) {
