--- conflicted
+++ resolved
@@ -1764,15 +1764,9 @@
     }
     
     _imp->knobsInitialized = true;
-<<<<<<< HEAD
-    _imp->liveInstance->unblockEvaluation();
-    
-    
+
+    _imp->liveInstance->endChanges();
     Q_EMIT knobsInitialized();
-=======
-    _imp->liveInstance->endChanges();
-    emit knobsInitialized();
->>>>>>> abcdc061
 } // initializeKnobs
 
 bool
