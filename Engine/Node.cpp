/* ***** BEGIN LICENSE BLOCK *****
 * This file is part of Natron <http://www.natron.fr/>,
 * Copyright (C) 2016 INRIA and Alexandre Gauthier-Foichat
 *
 * Natron is free software: you can redistribute it and/or modify
 * it under the terms of the GNU General Public License as published by
 * the Free Software Foundation; either version 2 of the License, or
 * (at your option) any later version.
 *
 * Natron is distributed in the hope that it will be useful,
 * but WITHOUT ANY WARRANTY; without even the implied warranty of
 * MERCHANTABILITY or FITNESS FOR A PARTICULAR PURPOSE.  See the
 * GNU General Public License for more details.
 *
 * You should have received a copy of the GNU General Public License
 * along with Natron.  If not, see <http://www.gnu.org/licenses/gpl-2.0.html>
 * ***** END LICENSE BLOCK ***** */

// ***** BEGIN PYTHON BLOCK *****
// from <https://docs.python.org/3/c-api/intro.html#include-files>:
// "Since Python may define some pre-processor definitions which affect the standard headers on some systems, you must include Python.h before any standard headers are included."
#include <Python.h>
// ***** END PYTHON BLOCK *****

#include "Node.h"

#include <limits>
#include <locale>
#include <algorithm> // min, max
#include <bitset>
#include <cassert>
#include <stdexcept>

#include "Global/Macros.h"

#include <boost/scoped_ptr.hpp>
GCC_DIAG_UNUSED_LOCAL_TYPEDEFS_OFF
// /usr/local/include/boost/bind/arg.hpp:37:9: warning: unused typedef 'boost_static_assert_typedef_37' [-Wunused-local-typedef]
#include <boost/bind.hpp>
GCC_DIAG_UNUSED_LOCAL_TYPEDEFS_ON

#include <QtCore/QDebug>
#include <QtCore/QReadWriteLock>
#include <QtCore/QCoreApplication>
#include <QtCore/QWaitCondition>
#include <QtCore/QTextStream>
#include <QtCore/QFile>
#include <QtCore/QRegExp>

#include <ofxNatron.h>

#include "Global/MemoryInfo.h"

#include "Engine/AbortableRenderInfo.h"
#include "Engine/AppInstance.h"
#include "Engine/AppManager.h"
#include "Engine/Backdrop.h"
#include "Engine/CreateNodeArgs.h"
#include "Engine/DiskCacheNode.h"
#include "Engine/Dot.h"
#include "Engine/EffectInstance.h"
#include "Engine/Format.h"
#include "Engine/GroupInput.h"
#include "Engine/GroupOutput.h"
#include "Engine/GenericSchedulerThreadWatcher.h"
#include "Engine/Hash64.h"
#include "Engine/Image.h"
#include "Engine/ImageParams.h"
#include "Engine/Knob.h"
#include "Engine/KnobTypes.h"
#include "Engine/KnobFile.h"
#include "Engine/OneViewNode.h"
#include "Engine/LibraryBinary.h"
#include "Engine/Log.h"
#include "Engine/Lut.h"
#include "Engine/NodeGroup.h"
#include "Engine/NodeGuiI.h"
#include "Engine/NodeSerialization.h"
#include "Engine/OfxEffectInstance.h"
#include "Engine/OfxHost.h"
#include "Engine/OpenGLViewerI.h"
#include "Engine/Plugin.h"
#include "Engine/PrecompNode.h"
#include "Engine/Project.h"
#include "Engine/ReadNode.h"
#include "Engine/RotoLayer.h"
#include "Engine/RotoPaint.h"
#include "Engine/RotoStrokeItem.h"
#include "Engine/Settings.h"
#include "Engine/TimeLine.h"
#include "Engine/Timer.h"
#include "Engine/TrackMarker.h"
#include "Engine/TrackerContext.h"
#include "Engine/TLSHolder.h"
#include "Engine/UndoCommand.h"
#include "Engine/ViewIdx.h"
#include "Engine/ViewerInstance.h"
#include "Engine/WriteNode.h"

///The flickering of edges/nodes in the nodegraph will be refreshed
///at most every...
#define NATRON_RENDER_GRAPHS_HINTS_REFRESH_RATE_SECONDS 1

NATRON_NAMESPACE_ENTER;

using std::make_pair;
using std::cout; using std::endl;
using boost::shared_ptr;


// protect local classes in anonymous namespace
NATRON_NAMESPACE_ANONYMOUS_ENTER

/*The output node was connected from inputNumber to this...*/
typedef std::map<NodeWPtr, int > DeactivatedState;
typedef std::list<Node::KnobLink> KnobLinkList;
typedef std::vector<NodeWPtr> InputsV;


class ChannelSelector
{
public:

    boost::weak_ptr<KnobChoice> layer;
    bool hasAllChoice;     // if true, the layer has a "all" entry
    mutable QMutex compsMutex;

    //Stores the components available at build time of the choice menu
    EffectInstance::ComponentsAvailableMap compsAvailable;

    ChannelSelector()
        : layer()
        , hasAllChoice(false)
        , compsMutex()
        , compsAvailable()
    {
    }

    ChannelSelector(const ChannelSelector& other)
    {
        *this = other;
    }

    void operator=(const ChannelSelector& other)
    {
        layer = other.layer;
        hasAllChoice = other.hasAllChoice;
        QMutexLocker k(&compsMutex);
        compsAvailable = other.compsAvailable;
    }
};

class MaskSelector
{
public:

    boost::weak_ptr<KnobBool> enabled;
    boost::weak_ptr<KnobChoice> channel;
    mutable QMutex compsMutex;
    //Stores the components available at build time of the choice menu
    std::vector<std::pair<ImageComponents, NodeWPtr > > compsAvailable;

    MaskSelector()
        : enabled()
        , channel()
        , compsMutex()
        , compsAvailable()
    {
    }

    MaskSelector(const MaskSelector& other)
    {
        *this = other;
    }

    void operator=(const MaskSelector& other)
    {
        enabled = other.enabled;
        channel = other.channel;
        QMutexLocker k(&compsMutex);
        compsAvailable = other.compsAvailable;
    }
};


struct FormatKnob
{
    boost::weak_ptr<KnobInt> size;
    boost::weak_ptr<KnobDouble> par;
    boost::weak_ptr<KnobChoice> formatChoice;
};

struct PyPlugInfo
{
    std::string pluginPythonModule; // the absolute filename of the python script

    //Set to true when the user has edited a PyPlug
    bool pyplugChangedSinceScript;

    std::string pyPlugID; //< if this is a pyplug, this is the ID of the Plug-in. This is because the plugin handle will be the one of the Group
    std::string pyPlugLabel;
    std::string pyPlugDesc;
    std::string pyPlugIconFilePath;
    std::list<std::string> pyPlugGrouping;
    int pyPlugVersion;

    PyPlugInfo()
    : pyplugChangedSinceScript(false)
    , pyPlugVersion(0)
    {

    }
};

NATRON_NAMESPACE_ANONYMOUS_EXIT


struct Node::Implementation
{
    Q_DECLARE_TR_FUNCTIONS(Node)

public:
    Implementation(Node* publicInterface,
                   const AppInstancePtr& app_,
                   const NodeCollectionPtr& collection,
                   Plugin* plugin_)
        : _publicInterface(publicInterface)
        , group(collection)
        , precomp()
        , app(app_)
        , isPartOfProject(true)
        , knobsInitialized(false)
        , inputsInitialized(false)
        , outputsMutex()
        , outputs()
        , guiOutputs()
        , inputsMutex()
        , inputs()
        , guiInputs()
        , effect()
        , inputsComponents()
        , outputComponents()
        , inputsLabelsMutex()
        , inputLabels()
        , scriptName()
        , label()
        , cacheID()
        , deactivatedState()
        , activatedMutex()
        , activated(true)
        , plugin(plugin_)
        , pyPluginInfoMutex()
        , pyPlugInfo()
        , computingPreview(false)
        , previewThreadQuit(false)
        , computingPreviewMutex()
        , pluginInstanceMemoryUsed(0)
        , memoryUsedMutex()
        , mustQuitPreview(0)
        , mustQuitPreviewMutex()
        , mustQuitPreviewCond()
        , renderInstancesSharedMutex(QMutex::Recursive)
        , knobsAge(0)
        , knobsAgeMutex()
        , masterNodeMutex()
        , masterNode()
        , nodeLinks()
#ifdef NATRON_ENABLE_IO_META_NODES
        , ioContainer()
#endif
        , frameIncrKnob()
        , nodeSettingsPage()
        , nodeLabelKnob()
        , previewEnabledKnob()
        , disableNodeKnob()
        , infoPage()
        , nodeInfos()
        , refreshInfoButton()
        , useFullScaleImagesWhenRenderScaleUnsupported()
        , forceCaching()
        , hideInputs()
        , beforeFrameRender()
        , beforeRender()
        , afterFrameRender()
        , afterRender()
        , enabledChan()
        , channelsSelectors()
        , maskSelectors()
        , rotoContext()
        , trackContext()
        , imagesBeingRenderedMutex()
        , imageBeingRenderedCond()
        , imagesBeingRendered()
        , supportedDepths()
        , isMultiInstance(false)
        , multiInstanceParent()
        , childrenMutex()
        , children()
        , multiInstanceParentName()
        , keyframesDisplayedOnTimeline(false)
        , lastRenderStartedMutex()
        , lastRenderStartedSlotCallTime()
        , renderStartedCounter(0)
        , inputIsRenderingCounter(0)
        , lastInputNRenderStartedSlotCallTime()
        , nodeIsDequeuing(false)
        , nodeIsDequeuingMutex()
        , nodeIsDequeuingCond()
        , nodeIsRendering(0)
        , nodeIsRenderingMutex()
        , persistentMessage()
        , persistentMessageType(0)
        , persistentMessageMutex()
        , guiPointer()
        , nativeOverlays()
        , nodeCreated(false)
        , createdComponentsMutex()
        , createdComponents()
        , paintStroke()
        , pluginsPropMutex()
        , pluginSafety(eRenderSafetyInstanceSafe)
        , currentThreadSafety(eRenderSafetyInstanceSafe)
        , currentSupportTiles(false)
        , currentSupportOpenGLRender(ePluginOpenGLRenderSupportNone)
        , currentSupportSequentialRender(eSequentialPreferenceNotSequential)
        , currentCanTransform(false)
        , draftModeUsed(false)
        , mustComputeInputRelatedData(true)
        , duringPaintStrokeCreation(false)
        , lastStrokeMovementMutex()
        , strokeBitmapCleared(false)
        , useAlpha0ToConvertFromRGBToRGBA(false)
        , isBeingDestroyedMutex()
        , isBeingDestroyed(false)
        , inputModifiedRecursion(0)
        , inputsModified()
        , refreshIdentityStateRequestsCount(0)
        , isRefreshingInputRelatedData(false)
        , streamWarnings()
        , requiresGLFinishBeforeRender(false)
    {
        ///Initialize timers
        gettimeofday(&lastRenderStartedSlotCallTime, 0);
        gettimeofday(&lastInputNRenderStartedSlotCallTime, 0);
    }

    void abortPreview_non_blocking();

    void abortPreview_blocking(bool allowPreviewRenders);

    bool checkForExitPreview();

    void setComputingPreview(bool v)
    {
        QMutexLocker l(&computingPreviewMutex);

        computingPreview = v;
    }

    void restoreUserKnobsRecursive(const std::list<boost::shared_ptr<KnobSerializationBase> >& knobs,
                                   const KnobGroupPtr& group,
                                   const KnobPagePtr& page);

    void restoreKnobLinksRecursive(const GroupKnobSerializationConstPtr& group,
                                   const NodesList & allNodes,
                                   const std::map<std::string, std::string>& oldNewScriptNamesMapping);

    void ifGroupForceHashChangeOfInputs();

    void runOnNodeCreatedCB(bool userEdited);

    void runOnNodeDeleteCB();

    void runOnNodeCreatedCBInternal(const std::string& cb, bool userEdited);

    void runOnNodeDeleteCBInternal(const std::string& cb);


    void appendChild(const NodePtr& child);

    void runInputChangedCallback(int index, const std::string& script);

    void createChannelSelector(int inputNb, const std::string & inputName, bool isOutput, const KnobPagePtr& page, KnobIPtr* lastKnobBeforeAdvancedOption);

    void onLayerChanged(int inputNb, const ChannelSelector& selector);

    void onMaskSelectorChanged(int inputNb, const MaskSelector& selector);

    bool getSelectedLayerInternal(int inputNb, const ChannelSelector& selector, ImageComponents* comp) const;


    Node* _publicInterface; // can not be a smart ptr
    boost::weak_ptr<NodeCollection> group;
    boost::weak_ptr<PrecompNode> precomp;
    AppInstanceWPtr app; // pointer to the app: needed to access the application's default-project's format
    bool isPartOfProject;
    bool knobsInitialized;
    bool inputsInitialized;
    mutable QMutex outputsMutex;
    NodesWList outputs, guiOutputs;
    mutable QMutex inputsMutex; //< protects guiInputs so the serialization thread can access them

    ///The  inputs are the ones used while rendering and guiInputs the ones used by the gui whenever
    ///the node is currently rendering. Once the render is finished, inputs are refreshed automatically to the value of
    ///guiInputs
    InputsV inputs, guiInputs;

    //to the inputs in a thread-safe manner.
    EffectInstancePtr effect;  //< the effect hosted by this node

    ///The accepted components in input and in output of the plug-in
    ///These two are also protected by inputsMutex
    std::vector< std::list<ImageComponents> > inputsComponents;
    std::list<ImageComponents> outputComponents;
    mutable QMutex nameMutex;
    mutable QMutex inputsLabelsMutex;
    std::vector<std::string> inputLabels; // inputs name, protected by inputsLabelsMutex
    std::vector<std::string> inputHints; // protected by inputsLabelsMutex
    std::vector<bool> inputsVisibility; // protected by inputsMutex
    std::string scriptName; //node name internally and as visible to python
    std::string label; // node label as visible in the GUI

    ///The cacheID is the first script name that was given to a node
    ///it is then used in the cache to identify images that belong to this node
    ///In order for the cache to be persistent, the cacheID is serialized with the node
    ///and 2 nodes cannot have the same cacheID.
    std::string cacheID;
    DeactivatedState deactivatedState;
    mutable QMutex activatedMutex;
    bool activated;
    Plugin* plugin; //< the plugin which stores the function to instantiate the effect
    mutable QMutex pyPluginInfoMutex;
    PyPlugInfo pyPlugInfo;
    bool computingPreview;
    bool previewThreadQuit;
    mutable QMutex computingPreviewMutex;
    size_t pluginInstanceMemoryUsed; //< global count on all EffectInstance's of the memory they use.
    QMutex memoryUsedMutex; //< protects _pluginInstanceMemoryUsed
    int mustQuitPreview;
    QMutex mustQuitPreviewMutex;
    QWaitCondition mustQuitPreviewCond;
    QMutex renderInstancesSharedMutex; //< see eRenderSafetyInstanceSafe in EffectInstance::renderRoI
    //only 1 clone can render at any time
    U64 knobsAge; //< the age of the knobs in this effect. It gets incremented every times the effect has its evaluate() function called.
    mutable QReadWriteLock knobsAgeMutex; //< protects knobsAge and hash
    Hash64 hash; //< recomputed everytime knobsAge is changed.
    mutable QMutex masterNodeMutex; //< protects masterNode and nodeLinks
    NodeWPtr masterNode; //< this points to the master when the node is a clone
    KnobLinkList nodeLinks; //< these point to the parents of the params links

#ifdef NATRON_ENABLE_IO_META_NODES
    //When creating a Reader or Writer node, this is a pointer to the "bundle" node that the user actually see.
    NodeWPtr ioContainer;
#endif

    boost::weak_ptr<KnobInt> frameIncrKnob;
    boost::weak_ptr<KnobPage> nodeSettingsPage;
    KnobStringWPtr nodeLabelKnob;
    boost::weak_ptr<KnobBool> previewEnabledKnob;
    boost::weak_ptr<KnobBool> disableNodeKnob;
    boost::weak_ptr<KnobChoice> openglRenderingEnabledKnob;
    boost::weak_ptr<KnobInt> lifeTimeKnob;
    boost::weak_ptr<KnobBool> enableLifeTimeKnob;
    KnobStringWPtr knobChangedCallback;
    KnobStringWPtr inputChangedCallback;
    KnobStringWPtr nodeCreatedCallback;
    KnobStringWPtr nodeRemovalCallback;
    boost::weak_ptr<KnobPage> infoPage;
    KnobStringWPtr nodeInfos;
    boost::weak_ptr<KnobButton> refreshInfoButton;
    boost::weak_ptr<KnobBool> useFullScaleImagesWhenRenderScaleUnsupported;
    boost::weak_ptr<KnobBool> forceCaching;
    boost::weak_ptr<KnobBool> hideInputs;
    KnobStringWPtr beforeFrameRender;
    KnobStringWPtr beforeRender;
    KnobStringWPtr afterFrameRender;
    KnobStringWPtr afterRender;
    boost::weak_ptr<KnobBool> enabledChan[4];
    KnobStringWPtr premultWarning;
    boost::weak_ptr<KnobDouble> mixWithSource;
    boost::weak_ptr<KnobButton> renderButton; //< render button for writers
    FormatKnob pluginFormatKnobs;
    std::map<int, ChannelSelector> channelsSelectors;
    std::map<int, MaskSelector> maskSelectors;
    RotoContextPtr rotoContext; //< valid when the node has a rotoscoping context (i.e: paint context)
    boost::shared_ptr<TrackerContext> trackContext;
    mutable QMutex imagesBeingRenderedMutex;
    QWaitCondition imageBeingRenderedCond;
    std::list< boost::shared_ptr<Image> > imagesBeingRendered; ///< a list of all the images being rendered simultaneously
    std::list <ImageBitDepthEnum> supportedDepths;

    ///True when several effect instances are represented under the same node.
    bool isMultiInstance;
    NodeWPtr multiInstanceParent;
    mutable QMutex childrenMutex;
    NodesWList children;

    ///the name of the parent at the time this node was created
    std::string multiInstanceParentName;
    bool keyframesDisplayedOnTimeline;

    ///This is to avoid the slots connected to the main-thread to be called too much
    QMutex lastRenderStartedMutex; //< protects lastRenderStartedSlotCallTime & lastInputNRenderStartedSlotCallTime
    timeval lastRenderStartedSlotCallTime;
    int renderStartedCounter;
    std::vector<int> inputIsRenderingCounter;
    timeval lastInputNRenderStartedSlotCallTime;

    ///True when the node is dequeuing the connectionQueue and no render should be started 'til it is empty
    bool nodeIsDequeuing;
    QMutex nodeIsDequeuingMutex;
    QWaitCondition nodeIsDequeuingCond;

    ///Counter counting how many parallel renders are active on the node
    int nodeIsRendering;
    mutable QMutex nodeIsRenderingMutex;
    QString persistentMessage;
    int persistentMessageType;
    mutable QMutex persistentMessageMutex;
    boost::weak_ptr<NodeGuiI> guiPointer;
    std::list<boost::shared_ptr<HostOverlayKnobs> > nativeOverlays;
    bool nodeCreated;
    mutable QMutex createdComponentsMutex;
    std::list<ImageComponents> createdComponents; // comps created by the user
    boost::weak_ptr<RotoDrawableItem> paintStroke;

    // These are dynamic props
    mutable QMutex pluginsPropMutex;
    RenderSafetyEnum pluginSafety, currentThreadSafety;
    bool currentSupportTiles;
    PluginOpenGLRenderSupport currentSupportOpenGLRender;
    SequentialPreferenceEnum currentSupportSequentialRender;
    bool currentCanTransform;
    bool draftModeUsed, mustComputeInputRelatedData;
    bool duringPaintStrokeCreation; // protected by lastStrokeMovementMutex
    mutable QMutex lastStrokeMovementMutex;
    bool strokeBitmapCleared;


    //This flag is used for the Roto plug-in and for the Merge inside the rotopaint tree
    //so that if the input of the roto node is RGB, it gets converted with alpha = 0, otherwise the user
    //won't be able to paint the alpha channel
    bool useAlpha0ToConvertFromRGBToRGBA;
    mutable QMutex isBeingDestroyedMutex;
    bool isBeingDestroyed;
    boost::shared_ptr<NodeRenderWatcher> renderWatcher;
    /*
       Used to block render emitions while modifying nodes links
       MT-safe: only accessed/used on main thread
     */
    int inputModifiedRecursion;
    std::set<int> inputsModified;

    //For readers, this is the name of the views in the file
    std::vector<std::string> createdViews;

    //To concatenate calls to refreshIdentityState, accessed only on main-thread
    int refreshIdentityStateRequestsCount;
    int isRefreshingInputRelatedData; // only used by the main thread
    std::map<Node::StreamWarningEnum, QString> streamWarnings;

    // Some plug-ins (mainly Hitfilm Ignite detected for now) use their own OpenGL context that is sharing resources with our OpenGL contexT.
    // as a result if we don't call glFinish() before calling the render action, the plug-in context might use textures that were not finished yet.
    bool requiresGLFinishBeforeRender;
};

class RefreshingInputData_RAII
{
    Node::Implementation *_imp;

public:

    RefreshingInputData_RAII(Node::Implementation* imp)
        : _imp(imp)
    {
        ++_imp->isRefreshingInputRelatedData;
    }

    ~RefreshingInputData_RAII()
    {
        --_imp->isRefreshingInputRelatedData;
    }
};


/**
 *@brief Actually converting to ARGB... but it is called BGRA by
   the texture format GL_UNSIGNED_INT_8_8_8_8_REV
 **/
static unsigned int toBGRA(unsigned char r, unsigned char g, unsigned char b, unsigned char a) WARN_UNUSED_RETURN;
unsigned int
toBGRA(unsigned char r,
       unsigned char g,
       unsigned char b,
       unsigned char a)
{
    return (a << 24) | (r << 16) | (g << 8) | b;
}

Node::Node(const AppInstancePtr& app,
           const NodeCollectionPtr& group,
           Plugin* plugin)
    : QObject()
    , _imp( new Implementation(this, app, group, plugin) )
{
    QObject::connect( this, SIGNAL(pluginMemoryUsageChanged(qint64)), appPTR, SLOT(onNodeMemoryRegistered(qint64)) );
    QObject::connect( this, SIGNAL(mustDequeueActions()), this, SLOT(dequeueActions()) );
    QObject::connect( this, SIGNAL(mustComputeHashOnMainThread()), this, SLOT(doComputeHashOnMainThread()) );
    QObject::connect(this, SIGNAL(refreshIdentityStateRequested()), this, SLOT(onRefreshIdentityStateRequestReceived()), Qt::QueuedConnection);

    if (plugin && plugin->getPluginID().startsWith(QLatin1String("com.FXHOME.HitFilm"))) {
        _imp->requiresGLFinishBeforeRender = true;
    }
}

bool
Node::isGLFinishRequiredBeforeRender() const
{
    return _imp->requiresGLFinishBeforeRender;
}

bool
Node::isPartOfProject() const
{
    return _imp->isPartOfProject;
}

void
Node::createRotoContextConditionnally()
{
    assert(!_imp->rotoContext);
    assert(_imp->effect);
    ///Initialize the roto context if any
    if ( isRotoNode() || isRotoPaintingNode() ) {
        _imp->effect->beginChanges();
        _imp->rotoContext = RotoContext::create( shared_from_this() );
        _imp->effect->endChanges(true);
        _imp->rotoContext->createBaseLayer();
    }
}

void
Node::createTrackerContextConditionnally()
{
    assert(!_imp->trackContext);
    assert(_imp->effect);
    ///Initialize the tracker context if any
    if ( _imp->effect->isBuiltinTrackerNode() ) {
        _imp->trackContext = TrackerContext::create( shared_from_this() );
    }
}

const Plugin*
Node::getPlugin() const
{
    return _imp->plugin;
}

void
Node::switchInternalPlugin(Plugin* plugin)
{
    _imp->plugin = plugin;
}

void
Node::setPrecompNode(const PrecompNodePtr& precomp)
{
    //QMutexLocker k(&_imp->pluginsPropMutex);
    _imp->precomp = precomp;
}

PrecompNodePtr
Node::isPartOfPrecomp() const
{
    //QMutexLocker k(&_imp->pluginsPropMutex);
    return _imp->precomp.lock();
}

void
Node::initNodeScriptName(const NodeSerialization* serialization, const QString& fixedName)
{
    /*
     If the serialization is not null, we are either pasting a node or loading it from a project.
     */
    NodeCollectionPtr group = getGroup();
    bool isMultiInstanceChild = false;
    if ( !_imp->multiInstanceParentName.empty() ) {
        isMultiInstanceChild = true;
    }

    if (!fixedName.isEmpty()) {

        std::string baseName = fixedName.toStdString();
        std::string name = baseName;
        int no = 1;
        do {
            if (no > 1) {
                std::stringstream ss;
                ss << baseName;
                ss << '_';
                ss << no;
                name = ss.str();
            }
            ++no;
        } while ( group && group->checkIfNodeNameExists(name, this) );

        //This version of setScriptName will not error if the name is invalid or already taken
        setScriptName_no_error_check(name);

    } else if (serialization) {
        if ( group && !group->isCacheIDAlreadyTaken( serialization->getCacheID() ) ) {
            QMutexLocker k(&_imp->nameMutex);
            _imp->cacheID = serialization->getCacheID();
        }
        const std::string& baseName = serialization->getNodeScriptName();
        std::string name = baseName;
        int no = 1;
        do {
            if (no > 1) {
                std::stringstream ss;
                ss << baseName;
                ss << '_';
                ss << no;
                name = ss.str();
            }
            ++no;
        } while ( group && group->checkIfNodeNameExists(name, this) );

        //This version of setScriptName will not error if the name is invalid or already taken
        setScriptName_no_error_check(name);
        setLabel( serialization->getNodeLabel() );

    } else {
        std::string name;
        QString pluginLabel;
        AppManager::AppTypeEnum appType = appPTR->getAppType();
        if ( _imp->plugin &&
            ( ( appType == AppManager::eAppTypeBackground) ||
             ( appType == AppManager::eAppTypeGui) ||
             ( appType == AppManager::eAppTypeInterpreter) ) ) {
                pluginLabel = _imp->plugin->getLabelWithoutSuffix();
            } else {
                pluginLabel = _imp->plugin->getPluginLabel();
            }
        try {
            if (group) {
                group->initNodeName(isMultiInstanceChild ? _imp->multiInstanceParentName + '_' : pluginLabel.toStdString(), &name);
            } else {
                name = NATRON_PYTHON_NAMESPACE::makeNameScriptFriendly( pluginLabel.toStdString() );
            }
        } catch (...) {
        }

        setNameInternal(name.c_str(), false);
    }



}

void
Node::load(const CreateNodeArgs& args)
{
    ///Called from the main thread. MT-safe
    assert( QThread::currentThread() == qApp->thread() );

    ///cannot load twice
    assert(!_imp->effect);
    _imp->isPartOfProject = !args.getProperty<bool>(kCreateNodeArgsPropOutOfProject);

#ifdef NATRON_ENABLE_IO_META_NODES
    _imp->ioContainer = args.getProperty<NodePtr>(kCreateNodeArgsPropMetaNodeContainer);
#endif

    NodeCollectionPtr group = getGroup();
    std::string multiInstanceParentName = args.getProperty<std::string>(kCreateNodeArgsPropMultiInstanceParentName);
    if ( !multiInstanceParentName.empty() ) {
        _imp->multiInstanceParentName = multiInstanceParentName;
        _imp->isMultiInstance = false;
        fetchParentMultiInstancePointer();
    }


    NodePtr thisShared = shared_from_this();
    LibraryBinary* binary = _imp->plugin->getLibraryBinary();
    std::pair<bool, EffectBuilder> func(false, NULL);
    if (binary) {
        func = binary->findFunction<EffectBuilder>("BuildEffect");
    }


    NodeSerializationPtr serialization = args.getProperty<NodeSerializationPtr >(kCreateNodeArgsPropNodeSerialization);
    
    bool isSilentCreation = args.getProperty<bool>(kCreateNodeArgsPropSilent);
#ifndef NATRON_ENABLE_IO_META_NODES
    bool hasUsedFileDialog = false;
#endif

    bool hasDefaultFilename;
    {
        std::vector<std::string> defaultParamValues = args.getPropertyN<std::string>(kCreateNodeArgsPropNodeInitialParamValues);
        std::vector<std::string>::iterator foundFileName  = std::find(defaultParamValues.begin(), defaultParamValues.end(), std::string(kOfxImageEffectFileParamName));
        if (foundFileName != defaultParamValues.end()) {
            std::string propName(kCreateNodeArgsPropParamValue);
            propName += "_";
            propName += kOfxImageEffectFileParamName;
            hasDefaultFilename = !args.getProperty<std::string>(propName).empty();
        }
    }
    bool canOpenFileDialog = !isSilentCreation && !serialization && _imp->isPartOfProject && !hasDefaultFilename && getGroup();

    std::string argFixedName = args.getProperty<std::string>(kCreateNodeArgsPropNodeInitialName);

    
    if (func.first) {
        /*
           We are creating a built-in plug-in
         */
        _imp->effect = func.second(thisShared);
        assert(_imp->effect);


#ifdef NATRON_ENABLE_IO_META_NODES
        NodePtr ioContainer = _imp->ioContainer.lock();
        if (ioContainer) {
            ReadNodePtr isReader = ioContainer->isEffectReadNode();
            if (isReader) {
                isReader->setEmbeddedReader(thisShared);
            } else {
                WriteNodePtr isWriter = ioContainer->isEffectWriteNode();
                assert(isWriter);
                if (isWriter) {
                    isWriter->setEmbeddedWriter(thisShared);
                }
            }
        }
#endif
        initNodeScriptName(serialization.get(), QString::fromUtf8(argFixedName.c_str()));
        
        _imp->effect->initializeData();

        createRotoContextConditionnally();
        createTrackerContextConditionnally();
        initializeInputs();
        initializeKnobs(serialization.get() != 0);

        refreshAcceptedBitDepths();

        _imp->effect->setDefaultMetadata();

        if (serialization) {

            _imp->effect->onKnobsAboutToBeLoaded(serialization);
            loadKnobs(*serialization);
        }
        setValuesFromSerialization(args);
        


#ifndef NATRON_ENABLE_IO_META_NODES
        std::string images;
        if (_imp->effect->isReader() && canOpenFileDialog) {
            images = getApp()->openImageFileDialog();
        } else if (_imp->effect->isWriter() && canOpenFileDialog) {
            images = getApp()->saveImageFileDialog();
        }
        if ( !images.empty() ) {
            hasUsedFileDialog = true;
            boost::shared_ptr<KnobSerialization> defaultFile = createDefaultValueForParam(kOfxImageEffectFileParamName, images);
            CreateNodeArgs::DefaultValuesList list;
            list.push_back(defaultFile);

            std::string canonicalFilename = images;
            getApp()->getProject()->canonicalizePath(canonicalFilename);
            int firstFrame, lastFrame;
            Node::getOriginalFrameRangeForReader(getPluginID(), canonicalFilename, &firstFrame, &lastFrame);
            list.push_back( createDefaultValueForParam(kReaderParamNameOriginalFrameRange, firstFrame, lastFrame) );
            setValuesFromSerialization(args);
        }
#endif
    } else {
        //ofx plugin
#ifndef NATRON_ENABLE_IO_META_NODES
        _imp->effect = appPTR->createOFXEffect(thisShared, args, canOpenFileDialog, &hasUsedFileDialog);
#else
        _imp->effect = appPTR->createOFXEffect(thisShared, args);
#endif
        assert(_imp->effect);
    }


    // For readers, set their original frame range when creating them
    if ( !serialization && ( _imp->effect->isReader() || _imp->effect->isWriter() ) ) {
        KnobIPtr filenameKnob = getKnobByName(kOfxImageEffectFileParamName);
        if (filenameKnob) {
            onFileNameParameterChanged(filenameKnob);
        }
    }

    _imp->effect->initializeOverlayInteract();


    if ( _imp->supportedDepths.empty() ) {
        //From the spec:
        //The default for a plugin is to have none set, the plugin \em must define at least one in its describe action.
        throw std::runtime_error("Plug-in does not support 8bits, 16bits or 32bits floating point image processing.");
    }

    /*
       Set modifiable props
     */
    refreshDynamicProperties();
    onOpenGLEnabledKnobChangedOnProject(getApp()->getProject()->isOpenGLRenderActivated());

    if ( isTrackerNodePlugin() ) {
        _imp->isMultiInstance = true;
    }

    /*if (isMultiInstanceChild && !args.serialization) {
        updateEffectLabelKnob( QString::fromUtf8( getScriptName().c_str() ) );
     }*/
    restoreSublabel();

    declarePythonFields();
    if  ( getRotoContext() ) {
        declareRotoPythonField();
    }
    if ( getTrackerContext() ) {
        declareTrackerPythonField();
    }


    if (group) {
        group->notifyNodeActivated(thisShared);
    }

    //This flag is used for the Roto plug-in and for the Merge inside the rotopaint tree
    //so that if the input of the roto node is RGB, it gets converted with alpha = 0, otherwise the user
    //won't be able to paint the alpha channel
    const QString& pluginID = _imp->plugin->getPluginID();
    if ( isRotoPaintingNode() || ( pluginID == QString::fromUtf8(PLUGINID_OFX_ROTO) ) ) {
        _imp->useAlpha0ToConvertFromRGBToRGBA = true;
    }

    if (!serialization) {
        computeHash();
    }

    assert(_imp->effect);

    _imp->pluginSafety = _imp->effect->renderThreadSafety();
    _imp->currentThreadSafety = _imp->pluginSafety;


    bool isLoadingPyPlug = getApp()->isCreatingPythonGroup();

    _imp->effect->onEffectCreated(canOpenFileDialog, args);

    _imp->nodeCreated = true;

    if ( !getApp()->isCreatingNodeTree() ) {
        refreshAllInputRelatedData(!serialization);
    }


    _imp->runOnNodeCreatedCB(!serialization && !isLoadingPyPlug);
} // load

bool
Node::usesAlpha0ToConvertFromRGBToRGBA() const
{
    return _imp->useAlpha0ToConvertFromRGBToRGBA;
}

void
Node::setWhileCreatingPaintStroke(bool creating)
{
    QMutexLocker k(&_imp->lastStrokeMovementMutex);

    _imp->duringPaintStrokeCreation = creating;
}

bool
Node::isDuringPaintStrokeCreation() const
{
    QMutexLocker k(&_imp->lastStrokeMovementMutex);

    return _imp->duringPaintStrokeCreation;
}

void
Node::setRenderThreadSafety(RenderSafetyEnum safety)
{
    QMutexLocker k(&_imp->pluginsPropMutex);

    _imp->currentThreadSafety = safety;
}

RenderSafetyEnum
Node::getCurrentRenderThreadSafety() const
{
    if ( !isMultiThreadingSupportEnabledForPlugin() ) {
        return eRenderSafetyInstanceSafe;
    }
    QMutexLocker k(&_imp->pluginsPropMutex);

    return _imp->currentThreadSafety;
}

void
Node::revertToPluginThreadSafety()
{
    QMutexLocker k(&_imp->pluginsPropMutex);

    _imp->currentThreadSafety = _imp->pluginSafety;
}

void
Node::setCurrentOpenGLRenderSupport(PluginOpenGLRenderSupport support)
{
    QMutexLocker k(&_imp->pluginsPropMutex);

    _imp->currentSupportOpenGLRender = support;
}

PluginOpenGLRenderSupport
Node::getCurrentOpenGLRenderSupport() const
{

    if (_imp->plugin) {
        PluginOpenGLRenderSupport pluginProp = _imp->plugin->getPluginOpenGLRenderSupport();
        if (pluginProp != ePluginOpenGLRenderSupportYes) {
            return pluginProp;
        }
    }

    if (!getApp()->getProject()->isGPURenderingEnabledInProject()) {
        return ePluginOpenGLRenderSupportNone;
    }

    // Ok still turned on, check the value of the opengl support knob in the Node page
    KnobChoicePtr openglSupportKnob = _imp->openglRenderingEnabledKnob.lock();
    if (openglSupportKnob) {
        int index = openglSupportKnob->getValue();
        if (index == 1) {
            return ePluginOpenGLRenderSupportNone;
        } else if (index == 2 && getApp()->isBackground()) {
            return ePluginOpenGLRenderSupportNone;
        }
    }

    // Descriptor returned that it supported OpenGL, let's see if it turned off/on in the instance the OpenGL rendering
    QMutexLocker k(&_imp->pluginsPropMutex);

    return _imp->currentSupportOpenGLRender;
}

void
Node::setCurrentSequentialRenderSupport(SequentialPreferenceEnum support)
{
    QMutexLocker k(&_imp->pluginsPropMutex);

    _imp->currentSupportSequentialRender = support;
}

SequentialPreferenceEnum
Node::getCurrentSequentialRenderSupport() const
{
    QMutexLocker k(&_imp->pluginsPropMutex);

    return _imp->currentSupportSequentialRender;
}

void
Node::setCurrentSupportTiles(bool support)
{
    QMutexLocker k(&_imp->pluginsPropMutex);

    _imp->currentSupportTiles = support;
}

bool
Node::getCurrentSupportTiles() const
{
    QMutexLocker k(&_imp->pluginsPropMutex);

    return _imp->currentSupportTiles;
}

void
Node::setCurrentCanTransform(bool support)
{
    QMutexLocker k(&_imp->pluginsPropMutex);

    _imp->currentCanTransform = support;
}

bool
Node::getCurrentCanTransform() const
{
    QMutexLocker k(&_imp->pluginsPropMutex);

    return _imp->currentCanTransform;
}

void
Node::refreshDynamicProperties()
{
    PluginOpenGLRenderSupport pluginGLSupport = ePluginOpenGLRenderSupportNone;
    if (_imp->plugin) {
        pluginGLSupport = _imp->plugin->getPluginOpenGLRenderSupport();
        if (_imp->plugin->isOpenGLEnabled() && pluginGLSupport == ePluginOpenGLRenderSupportYes) {
            // Ok the plug-in supports OpenGL, figure out now if can be turned on/off by the instance
            pluginGLSupport = _imp->effect->supportsOpenGLRender();
        }
    }


    setCurrentOpenGLRenderSupport(pluginGLSupport);
    bool tilesSupported = _imp->effect->supportsTiles();
    bool multiResSupported = _imp->effect->supportsMultiResolution();
    bool canTransform = _imp->effect->getCanTransform();
    RenderSafetyEnum safety = _imp->effect->renderThreadSafety();
    setRenderThreadSafety(safety);
    setCurrentSupportTiles(multiResSupported && tilesSupported);
    setCurrentSequentialRenderSupport( _imp->effect->getSequentialPreference() );
    setCurrentCanTransform(canTransform);
}

bool
Node::isRenderScaleSupportEnabledForPlugin() const
{
    return _imp->plugin ? _imp->plugin->isRenderScaleEnabled() : true;
}

bool
Node::isMultiThreadingSupportEnabledForPlugin() const
{
    return _imp->plugin ? _imp->plugin->isMultiThreadingEnabled() : true;
}

void
Node::prepareForNextPaintStrokeRender()
{
    {
        QMutexLocker k(&_imp->lastStrokeMovementMutex);
        _imp->strokeBitmapCleared = false;
    }
    _imp->effect->clearActionsCache();
}

void
Node::setLastPaintStrokeDataNoRotopaint()
{
    {
        QMutexLocker k(&_imp->lastStrokeMovementMutex);
        _imp->strokeBitmapCleared = false;
        _imp->duringPaintStrokeCreation = true;
    }
    _imp->effect->setDuringPaintStrokeCreationThreadLocal(true);
}

void
Node::invalidateLastPaintStrokeDataNoRotopaint()
{
    {
        QMutexLocker k(&_imp->lastStrokeMovementMutex);
        _imp->duringPaintStrokeCreation = false;
    }
}

RectD
Node::getPaintStrokeRoD_duringPainting() const
{
    return getApp()->getPaintStrokeWholeBbox();
}

void
Node::getPaintStrokeRoD(double time,
                        RectD* bbox) const
{
    bool duringPaintStroke = _imp->effect->isDuringPaintStrokeCreationThreadLocal();
    QMutexLocker k(&_imp->lastStrokeMovementMutex);

    if (duringPaintStroke) {
        *bbox = getPaintStrokeRoD_duringPainting();
    } else {
        boost::shared_ptr<RotoDrawableItem> stroke = _imp->paintStroke.lock();
        if (!stroke) {
            throw std::logic_error("");
        }
        *bbox = stroke->getBoundingBox(time);
    }
}

bool
Node::isLastPaintStrokeBitmapCleared() const
{
    QMutexLocker k(&_imp->lastStrokeMovementMutex);

    return _imp->strokeBitmapCleared;
}

void
Node::clearLastPaintStrokeRoD()
{
    QMutexLocker k(&_imp->lastStrokeMovementMutex);

    _imp->strokeBitmapCleared = true;
}

void
Node::getLastPaintStrokePoints(double time,
                               unsigned int mipmapLevel,
                               std::list<std::list<std::pair<Point, double> > >* strokes,
                               int* strokeIndex) const
{
    bool duringPaintStroke;
    {
        QMutexLocker k(&_imp->lastStrokeMovementMutex);
        duringPaintStroke = _imp->duringPaintStrokeCreation;
    }

    if (duringPaintStroke) {
        getApp()->getLastPaintStrokePoints(strokes, strokeIndex);
        //adapt to mipmaplevel if needed
        if (mipmapLevel == 0) {
            return;
        }
        int pot = 1 << mipmapLevel;
        for (std::list<std::list<std::pair<Point, double> > >::iterator it = strokes->begin(); it != strokes->end(); ++it) {
            for (std::list<std::pair<Point, double> >::iterator it2 = it->begin(); it2 != it->end(); ++it2) {
                std::pair<Point, double> &p = *it2;
                p.first.x /= pot;
                p.first.y /= pot;
            }
        }
    } else {
        boost::shared_ptr<RotoDrawableItem> item = _imp->paintStroke.lock();
        RotoStrokeItemPtr stroke = boost::dynamic_pointer_cast<RotoStrokeItem>(item);
        assert(stroke);
        if (!stroke) {
            throw std::logic_error("");
        }
        stroke->evaluateStroke(mipmapLevel, time, strokes);
        *strokeIndex = 0;
    }
}

boost::shared_ptr<Image>
Node::getOrRenderLastStrokeImage(unsigned int mipMapLevel,
                                 double par,
                                 const ImageComponents& components,
                                 ImageBitDepthEnum depth) const
{
    QMutexLocker k(&_imp->lastStrokeMovementMutex);
    std::list<RectI> restToRender;
    boost::shared_ptr<RotoDrawableItem> item = _imp->paintStroke.lock();
    RotoStrokeItemPtr stroke = boost::dynamic_pointer_cast<RotoStrokeItem>(item);

    assert(stroke);
    if (!stroke) {
        throw std::logic_error("");
    }

    // qDebug() << getScriptName_mt_safe().c_str() << "Rendering stroke: " << _imp->lastStrokeMovementBbox.x1 << _imp->lastStrokeMovementBbox.y1 << _imp->lastStrokeMovementBbox.x2 << _imp->lastStrokeMovementBbox.y2;

    RectD lastStrokeBbox;
    std::list<std::pair<Point, double> > lastStrokePoints;
    double distNextIn = 0.;
    boost::shared_ptr<Image> strokeImage;
    getApp()->getRenderStrokeData(&lastStrokeBbox, &lastStrokePoints, &distNextIn, &strokeImage);
    double distToNextOut = stroke->renderSingleStroke(lastStrokeBbox, lastStrokePoints, mipMapLevel, par, components, depth, distNextIn, &strokeImage);

    getApp()->updateStrokeImage(strokeImage, distToNextOut, true);

    return strokeImage;
}

void
Node::refreshAcceptedBitDepths()
{
    assert( QThread::currentThread() == qApp->thread() );
    _imp->effect->addSupportedBitDepth(&_imp->supportedDepths);
}

bool
Node::isNodeCreated() const
{
    return _imp->nodeCreated;
}

void
Node::setProcessChannelsValues(bool doR,
                               bool doG,
                               bool doB,
                               bool doA)
{
    KnobBoolPtr eR = _imp->enabledChan[0].lock();

    if (eR) {
        eR->setValue(doR);
    }
    KnobBoolPtr eG = _imp->enabledChan[1].lock();
    if (eG) {
        eG->setValue(doG);
    }
    KnobBoolPtr eB = _imp->enabledChan[2].lock();
    if (eB) {
        eB->setValue(doB);
    }
    KnobBoolPtr eA = _imp->enabledChan[3].lock();
    if (eA) {
        eA->setValue(doA);
    }
}

bool
Node::setStreamWarningInternal(StreamWarningEnum warning,
                               const QString& message)
{
    assert( QThread::currentThread() == qApp->thread() );
    std::map<Node::StreamWarningEnum, QString>::iterator found = _imp->streamWarnings.find(warning);
    if ( found == _imp->streamWarnings.end() ) {
        _imp->streamWarnings.insert( std::make_pair(warning, message) );

        return true;
    } else {
        if (found->second != message) {
            found->second = message;

            return true;
        }
    }

    return false;
}

void
Node::setStreamWarning(StreamWarningEnum warning,
                       const QString& message)
{
    if ( setStreamWarningInternal(warning, message) ) {
        Q_EMIT streamWarningsChanged();
    }
}

void
Node::setStreamWarnings(const std::map<StreamWarningEnum, QString>& warnings)
{
    bool changed = false;

    for (std::map<StreamWarningEnum, QString>::const_iterator it = warnings.begin(); it != warnings.end(); ++it) {
        changed |= setStreamWarningInternal(it->first, it->second);
    }
    if (changed) {
        Q_EMIT streamWarningsChanged();
    }
}

void
Node::clearStreamWarning(StreamWarningEnum warning)
{
    assert( QThread::currentThread() == qApp->thread() );
    std::map<Node::StreamWarningEnum, QString>::iterator found = _imp->streamWarnings.find(warning);
    if ( ( found == _imp->streamWarnings.end() ) || found->second.isEmpty() ) {
        return;
    }
    found->second.clear();
    Q_EMIT streamWarningsChanged();
}

void
Node::getStreamWarnings(std::map<StreamWarningEnum, QString>* warnings) const
{
    assert( QThread::currentThread() == qApp->thread() );
    *warnings = _imp->streamWarnings;
}

void
Node::declareRotoPythonField()
{
    if (getScriptName_mt_safe().empty()) {
        return;
    }
    assert(_imp->rotoContext);
    std::string appID = getApp()->getAppIDString();
    std::string nodeName = getFullyQualifiedName();
    std::string nodeFullName = appID + "." + nodeName;
    std::string err;
    std::string script = nodeFullName + ".roto = " + nodeFullName + ".getRotoContext()\n";
    if ( !appPTR->isBackground() ) {
        getApp()->printAutoDeclaredVariable(script);
    }
    bool ok = NATRON_PYTHON_NAMESPACE::interpretPythonScript(script, &err, 0);
    assert(ok);
    if (!ok) {
        throw std::runtime_error("Node::declareRotoPythonField(): interpretPythonScript(" + script + ") failed!");
    }
    _imp->rotoContext->declarePythonFields();
}

void
Node::declareTrackerPythonField()
{
    if (getScriptName_mt_safe().empty()) {
        return;
    }

    assert(_imp->trackContext);
    std::string appID = getApp()->getAppIDString();
    std::string nodeName = getFullyQualifiedName();
    std::string nodeFullName = appID + "." + nodeName;
    std::string err;
    std::string script = nodeFullName + ".tracker = " + nodeFullName + ".getTrackerContext()\n";
    if ( !appPTR->isBackground() ) {
        getApp()->printAutoDeclaredVariable(script);
    }
    bool ok = NATRON_PYTHON_NAMESPACE::interpretPythonScript(script, &err, 0);
    assert(ok);
    if (!ok) {
        throw std::runtime_error("Node::declareTrackerPythonField(): interpretPythonScript(" + script + ") failed!");
    }
    _imp->trackContext->declarePythonFields();
}

NodeCollectionPtr
Node::getGroup() const
{
    return _imp->group.lock();
}

void
Node::Implementation::appendChild(const NodePtr& child)
{
    QMutexLocker k(&childrenMutex);

    for (NodesWList::iterator it = children.begin(); it != children.end(); ++it) {
        if (it->lock() == child) {
            return;
        }
    }
    children.push_back(child);
}

void
Node::fetchParentMultiInstancePointer()
{
    NodesList nodes = _imp->group.lock()->getNodes();
    NodePtr thisShared = shared_from_this();

    for (NodesList::iterator it = nodes.begin(); it != nodes.end(); ++it) {
        if ( (*it)->getScriptName() == _imp->multiInstanceParentName ) {
            ///no need to store the boost pointer because the main instance lives the same time
            ///as the child
            _imp->multiInstanceParent = *it;
            (*it)->_imp->appendChild(thisShared);
            QObject::connect( it->get(), SIGNAL(inputChanged(int)), this, SLOT(onParentMultiInstanceInputChanged(int)) );
            break;
        }
    }
}

NodePtr
Node::getParentMultiInstance() const
{
    return _imp->multiInstanceParent.lock();
}

bool
Node::isMultiInstance() const
{
    return _imp->isMultiInstance;
}

///Accessed by the serialization thread, but mt safe since never changed
std::string
Node::getParentMultiInstanceName() const
{
    return _imp->multiInstanceParentName;
}

void
Node::getChildrenMultiInstance(NodesList* children) const
{
    QMutexLocker k(&_imp->childrenMutex);

    for (NodesWList::const_iterator it = _imp->children.begin(); it != _imp->children.end(); ++it) {
        children->push_back( it->lock() );
    }
}

U64
Node::getHashValue() const
{
    QReadLocker l(&_imp->knobsAgeMutex);

    return _imp->hash.value();
}

std::string
Node::getCacheID() const
{
    QMutexLocker k(&_imp->nameMutex);

    return _imp->cacheID;
}

bool
Node::computeHashInternal()
{
    if (!_imp->effect) {
        return false;
    }
    ///Always called in the main thread
    assert( QThread::currentThread() == qApp->thread() );
    if (!_imp->inputsInitialized) {
        qDebug() << "Node::computeHash(): inputs not initialized";
    }

    U64 oldHash, newHash;
    {
        QWriteLocker l(&_imp->knobsAgeMutex);

        oldHash = _imp->hash.value();

        ///reset the hash value
        _imp->hash.reset();

        ///append the effect's own age
        _imp->hash.append(_imp->knobsAge);

        ///append all inputs hash
        boost::shared_ptr<RotoDrawableItem> attachedStroke = _imp->paintStroke.lock();
        NodePtr attachedStrokeContextNode;
        if (attachedStroke) {
            attachedStrokeContextNode = attachedStroke->getContext()->getNode();
        }
        {
            ViewerInstancePtr isViewer = isEffectViewerInstance();

            if (isViewer) {
                int activeInput[2];
                isViewer->getActiveInputs(activeInput[0], activeInput[1]);

                for (int i = 0; i < 2; ++i) {
                    NodePtr input = getInput(activeInput[i]);
                    if (input) {
                        _imp->hash.append( input->getHashValue() );
                    }
                }
            } else {
                for (U32 i = 0; i < _imp->inputs.size(); ++i) {
                    NodePtr input = getInput(i);
                    if (input) {
                        //Since the rotopaint node is connected to the internal nodes of the tree, don't change their hash
                        if ( attachedStroke && (input == attachedStrokeContextNode) ) {
                            continue;
                        }
                        ///Add the index of the input to its hash.
                        ///Explanation: if we didn't add this, just switching inputs would produce a similar
                        ///hash.
                        _imp->hash.append(input->getHashValue() + i);
                    }
                }
            }
        }

        // We do not append the roto age any longer since now every tool in the RotoContext is backed-up by nodes which
        // have their own age. Instead each action in the Rotocontext is followed by a incrementNodesAge() call so that each
        // node respecitively have their hash correctly set.

        //        RotoContextPtr roto = attachedStroke ? attachedStroke->getContext() : getRotoContext();
        //        if (roto) {
        //            U64 rotoAge = roto->getAge();
        //            _imp->hash.append(rotoAge);
        //        }

        ///Also append the effect's label to distinguish 2 instances with the same parameters
        Hash64_appendQString( &_imp->hash, QString::fromUtf8( getScriptName().c_str() ) );

        ///Also append the project's creation time in the hash because 2 projects openend concurrently
        ///could reproduce the same (especially simple graphs like Viewer-Reader)
        qint64 creationTime =  getApp()->getProject()->getProjectCreationTime();
        _imp->hash.append(creationTime);

        _imp->hash.computeHash();

        newHash = _imp->hash.value();
    } // QWriteLocker l(&_imp->knobsAgeMutex);
    bool hashChanged = oldHash != newHash;

    if (hashChanged) {
        _imp->effect->onNodeHashChanged(newHash);
        if ( _imp->nodeCreated && !getApp()->getProject()->isProjectClosing() ) {
            /*
             * We changed the node hash. That means all cache entries for this node with a different hash
             * are impossible to re-create again. Just discard them all. This is done in a separate thread.
             */
            removeAllImagesFromCacheWithMatchingIDAndDifferentKey(newHash);
        }
    }

    return hashChanged;
} // Node::computeHashInternal

void
Node::computeHashRecursive(std::list<Node*>& marked)
{
    if ( std::find(marked.begin(), marked.end(), this) != marked.end() ) {
        return;
    }

    bool hasChanged = computeHashInternal();
    marked.push_back(this);
    if (!hasChanged) {
        //Nothing changed, no need to recurse on outputs
        return;
    }


    bool isRotoPaint = _imp->effect->isRotoPaintNode();

    ///call it on all the outputs
    NodesList outputs;
    getOutputsWithGroupRedirection(outputs);
    for (NodesList::iterator it = outputs.begin(); it != outputs.end(); ++it) {
        assert(*it);

        //Since the rotopaint node is connected to the internal nodes of the tree, don't change their hash
        boost::shared_ptr<RotoDrawableItem> attachedStroke = (*it)->getAttachedRotoItem();
        if ( isRotoPaint && attachedStroke && (attachedStroke->getContext()->getNode().get() == this) ) {
            continue;
        }
        (*it)->computeHashRecursive(marked);
    }


    ///If the node has a rotopaint tree, compute the hash of the nodes in the tree
    if (_imp->rotoContext) {
        NodesList allItems;
        _imp->rotoContext->getRotoPaintTreeNodes(&allItems);
        for (NodesList::iterator it = allItems.begin(); it != allItems.end(); ++it) {
            (*it)->computeHashRecursive(marked);
        }
    }
}

void
Node::removeAllImagesFromCacheWithMatchingIDAndDifferentKey(U64 nodeHashKey)
{
    AppInstancePtr app = getApp();

    if (!app) {
        return;
    }
    ProjectPtr proj = app->getProject();

    if ( proj->isProjectClosing() || proj->isLoadingProject() ) {
        return;
    }
    appPTR->removeAllImagesFromCacheWithMatchingIDAndDifferentKey(this, nodeHashKey);
    appPTR->removeAllImagesFromDiskCacheWithMatchingIDAndDifferentKey(this, nodeHashKey);
    ViewerInstancePtr isViewer = isEffectViewerInstance();
    if (isViewer) {
        //Also remove from viewer cache
        appPTR->removeAllTexturesFromCacheWithMatchingIDAndDifferentKey(this, nodeHashKey);
    }
}

void
Node::removeAllImagesFromCache(bool blocking)
{
    AppInstancePtr app = getApp();

    if (!app) {
        return;
    }
    ProjectPtr proj = app->getProject();

    if ( proj->isProjectClosing() || proj->isLoadingProject() ) {
        return;
    }
    appPTR->removeAllCacheEntriesForHolder(this, blocking);
}

void
Node::doComputeHashOnMainThread()
{
    assert( QThread::currentThread() == qApp->thread() );
    computeHash();
}

void
Node::computeHash()
{
    if ( QThread::currentThread() != qApp->thread() ) {
        Q_EMIT mustComputeHashOnMainThread();

        return;
    }
    std::list<Node*> marked;
    computeHashRecursive(marked);
} // computeHash

void
Node::setValuesFromSerialization(const CreateNodeArgs& args)
{
    
    std::vector<std::string> params = args.getPropertyN<std::string>(kCreateNodeArgsPropNodeInitialParamValues);
    
    assert( QThread::currentThread() == qApp->thread() );
    assert(_imp->knobsInitialized);
    const std::vector< KnobIPtr > & nodeKnobs = getKnobs();

    for (std::size_t i = 0; i < params.size(); ++i) {
        for (U32 j = 0; j < nodeKnobs.size(); ++j) {
            if (nodeKnobs[j]->getName() == params[i]) {
                
                KnobBoolBasePtr isBool = boost::dynamic_pointer_cast<KnobBoolBase >(nodeKnobs[j]);
                boost::shared_ptr<KnobIntBase > isInt = boost::dynamic_pointer_cast<KnobIntBase >(nodeKnobs[j]);
                boost::shared_ptr<KnobDoubleBase > isDbl = boost::dynamic_pointer_cast<KnobDoubleBase >(nodeKnobs[j]);
                KnobStringBasePtr isStr = boost::dynamic_pointer_cast<KnobStringBase>(nodeKnobs[j]);
                int nDims = nodeKnobs[j]->getDimension();

                std::string propName = kCreateNodeArgsPropParamValue;
                propName += "_";
                propName += params[i];
                if (isBool) {
                    std::vector<bool> v = args.getPropertyN<bool>(propName);
                    nDims = std::min((int)v.size(), nDims);
                    for (int d = 0; d < nDims; ++d) {
                        isBool->setValue(v[d], ViewSpec(0), d);
                    }
                } else if (isInt) {
                    std::vector<int> v = args.getPropertyN<int>(propName);
                    nDims = std::min((int)v.size(), nDims);
                    for (int d = 0; d < nDims; ++d) {
                        isInt->setValue(v[d], ViewSpec(0), d);
                    }
                } else if (isDbl) {
                    std::vector<double> v = args.getPropertyN<double>(propName);
                    nDims = std::min((int)v.size(), nDims);
                    for (int d = 0; d < nDims; ++d) {
                        isDbl->setValue(v[d], ViewSpec(0), d );
                    }
                } else if (isStr) {
                    std::vector<std::string> v = args.getPropertyN<std::string>(propName);
                    nDims = std::min((int)v.size(), nDims);
                    for (int d = 0; d < nDims; ++d) {
                        isStr->setValue(v[d],ViewSpec(0), d );
                    }
                }
                break;
            }
        }
    }
    
    
}

void
Node::loadKnobs(const NodeSerialization & serialization,
                bool updateKnobGui)
{
    ///Only called from the main thread
    assert( QThread::currentThread() == qApp->thread() );
    assert(_imp->knobsInitialized);
    if ( serialization.isNull() ) {
        return;
    }


    {
        QMutexLocker k(&_imp->createdComponentsMutex);
        _imp->createdComponents = serialization.getUserCreatedComponents();
    }

    const std::vector< KnobIPtr > & nodeKnobs = getKnobs();
    ///for all knobs of the node
    for (U32 j = 0; j < nodeKnobs.size(); ++j) {
        loadKnob(nodeKnobs[j], serialization.getKnobsValues(), updateKnobGui);
    }
    ///now restore the roto context if the node has a roto context
    if (serialization.hasRotoContext() && _imp->rotoContext) {
        _imp->rotoContext->load( serialization.getRotoContext() );
    }

    if (serialization.hasTrackerContext() && _imp->trackContext) {
        _imp->trackContext->load( serialization.getTrackerContext() );
    }

    restoreUserKnobs(serialization);

    setKnobsAge( serialization.getKnobsAge() );


    _imp->effect->onKnobsLoaded();
}

void
Node::restoreSublabel()
{
    //Check if natron custom tags are present and insert them if needed
    /// If the node has a sublabel, restore it in the label
    KnobStringPtr labelKnob = _imp->nodeLabelKnob.lock();

    if (labelKnob) {
        QString labeltext = QString::fromUtf8( labelKnob->getValue().c_str() );
        int foundNatronCustomTag = labeltext.indexOf( QString::fromUtf8(NATRON_CUSTOM_HTML_TAG_START) );
        if (foundNatronCustomTag == -1) {
            KnobIPtr sublabelKnob = getKnobByName(kNatronOfxParamStringSublabelName);
            if (sublabelKnob) {
                KnobStringPtr sublabelKnobIsString = boost::dynamic_pointer_cast<KnobString>(sublabelKnob);
                if (sublabelKnobIsString) {
                    QString sublabel = QString::fromUtf8( sublabelKnobIsString->getValue(0).c_str() );
                    if ( !sublabel.isEmpty() ) {
                        int fontEndTagFound = labeltext.lastIndexOf( QString::fromUtf8(kFontEndTag) );
                        if (fontEndTagFound == -1) {
                            labeltext.append( QString::fromUtf8(NATRON_CUSTOM_HTML_TAG_START) );
                            labeltext.append( QLatin1Char('(') + sublabel + QLatin1Char(')') );
                            labeltext.append( QString::fromUtf8(NATRON_CUSTOM_HTML_TAG_END) );
                        } else {
                            QString toAppend( QString::fromUtf8(NATRON_CUSTOM_HTML_TAG_START) );
                            toAppend += QLatin1Char('(');
                            toAppend += sublabel;
                            toAppend += QLatin1Char(')');
                            toAppend += QString::fromUtf8(NATRON_CUSTOM_HTML_TAG_END);
                            labeltext.insert(fontEndTagFound, toAppend);
                        }
                        labelKnob->setValue( labeltext.toStdString() );
                    }
                }
            }
        }
    }
}

void
Node::loadKnob(const KnobIPtr & knob,
               const std::list<KnobSerializationPtr> & knobsValues,
               bool /*updateKnobGui*/)
{
    ///try to find a serialized value for this knob
    bool found = false;

    for (NodeSerialization::KnobValues::const_iterator it = knobsValues.begin(); it != knobsValues.end(); ++it) {
        if ( (*it)->getName() == knob->getName() ) {
            found = true;
            // don't load the value if the Knob is not persistant! (it is just the default value in this case)
            ///EDIT: Allow non persistent params to be loaded if we found a valid serialization for them
            //if ( knob->getIsPersistant() ) {
            KnobIPtr serializedKnob = (*it)->getKnob();

            // A knob might change its type between versions, do not load it
            if ( knob->typeName() != serializedKnob->typeName() ) {
                continue;
            }

            if (knob->getName() == "filename") {
                assert(true);
            }

            knob->cloneDefaultValues(serializedKnob);

            KnobChoicePtr isChoice = boost::dynamic_pointer_cast<KnobChoice>(knob);
            if (isChoice) {
                const TypeExtraData* extraData = (*it)->getExtraData();
                const ChoiceExtraData* choiceData = dynamic_cast<const ChoiceExtraData*>(extraData);
                assert(choiceData);
                if (choiceData) {
                    KnobChoicePtr choiceSerialized = boost::dynamic_pointer_cast<KnobChoice>(serializedKnob);
                    assert(choiceSerialized);
                    if (choiceSerialized) {
                        isChoice->choiceRestoration(choiceSerialized, choiceData);
                    }
                }
            } else {
                // There is a case where the dimension of a parameter might have changed between versions, e.g:
                // the size parameter of the Blur node was previously a Double1D and has become a Double2D to control
                // both dimensions.
                // For compatibility, we do not load only the first dimension, otherwise the result wouldn't be the same,
                // instead we replicate the last dimension of the serialized knob to all other remaining dimensions to fit the
                // knob's dimensions.
                if ( serializedKnob->getDimension() < knob->getDimension() ) {
                    int nSerDims = serializedKnob->getDimension();
                    for (int i = 0; i < nSerDims; ++i) {
                        knob->cloneAndUpdateGui(serializedKnob, i);
                    }
                    for (int i = nSerDims; i < knob->getDimension(); ++i) {
                        knob->cloneAndUpdateGui(serializedKnob, i, nSerDims - 1);
                    }
                } else {
                    knob->cloneAndUpdateGui(serializedKnob);
                }
                knob->setSecret( serializedKnob->getIsSecret() );
                if ( knob->getDimension() == serializedKnob->getDimension() ) {
                    for (int i = 0; i < knob->getDimension(); ++i) {
                        knob->setEnabled( i, serializedKnob->isEnabled(i) );
                    }
                }
            }

            if (knob->getName() == kOfxImageEffectFileParamName) {
                computeFrameRangeForReader(knob);
            }

            //}
            break;
        }
    }
    if (!found) {
        ///Hack for old RGBA checkboxes which have a different name now
        bool isR = knob->getName() == "r";
        bool isG = knob->getName() == "g";
        bool isB = knob->getName() == "b";
        bool isA = knob->getName() == "a";
        if (isR || isG || isB || isA) {
            for (NodeSerialization::KnobValues::const_iterator it = knobsValues.begin(); it != knobsValues.end(); ++it) {
                if ( ( isR && ( (*it)->getName() == kNatronOfxParamProcessR ) ) ||
                     ( isG && ( (*it)->getName() == kNatronOfxParamProcessG ) ) ||
                     ( isB && ( (*it)->getName() == kNatronOfxParamProcessB ) ) ||
                     ( isA && ( (*it)->getName() == kNatronOfxParamProcessA ) ) ) {
                    KnobIPtr serializedKnob = (*it)->getKnob();
                    knob->cloneAndUpdateGui(serializedKnob);

                    knob->setSecret( serializedKnob->getIsSecret() );
                    if ( knob->getDimension() == serializedKnob->getDimension() ) {
                        for (int i = 0; i < knob->getDimension(); ++i) {
                            knob->setEnabled( i, serializedKnob->isEnabled(i) );
                        }
                    }
                }
            }
        }
    }
} // Node::loadKnob

void
Node::Implementation::restoreKnobLinksRecursive(const GroupKnobSerializationConstPtr& group,
                                                const NodesList & allNodes,
                                                const std::map<std::string, std::string>& oldNewScriptNamesMapping)
{
    const std::list <boost::shared_ptr<KnobSerializationBase> >&  children = group->getChildren();

    for (std::list <boost::shared_ptr<KnobSerializationBase> >::const_iterator it = children.begin(); it != children.end(); ++it) {
        GroupKnobSerializationPtr isGrp = boost::dynamic_pointer_cast<GroupKnobSerialization>(*it);
        KnobSerializationPtr isRegular = boost::dynamic_pointer_cast<KnobSerialization>(*it);
        assert(isGrp || isRegular);
        if (isGrp) {
            restoreKnobLinksRecursive(isGrp, allNodes, oldNewScriptNamesMapping);
        } else if (isRegular) {
            KnobIPtr knob =  _publicInterface->getKnobByName( isRegular->getName() );
            if (!knob) {
                LogEntry::LogEntryColor c;
                if (_publicInterface->getColor(&c.r, &c.g, &c.b)) {
                    c.colorSet = true;
                }

                QString err = tr("Could not find a parameter named %1").arg( QString::fromUtf8( (*it)->getName().c_str() ) );
                appPTR->writeToErrorLog_mt_safe(QString::fromUtf8( _publicInterface->getScriptName_mt_safe().c_str() ),err, false, c);
                continue;
            }
            isRegular->restoreKnobLinks(knob, allNodes, oldNewScriptNamesMapping);
            isRegular->restoreExpressions(knob, oldNewScriptNamesMapping);
        }
    }
}

void
Node::restoreKnobsLinks(const NodeSerialization & serialization,
                        const NodesList & allNodes,
                        const std::map<std::string, std::string>& oldNewScriptNamesMapping)
{
    ////Only called by the main-thread
    assert( QThread::currentThread() == qApp->thread() );

    const NodeSerialization::KnobValues & knobsValues = serialization.getKnobsValues();
    ///try to find a serialized value for this knob
    for (NodeSerialization::KnobValues::const_iterator it = knobsValues.begin(); it != knobsValues.end(); ++it) {
        KnobIPtr knob = getKnobByName( (*it)->getName() );
        if (!knob) {
            LogEntry::LogEntryColor c;
            if (getColor(&c.r, &c.g, &c.b)) {
                c.colorSet = true;
            }

            QString err = tr("Could not find a parameter named %1").arg( QString::fromUtf8( (*it)->getName().c_str() ) );
            appPTR->writeToErrorLog_mt_safe(QString::fromUtf8( getScriptName_mt_safe().c_str() ),err, false, c);
            continue;
        }
        (*it)->restoreKnobLinks(knob, allNodes, oldNewScriptNamesMapping);
        (*it)->restoreExpressions(knob, oldNewScriptNamesMapping);
    }

    const std::list<boost::shared_ptr<GroupKnobSerialization> >& userKnobs = serialization.getUserPages();
    for (std::list<boost::shared_ptr<GroupKnobSerialization > >::const_iterator it = userKnobs.begin(); it != userKnobs.end(); ++it) {
        _imp->restoreKnobLinksRecursive(*it, allNodes, oldNewScriptNamesMapping);
    }
}

void
Node::setPagesOrder(const std::list<std::string>& pages)
{
    //re-order the pages
    std::list<KnobIPtr > pagesOrdered;

    for (std::list<std::string>::const_iterator it = pages.begin(); it != pages.end(); ++it) {
        const KnobsVec &knobs = getKnobs();
        for (KnobsVec::const_iterator it2 = knobs.begin(); it2 != knobs.end(); ++it2) {
            if ( (*it2)->getName() == *it ) {
                pagesOrdered.push_back(*it2);
                _imp->effect->removeKnobFromList(*it2);
                break;
            }
        }
    }
    int index = 0;
    for (std::list<KnobIPtr >::iterator it =  pagesOrdered.begin(); it != pagesOrdered.end(); ++it, ++index) {
        _imp->effect->insertKnob(index, *it);
    }
}

std::list<std::string>
Node::getPagesOrder() const
{
    const KnobsVec& knobs = getKnobs();
    std::list<std::string> ret;

    for (KnobsVec::const_iterator it = knobs.begin(); it != knobs.end(); ++it) {
        KnobPagePtr ispage = boost::dynamic_pointer_cast<KnobPage>(*it);
        if (ispage) {
            ret.push_back( ispage->getName() );
        }
    }

    return ret;
}

void
Node::restoreUserKnobs(const NodeSerialization& serialization)
{
    const std::list<boost::shared_ptr<GroupKnobSerialization> >& userPages = serialization.getUserPages();

    for (std::list<boost::shared_ptr<GroupKnobSerialization> >::const_iterator it = userPages.begin(); it != userPages.end(); ++it) {
        KnobIPtr found = getKnobByName( (*it)->getName() );
        KnobPagePtr page;
        if (!found) {
            page = AppManager::createKnob<KnobPage>(_imp->effect, (*it)->getLabel(), 1, false);
            page->setAsUserKnob(true);
            page->setName( (*it)->getName() );
        } else {
            page = boost::dynamic_pointer_cast<KnobPage>(found);
        }
        if (page) {
            _imp->restoreUserKnobsRecursive( (*it)->getChildren(), KnobGroupPtr(), page );
        }
    }
    setPagesOrder( serialization.getPagesOrdered() );
}

void
Node::Implementation::restoreUserKnobsRecursive(const std::list<boost::shared_ptr<KnobSerializationBase> >& knobs,
                                                const KnobGroupPtr& group,
                                                const KnobPagePtr& page)
{
    for (std::list<boost::shared_ptr<KnobSerializationBase> >::const_iterator it = knobs.begin(); it != knobs.end(); ++it) {
        GroupKnobSerializationPtr isGrp = boost::dynamic_pointer_cast<GroupKnobSerialization>(*it);
        KnobSerializationPtr isRegular = boost::dynamic_pointer_cast<KnobSerialization>(*it);
        assert(isGrp || isRegular);

        KnobIPtr found = _publicInterface->getKnobByName( (*it)->getName() );

        if (isGrp) {
            KnobGroupPtr grp;
            if (!found) {
                grp = AppManager::createKnob<KnobGroup>(effect, isGrp->getLabel(), 1, false);
            } else {
                grp = boost::dynamic_pointer_cast<KnobGroup>(found);
                if (!grp) {
                    continue;
                }
            }
            grp->setAsUserKnob(true);
            grp->setName( (*it)->getName() );
            if ( isGrp && isGrp->isSetAsTab() ) {
                grp->setAsTab();
            }
            page->addKnob(grp);
            if (group) {
                group->addKnob(grp);
            }
            grp->setValue( isGrp->isOpened() );
            restoreUserKnobsRecursive(isGrp->getChildren(), grp, page);
        } else if (isRegular) {
            assert( isRegular->isUserKnob() );
            KnobIPtr sKnob = isRegular->getKnob();
            KnobIPtr knob;
            KnobIntPtr isInt = boost::dynamic_pointer_cast<KnobInt>(sKnob);
            KnobDoublePtr isDbl = boost::dynamic_pointer_cast<KnobDouble>(sKnob);
            KnobBoolPtr isBool = boost::dynamic_pointer_cast<KnobBool>(sKnob);
            KnobChoicePtr isChoice = boost::dynamic_pointer_cast<KnobChoice>(sKnob);
            KnobColorPtr isColor = boost::dynamic_pointer_cast<KnobColor>(sKnob);
            KnobStringPtr isStr = boost::dynamic_pointer_cast<KnobString>(sKnob);
            KnobFilePtr isFile = boost::dynamic_pointer_cast<KnobFile>(sKnob);
            KnobOutputFilePtr isOutFile = boost::dynamic_pointer_cast<KnobOutputFile>(sKnob);
            KnobPathPtr isPath = boost::dynamic_pointer_cast<KnobPath>(sKnob);
            KnobButtonPtr isBtn = boost::dynamic_pointer_cast<KnobButton>(sKnob);
            KnobSeparatorPtr isSep = boost::dynamic_pointer_cast<KnobSeparator>(sKnob);
            KnobParametricPtr isParametric = boost::dynamic_pointer_cast<KnobParametric>(sKnob);

            assert(isInt || isDbl || isBool || isChoice || isColor || isStr || isFile || isOutFile || isPath || isBtn || isSep || isParametric);

            if (isInt) {
                KnobIntPtr k;

                if (!found) {
                    k = AppManager::createKnob<KnobInt>(effect, isRegular->getLabel(),
                                                        sKnob->getDimension(), false);
                } else {
                    k = boost::dynamic_pointer_cast<KnobInt>(found);
                    if (!k) {
                        continue;
                    }
                }
                const ValueExtraData* data = dynamic_cast<const ValueExtraData*>( isRegular->getExtraData() );
                assert(data);
                if (data) {
                    std::vector<int> minimums, maximums, dminimums, dmaximums;
                    for (int i = 0; i < k->getDimension(); ++i) {
                        minimums.push_back(data->min);
                        maximums.push_back(data->max);
                        dminimums.push_back(data->dmin);
                        dmaximums.push_back(data->dmax);
                    }
                    k->setMinimumsAndMaximums(minimums, maximums);
                    k->setDisplayMinimumsAndMaximums(dminimums, dmaximums);
                }
                knob = k;
            } else if (isDbl) {
                KnobDoublePtr k;
                if (!found) {
                    k = AppManager::createKnob<KnobDouble>(effect, isRegular->getLabel(),
                                                           sKnob->getDimension(), false);
                } else {
                    k = boost::dynamic_pointer_cast<KnobDouble>(found);
                    if (!k) {
                        continue;
                    }
                }
                const ValueExtraData* data = dynamic_cast<const ValueExtraData*>( isRegular->getExtraData() );
                assert(data);
                if (data) {
                    std::vector<double> minimums, maximums, dminimums, dmaximums;
                    for (int i = 0; i < k->getDimension(); ++i) {
                        minimums.push_back(data->min);
                        maximums.push_back(data->max);
                        dminimums.push_back(data->dmin);
                        dmaximums.push_back(data->dmax);
                    }
                    k->setMinimumsAndMaximums(minimums, maximums);
                    k->setDisplayMinimumsAndMaximums(dminimums, dmaximums);
                }
                knob = k;

                if ( isRegular->getUseHostOverlayHandle() ) {
                    KnobDoublePtr isDbl = boost::dynamic_pointer_cast<KnobDouble>(knob);
                    if (isDbl) {
                        isDbl->setHasHostOverlayHandle(true);
                    }
                }
            } else if (isBool) {
                KnobBoolPtr k;
                if (!found) {
                    k = AppManager::createKnob<KnobBool>(effect, isRegular->getLabel(),
                                                         sKnob->getDimension(), false);
                } else {
                    k = boost::dynamic_pointer_cast<KnobBool>(found);
                    if (!k) {
                        continue;
                    }
                }
                knob = k;
            } else if (isChoice) {
                KnobChoicePtr k;
                if (!found) {
                    k = AppManager::createKnob<KnobChoice>(effect, isRegular->getLabel(),
                                                           sKnob->getDimension(), false);
                } else {
                    k = boost::dynamic_pointer_cast<KnobChoice>(found);
                    if (!k) {
                        continue;
                    }
                }
                const ChoiceExtraData* data = dynamic_cast<const ChoiceExtraData*>( isRegular->getExtraData() );
                assert(data);
                if (data) {
                    k->populateChoices(data->_entries, data->_helpStrings);
                }
                knob = k;
            } else if (isColor) {
                KnobColorPtr k;
                if (!found) {
                    k = AppManager::createKnob<KnobColor>(effect, isRegular->getLabel(),
                                                          sKnob->getDimension(), false);
                } else {
                    k = boost::dynamic_pointer_cast<KnobColor>(found);
                    if (!k) {
                        continue;
                    }
                }
                const ValueExtraData* data = dynamic_cast<const ValueExtraData*>( isRegular->getExtraData() );
                assert(data);
                if (data) {
                    std::vector<double> minimums, maximums, dminimums, dmaximums;
                    for (int i = 0; i < k->getDimension(); ++i) {
                        minimums.push_back(data->min);
                        maximums.push_back(data->max);
                        dminimums.push_back(data->dmin);
                        dmaximums.push_back(data->dmax);
                    }
                    k->setMinimumsAndMaximums(minimums, maximums);
                    k->setDisplayMinimumsAndMaximums(dminimums, dmaximums);
                }
                knob = k;
            } else if (isStr) {
                KnobStringPtr k;
                if (!found) {
                    k = AppManager::createKnob<KnobString>(effect, isRegular->getLabel(),
                                                           sKnob->getDimension(), false);
                } else {
                    k = boost::dynamic_pointer_cast<KnobString>(found);
                    if (!k) {
                        continue;
                    }
                }
                const TextExtraData* data = dynamic_cast<const TextExtraData*>( isRegular->getExtraData() );
                assert(data);
                if (data) {
                    if (data->label) {
                        k->setAsLabel();
                    } else if (data->multiLine) {
                        k->setAsMultiLine();
                        if (data->richText) {
                            k->setUsesRichText(true);
                        }
                    }
                }
                knob = k;
            } else if (isFile) {
                KnobFilePtr k;
                if (!found) {
                    k = AppManager::createKnob<KnobFile>(effect, isRegular->getLabel(),
                                                         sKnob->getDimension(), false);
                } else {
                    k = boost::dynamic_pointer_cast<KnobFile>(found);
                    if (!k) {
                        continue;
                    }
                }
                const FileExtraData* data = dynamic_cast<const FileExtraData*>( isRegular->getExtraData() );
                assert(data);
                if (data && data->useSequences) {
                    k->setAsInputImage();
                }
                knob = k;
            } else if (isOutFile) {
                KnobOutputFilePtr k;
                if (!found) {
                    k = AppManager::createKnob<KnobOutputFile>(effect, isRegular->getLabel(),
                                                               sKnob->getDimension(), false);
                } else {
                    k = boost::dynamic_pointer_cast<KnobOutputFile>(found);
                    if (!k) {
                        continue;
                    }
                }
                const FileExtraData* data = dynamic_cast<const FileExtraData*>( isRegular->getExtraData() );
                assert(data);
                if (data && data->useSequences) {
                    k->setAsOutputImageFile();
                }
                knob = k;
            } else if (isPath) {
                KnobPathPtr k;
                if (!found) {
                    k = AppManager::createKnob<KnobPath>(effect, isRegular->getLabel(),
                                                         sKnob->getDimension(), false);
                } else {
                    k = boost::dynamic_pointer_cast<KnobPath>(found);
                    if (!k) {
                        continue;
                    }
                }
                const PathExtraData* data = dynamic_cast<const PathExtraData*>( isRegular->getExtraData() );
                assert(data);
                if (data && data->multiPath) {
                    k->setMultiPath(true);
                }
                knob = k;
            } else if (isBtn) {
                KnobButtonPtr k;
                if (!found) {
                    k = AppManager::createKnob<KnobButton>(effect, isRegular->getLabel(),
                                                           sKnob->getDimension(), false);
                } else {
                    k = boost::dynamic_pointer_cast<KnobButton>(found);
                    if (!k) {
                        continue;
                    }
                }
                knob = k;
            } else if (isSep) {
                KnobSeparatorPtr k;
                if (!found) {
                    k = AppManager::createKnob<KnobSeparator>(effect, isRegular->getLabel(),
                                                              sKnob->getDimension(), false);
                } else {
                    k = boost::dynamic_pointer_cast<KnobSeparator>(found);
                    if (!k) {
                        continue;
                    }
                }
                knob = k;
            } else if (isParametric) {
                KnobParametricPtr k;
                if (!found) {
                    k = AppManager::createKnob<KnobParametric>(effect, isRegular->getLabel(), sKnob->getDimension(), false);
                } else {
                    k = boost::dynamic_pointer_cast<KnobParametric>(found);
                    if (!k) {
                        continue;
                    }
                }
                knob = k;
            }

            assert(knob);
            if (!knob) {
                continue;
            }
            knob->cloneDefaultValues(sKnob);
            if (isChoice) {
                const ChoiceExtraData* data = dynamic_cast<const ChoiceExtraData*>( isRegular->getExtraData() );
                assert(data);
                KnobChoicePtr createdKnob = boost::dynamic_pointer_cast<KnobChoice>(knob);
                assert(createdKnob);
                if (data && createdKnob) {
                    KnobChoicePtr sKnobChoice = boost::dynamic_pointer_cast<KnobChoice>(sKnob);
                    if (sKnobChoice) {
                        createdKnob->choiceRestoration(sKnobChoice, data);
                    }
                }
            } else {
                knob->clone(sKnob);
            }
            knob->setAsUserKnob(true);
            if (group) {
                group->addKnob(knob);
            } else if (page) {
                page->addKnob(knob);
            }

            knob->setIsPersistant( isRegular->isPersistent() );
            knob->setAnimationEnabled( isRegular->isAnimationEnabled() );
            knob->setEvaluateOnChange( isRegular->getEvaluatesOnChange() );
            knob->setName( isRegular->getName() );
            knob->setHintToolTip( isRegular->getHintToolTip() );
            if ( !isRegular->triggerNewLine() ) {
                knob->setAddNewLine(false);
            }
        }
    }
} // Node::Implementation::restoreUserKnobsRecursive

void
Node::setKnobsAge(U64 newAge)
{
    ////Only called by the main-thread
    assert( QThread::currentThread() == qApp->thread() );

    bool changed;
    {
        QWriteLocker l(&_imp->knobsAgeMutex);
        changed = _imp->knobsAge != newAge || !_imp->hash.value();
        if (changed) {
            _imp->knobsAge = newAge;
        }
    }
    if (changed) {
        Q_EMIT knobsAgeChanged(newAge);
        computeHash();
    }
}

void
Node::incrementKnobsAge_internal()
{
    {
        QWriteLocker l(&_imp->knobsAgeMutex);
        ++_imp->knobsAge;

        ///if the age of an effect somehow reaches the maximum age (will never happen)
        ///handle it by clearing the cache and resetting the age to 0.
        if ( _imp->knobsAge == std::numeric_limits<U64>::max() ) {
            appPTR->clearAllCaches();
            _imp->knobsAge = 0;
        }
    }
}

void
Node::incrementKnobsAge()
{
    U32 newAge;
    {
        QWriteLocker l(&_imp->knobsAgeMutex);
        ++_imp->knobsAge;

        ///if the age of an effect somehow reaches the maximum age (will never happen)
        ///handle it by clearing the cache and resetting the age to 0.
        if ( _imp->knobsAge == std::numeric_limits<U64>::max() ) {
            appPTR->clearAllCaches();
            _imp->knobsAge = 0;
        }
        newAge = _imp->knobsAge;
    }
    Q_EMIT knobsAgeChanged(newAge);

    computeHash();
}

U64
Node::getKnobsAge() const
{
    QReadLocker l(&_imp->knobsAgeMutex);

    return _imp->knobsAge;
}

bool
Node::isRenderingPreview() const
{
    QMutexLocker l(&_imp->computingPreviewMutex);

    return _imp->computingPreview;
}

bool
Node::hasOverlay() const
{
    if (!_imp->effect) {
        return false;
    }

    boost::shared_ptr<NodeGuiI> nodeGui = getNodeGui();
    if (nodeGui) {
        if ( nodeGui->hasHostOverlay() ) {
            return true;
        }
    }

    return _imp->effect->hasOverlay();
}

void
Node::Implementation::abortPreview_non_blocking()
{
    bool computing;
    {
        QMutexLocker locker(&computingPreviewMutex);
        computing = computingPreview;
    }

    if (computing) {
        QMutexLocker l(&mustQuitPreviewMutex);
        ++mustQuitPreview;
    }
}

void
Node::Implementation::abortPreview_blocking(bool allowPreviewRenders)
{
    bool computing;
    {
        QMutexLocker locker(&computingPreviewMutex);
        computing = computingPreview;
        previewThreadQuit = !allowPreviewRenders;
    }

    if (computing) {
        QMutexLocker l(&mustQuitPreviewMutex);
        assert(!mustQuitPreview);
        ++mustQuitPreview;
        while (mustQuitPreview) {
            mustQuitPreviewCond.wait(&mustQuitPreviewMutex);
        }
    }
}

bool
Node::Implementation::checkForExitPreview()
{
    {
        QMutexLocker locker(&mustQuitPreviewMutex);
        if (mustQuitPreview || previewThreadQuit) {
            mustQuitPreview = 0;
            mustQuitPreviewCond.wakeOne();

            return true;
        }

        return false;
    }
}

bool
Node::areAllProcessingThreadsQuit() const
{
    {
        QMutexLocker locker(&_imp->mustQuitPreviewMutex);
        if (!_imp->previewThreadQuit) {
            return false;
        }
    }

    //If this effect has a RenderEngine, make sure it is finished
    OutputEffectInstancePtr isOutput = isEffectOutput();

    if (isOutput) {
        if ( isOutput->getRenderEngine()->hasThreadsAlive() ) {
            return false;
        }
    }

    boost::shared_ptr<TrackerContext> trackerContext = getTrackerContext();
    if (trackerContext) {
        if ( !trackerContext->hasTrackerThreadQuit() ) {
            return false;
        }
    }

    return true;
}

void
Node::quitAnyProcessing_non_blocking()
{
    //If this effect has a RenderEngine, make sure it is finished
    OutputEffectInstancePtr isOutput = isEffectOutput();

    if (isOutput) {
        isOutput->getRenderEngine()->quitEngine(true);
    }

    //Returns when the preview is done computign
    _imp->abortPreview_non_blocking();

    boost::shared_ptr<TrackerContext> trackerContext = getTrackerContext();
    if (trackerContext) {
        trackerContext->quitTrackerThread_non_blocking();
    }

    if ( isRotoPaintingNode() ) {
        NodesList rotopaintNodes;
        getRotoContext()->getRotoPaintTreeNodes(&rotopaintNodes);
        for (NodesList::iterator it = rotopaintNodes.begin(); it != rotopaintNodes.end(); ++it) {
            (*it)->quitAnyProcessing_non_blocking();
        }
    }
}

void
Node::quitAnyProcessing_blocking(bool allowThreadsToRestart)
{
    {
        QMutexLocker k(&_imp->nodeIsDequeuingMutex);
        if (_imp->nodeIsDequeuing) {
            _imp->nodeIsDequeuing = false;

            //Attempt to wake-up  sleeping threads of the thread pool
            _imp->nodeIsDequeuingCond.wakeAll();
        }
    }


    //If this effect has a RenderEngine, make sure it is finished
    OutputEffectInstancePtr isOutput = isEffectOutput();

    if (isOutput) {
        boost::shared_ptr<RenderEngine> engine = isOutput->getRenderEngine();
        assert(engine);
        engine->quitEngine(allowThreadsToRestart);
        engine->waitForEngineToQuit_enforce_blocking();
    }

    //Returns when the preview is done computign
    _imp->abortPreview_blocking(allowThreadsToRestart);

    boost::shared_ptr<TrackerContext> trackerContext = getTrackerContext();
    if (trackerContext) {
        trackerContext->quitTrackerThread_blocking(allowThreadsToRestart);
    }

    if ( isRotoPaintingNode() ) {
        NodesList rotopaintNodes;
        getRotoContext()->getRotoPaintTreeNodes(&rotopaintNodes);
        for (NodesList::iterator it = rotopaintNodes.begin(); it != rotopaintNodes.end(); ++it) {
            (*it)->quitAnyProcessing_blocking(allowThreadsToRestart);
        }
    }
}

void
Node::abortAnyProcessing_non_blocking()
{
    OutputEffectInstancePtr isOutput = isEffectOutput();

    if (isOutput) {
        isOutput->getRenderEngine()->abortRenderingNoRestart();
    }

    boost::shared_ptr<TrackerContext> trackerContext = getTrackerContext();
    if (trackerContext) {
        trackerContext->abortTracking();
    }

    _imp->abortPreview_non_blocking();
}

void
Node::abortAnyProcessing_blocking()
{
    OutputEffectInstancePtr isOutput = isEffectOutput();

    if (isOutput) {
        boost::shared_ptr<RenderEngine> engine = isOutput->getRenderEngine();
        assert(engine);
        engine->abortRenderingNoRestart();
        engine->waitForAbortToComplete_enforce_blocking();
    }

    boost::shared_ptr<TrackerContext> trackerContext = getTrackerContext();
    if (trackerContext) {
        trackerContext->abortTracking_blocking();
    }

    _imp->abortPreview_blocking(false);
}

Node::~Node()
{
    destroyNodeInternal(true, false);
}

const std::vector<std::string> &
Node::getInputLabels() const
{
    assert(_imp->inputsInitialized);
    ///MT-safe as it never changes.
    ////Only called by the main-thread
    assert( QThread::currentThread() == qApp->thread() );

    return _imp->inputLabels;
}

const NodesWList &
Node::getOutputs() const
{
    ////Only called by the main-thread
    assert( QThread::currentThread() == qApp->thread() );

    return _imp->outputs;
}

const NodesWList &
Node::getGuiOutputs() const
{
    ////Only called by the main-thread
    assert( QThread::currentThread() == qApp->thread() );

    return _imp->guiOutputs;
}

void
Node::getOutputs_mt_safe(NodesWList& outputs) const
{
    QMutexLocker l(&_imp->outputsMutex);

    outputs =  _imp->outputs;
}

void
Node::getInputNames(std::map<std::string, std::string> & inputNames) const
{
    ///This is called by the serialization thread.
    ///We use the guiInputs because we want to serialize exactly how the tree was to the user

    NodePtr parent = _imp->multiInstanceParent.lock();

    if (parent) {
        parent->getInputNames(inputNames);

        return;
    }

    QMutexLocker l(&_imp->inputsLabelsMutex);
    assert( _imp->inputs.size() == _imp->inputLabels.size() );
    for (std::size_t i = 0; i < _imp->inputs.size(); ++i) {
        NodePtr input = _imp->inputs[i].lock();
        if (input) {
            inputNames.insert( std::make_pair( _imp->inputLabels[i], input->getScriptName_mt_safe() ) );
        }
    }
}

int
Node::getPreferredInputInternal(bool connected) const
{
    int nInputs = getMaxInputCount();

    if (nInputs == 0) {
        return -1;
    }
    std::vector<NodePtr> inputs(nInputs);
    std::vector<std::string> inputLabels(nInputs);
    int inputA = -1;
    int inputB = -1;
    {
        // fill input labels, and if one is called "Source", return it
        // if it's "A" or "B", keep the index.
        for (int i = 0; i < nInputs; ++i) {
            std::string inputLabel = getInputLabel(i);
            //printf("%d->%s\n", i, inputLabel.c_str());
            if (inputLabel == kOfxImageEffectSimpleSourceClipName) {
                inputs[i] = getInput(i);
                if ( (connected && inputs[i]) || (!connected && !inputs[i]) ) {
                    return i;
                }
            } else if (inputLabel == "A") {
                inputA = i;
            } else if (inputLabel == "B") {
                inputB = i;
            }
        }
    }
    bool useInputA = appPTR->getCurrentSettings()->isMergeAutoConnectingToAInput();

    ///Find an input named A
    int inputToFind = -1, foundOther = -1;
    if ( useInputA || (getPluginID() == PLUGINID_OFX_SHUFFLE) ) {
        inputToFind = inputA;
        foundOther = inputB;
    } else {
        inputToFind = inputB;
        foundOther = inputA;
    }
    if (inputToFind != -1) {
        inputs[inputToFind] = getInput(inputToFind);
        if ( (connected && inputs[inputToFind]) || (!connected && !inputs[inputToFind]) ) {
            return inputToFind;
        }
    }
    if (foundOther != -1) {
        inputs[foundOther] = getInput(foundOther);
        if ( (connected && inputs[foundOther]) || (!connected && !inputs[foundOther]) ) {
            return foundOther;
        }
    }


    for (int i = 0; i < nInputs; ++i) {
        if (!inputs[i]) {
            inputs[i] = getInput(i);
        }
    }


    ///we return the first non-optional empty input
    int firstNonOptionalEmptyInput = -1;
    std::list<int> optionalEmptyInputs;
    std::list<int> optionalEmptyMasks;

    for (int i = 0; i < nInputs; ++i) {
        if ( _imp->effect->isInputRotoBrush(i) ) {
            continue;
        }
        if ( (connected && inputs[i]) || (!connected && !inputs[i]) ) {
            if ( !_imp->effect->isInputOptional(i) ) {
                if (firstNonOptionalEmptyInput == -1) {
                    firstNonOptionalEmptyInput = i;
                    break;
                }
            } else {
                if ( _imp->effect->isInputMask(i) ) {
                    optionalEmptyMasks.push_back(i);
                } else {
                    optionalEmptyInputs.push_back(i);
                }
            }
        }
    }


    ///Default to the first non optional empty input
    if (firstNonOptionalEmptyInput != -1) {
        return firstNonOptionalEmptyInput;
    }  else {
        if ( !optionalEmptyInputs.empty() ) {
            //We return the first optional empty input
            std::list<int>::iterator first = optionalEmptyInputs.begin();
            while ( first != optionalEmptyInputs.end() && _imp->effect->isInputRotoBrush(*first) ) {
                ++first;
            }
            if ( first == optionalEmptyInputs.end() ) {
                return -1;
            } else {
                return *first;
            }
        } else if ( !optionalEmptyMasks.empty() ) {
            return optionalEmptyMasks.front();
        } else {
            return -1;
        }
    }
} // Node::getPreferredInputInternal

int
Node::getPreferredInput() const
{
    return getPreferredInputInternal(true);
}

int
Node::getPreferredInputForConnection() const
{
    return getPreferredInputInternal(false);
}

NodePtr
Node::getPreferredInputNode() const
{
    GroupInputPtr isInput = isEffectGroupInput();
    PrecompNodePtr isPrecomp = isEffectPrecompNode();

    if (isInput) {
        NodeGroupPtr isGroup = boost::dynamic_pointer_cast<NodeGroup>(getGroup());
        assert(isGroup);
        if (!isGroup) {
            return NodePtr();
        }
        int inputNb = -1;
        std::vector<NodePtr> groupInputs;
        isGroup->getInputs(&groupInputs, false);
        for (std::size_t i = 0; i < groupInputs.size(); ++i) {
            if (groupInputs[i].get() == this) {
                inputNb = i;
                break;
            }
        }
        if (inputNb != -1) {
            NodePtr input = isGroup->getNode()->getInput(inputNb);

            return input;
        }
    } else if (isPrecomp) {
        return isPrecomp->getOutputNode();
    } else {
        int idx = getPreferredInput();
        if (idx != -1) {
            return getInput(idx);
        }
    }

    return NodePtr();
}

void
Node::getOutputsConnectedToThisNode(std::map<NodePtr, int>* outputs)
{
    ////Only called by the main-thread
    assert( QThread::currentThread() == qApp->thread() );

    NodePtr thisSHared = shared_from_this();
    for (NodesWList::iterator it = _imp->outputs.begin(); it != _imp->outputs.end(); ++it) {
        NodePtr output = it->lock();
        if (!output) {
            continue;
        }

        int indexOfThis = output->inputIndex(thisSHared);
        assert(indexOfThis != -1);
        if (indexOfThis >= 0) {
            outputs->insert( std::make_pair(output, indexOfThis) );
        }
    }
}

const std::string &
Node::getScriptName() const
{
    ////Only called by the main-thread
    assert( QThread::currentThread() == qApp->thread() );
    QMutexLocker l(&_imp->nameMutex);

    return _imp->scriptName;
}

std::string
Node::getScriptName_mt_safe() const
{
    QMutexLocker l(&_imp->nameMutex);

    return _imp->scriptName;
}

static void
prependGroupNameRecursive(const NodePtr& group,
                          std::string& name)
{
    name.insert(0, ".");
    name.insert( 0, group->getScriptName_mt_safe() );
    NodeCollectionPtr hasParentGroup = group->getGroup();
    NodeGroupPtr isGrp = boost::dynamic_pointer_cast<NodeGroup>(hasParentGroup);
    if (isGrp) {
        prependGroupNameRecursive(isGrp->getNode(), name);
    }
}

std::string
Node::getFullyQualifiedNameInternal(const std::string& scriptName) const
{
    std::string ret = scriptName;
    NodePtr parent = getParentMultiInstance();

    if (parent) {
        prependGroupNameRecursive(parent, ret);
    } else {
        NodeCollectionPtr hasParentGroup = getGroup();
        NodeGroupPtr isGrp = boost::dynamic_pointer_cast<NodeGroup>( hasParentGroup.get() );
        if (isGrp) {
            NodePtr grpNode = isGrp->getNode();
            if (grpNode) {
                prependGroupNameRecursive(grpNode, ret);
            }
        }
    }

    return ret;
}

std::string
Node::getFullyQualifiedName() const
{
    return getFullyQualifiedNameInternal( getScriptName_mt_safe() );
}

void
Node::setLabel(const std::string& label)
{
    assert( QThread::currentThread() == qApp->thread() );
    if ( isEffectGroupOutput() ) {
        return;
    }

    {
        QMutexLocker k(&_imp->nameMutex);
        if (label == _imp->label) {
            return;
        }
        _imp->label = label;
    }
    NodeCollectionPtr collection = getGroup();
    if (collection) {
        collection->notifyNodeNameChanged( shared_from_this() );
    }
    Q_EMIT labelChanged( QString::fromUtf8( label.c_str() ) );
}

const std::string&
Node::getLabel() const
{
    assert( QThread::currentThread() == qApp->thread() );
    QMutexLocker k(&_imp->nameMutex);

    return _imp->label;
}

std::string
Node::getLabel_mt_safe() const
{
    QMutexLocker k(&_imp->nameMutex);

    return _imp->label;
}

void
Node::setScriptName_no_error_check(const std::string & name)
{
    setNameInternal(name, false);
}

static void
insertDependenciesRecursive(Node* node,
                            KnobI::ListenerDimsMap* dependencies)
{
    const KnobsVec & knobs = node->getKnobs();

    for (std::size_t i = 0; i < knobs.size(); ++i) {
        KnobI::ListenerDimsMap dimDeps;
        knobs[i]->getListeners(dimDeps);
        for (KnobI::ListenerDimsMap::iterator it = dimDeps.begin(); it != dimDeps.end(); ++it) {
            KnobI::ListenerDimsMap::iterator found = dependencies->find(it->first);
            if ( found != dependencies->end() ) {
                assert( found->second.size() == it->second.size() );
                for (std::size_t j = 0; j < found->second.size(); ++j) {
                    if (it->second[j].isExpr) {
                        found->second[j].isListening |= it->second[j].isListening;
                    }
                }
            } else {
                dependencies->insert(*it);
            }
        }
    }

    NodeGroupPtr isGroup = node->isEffectNodeGroup();
    if (isGroup) {
        NodesList nodes = isGroup->getNodes();
        for (NodesList::iterator it = nodes.begin(); it != nodes.end(); ++it) {
            insertDependenciesRecursive(it->get(), dependencies);
        }
    }
}

void
Node::setNameInternal(const std::string& name,
                      bool throwErrors)
{
    std::string oldName = getScriptName_mt_safe();
    std::string fullOldName = getFullyQualifiedName();
    std::string newName = name;
    bool onlySpaces = true;

    for (std::size_t i = 0; i < name.size(); ++i) {
        if (name[i] != '_') {
            onlySpaces = false;
            break;
        }
    }
    if (onlySpaces) {
        QString err = tr("The name must at least contain a character");
        if (throwErrors) {
            throw std::runtime_error(err.toStdString());
        } else {
            LogEntry::LogEntryColor c;
            if (getColor(&c.r, &c.g, &c.b)) {
                c.colorSet = true;
            }
            appPTR->writeToErrorLog_mt_safe(QString::fromUtf8(getFullyQualifiedName().c_str()),err, false, c);
            std::cerr << err.toStdString() << std::endl;

            return;
        }
    }

    NodeCollectionPtr collection = getGroup();
    if (collection) {
        if (throwErrors) {
            try {
                collection->checkNodeName(this, name, false, false, &newName);
            } catch (const std::exception& e) {
                LogEntry::LogEntryColor c;
                if (getColor(&c.r, &c.g, &c.b)) {
                    c.colorSet = true;
                }
                appPTR->writeToErrorLog_mt_safe(QString::fromUtf8(getFullyQualifiedName().c_str()) ,QString::fromUtf8( e.what() ), false, c );
                std::cerr << e.what() << std::endl;

                return;
            }
        } else {
            collection->checkNodeName(this, name, false, false, &newName);
        }
    }


    if (oldName == newName) {
        return;
    }


    if ( !newName.empty() ) {
        bool isAttrDefined = false;
        std::string newPotentialQualifiedName = getApp()->getAppIDString() + "." + getFullyQualifiedNameInternal(newName);
        PyObject* obj = NATRON_PYTHON_NAMESPACE::getAttrRecursive(newPotentialQualifiedName, appPTR->getMainModule(), &isAttrDefined);
        Q_UNUSED(obj);
        if (isAttrDefined) {
            std::stringstream ss;
            ss << "A Python attribute with the same name (" << newPotentialQualifiedName << ") already exists.";
            if (throwErrors) {
                throw std::runtime_error( ss.str() );
            } else {
                std::string err = ss.str();
                LogEntry::LogEntryColor c;
                if (getColor(&c.r, &c.g, &c.b)) {
                    c.colorSet = true;
                }
                appPTR->writeToErrorLog_mt_safe(QString::fromUtf8(oldName.c_str()), QString::fromUtf8( err.c_str() ), false, c );
                std::cerr << err << std::endl;

                return;
            }
        }
    }

    bool mustSetCacheID;
    {
        QMutexLocker l(&_imp->nameMutex);
        _imp->scriptName = newName;
        mustSetCacheID = _imp->cacheID.empty();
        ///Set the label at the same time if the label is empty
        if ( _imp->label.empty() ) {
            _imp->label = newName;
        }
    }
    std::string fullySpecifiedName = getFullyQualifiedName();

    if (mustSetCacheID) {
        std::string baseName = fullySpecifiedName;
        std::string cacheID = fullySpecifiedName;
        int i = 1;
        while ( getGroup() && getGroup()->isCacheIDAlreadyTaken(cacheID) ) {
            std::stringstream ss;
            ss << baseName;
            ss << i;
            cacheID = ss.str();
            ++i;
        }
        QMutexLocker l(&_imp->nameMutex);
        _imp->cacheID = cacheID;
    }

    if (collection) {
        if ( !oldName.empty() ) {
            if (fullOldName != fullySpecifiedName) {
                try {
                    setNodeVariableToPython(fullOldName, fullySpecifiedName);
                } catch (const std::exception& e) {
                    qDebug() << e.what();
                }
            }
        } else { //if (!oldName.empty()) {
            declareNodeVariableToPython(fullySpecifiedName);
        }

        if (_imp->nodeCreated) {
            ///For all knobs that have listeners, change in the expressions of listeners this knob script-name
            KnobI::ListenerDimsMap dependencies;
            insertDependenciesRecursive(this, &dependencies);
            for (KnobI::ListenerDimsMap::iterator it = dependencies.begin(); it != dependencies.end(); ++it) {
                KnobIPtr listener = it->first.lock();
                if (!listener) {
                    continue;
                }
                for (std::size_t d = 0; d < it->second.size(); ++d) {
                    if (it->second[d].isListening && it->second[d].isExpr) {
                        listener->replaceNodeNameInExpression(d, oldName, newName);
                    }
                }
            }
        }
    }

    QString qnewName = QString::fromUtf8( newName.c_str() );
    Q_EMIT scriptNameChanged(qnewName);
    Q_EMIT labelChanged(qnewName);
} // Node::setNameInternal

void
Node::setScriptName(const std::string& name)
{
    std::string newName;

    if ( getGroup() ) {
        getGroup()->checkNodeName(this, name, false, true, &newName);
    } else {
        newName = name;
    }
    //We do not allow setting the script-name of output nodes because we rely on it with NatronRenderer
    if ( isEffectGroupOutput() ) {
        throw std::runtime_error( tr("Changing the script-name of an Output node is not a valid operation.").toStdString() );

        return;
    }


    setNameInternal(newName, true);
}

AppInstancePtr
Node::getApp() const
{
    return _imp->app.lock();
}

bool
Node::isActivated() const
{
    QMutexLocker l(&_imp->activatedMutex);

    return _imp->activated;
}

std::string
Node::makeCacheInfo() const
{
    std::size_t ram, disk;

    appPTR->getMemoryStatsForCacheEntryHolder(this, &ram, &disk);
    QString ramSizeStr = printAsRAM( (U64)ram );
    QString diskSizeStr = printAsRAM( (U64)disk );
    std::stringstream ss;
    ss << "<b><font color=\"green\">Cache occupancy:</font></b> RAM: <font color=#c8c8c8>" << ramSizeStr.toStdString() << "</font> / Disk: <font color=#c8c8c8>" << diskSizeStr.toStdString() << "</font>";

    return ss.str();
}

std::string
Node::makeInfoForInput(int inputNumber) const
{
    if ( (inputNumber < -1) || ( inputNumber >= getMaxInputCount() ) ) {
        return "";
    }
    EffectInstancePtr input;
    if (inputNumber != -1) {
        input = _imp->effect->getInput(inputNumber);
        /*if (input) {
            input = input->getNearestNonIdentity( getApp()->getTimeLine()->currentFrame() );
        }*/
    } else {
        input = _imp->effect;
    }

    if (!input) {
        return "";
    }


    ImageBitDepthEnum depth = _imp->effect->getBitDepth(inputNumber);
    double time = getApp()->getTimeLine()->currentFrame();
    std::stringstream ss;
    { // input name
        std::string inputName;
        if (inputNumber != -1) {
            inputName = getInputLabel(inputNumber);
        } else {
            inputName = "Output";
        }
        ss << "<b><font color=\"orange\">" << inputName << ":" << "</font></b><br />";
    }
    { // image format
        ss << "<b>Image planes: </b><font color=#c8c8c8>";
        EffectInstance::ComponentsAvailableMap availableComps;
        input->getComponentsAvailable(true, true, time, &availableComps);
        EffectInstance::ComponentsAvailableMap::iterator next = availableComps.begin();
        if ( next != availableComps.end() ) {
            ++next;
        }
        for (EffectInstance::ComponentsAvailableMap::iterator it = availableComps.begin(); it != availableComps.end(); ++it) {
            NodePtr origin = it->second.lock();
            if ( (origin.get() != this) || (inputNumber == -1) ) {
                if (origin) {
                    ss << Image::getFormatString(it->first, depth);
                    if (inputNumber != -1) {
                        ss << " (from " << origin->getLabel_mt_safe() << ")";
                    }
                }
            }
            if ( next != availableComps.end() ) {
                if (origin) {
                    if ( (origin.get() != this) || (inputNumber == -1) ) {
                        ss << ", ";
                    }
                }
                ++next;
            }
        }
        ss << "</font><br />";
    }
    { // premult
        ImagePremultiplicationEnum premult = input->getPremult();
        const char* premultStr = "unknown";
        switch (premult) {
        case eImagePremultiplicationOpaque:
            premultStr = "opaque";
            break;
        case eImagePremultiplicationPremultiplied:
            premultStr = "premultiplied";
            break;
        case eImagePremultiplicationUnPremultiplied:
            premultStr = "unpremultiplied";
            break;
        }
        ss << "<b>Alpha premultiplication: </b><font color=#c8c8c8>" << premultStr << "</font><br />";
    }
    { // par
        double par = input->getAspectRatio(-1);
        ss << "<b>Pixel aspect ratio: </b><font color=#c8c8c8>" << par << "</font><br />";
    }
    { // fps
        double fps = input->getFrameRate();
        ss << "<b>Frame rate:</b> <font color=#c8c8c8>" << fps << "fps</font><br />";
    }
    {
        double first = 1., last = 1.;
        input->getFrameRange_public(getHashValue(), &first, &last);
        ss << "<b>Frame range:</b> <font color=#c8c8c8>" << first << " - " << last << "</font><br />";
    }
    {
        RenderScale scale(1.);
        RectD rod;
        bool isProjectFormat;
        StatusEnum stat = input->getRegionOfDefinition_public(getHashValue(),
                                                              time,
                                                              scale, ViewIdx(0), &rod, &isProjectFormat);
        if (stat != eStatusFailed) {
            ss << "<b>Region of Definition (at t=" << time << "):</b> <font color=#c8c8c8>";
            ss << "left = " << rod.x1 << " bottom = " << rod.y1 << " right = " << rod.x2 << " top = " << rod.y2 << "</font><br />";
        }
    }

    return ss.str();
} // Node::makeInfoForInput

void
Node::findPluginFormatKnobs()
{
    findPluginFormatKnobs(getKnobs(), true);
}

void
Node::findRightClickMenuKnob(const KnobsVec& knobs)
{
    for (std::size_t i = 0; i < knobs.size(); ++i) {
        if (knobs[i]->getName() == kNatronOfxParamRightClickMenu) {
            KnobIPtr rightClickKnob = knobs[i];
            KnobChoicePtr isChoice = boost::dynamic_pointer_cast<KnobChoice>( rightClickKnob.get() );
            if (isChoice) {
                QObject::connect( isChoice, SIGNAL(populated()), this, SIGNAL(rightClickMenuKnobPopulated()) );
            }
            break;
        }
    }
}

void
Node::findPluginFormatKnobs(const KnobsVec & knobs,
                            bool loadingSerialization)
{
    ///Try to find a format param and hijack it to handle it ourselves with the project's formats
    KnobIPtr formatKnob;

    for (std::size_t i = 0; i < knobs.size(); ++i) {
        if (knobs[i]->getName() == kNatronParamFormatChoice) {
            formatKnob = knobs[i];
            break;
        }
    }
    if (formatKnob) {
        KnobIPtr formatSize;
        for (std::size_t i = 0; i < knobs.size(); ++i) {
            if (knobs[i]->getName() == kNatronParamFormatSize) {
                formatSize = knobs[i];
                break;
            }
        }
        KnobIPtr formatPar;
        for (std::size_t i = 0; i < knobs.size(); ++i) {
            if (knobs[i]->getName() == kNatronParamFormatPar) {
                formatPar = knobs[i];
                break;
            }
        }
        if (formatSize && formatPar) {
            _imp->pluginFormatKnobs.formatChoice = boost::dynamic_pointer_cast<KnobChoice>(formatKnob);
            formatSize->setEvaluateOnChange(false);
            formatPar->setEvaluateOnChange(false);
            formatSize->setSecret(true);
            formatSize->setSecretByDefault(true);
            formatPar->setSecret(true);
            formatPar->setSecretByDefault(true);
            _imp->pluginFormatKnobs.size = boost::dynamic_pointer_cast<KnobInt>(formatSize);
            _imp->pluginFormatKnobs.par = boost::dynamic_pointer_cast<KnobDouble>(formatPar);

            std::vector<std::string> formats;
            int defValue;
            getApp()->getProject()->getProjectFormatEntries(&formats, &defValue);
            refreshFormatParamChoice(formats, defValue, loadingSerialization);
        }
    }
}

void
Node::createNodePage(const KnobPagePtr& settingsPage)
{
    KnobBoolPtr hideInputs = AppManager::createKnob<KnobBool>(_imp->effect, tr("Hide inputs"), 1, false);

    hideInputs->setName("hideInputs");
    hideInputs->setDefaultValue(false);
    hideInputs->setAnimationEnabled(false);
    hideInputs->setAddNewLine(false);
    hideInputs->setIsPersistant(true);
    hideInputs->setEvaluateOnChange(false);
    hideInputs->setHintToolTip( tr("When checked, the input arrows of the node in the nodegraph will be hidden") );
    _imp->hideInputs = hideInputs;
    settingsPage->addKnob(hideInputs);


    KnobBoolPtr fCaching = AppManager::createKnob<KnobBool>(_imp->effect, tr("Force caching"), 1, false);
    fCaching->setName("forceCaching");
    fCaching->setDefaultValue(false);
    fCaching->setAnimationEnabled(false);
    fCaching->setAddNewLine(false);
    fCaching->setIsPersistant(true);
    fCaching->setEvaluateOnChange(false);
    fCaching->setHintToolTip( tr("When checked, the output of this node will always be kept in the RAM cache for fast access of already computed "
                                 "images.") );
    _imp->forceCaching = fCaching;
    settingsPage->addKnob(fCaching);

    KnobBoolPtr previewEnabled = AppManager::createKnob<KnobBool>(_imp->effect, tr("Preview"), 1, false);
    assert(previewEnabled);
    previewEnabled->setDefaultValue( makePreviewByDefault() );
    previewEnabled->setName(kEnablePreviewKnobName);
    previewEnabled->setAnimationEnabled(false);
    previewEnabled->setAddNewLine(false);
    previewEnabled->setIsPersistant(false);
    previewEnabled->setEvaluateOnChange(false);
    previewEnabled->setHintToolTip( tr("Whether to show a preview on the node box in the node-graph.") );
    settingsPage->addKnob(previewEnabled);
    _imp->previewEnabledKnob = previewEnabled;

    KnobBoolPtr disableNodeKnob = AppManager::createKnob<KnobBool>(_imp->effect, tr("Disable"), 1, false);
    assert(disableNodeKnob);
    disableNodeKnob->setAnimationEnabled(false);
    disableNodeKnob->setIsMetadataSlave(true);
    disableNodeKnob->setName(kDisableNodeKnobName);
    disableNodeKnob->setAddNewLine(false);
    disableNodeKnob->setHintToolTip( tr("When disabled, this node acts as a pass through.") );
    settingsPage->addKnob(disableNodeKnob);
    _imp->disableNodeKnob = disableNodeKnob;



    KnobBoolPtr useFullScaleImagesWhenRenderScaleUnsupported = AppManager::createKnob<KnobBool>(_imp->effect, tr("Render high def. upstream"), 1, false);
    useFullScaleImagesWhenRenderScaleUnsupported->setAnimationEnabled(false);
    useFullScaleImagesWhenRenderScaleUnsupported->setDefaultValue(false);
    useFullScaleImagesWhenRenderScaleUnsupported->setName("highDefUpstream");
    useFullScaleImagesWhenRenderScaleUnsupported->setHintToolTip( tr("This node does not support rendering images at a scale lower than 1, it "
                                                                     "can only render high definition images. When checked this parameter controls "
                                                                     "whether the rest of the graph upstream should be rendered with a high quality too or at "
                                                                     "the most optimal resolution for the current viewer's viewport. Typically checking this "
                                                                     "means that an image will be slow to be rendered, but once rendered it will stick in the cache "
                                                                     "whichever zoom level you are using on the Viewer, whereas when unchecked it will be much "
                                                                     "faster to render but will have to be recomputed when zooming in/out in the Viewer.") );
    if ( ( isRenderScaleSupportEnabledForPlugin() ) && (getEffectInstance()->supportsRenderScaleMaybe() == EffectInstance::eSupportsYes) ) {
        useFullScaleImagesWhenRenderScaleUnsupported->setSecretByDefault(true);
    }
    settingsPage->addKnob(useFullScaleImagesWhenRenderScaleUnsupported);
    _imp->useFullScaleImagesWhenRenderScaleUnsupported = useFullScaleImagesWhenRenderScaleUnsupported;


    KnobIntPtr lifeTimeKnob = AppManager::createKnob<KnobInt>(_imp->effect, tr("Lifetime Range"), 2, false);
    assert(lifeTimeKnob);
    lifeTimeKnob->setAnimationEnabled(false);
    lifeTimeKnob->setIsMetadataSlave(true);
    lifeTimeKnob->setName(kLifeTimeNodeKnobName);
    lifeTimeKnob->setAddNewLine(false);
    lifeTimeKnob->setHintToolTip( tr("This is the frame range during which the node will be active if Enable Lifetime is checked") );
    settingsPage->addKnob(lifeTimeKnob);
    _imp->lifeTimeKnob = lifeTimeKnob;


    KnobBoolPtr enableLifetimeNodeKnob = AppManager::createKnob<KnobBool>(_imp->effect, tr("Enable Lifetime"), 1, false);
    assert(enableLifetimeNodeKnob);
    enableLifetimeNodeKnob->setAnimationEnabled(false);
    enableLifetimeNodeKnob->setDefaultValue(false);
    enableLifetimeNodeKnob->setIsMetadataSlave(true);
    enableLifetimeNodeKnob->setName(kEnableLifeTimeNodeKnobName);
    enableLifetimeNodeKnob->setHintToolTip( tr("When checked, the node is only active during the specified frame range by the Lifetime Range parameter. "
                                               "Outside of this frame range, it behaves as if the Disable parameter is checked") );
    settingsPage->addKnob(enableLifetimeNodeKnob);
    _imp->enableLifeTimeKnob = enableLifetimeNodeKnob;

    PluginOpenGLRenderSupport glSupport = ePluginOpenGLRenderSupportNone;
    if (_imp->plugin && _imp->plugin->isOpenGLEnabled()) {
        glSupport = _imp->plugin->getPluginOpenGLRenderSupport();
    }
    if (glSupport != ePluginOpenGLRenderSupportNone) {
        KnobChoicePtr openglRenderingKnob = AppManager::createKnob<KnobChoice>(_imp->effect, tr("GPU Rendering"), 1, false);
        assert(openglRenderingKnob);
        openglRenderingKnob->setAnimationEnabled(false);
        {
            std::vector<std::string> entries;
            std::vector<std::string> helps;
            entries.push_back("Enabled");
            helps.push_back( tr("If a plug-in support GPU rendering, prefer rendering using the GPU if possible.").toStdString() );
            entries.push_back("Disabled");
            helps.push_back( tr("Disable GPU rendering for all plug-ins.").toStdString() );
            entries.push_back("Disabled if background");
            helps.push_back( tr("Disable GPU rendering when rendering with NatronRenderer but not in GUI mode.").toStdString() );
            openglRenderingKnob->populateChoices(entries, helps);
        }

        openglRenderingKnob->setName("enableGPURendering");
        openglRenderingKnob->setHintToolTip( tr("Select when to activate GPU rendering for this node. Note that if the GPU Rendering parameter in the Project settings is set to disabled then GPU rendering will not be activated regardless of that value.") );
        settingsPage->addKnob(openglRenderingKnob);
        _imp->openglRenderingEnabledKnob = openglRenderingKnob;
    }


    KnobStringPtr knobChangedCallback = AppManager::createKnob<KnobString>(_imp->effect, tr("After param changed callback"), 1, false);
    knobChangedCallback->setHintToolTip( tr("Set here the name of a function defined in Python which will be called for each  "
                                            "parameter change. Either define this function in the Script Editor "
                                            "or in the init.py script or even in the script of a Python group plug-in.\n"
                                            "The signature of the callback is: callback(thisParam, thisNode, thisGroup, app, userEdited) where:\n"
                                            "- thisParam: The parameter which just had its value changed\n"
                                            "- userEdited: A boolean informing whether the change was due to user interaction or "
                                            "because something internally triggered the change.\n"
                                            "- thisNode: The node holding the parameter\n"
                                            "- app: points to the current application instance\n"
                                            "- thisGroup: The group holding thisNode (only if thisNode belongs to a group)") );
    knobChangedCallback->setAnimationEnabled(false);
    knobChangedCallback->setName("onParamChanged");
    settingsPage->addKnob(knobChangedCallback);
    _imp->knobChangedCallback = knobChangedCallback;

    KnobStringPtr inputChangedCallback = AppManager::createKnob<KnobString>(_imp->effect, tr("After input changed callback"), 1, false);
    inputChangedCallback->setHintToolTip( tr("Set here the name of a function defined in Python which will be called after "
                                             "each connection is changed for the inputs of the node. "
                                             "Either define this function in the Script Editor "
                                             "or in the init.py script or even in the script of a Python group plug-in.\n"
                                             "The signature of the callback is: callback(inputIndex, thisNode, thisGroup, app):\n"
                                             "- inputIndex: the index of the input which changed, you can query the node "
                                             "connected to the input by calling the getInput(...) function.\n"
                                             "- thisNode: The node holding the parameter\n"
                                             "- app: points to the current application instance\n"
                                             "- thisGroup: The group holding thisNode (only if thisNode belongs to a group)") );

    inputChangedCallback->setAnimationEnabled(false);
    inputChangedCallback->setName("onInputChanged");
    settingsPage->addKnob(inputChangedCallback);
    _imp->inputChangedCallback = inputChangedCallback;

    NodeGroupPtr isGroup = isEffectNodeGroup();
    if (isGroup) {
        KnobStringPtr onNodeCreated = AppManager::createKnob<KnobString>(_imp->effect, tr("After Node Created"), 1, false);
        onNodeCreated->setName("afterNodeCreated");
        onNodeCreated->setHintToolTip( tr("Add here the name of a Python-defined function that will be called each time a node "
                                          "is created in the group. This will be called in addition to the After Node Created "
                                          " callback of the project for the group node and all nodes within it (not recursively).\n"
                                          "The boolean variable userEdited will be set to True if the node was created "
                                          "by the user or False otherwise (such as when loading a project, or pasting a node).\n"
                                          "The signature of the callback is: callback(thisNode, app, userEdited) where:\n"
                                          "- thisNode: the node which has just been created\n"
                                          "- userEdited: a boolean indicating whether the node was created by user interaction or from "
                                          "a script/project load/copy-paste\n"
                                          "- app: points to the current application instance.") );
        onNodeCreated->setAnimationEnabled(false);
        _imp->nodeCreatedCallback = onNodeCreated;
        settingsPage->addKnob(onNodeCreated);

        KnobStringPtr onNodeDeleted = AppManager::createKnob<KnobString>(_imp->effect, tr("Before Node Removal"), 1, false);
        onNodeDeleted->setName("beforeNodeRemoval");
        onNodeDeleted->setHintToolTip( tr("Add here the name of a Python-defined function that will be called each time a node "
                                          "is about to be deleted. This will be called in addition to the Before Node Removal "
                                          " callback of the project for the group node and all nodes within it (not recursively).\n"
                                          "This function will not be called when the project is closing.\n"
                                          "The signature of the callback is: callback(thisNode, app) where:\n"
                                          "- thisNode: the node about to be deleted\n"
                                          "- app: points to the current application instance.") );
        onNodeDeleted->setAnimationEnabled(false);
        _imp->nodeRemovalCallback = onNodeDeleted;
        settingsPage->addKnob(onNodeDeleted);
    }
} // Node::createNodePage

void
Node::createInfoPage()
{
    KnobPagePtr infoPage = AppManager::createKnob<KnobPage>(_imp->effect, tr("Info").toStdString(), 1, false);

    infoPage->setName(NATRON_PARAMETER_PAGE_NAME_INFO);
    _imp->infoPage = infoPage;

    KnobStringPtr nodeInfos = AppManager::createKnob<KnobString>(_imp->effect, std::string(), 1, false);
    nodeInfos->setName("nodeInfos");
    nodeInfos->setAnimationEnabled(false);
    nodeInfos->setIsPersistant(false);
    nodeInfos->setAsMultiLine();
    nodeInfos->setAsCustomHTMLText(true);
    nodeInfos->setEvaluateOnChange(false);
    nodeInfos->setHintToolTip( tr("Input and output informations, press Refresh to update them with current values") );
    infoPage->addKnob(nodeInfos);
    _imp->nodeInfos = nodeInfos;


    KnobButtonPtr refreshInfoButton = AppManager::createKnob<KnobButton>(_imp->effect, tr("Refresh Info"), 1, false);
    refreshInfoButton->setName("refreshButton");
    refreshInfoButton->setEvaluateOnChange(false);
    infoPage->addKnob(refreshInfoButton);
    _imp->refreshInfoButton = refreshInfoButton;
}

void
Node::createPythonPage()
{
    KnobPagePtr pythonPage = AppManager::createKnob<KnobPage>(_imp->effect, tr("Python"), 1, false);
    KnobStringPtr beforeFrameRender =  AppManager::createKnob<KnobString>(_imp->effect, tr("Before frame render"), 1, false);

    beforeFrameRender->setName("beforeFrameRender");
    beforeFrameRender->setAnimationEnabled(false);
    beforeFrameRender->setHintToolTip( tr("Add here the name of a Python defined function that will be called before rendering "
                                          "any frame.\n "
                                          "The signature of the callback is: callback(frame, thisNode, app) where:\n"
                                          "- frame: the frame to be rendered\n"
                                          "- thisNode: points to the writer node\n"
                                          "- app: points to the current application instance") );
    pythonPage->addKnob(beforeFrameRender);
    _imp->beforeFrameRender = beforeFrameRender;

    KnobStringPtr beforeRender =  AppManager::createKnob<KnobString>(_imp->effect, tr("Before render"), 1, false);
    beforeRender->setName("beforeRender");
    beforeRender->setAnimationEnabled(false);
    beforeRender->setHintToolTip( tr("Add here the name of a Python defined function that will be called once when "
                                     "starting rendering.\n "
                                     "The signature of the callback is: callback(thisNode, app) where:\n"
                                     "- thisNode: points to the writer node\n"
                                     "- app: points to the current application instance") );
    pythonPage->addKnob(beforeRender);
    _imp->beforeRender = beforeRender;

    KnobStringPtr afterFrameRender =  AppManager::createKnob<KnobString>(_imp->effect, tr("After frame render"), 1, false);
    afterFrameRender->setName("afterFrameRender");
    afterFrameRender->setAnimationEnabled(false);
    afterFrameRender->setHintToolTip( tr("Add here the name of a Python defined function that will be called after rendering "
                                         "any frame.\n "
                                         "The signature of the callback is: callback(frame, thisNode, app) where:\n"
                                         "- frame: the frame that has been rendered\n"
                                         "- thisNode: points to the writer node\n"
                                         "- app: points to the current application instance") );
    pythonPage->addKnob(afterFrameRender);
    _imp->afterFrameRender = afterFrameRender;

    KnobStringPtr afterRender =  AppManager::createKnob<KnobString>(_imp->effect, tr("After render"), 1, false);
    afterRender->setName("afterRender");
    afterRender->setAnimationEnabled(false);
    afterRender->setHintToolTip( tr("Add here the name of a Python defined function that will be called once when the rendering "
                                    "is finished.\n "
                                    "The signature of the callback is: callback(aborted, thisNode, app) where:\n"
                                    "- aborted: True if the render ended because it was aborted, False upon completion\n"
                                    "- thisNode: points to the writer node\n"
                                    "- app: points to the current application instance") );
    pythonPage->addKnob(afterRender);
    _imp->afterRender = afterRender;
} // Node::createPythonPage

void
Node::createHostMixKnob(const KnobPagePtr& mainPage)
{
    KnobDoublePtr mixKnob = AppManager::createKnob<KnobDouble>(_imp->effect, tr("Mix"), 1, false);

    mixKnob->setName("hostMix");
    mixKnob->setHintToolTip( tr("Mix between the source image at 0 and the full effect at 1.") );
    mixKnob->setMinimum(0.);
    mixKnob->setMaximum(1.);
    mixKnob->setDefaultValue(1.);
    if (mainPage) {
        mainPage->addKnob(mixKnob);
    }
    _imp->mixWithSource = mixKnob;
}

void
Node::createMaskSelectors(const std::vector<std::pair<bool, bool> >& hasMaskChannelSelector,
                          const std::vector<std::string>& inputLabels,
                          const KnobPagePtr& mainPage,
                          bool addNewLineOnLastMask,
                          KnobIPtr* lastKnobCreated)
{
    assert( hasMaskChannelSelector.size() == inputLabels.size() );

    for (std::size_t i = 0; i < hasMaskChannelSelector.size(); ++i) {
        if (!hasMaskChannelSelector[i].first) {
            continue;
        }


        MaskSelector sel;
        KnobBoolPtr enabled = AppManager::createKnob<KnobBool>(_imp->effect, inputLabels[i], 1, false);

        enabled->setDefaultValue(false, 0);
        enabled->setAddNewLine(false);
        if (hasMaskChannelSelector[i].second) {
            std::string enableMaskName(std::string(kEnableMaskKnobName) + "_" + inputLabels[i]);
            enabled->setName(enableMaskName);
            enabled->setHintToolTip( tr("Enable the mask to come from the channel named by the choice parameter on the right. "
                                        "Turning this off will act as though the mask was disconnected.") );
        } else {
            std::string enableMaskName(std::string(kEnableInputKnobName) + "_" + inputLabels[i]);
            enabled->setName(enableMaskName);
            enabled->setHintToolTip( tr("Enable the image to come from the channel named by the choice parameter on the right. "
                                        "Turning this off will act as though the input was disconnected.") );
        }
        enabled->setAnimationEnabled(false);
        if (mainPage) {
            mainPage->addKnob(enabled);
        }


        sel.enabled = enabled;

        KnobChoicePtr channel = AppManager::createKnob<KnobChoice>(_imp->effect, std::string(), 1, false);
        std::vector<std::string> choices;
        choices.push_back("None");

        const ImageComponents& rgba = ImageComponents::getRGBAComponents();
        const std::string& rgbaCompname = rgba.getComponentsGlobalName();
        const std::vector<std::string>& rgbaChannels = rgba.getComponentsNames();
        for (std::size_t c = 0; c < rgbaChannels.size(); ++c) {
            std::string option = rgbaCompname + '.' + rgbaChannels[c];
            choices.push_back(option);
        }
        /*const ImageComponents& rgba = ImageComponents::getRGBAComponents();
           const std::vector<std::string>& channels = rgba.getComponentsNames();
           const std::string& layerName = rgba.getComponentsGlobalName();
           for (std::size_t c = 0; c < channels.size(); ++c) {
           choices.push_back(layerName + "." + channels[c]);
           }*/

        channel->populateChoices(choices);
        channel->setDefaultValue(choices.size() - 1, 0);
        channel->setAnimationEnabled(false);
        channel->setHintToolTip( tr("Use this channel from the original input to mix the output with the original input. "
                                    "Setting this to None is the same as disconnecting the input.") );
        if (hasMaskChannelSelector[i].second) {
            std::string channelMaskName(std::string(kMaskChannelKnobName) + "_" + inputLabels[i]);
            channel->setName(channelMaskName);
        } else {
            std::string channelMaskName(std::string(kInputChannelKnobName) + "_" + inputLabels[i]);
            channel->setName(channelMaskName);
        }
        sel.channel = channel;
        if (mainPage) {
            mainPage->addKnob(channel);
        }

        //Make sure the first default param in the vector is MaskInvert

        if (!addNewLineOnLastMask) {
            //If there is a MaskInvert parameter, make it on the same line as the Mask channel parameter
            channel->setAddNewLine(false);
        }
        if (!*lastKnobCreated) {
            *lastKnobCreated = enabled;
        }

        _imp->maskSelectors[i] = sel;
    } // for (int i = 0; i < inputsCount; ++i) {
} // Node::createMaskSelectors

#ifndef NATRON_ENABLE_IO_META_NODES
void
Node::createWriterFrameStepKnob(const KnobPagePtr& mainPage)
{
    ///Find a  "lastFrame" parameter and add it after it
    KnobIntPtr frameIncrKnob = AppManager::createKnob<KnobInt>(_imp->effect, tr(kNatronWriteParamFrameStepLabel), 1, false);

    frameIncrKnob->setName(kNatronWriteParamFrameStep);
    frameIncrKnob->setHintToolTip( tr(kNatronWriteParamFrameStepHint) );
    frameIncrKnob->setAnimationEnabled(false);
    frameIncrKnob->setMinimum(1);
    frameIncrKnob->setDefaultValue(1);
    if (mainPage) {
        std::vector< KnobIPtr > children = mainPage->getChildren();
        bool foundLastFrame = false;
        for (std::size_t i = 0; i < children.size(); ++i) {
            if (children[i]->getName() == "lastFrame") {
                mainPage->insertKnob(i + 1, frameIncrKnob);
                foundLastFrame = true;
                break;
            }
        }
        if (!foundLastFrame) {
            mainPage->addKnob(frameIncrKnob);
        }
    }
    _imp->frameIncrKnob = frameIncrKnob;
}

#endif

KnobPagePtr
Node::getOrCreateMainPage()
{
    const KnobsVec & knobs = _imp->effect->getKnobs();
    KnobPagePtr mainPage;

    for (std::size_t i = 0; i < knobs.size(); ++i) {
        KnobPagePtr p = boost::dynamic_pointer_cast<KnobPage>(knobs[i]);
        if ( p && (p->getLabel() != NATRON_PARAMETER_PAGE_NAME_INFO) &&
             (p->getLabel() != NATRON_PARAMETER_PAGE_NAME_EXTRA) ) {
            mainPage = p;
            break;
        }
    }
    if (!mainPage) {
        mainPage = AppManager::createKnob<KnobPage>( _imp->effect, tr("Settings") );
    }

    return mainPage;
}

void
Node::createLabelKnob(const KnobPagePtr& settingsPage,
                      const std::string& label)
{
    KnobStringPtr nodeLabel = AppManager::createKnob<KnobString>(_imp->effect, label, 1, false);

    assert(nodeLabel);
    nodeLabel->setName(kUserLabelKnobName);
    nodeLabel->setAnimationEnabled(false);
    nodeLabel->setEvaluateOnChange(false);
    nodeLabel->setAsMultiLine();
    nodeLabel->setUsesRichText(true);
    nodeLabel->setHintToolTip( tr("This label gets appended to the node name on the node graph.") );
    settingsPage->addKnob(nodeLabel);
    _imp->nodeLabelKnob = nodeLabel;
}

void
Node::findOrCreateChannelEnabled(const KnobPagePtr& mainPage)
{
    //Try to find R,G,B,A parameters on the plug-in, if found, use them, otherwise create them
    static const std::string channelLabels[4] = {kNatronOfxParamProcessRLabel, kNatronOfxParamProcessGLabel, kNatronOfxParamProcessBLabel, kNatronOfxParamProcessALabel};
    static const std::string channelNames[4] = {kNatronOfxParamProcessR, kNatronOfxParamProcessG, kNatronOfxParamProcessB, kNatronOfxParamProcessA};
    static const std::string channelHints[4] = {kNatronOfxParamProcessRHint, kNatronOfxParamProcessGHint, kNatronOfxParamProcessBHint, kNatronOfxParamProcessAHint};
    KnobBoolPtr foundEnabled[4];
    const KnobsVec & knobs = _imp->effect->getKnobs();

    for (int i = 0; i < 4; ++i) {
        KnobBoolPtr enabled;
        for (std::size_t j = 0; j < knobs.size(); ++j) {
            if (knobs[j]->getOriginalName() == channelNames[i]) {
                foundEnabled[i] = boost::dynamic_pointer_cast<KnobBool>(knobs[j]);
                break;
            }
        }
    }

    bool foundAll = foundEnabled[0] && foundEnabled[1] && foundEnabled[2] && foundEnabled[3];
    bool isWriter = _imp->effect->isWriter();

    if (foundAll) {
        for (int i = 0; i < 4; ++i) {
            // Writers already have their checkboxes places correctly
            if (!isWriter) {
                if (foundEnabled[i]->getParentKnob() == mainPage) {
                    //foundEnabled[i]->setAddNewLine(i == 3);
                    mainPage->removeKnob( foundEnabled[i].get() );
                    mainPage->insertKnob(i, foundEnabled[i]);
                }
            }
            _imp->enabledChan[i] = foundEnabled[i];
        }
    }

    bool pluginDefaultPref[4];
    bool useRGBACheckbox = _imp->effect->isHostChannelSelectorSupported(&pluginDefaultPref[0], &pluginDefaultPref[1], &pluginDefaultPref[2], &pluginDefaultPref[3]);


    if (useRGBACheckbox) {
        if (foundAll) {
            std::cerr << getScriptName_mt_safe() << ": WARNING: property " << kNatronOfxImageEffectPropChannelSelector << " is different of " << kOfxImageComponentNone << " but uses its own checkboxes" << std::endl;
        } else {
            //Create the selectors
            for (int i = 0; i < 4; ++i) {
                foundEnabled[i] =  AppManager::createKnob<KnobBool>(_imp->effect, channelLabels[i], 1, false);
                foundEnabled[i]->setName(channelNames[i]);
                foundEnabled[i]->setAnimationEnabled(false);
                foundEnabled[i]->setAddNewLine(i == 3);
                foundEnabled[i]->setDefaultValue(pluginDefaultPref[i]);
                foundEnabled[i]->setHintToolTip(channelHints[i]);
                mainPage->insertKnob(i, foundEnabled[i]);
                _imp->enabledChan[i] = foundEnabled[i];
            }
            foundAll = true;
        }
    }
    if ( !isWriter && foundAll && !getApp()->isBackground() ) {
        _imp->enabledChan[3].lock()->setAddNewLine(false);
        KnobStringPtr premultWarning = AppManager::createKnob<KnobString>(_imp->effect, std::string(), 1, false);
        premultWarning->setIconLabel("dialog-warning");
        premultWarning->setSecretByDefault(true);
        premultWarning->setAsLabel();
        premultWarning->setEvaluateOnChange(false);
        premultWarning->setIsPersistant(false);
        premultWarning->setHintToolTip( tr("The alpha checkbox is checked and the RGB "
                                           "channels in output are alpha-premultiplied. Any of the unchecked RGB channel "
                                           "may be incorrect because the alpha channel changed but their value did not. "
                                           "To fix this, either check all RGB channels (or uncheck alpha) or unpremultiply the "
                                           "input image first.").toStdString() );
        mainPage->insertKnob(4, premultWarning);
        _imp->premultWarning = premultWarning;
    }
} // Node::findOrCreateChannelEnabled

void
Node::createChannelSelectors(const std::vector<std::pair<bool, bool> >& hasMaskChannelSelector,
                             const std::vector<std::string>& inputLabels,
                             const KnobPagePtr& mainPage,
                             KnobIPtr* lastKnobBeforeAdvancedOption)
{
    ///Create input layer selectors
    for (std::size_t i = 0; i < inputLabels.size(); ++i) {
        if (!hasMaskChannelSelector[i].first) {
            _imp->createChannelSelector(i, inputLabels[i], false, mainPage, lastKnobBeforeAdvancedOption);
        }
    }
    ///Create output layer selectors
    _imp->createChannelSelector(-1, "Output", true, mainPage, lastKnobBeforeAdvancedOption);
}

void
Node::initializeDefaultKnobs(bool loadingSerialization)
{
    //Readers and Writers don't have default knobs since these knobs are on the ReadNode/WriteNode itself
#ifdef NATRON_ENABLE_IO_META_NODES
    NodePtr ioContainer = getIOContainer();
#endif

    //Add the "Node" page
    KnobPagePtr settingsPage = AppManager::createKnob<KnobPage>(_imp->effect, tr(NATRON_PARAMETER_PAGE_NAME_EXTRA), 1, false);
    _imp->nodeSettingsPage = settingsPage;

    //Create the "Label" knob
    BackdropPtr isBackdropNode = isEffectBackdrop();
    QString labelKnobLabel = isBackdropNode ? tr("Name label") : tr("Label");
    createLabelKnob( settingsPage, labelKnobLabel.toStdString() );

    if (isBackdropNode) {
        //backdrops just have a label
        return;
    }


    ///find in all knobs a page param to set this param into
    const KnobsVec & knobs = _imp->effect->getKnobs();

    findPluginFormatKnobs(knobs, loadingSerialization);
    findRightClickMenuKnob(knobs);

    // Scan all inputs to find masks and get inputs labels
    //Pair hasMaskChannelSelector, isMask
    int inputsCount = getMaxInputCount();
    std::vector<std::pair<bool, bool> > hasMaskChannelSelector(inputsCount);
    std::vector<std::string> inputLabels(inputsCount);
    for (int i = 0; i < inputsCount; ++i) {
        inputLabels[i] = _imp->effect->getInputLabel(i);

        assert( i < (int)_imp->inputsComponents.size() );
        const std::list<ImageComponents>& inputSupportedComps = _imp->inputsComponents[i];
        bool isMask = _imp->effect->isInputMask(i);
        bool supportsOnlyAlpha = inputSupportedComps.size() == 1 && inputSupportedComps.front().getNumComponents() == 1;

        hasMaskChannelSelector[i].first = false;
        hasMaskChannelSelector[i].second = isMask;

        if ( (isMask || supportsOnlyAlpha) &&
             !_imp->effect->isInputRotoBrush(i) ) {
            hasMaskChannelSelector[i].first = true;
        }
    }

    KnobPagePtr mainPage = getOrCreateMainPage();
    assert(mainPage);

    // Create the Output Layer choice if needed plus input layers selectors
    KnobIPtr lastKnobBeforeAdvancedOption;
    if ( _imp->effect->getCreateChannelSelectorKnob() ) {
        createChannelSelectors(hasMaskChannelSelector, inputLabels, mainPage, &lastKnobBeforeAdvancedOption);
    }


    findOrCreateChannelEnabled(mainPage);

    ///Find in the plug-in the Mask/Mix related parameter to re-order them so it is consistent across nodes
    std::vector<std::pair<std::string, KnobIPtr > > foundPluginDefaultKnobsToReorder;
    foundPluginDefaultKnobsToReorder.push_back( std::make_pair( kOfxMaskInvertParamName, KnobIPtr() ) );
    foundPluginDefaultKnobsToReorder.push_back( std::make_pair( kOfxMixParamName, KnobIPtr() ) );
    if (mainPage) {
        ///Insert auto-added knobs before mask invert if found
        for (std::size_t i = 0; i < knobs.size(); ++i) {
            for (std::size_t j = 0; j < foundPluginDefaultKnobsToReorder.size(); ++j) {
                if (knobs[i]->getName() == foundPluginDefaultKnobsToReorder[j].first) {
                    foundPluginDefaultKnobsToReorder[j].second = knobs[i];
                }
            }
        }
    }

    assert(foundPluginDefaultKnobsToReorder.size() > 0 && foundPluginDefaultKnobsToReorder[0].first == kOfxMaskInvertParamName);

    createMaskSelectors(hasMaskChannelSelector, inputLabels, mainPage, !foundPluginDefaultKnobsToReorder[0].second.get(), &lastKnobBeforeAdvancedOption);


    //Create the host mix if needed
    if ( _imp->effect->isHostMixingEnabled() ) {
        createHostMixKnob(mainPage);
    }


    /*
     * Reposition the MaskInvert and Mix parameters declared by the plug-in
     */
    if (mainPage) {
        for (std::size_t i = 0; i < foundPluginDefaultKnobsToReorder.size(); ++i) {
            if ( foundPluginDefaultKnobsToReorder[i].second && (foundPluginDefaultKnobsToReorder[i].second->getParentKnob() == mainPage) ) {
                mainPage->removeKnob( foundPluginDefaultKnobsToReorder[i].second.get() );
                mainPage->addKnob(foundPluginDefaultKnobsToReorder[i].second);
            }
        }
    }

    if (lastKnobBeforeAdvancedOption) {
        KnobsVec mainPageChildren = mainPage->getChildren();
        int i = 0;
        for (KnobsVec::iterator it = mainPageChildren.begin(); it != mainPageChildren.end(); ++it, ++i) {
            if (*it == lastKnobBeforeAdvancedOption) {
                if (i > 0) {
                    KnobsVec::iterator prev = it;
                    --prev;
                    if ( !dynamic_pointer_cast<KnobSeparator>(prev) ) {
                        KnobSeparatorPtr sep = AppManager::createKnob<KnobSeparator>(_imp->effect, std::string(), 1, false);
                        sep->setName("advancedSep");
                        mainPage->insertKnob(i, sep);
                    }
                }

                break;
            }
        }
    }


    createNodePage(settingsPage);
    createInfoPage();

    if (_imp->effect->isWriter()
#ifdef NATRON_ENABLE_IO_META_NODES
        && !ioContainer
#endif
        ) {
        //Create a frame step parameter for writers, and control it in OutputSchedulerThread.cpp
#ifndef NATRON_ENABLE_IO_META_NODES
        createWriterFrameStepKnob(mainPage);
#endif

        KnobButtonPtr renderButton = AppManager::createKnob<KnobButton>(_imp->effect, tr("Render"), 1, false);
        renderButton->setHintToolTip( tr("Starts rendering the specified frame range.") );
        renderButton->setAsRenderButton();
        renderButton->setName("startRender");
        renderButton->setEvaluateOnChange(false);
        _imp->renderButton = renderButton;
        mainPage->addKnob(renderButton);

        createPythonPage();
    }
} // Node::initializeDefaultKnobs

void
Node::initializeKnobs(bool loadingSerialization)
{
    ////Only called by the main-thread


    _imp->effect->beginChanges();

    assert( QThread::currentThread() == qApp->thread() );
    assert(!_imp->knobsInitialized);

    ///For groups, declare the plugin knobs after the node knobs because we want to use the Node page
    bool effectIsGroup = getPluginID() == PLUGINID_NATRON_GROUP;

    if (!effectIsGroup) {
        //Initialize plug-in knobs
        _imp->effect->initializeKnobsPublic();
    }

    InitializeKnobsFlag_RAII __isInitializingKnobsFlag__(getEffectInstance());

    if ( _imp->effect->getMakeSettingsPanel() ) {
        //initialize default knobs added by Natron
        initializeDefaultKnobs(loadingSerialization);
    }

    if (effectIsGroup) {
        _imp->effect->initializeKnobsPublic();
    }
    _imp->effect->endChanges();

    _imp->knobsInitialized = true;

    Q_EMIT knobsInitialized();
} // initializeKnobs

void
Node::Implementation::createChannelSelector(int inputNb,
                                            const std::string & inputName,
                                            bool isOutput,
                                            const KnobPagePtr& page,
                                            KnobIPtr* lastKnobBeforeAdvancedOption)
{
    ChannelSelector sel;

    sel.hasAllChoice = isOutput;
    KnobChoicePtr layer = AppManager::createKnob<KnobChoice>(effect, isOutput ? tr("Output Layer") : tr("%1 Layer").arg( QString::fromUtf8( inputName.c_str() ) ), 1, false);
    layer->setHostCanAddOptions(isOutput);
    if (!isOutput) {
        layer->setName( inputName + std::string("_") + std::string(kOutputChannelsKnobName) );
    } else {
        layer->setName(kOutputChannelsKnobName);
    }
    if (isOutput) {
        layer->setHintToolTip( tr("Select here the layer onto which the processing should occur.") );
    } else {
        layer->setHintToolTip( tr("Select here the layer that will be used in input by %1.").arg( QString::fromUtf8( inputName.c_str() ) ) );
    }
    layer->setAnimationEnabled(false);
    layer->setSecretByDefault(!isOutput);
    page->addKnob(layer);
    sel.layer = layer;
    std::vector<std::string> baseLayers;
    if (isOutput) {
        baseLayers.push_back("All");
    } else {
        baseLayers.push_back("None");
    }

    std::map<std::string, int > defaultLayers;
    {
        std::vector<std::string> projectLayers = _publicInterface->getApp()->getProject()->getProjectDefaultLayerNames();
        for (std::size_t i = 0; i < projectLayers.size(); ++i) {
            defaultLayers[projectLayers[i]] = -1;
        }
    }
    baseLayers.push_back(kNatronRGBAPlaneUserName);
    for (std::map<std::string, int>::iterator itl = defaultLayers.begin(); itl != defaultLayers.end(); ++itl) {
        std::string choiceName = ImageComponents::mapNatronInternalPlaneNameToUserFriendlyPlaneName(itl->first);
        baseLayers.push_back(choiceName);
    }

    layer->populateChoices(baseLayers);
    int defVal;
    if ( isOutput && (effect->isPassThroughForNonRenderedPlanes() == EffectInstance::ePassThroughRenderAllRequestedPlanes) ) {
        defVal = 0;

        //Hide all other input selectors if choice is All in output
        for (std::map<int, ChannelSelector>::iterator it = channelsSelectors.begin(); it != channelsSelectors.end(); ++it) {
            it->second.layer.lock()->setSecret(true);
        }
    } else {
        defVal = 1;
    }
    layer->setDefaultValue(defVal);

    if (!*lastKnobBeforeAdvancedOption) {
        *lastKnobBeforeAdvancedOption = layer;
    }

    channelsSelectors[inputNb] = sel;
} // Node::Implementation::createChannelSelector

int
Node::getFrameStepKnobValue() const
{
    KnobIPtr knob = getKnobByName(kNatronWriteParamFrameStep);
    if (!knob) {
        return 1;
    }
    KnobIntPtr k = boost::dynamic_pointer_cast<KnobInt>(knob);

    if (!k) {
        return 1;
    } else {
        int v = k->getValue();

        return std::max(1, v);
    }
}

bool
Node::handleFormatKnob(const KnobIPtr& knob)
{
    KnobChoicePtr choice = _imp->pluginFormatKnobs.formatChoice.lock();

    if (!choice) {
        return false;
    }

    if ( knob != choice.get() ) {
        return false;
    }
    if (choice->getIsSecret()) {
        return true;
    }
    int curIndex = choice->getValue();
    Format f;
    if ( !getApp()->getProject()->getProjectFormatAtIndex(curIndex, &f) ) {
        assert(false);

        return true;
    }

    KnobIntPtr size = _imp->pluginFormatKnobs.size.lock();
    KnobDoublePtr par = _imp->pluginFormatKnobs.par.lock();
    assert(size && par);

    _imp->effect->beginChanges();
    size->blockValueChanges();
    size->setValues(f.width(), f.height(), ViewSpec::all(), eValueChangedReasonNatronInternalEdited);
    size->unblockValueChanges();
    par->blockValueChanges();
    par->setValue( f.getPixelAspectRatio() );
    par->unblockValueChanges();

    _imp->effect->endChanges();

    return true;
}

void
Node::refreshFormatParamChoice(const std::vector<std::string>& entries,
                               int defValue,
                               bool loadingProject)
{
    KnobChoicePtr choice = _imp->pluginFormatKnobs.formatChoice.lock();

    if (!choice) {
        return;
    }
    int curIndex = choice->getValue();
    choice->populateChoices(entries);
    choice->beginChanges();
    choice->setDefaultValue(defValue);
    if (!loadingProject) {
        //changedKnob was not called because we are initializing knobs
        handleFormatKnob( choice.get() );
    } else {
        if ( curIndex < (int)entries.size() ) {
            choice->setValue(curIndex);
        }
    }

    choice->endChanges();
}

void
Node::refreshPreviewsAfterProjectLoad()
{
    computePreviewImage( getApp()->getTimeLine()->currentFrame() );
    Q_EMIT s_refreshPreviewsAfterProjectLoadRequested();
}

QString
Node::makeDocumentation(bool genHTML) const
{
    QString ret;
    QString markdown;
    QTextStream ts(&ret);
    QTextStream ms(&markdown);

    QString pluginID, pluginLabel, pluginDescription, pluginIcon;
    int majorVersion = getMajorVersion();
    int minorVersion = getMinorVersion();
    QStringList pluginGroup;
    bool pluginDescriptionIsMarkdown = false;
    QVector<QStringList> inputs;
    QVector<QStringList> items;

    {
        QMutexLocker k(&_imp->pyPluginInfoMutex);
        bool isPyPlug = !_imp->pyPlugInfo.pyPlugID.empty();
        if (isPyPlug) {
            pluginID = QString::fromUtf8( _imp->pyPlugInfo.pyPlugID.c_str() );
            pluginLabel =  QString::fromUtf8( _imp->pyPlugInfo.pyPlugLabel.c_str() );
            pluginDescription = QString::fromUtf8( _imp->pyPlugInfo.pyPlugDesc.c_str() );
            pluginIcon = QString::fromUtf8( _imp->pyPlugInfo.pyPlugIconFilePath.c_str() );
            for (std::list<std::string>::const_iterator it = _imp->pyPlugInfo.pyPlugGrouping.begin() ; it != _imp->pyPlugInfo.pyPlugGrouping.end(); ++it) {
                pluginGroup.push_back(QString::fromUtf8(it->c_str()));
            }
        } else {
            pluginID = _imp->plugin->getPluginID();
            pluginLabel =  _imp->plugin->getPluginLabel();
            pluginDescription =  QString::fromUtf8( _imp->effect->getPluginDescription().c_str() );
            pluginIcon = _imp->plugin->getIconFilePath();
            pluginGroup = _imp->plugin->getGrouping();
            pluginDescriptionIsMarkdown = _imp->effect->isPluginDescriptionInMarkdown();
        }

        for (int i = 0; i < _imp->effect->getMaxInputCount(); ++i) {
            QStringList input;
            QString optional = _imp->effect->isInputOptional(i) ? tr("Yes") : tr("No");
            input << QString::fromStdString( _imp->effect->getInputLabel(i) ) << QString::fromStdString( _imp->effect->getInputHint(i) ) << optional;
            inputs.push_back(input);
        }
    }

    // check for plugin icon
    QString pluginIconUrl;
    if ( !pluginIcon.isEmpty() ) {
        QFile iconFile(pluginIcon);
        if ( iconFile.exists() ) {
            if (genHTML) {
                pluginIconUrl.append( QString::fromUtf8("/LOCAL_FILE/") );
                pluginIconUrl.append(pluginIcon);
                pluginIconUrl.replace( QString::fromUtf8("\\"), QString::fromUtf8("/") );
            } else {
                pluginIconUrl.append(pluginID);
                pluginIconUrl.append(QString::fromUtf8(".png"));
            }
        }
    }

    // check for extra markdown file
    QString extraMarkdown;
    QString pluginMD = pluginIcon;
    pluginMD.replace( QString::fromUtf8(".png"), QString::fromUtf8(".md") );
    QFile pluginMarkdownFile(pluginMD);
    if ( pluginMarkdownFile.exists() ) {
        if ( pluginMarkdownFile.open(QIODevice::ReadOnly | QIODevice::Text) ) {
            extraMarkdown = QString::fromUtf8( pluginMarkdownFile.readAll() );
            pluginMarkdownFile.close();
        }
    }

    // generate knobs info
    KnobsVec knobs = getEffectInstance()->getKnobs_mt_safe();
    for (KnobsVec::const_iterator it = knobs.begin(); it != knobs.end(); ++it) {

        if ( (*it)->getDefaultIsSecret() ) {
            continue;
        }
        QString knobScriptName = QString::fromUtf8( (*it)->getName().c_str() );
        QString knobLabel = QString::fromUtf8( (*it)->getLabel().c_str() );
        QString knobHint = QString::fromUtf8( (*it)->getHintToolTip().c_str() );

        QString defValuesStr, knobType;
        std::vector<std::pair<QString, QString> > dimsDefaultValueStr;
        KnobIntPtr isInt = boost::dynamic_pointer_cast<KnobInt>(*it);
        KnobChoicePtr isChoice = boost::dynamic_pointer_cast<KnobChoice>(*it);
        KnobBoolPtr isBool = boost::dynamic_pointer_cast<KnobBool>(*it);
        KnobDoublePtr isDbl = boost::dynamic_pointer_cast<KnobDouble>(*it);
        KnobStringPtr isString = boost::dynamic_pointer_cast<KnobString>(*it);
        KnobSeparatorPtr isSep = boost::dynamic_pointer_cast<KnobSeparator>(*it);
        KnobButtonPtr isBtn = boost::dynamic_pointer_cast<KnobButton>(*it);
        KnobParametricPtr isParametric = boost::dynamic_pointer_cast<KnobParametric>(*it);
        KnobGroupPtr isGroup = boost::dynamic_pointer_cast<KnobGroup>(*it);
        KnobPagePtr isPage = boost::dynamic_pointer_cast<KnobPage>(*it);
        KnobColorPtr isColor = boost::dynamic_pointer_cast<KnobColor>(*it);

        if (isInt) {
            knobType = tr("Integer");
        } else if (isChoice) {
            knobType = tr("Choice");
        } else if (isBool) {
            knobType = tr("Boolean");
        } else if (isDbl) {
            knobType = tr("Double");
        } else if (isString) {
            knobType = tr("String");
        } else if (isSep) {
            knobType = tr("Seperator");
        } else if (isBtn) {
            knobType = tr("Button");
        } else if (isParametric) {
            knobType = tr("Parametric");
        } else if (isGroup) {
            knobType = tr("Group");
        } else if (isPage) {
            knobType = tr("Page");
        } else if (isColor) {
            knobType = tr("Color");
        } else {
            knobType = tr("N/A");
        }

        if (!isGroup && !isPage) {
            for (int i = 0; i < (*it)->getDimension(); ++i) {
                QString valueStr;

                if (!isBtn && !isSep && !isParametric) {
                    if (isChoice) {
                        int index = isChoice->getDefaultValue(i);
                        std::vector<std::string> entries = isChoice->getEntries_mt_safe();
                        if ( (index >= 0) && ( index < (int)entries.size() ) ) {
                            valueStr = QString::fromUtf8( entries[index].c_str() );
                        }
                    } else if (isInt) {
                        valueStr = QString::number( isInt->getDefaultValue(i) );
                    } else if (isDbl) {
                        valueStr = QString::number( isDbl->getDefaultValue(i) );
                    } else if (isBool) {
                        valueStr = isBool->getDefaultValue(i) ? tr("On") : tr("Off");
                    } else if (isString) {
                        valueStr = QString::fromUtf8( isString->getDefaultValue(i).c_str() );
                    } else if (isColor) {
                        valueStr = QString::number( isColor->getDefaultValue(i) );
                    }
                }

                dimsDefaultValueStr.push_back( std::make_pair(QString::fromUtf8( (*it)->getDimensionName(i).c_str() ), valueStr) );
            }

            for (std::size_t i = 0; i < dimsDefaultValueStr.size(); ++i) {
                if ( !dimsDefaultValueStr[i].second.isEmpty() ) {
                    if (dimsDefaultValueStr.size() > 1) {
                        defValuesStr.append(dimsDefaultValueStr[i].first);
                        defValuesStr.append( QString::fromUtf8(": ") );
                    }
                    defValuesStr.append(dimsDefaultValueStr[i].second);
                    if (i < dimsDefaultValueStr.size() - 1) {
                        defValuesStr.append( QString::fromUtf8(" ") );
                    }
                }
            }
            if ( defValuesStr.isEmpty() ) {
                defValuesStr = tr("N/A");
            }
        }

        if (!isPage && !isSep && !isGroup) {
            QStringList row;
            row << knobLabel << knobScriptName << knobType << defValuesStr << knobHint;
            items.append(row);
        }
    } // for (KnobsVec::const_iterator it = knobs.begin(); it!=knobs.end(); ++it) {


    // generate plugin info
    ms << pluginLabel << "\n==========\n\n";
    if (!pluginIconUrl.isEmpty()) {
        ms << "![](" << pluginIconUrl << ")\n\n";
    }
    ms << tr("*This documentation is for version %2.%3 of %1.*").arg(pluginLabel).arg(majorVersion).arg(minorVersion) << "\n\n";

    if (!pluginDescriptionIsMarkdown) {
        pluginDescription.replace( QString::fromUtf8("\n"), QString::fromUtf8("\n\n") );
    }

    ms << pluginDescription << "\n\n";

    // create markdown table
    ms << tr("Inputs") << "\n----------\n\n";
    ms << tr("Input") << " | " << tr("Description") << " | " << tr("Optional") << "\n";
    ms << "--- | --- | ---\n";
    if (inputs.size() > 0) {
        Q_FOREACH(const QStringList &input, inputs) {
            QString inputName = input.at(0);
            inputName.replace(QString::fromUtf8("\n"),QString::fromUtf8("<br />"));
            if (inputName.isEmpty()) {
                inputName = QString::fromUtf8("&nbsp;");
            }

            QString inputDesc = input.at(1);
            inputDesc.replace(QString::fromUtf8("\n"),QString::fromUtf8("<br />"));
            if (inputDesc.isEmpty()) {
                inputDesc = QString::fromUtf8("&nbsp;");
            }

            QString inputOpt = input.at(2);
            if (inputOpt.isEmpty()) {
                inputOpt = QString::fromUtf8("&nbsp;");
            }

            ms << inputName << " | " << inputDesc << " | " << inputOpt << "\n";
        }
    }
    ms << tr("Controls") << "\n----------\n\n";
    ms << tr("Label (UI Name)") << " | " << tr("Script-Name") << " | " <<tr("Type") << " | " << tr("Default-Value") << " | " << tr("Function") << "\n";
    ms << "--- | --- | --- | --- | ---\n";
    if (items.size() > 0) {
        Q_FOREACH(const QStringList &item, items) {
            QString itemLabel = item.at(0);
            itemLabel.replace(QString::fromUtf8("\n"),QString::fromUtf8("<br />"));
            if (itemLabel.isEmpty()) {
                itemLabel = QString::fromUtf8("&nbsp;");
            }

            QString itemScript = item.at(1);
            itemScript.replace(QString::fromUtf8("\n"),QString::fromUtf8("<br />"));
            if (itemScript.isEmpty()) {
                itemScript = QString::fromUtf8("&nbsp;");
            }

            QString itemType = item.at(2);
            if (itemType.isEmpty()) {
                itemType = QString::fromUtf8("&nbsp;");
            }

            QString itemDefault = item.at(3);
            itemDefault.replace(QString::fromUtf8("\n"),QString::fromUtf8("<br />"));
            if (itemDefault.isEmpty()) {
                itemDefault = QString::fromUtf8("&nbsp;");
            }

            QString itemFunction = item.at(4);
            itemFunction.replace(QString::fromUtf8("\n"),QString::fromUtf8("<br />"));
            if (itemFunction.isEmpty()) {
                itemFunction = QString::fromUtf8("&nbsp;");
            }

            ms << itemLabel << " | " << itemScript << " | " << itemType << " | " << itemDefault << " | " << itemFunction << "\n";
        }
    }

    // add extra markdown if available
    if ( !extraMarkdown.isEmpty() ) {
        ms << "\n\n";
        ms << extraMarkdown;
    }

    // output
    if (genHTML) {
        ts << "<!DOCTYPE HTML PUBLIC \"-//W3C//DTD HTML 4.01 Transitional//EN\" \"http://www.w3.org/TR/html4/loose.dtd\">";
        ts << "<html><head>";
        ts << "<title>" << pluginLabel << " - NATRON_DOCUMENTATION</title>";
        ts << "<link rel=\"stylesheet\" href=\"_static/default.css\" type=\"text/css\" /><link rel=\"stylesheet\" href=\"_static/style.css\" type=\"text/css\" /><script type=\"text/javascript\" src=\"_static/jquery.js\"></script><script type=\"text/javascript\" src=\"_static/dropdown.js\"></script>";
        ts << "</head><body>";
        ts << "<div class=\"related\"><h3>" << tr("Navigation") << "</h3><ul>";
        ts << "<li><a href=\"/index.html\">NATRON_DOCUMENTATION</a> &raquo;</li>";
        ts << "<li><a href=\"/_group.html\">" << tr("Reference Guide") << "</a> &raquo;</li>";
        if ( !pluginGroup.isEmpty() ) {
            QString group = pluginGroup.at(0);
            if (!group.isEmpty()) {
                ts << "<li><a href=\"/_group.html?id=" << group << "\">" << group << "</a> &raquo;</li>";
            }
        }
        ts << "</ul></div>";
        ts << "<div class=\"document\"><div class=\"documentwrapper\"><div class=\"body\"><div class=\"section\">";
        QString html = Markdown::convert2html(markdown);
        ts << Markdown::fixNodeHTML(html);
        ts << "</div></div></div><div class=\"clearer\"></div></div><div class=\"footer\"></div></body></html>";
    } else {
        ts << markdown;
    }

    return ret;
} // Node::makeDocumentation

bool
Node::isForceCachingEnabled() const
{
    KnobBoolPtr b = _imp->forceCaching.lock();

    return b ? b->getValue() : false;
}

void
Node::onSetSupportRenderScaleMaybeSet(int support)
{
    if ( (EffectInstance::SupportsEnum)support == EffectInstance::eSupportsYes ) {
        KnobBoolPtr b = _imp->useFullScaleImagesWhenRenderScaleUnsupported.lock();
        if (b) {
            b->setSecretByDefault(true);
            b->setSecret(true);
        }
    }
}

bool
Node::useScaleOneImagesWhenRenderScaleSupportIsDisabled() const
{
    KnobBoolPtr b =  _imp->useFullScaleImagesWhenRenderScaleUnsupported.lock();

    return b ? b->getValue() : false;
}

void
Node::beginEditKnobs()
{
    _imp->effect->beginEditKnobs();
}

void
Node::setEffect(const EffectInstancePtr& effect)
{
    ////Only called by the main-thread
    assert( QThread::currentThread() == qApp->thread() );
    _imp->effect = effect;
    _imp->effect->initializeData();


#ifdef NATRON_ENABLE_IO_META_NODES
    NodePtr thisShared = shared_from_this();
    NodePtr ioContainer = _imp->ioContainer.lock();
    if (ioContainer) {
        ReadNode* isReader = dynamic_cast<ReadNode*>( ioContainer->getEffectInstance() );
        if (isReader) {
            isReader->setEmbeddedReader(thisShared);
        } else {
            WriteNode* isWriter = dynamic_cast<WriteNode*>( ioContainer->getEffectInstance() );
            assert(isWriter);
            if (isWriter) {
                isWriter->setEmbeddedWriter(thisShared);
            }
        }
    }
#endif
}

EffectInstancePtr
Node::getEffectInstance() const
{
    ///Thread safe as it never changes
    return _imp->effect;
}

void
Node::hasViewersConnected(std::list<ViewerInstancePtr>* viewers) const
{
    ViewerInstancePtr thisViewer = isEffectViewerInstance();

    if (thisViewer) {
        std::list<ViewerInstancePtr>::const_iterator alreadyExists = std::find(viewers->begin(), viewers->end(), thisViewer);
        if ( alreadyExists == viewers->end() ) {
            viewers->push_back(thisViewer);
        }
    } else {
        NodesList outputs;
        getOutputsWithGroupRedirection(outputs);

        for (NodesList::iterator it = outputs.begin(); it != outputs.end(); ++it) {
            assert(*it);
            (*it)->hasViewersConnected(viewers);
        }
    }
}

/**
 * @brief Resolves links of the graph in the case of containers (that do not do any rendering but only contain nodes inside)
 * so that algorithms that cycle the tree from bottom to top
 * properly visit all nodes in the correct order
 **/
static NodePtr
applyNodeRedirectionsUpstream(const NodePtr& node,
                              bool useGuiInput)
{
    if (!node) {
        return node;
    }
    NodeGroupPtr isGrp = node->isEffectNodeGroup();
    if (isGrp) {
        //The node is a group, instead jump directly to the output node input of the  group
        return applyNodeRedirectionsUpstream(isGrp->getOutputNodeInput(useGuiInput), useGuiInput);
    }

    PrecompNode* isPrecomp = dynamic_cast<PrecompNode*>( node->getEffectInstance() );
    if (isPrecomp) {
        //The node is a precomp, instead jump directly to the output node of the precomp
        return applyNodeRedirectionsUpstream(isPrecomp->getOutputNode(), useGuiInput);
    }

    GroupInputPtr isInput = node->isEffectGroupInput();
    if (isInput) {
        //The node is a group input,  jump to the corresponding input of the group
        NodeCollectionPtr collection = node->getGroup();
        assert(collection);
        isGrp = boost::dynamic_pointer_cast<NodeGroup>(collection);
        if (isGrp) {
            return applyNodeRedirectionsUpstream(isGrp->getRealInputForInput(useGuiInput, node), useGuiInput);
        }
    }

    return node;
}

/**
 * @brief Resolves links of the graph in the case of containers (that do not do any rendering but only contain nodes inside)
 * so that algorithms that cycle the tree from top to bottom
 * properly visit all nodes in the correct order. Note that one node may translate to several nodes since multiple nodes
 * may be connected to the same node.
 **/
static void
applyNodeRedirectionsDownstream(int recurseCounter,
                                const NodePtr& node,
                                bool useGuiOutputs,
                                NodesList& translated)
{
    NodeGroupPtr isGrp = node->isEffectNodeGroup();

    if (isGrp) {
        //The node is a group, meaning it should not be taken into account, instead jump directly to the input nodes output of the group
        NodesList inputNodes;
        isGrp->getInputsOutputs(&inputNodes, useGuiOutputs);
        for (NodesList::iterator it2 = inputNodes.begin(); it2 != inputNodes.end(); ++it2) {
            //Call recursively on them
            applyNodeRedirectionsDownstream(recurseCounter + 1, *it2, useGuiOutputs, translated);
        }

        return;
    }

    GroupOutputPtr isOutput = isEffectGroupOutput();
    if (isOutput) {
        //The node is the output of a group, its outputs are the outputs of the group
        NodeCollectionPtr collection = isOutput->getNode()->getGroup();
        if (!collection) {
            return;
        }
        isGrp = boost::dynamic_pointer_cast<NodeGroup>(collection);
        if (isGrp) {
            NodesWList groupOutputs;
            if (useGuiOutputs) {
                groupOutputs = isGrp->getNode()->getGuiOutputs();
            } else {
                NodePtr grpNode = isGrp->getNode();
                if (grpNode) {
                    grpNode->getOutputs_mt_safe(groupOutputs);
                }
            }
            for (NodesWList::iterator it2 = groupOutputs.begin(); it2 != groupOutputs.end(); ++it2) {
                //Call recursively on them
                NodePtr output = it2->lock();
                if (output) {
                    applyNodeRedirectionsDownstream(recurseCounter + 1, output, useGuiOutputs, translated);
                }
            }
        }

        return;
    }

    PrecompNodePtr isInPrecomp = node->isPartOfPrecomp();
    if ( isInPrecomp && (isInPrecomp->getOutputNode() == node) ) {
        //This node is the output of the precomp, its outputs are the outputs of the precomp node
        NodesWList groupOutputs;
        if (useGuiOutputs) {
            groupOutputs = isInPrecomp->getNode()->getGuiOutputs();
        } else {
            isInPrecomp->getNode()->getOutputs_mt_safe(groupOutputs);
        }
        for (NodesWList::iterator it2 = groupOutputs.begin(); it2 != groupOutputs.end(); ++it2) {
            //Call recursively on them
            NodePtr output = it2->lock();
            if (output) {
                applyNodeRedirectionsDownstream(recurseCounter + 1, output, useGuiOutputs, translated);
            }
        }

        return;
    }

    //Base case: return this node
    if (recurseCounter > 0) {
        translated.push_back(node);
    }
} // applyNodeRedirectionsDownstream

void
Node::getOutputsWithGroupRedirection(NodesList& outputs) const
{
    NodesList redirections;
    NodePtr thisShared = boost::const_pointer_cast<Node>( shared_from_this() );

    applyNodeRedirectionsDownstream(0, thisShared, false, redirections);
    if ( !redirections.empty() ) {
        outputs.insert( outputs.begin(), redirections.begin(), redirections.end() );
    } else {
        QMutexLocker l(&_imp->outputsMutex);
        for (NodesWList::const_iterator it = _imp->outputs.begin(); it != _imp->outputs.end(); ++it) {
            NodePtr output = it->lock();
            if (output) {
                outputs.push_back(output);
            }
        }
    }
}

void
Node::hasOutputNodesConnected(std::list<OutputEffectInstancePtr>* writers) const
{
    OutputEffectInstancePtr thisWriter = boost::dynamic_pointer_cast<OutputEffectInstance>( _imp->effect.get() );

    if ( thisWriter && thisWriter->isOutput() && !boost::dynamic_pointer_cast<GroupOutput>(thisWriter) ) {
        std::list<OutputEffectInstance* >::const_iterator alreadyExists = std::find(writers->begin(), writers->end(), thisWriter);
        if ( alreadyExists == writers->end() ) {
            writers->push_back(thisWriter);
        }
    } else {
        NodesList outputs;
        getOutputsWithGroupRedirection(outputs);

        for (NodesList::iterator it = outputs.begin(); it != outputs.end(); ++it) {
            assert(*it);
            (*it)->hasOutputNodesConnected(writers);
        }
    }
}

int
Node::getMajorVersion() const
{
    {
        QMutexLocker k(&_imp->pyPluginInfoMutex);
        if ( !_imp->pyPlugInfo.pyPlugID.empty() ) {
            return _imp->pyPlugInfo.pyPlugVersion;
        }
    }
    if (!_imp->plugin) {
        return 0;
    }

    return _imp->plugin->getMajorVersion();
}

int
Node::getMinorVersion() const
{
    ///Thread safe as it never changes
    if (!_imp->plugin) {
        return 0;
    }
    {
        QMutexLocker k(&_imp->pyPluginInfoMutex);
        if ( !_imp->pyPlugInfo.pyPlugID.empty() ) {
            return 0;
        }
    }

    return _imp->plugin->getMinorVersion();
}

void
Node::initializeInputs()
{
    ////Only called by the main-thread
    assert( QThread::currentThread() == qApp->thread() );
    const int inputCount = getMaxInputCount();
    InputsV oldInputs;
    {
        QMutexLocker k(&_imp->inputsLabelsMutex);
        _imp->inputLabels.resize(inputCount);
        _imp->inputHints.resize(inputCount);
        for (int i = 0; i < inputCount; ++i) {
            _imp->inputLabels[i] = _imp->effect->getInputLabel(i);
            _imp->inputHints[i] = _imp->effect->getInputHint(i);
        }
    }
    {
        QMutexLocker l(&_imp->lastRenderStartedMutex);
        _imp->inputIsRenderingCounter.resize(inputCount);
    }
    {
        QMutexLocker l(&_imp->inputsMutex);
        oldInputs = _imp->inputs;

        std::vector<bool> oldInputsVisibility = _imp->inputsVisibility;
        _imp->inputIsRenderingCounter.resize(inputCount);
        _imp->inputs.resize(inputCount);
        _imp->guiInputs.resize(inputCount);
        _imp->inputsVisibility.resize(inputCount);
        ///if we added inputs, just set to NULL the new inputs, and add their label to the labels map
        for (int i = 0; i < inputCount; ++i) {
            if ( i < (int)oldInputs.size() ) {
                _imp->inputs[i] = oldInputs[i];
                _imp->guiInputs[i] = oldInputs[i];
            } else {
                _imp->inputs[i].reset();
                _imp->guiInputs[i].reset();
            }
            if (i < (int) oldInputsVisibility.size()) {
                _imp->inputsVisibility[i] = oldInputsVisibility[i];
            } else {
                _imp->inputsVisibility[i] = true;
            }
        }


        ///Set the components the plug-in accepts
        _imp->inputsComponents.resize(inputCount);
        for (int i = 0; i < inputCount; ++i) {
            _imp->inputsComponents[i].clear();
            if ( _imp->effect->isInputMask(i) ) {
                //Force alpha for masks
                _imp->inputsComponents[i].push_back( ImageComponents::getAlphaComponents() );
            } else {
                _imp->effect->addAcceptedComponents(i, &_imp->inputsComponents[i]);
            }
        }
        _imp->outputComponents.clear();
        _imp->effect->addAcceptedComponents(-1, &_imp->outputComponents);
    }
    _imp->inputsInitialized = true;

    Q_EMIT inputsInitialized();
} // Node::initializeInputs

NodePtr
Node::getInput(int index) const
{
    return getInputInternal(false, true, index);
}

NodePtr
Node::getInputInternal(bool useGuiInput,
                       bool useGroupRedirections,
                       int index) const
{
    NodePtr parent = _imp->multiInstanceParent.lock();

    if (parent) {
        return parent->getInput(index);
    }
    if (!_imp->inputsInitialized) {
        qDebug() << "Node::getInput(): inputs not initialized";
    }
    QMutexLocker l(&_imp->inputsMutex);
    if ( ( index >= (int)_imp->inputs.size() ) || (index < 0) ) {
        return NodePtr();
    }

    NodePtr ret =  useGuiInput ? _imp->guiInputs[index].lock() : _imp->inputs[index].lock();
    if (ret && useGroupRedirections) {
        ret = applyNodeRedirectionsUpstream(ret, useGuiInput);
    }

    return ret;
}

NodePtr
Node::getGuiInput(int index) const
{
    return getInputInternal(true, true, index);
}

NodePtr
Node::getRealInput(int index) const
{
    return getInputInternal(false, false, index);
}

NodePtr
Node::getRealGuiInput(int index) const
{
    return getInputInternal(true, false, index);
}

int
Node::getInputIndex(const Node* node) const
{
    QMutexLocker l(&_imp->inputsMutex);

    for (U32 i = 0; i < _imp->inputs.size(); ++i) {
        if (_imp->inputs[i].lock().get() == node) {
            return i;
        }
    }

    return -1;
}

const std::vector<NodeWPtr > &
Node::getInputs() const
{
    ////Only called by the main-thread
    assert( QThread::currentThread() == qApp->thread() );
    assert(_imp->inputsInitialized);

    NodePtr parent = _imp->multiInstanceParent.lock();
    if (parent) {
        return parent->getInputs();
    }

    return _imp->inputs;
}

const std::vector<NodeWPtr > &
Node::getGuiInputs() const
{
    ////Only called by the main-thread
    assert( QThread::currentThread() == qApp->thread() );
    assert(_imp->inputsInitialized);

    NodePtr parent = _imp->multiInstanceParent.lock();
    if (parent) {
        return parent->getGuiInputs();
    }

    return _imp->guiInputs;
}

std::vector<NodeWPtr >
Node::getInputs_copy() const
{
    assert(_imp->inputsInitialized);

    NodePtr parent = _imp->multiInstanceParent.lock();
    if (parent) {
        return parent->getInputs();
    }

    QMutexLocker l(&_imp->inputsMutex);

    return _imp->inputs;
}

std::string
Node::getInputLabel(int inputNb) const
{
    assert(_imp->inputsInitialized);

    QMutexLocker l(&_imp->inputsLabelsMutex);
    if ( (inputNb < 0) || ( inputNb >= (int)_imp->inputLabels.size() ) ) {
        throw std::invalid_argument("Index out of range");
    }

    return _imp->inputLabels[inputNb];
}

std::string
Node::getInputHint(int inputNb) const
{
    assert(_imp->inputsInitialized);

    QMutexLocker l(&_imp->inputsLabelsMutex);
    if ( (inputNb < 0) || ( inputNb >= (int)_imp->inputHints.size() ) ) {
        throw std::invalid_argument("Index out of range");
    }

    return _imp->inputHints[inputNb];
}

void
Node::setInputLabel(int inputNb, const std::string& label)
{
    {
        QMutexLocker l(&_imp->inputsLabelsMutex);
        if ( (inputNb < 0) || ( inputNb >= (int)_imp->inputLabels.size() ) ) {
            throw std::invalid_argument("Index out of range");
        }
        _imp->inputLabels[inputNb] = label;
    }
    std::map<int, MaskSelector>::iterator foundMask = _imp->maskSelectors.find(inputNb);
    if (foundMask != _imp->maskSelectors.end()) {
        foundMask->second.channel.lock()->setLabel(label);
    }

    std::map<int, ChannelSelector>::iterator foundChannel = _imp->channelsSelectors.find(inputNb);
    if (foundChannel != _imp->channelsSelectors.end()) {
        foundChannel->second.layer.lock()->setLabel(label + std::string(" Layer"));
    }

    Q_EMIT inputEdgeLabelChanged(inputNb, QString::fromUtf8(label.c_str()));
}

void
Node::setInputHint(int inputNb, const std::string& hint)
{
    {
        QMutexLocker l(&_imp->inputsLabelsMutex);
        if ( (inputNb < 0) || ( inputNb >= (int)_imp->inputHints.size() ) ) {
            throw std::invalid_argument("Index out of range");
        }
        _imp->inputHints[inputNb] = hint;
    }
}

bool
Node::isInputVisible(int inputNb) const
{
    QMutexLocker k(&_imp->inputsMutex);
    if (inputNb >= 0 && inputNb < (int)_imp->inputsVisibility.size()) {
        return _imp->inputsVisibility[inputNb];
    } else {
        throw std::invalid_argument("Index out of range");
    }
    return false;
}

void
Node::setInputVisible(int inputNb, bool visible)
{
    {
        QMutexLocker k(&_imp->inputsMutex);
        if (inputNb >= 0 && inputNb < (int)_imp->inputsVisibility.size()) {
            _imp->inputsVisibility[inputNb] = visible;
        } else {
            throw std::invalid_argument("Index out of range");
        }
    }
    Q_EMIT inputVisibilityChanged(inputNb);
}


int
Node::getInputNumberFromLabel(const std::string& inputLabel) const
{
    assert(_imp->inputsInitialized);
    QMutexLocker l(&_imp->inputsLabelsMutex);
    for (U32 i = 0; i < _imp->inputLabels.size(); ++i) {
        if (_imp->inputLabels[i] == inputLabel) {
            return i;
        }
    }

    return -1;
}

bool
Node::isInputConnected(int inputNb) const
{
    assert(_imp->inputsInitialized);

    return getInput(inputNb) != NULL;
}

bool
Node::hasInputConnected() const
{
    assert(_imp->inputsInitialized);

    NodePtr parent = _imp->multiInstanceParent.lock();
    if (parent) {
        return parent->hasInputConnected();
    }
    QMutexLocker l(&_imp->inputsMutex);
    for (U32 i = 0; i < _imp->inputs.size(); ++i) {
        if ( _imp->inputs[i].lock() ) {
            return true;
        }
    }


    return false;
}

bool
Node::hasMandatoryInputDisconnected() const
{
    QMutexLocker l(&_imp->inputsMutex);

    for (U32 i = 0; i < _imp->inputs.size(); ++i) {
        if ( !_imp->inputs[i].lock() && !_imp->effect->isInputOptional(i) ) {
            return true;
        }
    }

    return false;
}

bool
Node::hasAllInputsConnected() const
{
    QMutexLocker l(&_imp->inputsMutex);

    for (U32 i = 0; i < _imp->inputs.size(); ++i) {
        if ( !_imp->inputs[i].lock() ) {
            return false;
        }
    }

    return true;
}

bool
Node::hasOutputConnected() const
{
    ////Only called by the main-thread
    NodePtr parent = _imp->multiInstanceParent.lock();

    if (parent) {
        return parent->hasOutputConnected();
    }
    if ( isOutputNode() ) {
        return true;
    }
    if ( QThread::currentThread() == qApp->thread() ) {
        if (_imp->outputs.size() == 1) {
            NodePtr output = _imp->outputs.front().lock();

            return !( output->isTrackerNodePlugin() && output->isMultiInstance() );
        } else if (_imp->outputs.size() > 1) {
            return true;
        }
    } else {
        QMutexLocker l(&_imp->outputsMutex);
        if (_imp->outputs.size() == 1) {
            NodePtr output = _imp->outputs.front().lock();

            return !( output->isTrackerNodePlugin() && output->isMultiInstance() );
        } else if (_imp->outputs.size() > 1) {
            return true;
        }
    }

    return false;
}

bool
Node::checkIfConnectingInputIsOk(Node* input) const
{
    ////Only called by the main-thread
    assert( QThread::currentThread() == qApp->thread() );
    if (input == this) {
        return false;
    }
    bool found;
    input->isNodeUpstream(this, &found);

    return !found;
}

void
Node::isNodeUpstream(const Node* input,
                     bool* ok) const
{
    ////Only called by the main-thread
    assert( QThread::currentThread() == qApp->thread() );

    if (!input) {
        *ok = false;

        return;
    }

    ///No need to lock guiInputs is only written to by the main-thread

    for (U32 i = 0; i  < _imp->inputs.size(); ++i) {
        if (_imp->inputs[i].lock().get() == input) {
            *ok = true;

            return;
        }
    }
    *ok = false;
    for (U32 i = 0; i  < _imp->inputs.size(); ++i) {
        NodePtr in = _imp->inputs[i].lock();
        if (in) {
            in->isNodeUpstream(input, ok);
            if (*ok) {
                return;
            }
        }
    }
}

static Node::CanConnectInputReturnValue
checkCanConnectNoMultiRes(const Node* output,
                          const NodePtr& input)
{
    //http://openfx.sourceforge.net/Documentation/1.3/ofxProgrammingReference.html#kOfxImageEffectPropSupportsMultiResolution
    //Check that the input has the same RoD that another input and that its rod is set to 0,0
    RenderScale scale(1.);
    RectD rod;
    bool isProjectFormat;
    StatusEnum stat = input->getEffectInstance()->getRegionOfDefinition_public(input->getHashValue(),
                                                                               output->getApp()->getTimeLine()->currentFrame(),
                                                                               scale,
                                                                               ViewIdx(0),
                                                                               &rod, &isProjectFormat);

    if ( (stat == eStatusFailed) && !rod.isNull() ) {
        return Node::eCanConnectInput_givenNodeNotConnectable;
    }
    if ( (rod.x1 != 0) || (rod.y1 != 0) ) {
        return Node::eCanConnectInput_multiResNotSupported;
    }

    // Commented-out: Some Furnace plug-ins from The Foundry (e.g F_Steadiness) are not supporting multi-resolution but actually produce an output
    // with a RoD different from the input

    /*RectD outputRod;
       stat = output->getEffectInstance()->getRegionOfDefinition_public(output->getHashValue(), output->getApp()->getTimeLine()->currentFrame(), scale, ViewIdx(0), &outputRod, &isProjectFormat);
       Q_UNUSED(stat);

       if ( !outputRod.isNull() && (rod != outputRod) ) {
        return Node::eCanConnectInput_multiResNotSupported;
       }*/

    for (int i = 0; i < output->getMaxInputCount(); ++i) {
        NodePtr inputNode = output->getInput(i);
        if (inputNode) {
            RectD inputRod;
            stat = inputNode->getEffectInstance()->getRegionOfDefinition_public(inputNode->getHashValue(),
                                                                                output->getApp()->getTimeLine()->currentFrame(),
                                                                                scale,
                                                                                ViewIdx(0),
                                                                                &inputRod, &isProjectFormat);
            if ( (stat == eStatusFailed) && !inputRod.isNull() ) {
                return Node::eCanConnectInput_givenNodeNotConnectable;
            }
            if (inputRod != rod) {
                return Node::eCanConnectInput_multiResNotSupported;
            }
        }
    }

    return Node::eCanConnectInput_ok;
}

Node::CanConnectInputReturnValue
Node::canConnectInput(const NodePtr& input,
                      int inputNumber) const
{
    ///No-one is allowed to connect to the other node
    if ( !input || !input->canOthersConnectToThisNode() ) {
        return eCanConnectInput_givenNodeNotConnectable;
    }

    ///Check for invalid index
    {
        QMutexLocker l(&_imp->inputsMutex);
        if ( (inputNumber < 0) || ( inputNumber >= (int)_imp->guiInputs.size() ) ) {
            return eCanConnectInput_indexOutOfRange;
        }
        if ( _imp->guiInputs[inputNumber].lock() ) {
            return eCanConnectInput_inputAlreadyConnected;
        }
    }

    NodeGroupPtr isGrp = input->isEffectNodeGroup();
    if ( isGrp && !isGrp->getOutputNode(true) ) {
        return eCanConnectInput_groupHasNoOutput;
    }

    if ( getParentMultiInstance() || input->getParentMultiInstance() ) {
        return eCanConnectInput_inputAlreadyConnected;
    }

    ///Applying this connection would create cycles in the graph
    if ( !checkIfConnectingInputIsOk( input.get() ) ) {
        return eCanConnectInput_graphCycles;
    }

    if ( _imp->effect->isInputRotoBrush(inputNumber) ) {
        qDebug() << "Debug: Attempt to connect " << input->getScriptName_mt_safe().c_str() << " to Roto brush";

        return eCanConnectInput_indexOutOfRange;
    }

    if ( !_imp->effect->supportsMultiResolution() ) {
        CanConnectInputReturnValue ret = checkCanConnectNoMultiRes(this, input);
        if (ret != eCanConnectInput_ok) {
            return ret;
        }
    }

    {
        ///Check for invalid pixel aspect ratio if the node doesn't support multiple clip PARs

        double inputPAR = input->getEffectInstance()->getAspectRatio(-1);
        double inputFPS = input->getEffectInstance()->getFrameRate();
        QMutexLocker l(&_imp->inputsMutex);

        for (InputsV::const_iterator it = _imp->guiInputs.begin(); it != _imp->guiInputs.end(); ++it) {
            NodePtr node = it->lock();
            if (node) {
                if ( !_imp->effect->supportsMultipleClipsPAR() ) {
                    if (node->getEffectInstance()->getAspectRatio(-1) != inputPAR) {
                        return eCanConnectInput_differentPars;
                    }
                }

                if (std::abs(node->getEffectInstance()->getFrameRate() - inputFPS) > 0.01) {
                    return eCanConnectInput_differentFPS;
                }
            }
        }
    }

    return eCanConnectInput_ok;
} // Node::canConnectInput

bool
Node::connectInput(const NodePtr & input,
                   int inputNumber)
{
    assert(_imp->inputsInitialized);
    assert(input);

    ///Check for cycles: they are forbidden in the graph
    if ( !checkIfConnectingInputIsOk( input.get() ) ) {
        return false;
    }
    if ( _imp->effect->isInputRotoBrush(inputNumber) ) {
        qDebug() << "Debug: Attempt to connect " << input->getScriptName_mt_safe().c_str() << " to Roto brush";

        return false;
    }

    ///For effects that do not support multi-resolution, make sure the input effect is correct
    ///otherwise the rendering might crash
    if ( !_imp->effect->supportsMultiResolution() ) {
        CanConnectInputReturnValue ret = checkCanConnectNoMultiRes(this, input);
        if (ret != eCanConnectInput_ok) {
            return false;
        }
    }

    bool useGuiInputs = isNodeRendering();
    _imp->effect->abortAnyEvaluation();

    {
        ///Check for invalid index
        QMutexLocker l(&_imp->inputsMutex);
        if ( (inputNumber < 0) ||
             ( inputNumber >= (int)_imp->inputs.size() ) ||
             ( !useGuiInputs && _imp->inputs[inputNumber].lock() ) ||
             ( useGuiInputs && _imp->guiInputs[inputNumber].lock() ) ) {
            return false;
        }

        ///Set the input
        if (!useGuiInputs) {
            _imp->inputs[inputNumber] = input;
            _imp->guiInputs[inputNumber] = input;
        } else {
            _imp->guiInputs[inputNumber] = input;
        }
        input->connectOutput( useGuiInputs, shared_from_this() );
    }

    getApp()->recheckInvalidExpressions();

    ///Get notified when the input name has changed
    QObject::connect( input.get(), SIGNAL(labelChanged(QString)), this, SLOT(onInputLabelChanged(QString)) );

    ///Notify the GUI
    Q_EMIT inputChanged(inputNumber);
    bool mustCallEnd = false;

    if (!useGuiInputs) {
        ///Call the instance changed action with a reason clip changed
        beginInputEdition();
        mustCallEnd = true;
        onInputChanged(inputNumber);
    }

    bool creatingNodeTree = getApp()->isCreatingNodeTree();
    if (!creatingNodeTree) {
        ///Recompute the hash
        computeHash();
    }

    _imp->ifGroupForceHashChangeOfInputs();

    std::string inputChangedCB = getInputChangedCallback();
    if ( !inputChangedCB.empty() ) {
        _imp->runInputChangedCallback(inputNumber, inputChangedCB);
    }

    if (mustCallEnd) {
        endInputEdition(true);
    }

    return true;
} // Node::connectInput

void
Node::Implementation::ifGroupForceHashChangeOfInputs()
{
    ///If the node is a group, force a change of the outputs of the GroupInput nodes so the hash of the tree changes downstream
    NodeGroupPtr isGrp = boost::dynamic_pointer_cast<NodeGroup>( effect.get() );

    if ( isGrp && !isGrp->getApp()->isCreatingNodeTree() ) {
        NodesList inputsOutputs;
        isGrp->getInputsOutputs(&inputsOutputs, false);
        for (NodesList::iterator it = inputsOutputs.begin(); it != inputsOutputs.end(); ++it) {
            (*it)->incrementKnobsAge_internal();
            (*it)->computeHash();
        }
    }
}

bool
Node::replaceInputInternal(const NodePtr& input, int inputNumber, bool useGuiInputs)
{
    assert(_imp->inputsInitialized);
    assert(input);
    ///Check for cycles: they are forbidden in the graph
    if ( !checkIfConnectingInputIsOk( input.get() ) ) {
        return false;
    }
    if ( _imp->effect->isInputRotoBrush(inputNumber) ) {
        qDebug() << "Debug: Attempt to connect " << input->getScriptName_mt_safe().c_str() << " to Roto brush";

        return false;
    }

    ///For effects that do not support multi-resolution, make sure the input effect is correct
    ///otherwise the rendering might crash
    if ( !_imp->effect->supportsMultiResolution() ) {
        CanConnectInputReturnValue ret = checkCanConnectNoMultiRes(this, input);
        if (ret != eCanConnectInput_ok) {
            return false;
        }
    }

    {
        ///Check for invalid index
        QMutexLocker l(&_imp->inputsMutex);
        if ( (inputNumber < 0) || ( inputNumber > (int)_imp->inputs.size() ) ) {
            return false;
        }
    }

    {
        QMutexLocker l(&_imp->inputsMutex);
        ///Set the input

        if (!useGuiInputs) {
            NodePtr curIn = _imp->inputs[inputNumber].lock();
            if (curIn) {
                QObject::connect( curIn.get(), SIGNAL(labelChanged(QString)), this, SLOT(onInputLabelChanged(QString)) );
                curIn->disconnectOutput(useGuiInputs, this);
            }
            _imp->inputs[inputNumber] = input;
            _imp->guiInputs[inputNumber] = input;
        } else {
            NodePtr curIn = _imp->guiInputs[inputNumber].lock();
            if (curIn) {
                QObject::connect( curIn.get(), SIGNAL(labelChanged(QString)), this, SLOT(onInputLabelChanged(QString)) );
                curIn->disconnectOutput(useGuiInputs, this);
            }
            _imp->guiInputs[inputNumber] = input;
        }
        input->connectOutput( useGuiInputs, shared_from_this() );
    }

    ///Get notified when the input name has changed
    QObject::connect( input.get(), SIGNAL(labelChanged(QString)), this, SLOT(onInputLabelChanged(QString)) );

    ///Notify the GUI
    Q_EMIT inputChanged(inputNumber);
    bool mustCallEnd = false;
    if (!useGuiInputs) {
        beginInputEdition();
        mustCallEnd = true;
        ///Call the instance changed action with a reason clip changed
        onInputChanged(inputNumber);
    }

    bool creatingNodeTree = getApp()->isCreatingNodeTree();
    if (!creatingNodeTree) {
        ///Recompute the hash
        computeHash();
    }

    _imp->ifGroupForceHashChangeOfInputs();

    std::string inputChangedCB = getInputChangedCallback();
    if ( !inputChangedCB.empty() ) {
        _imp->runInputChangedCallback(inputNumber, inputChangedCB);
    }

    if (mustCallEnd) {
        endInputEdition(true);
    }
    
    return true;
}

bool
Node::replaceInput(const NodePtr& input,
                   int inputNumber)
{


    bool useGuiInputs = isNodeRendering();
    _imp->effect->abortAnyEvaluation();
    return replaceInputInternal(input, inputNumber, useGuiInputs);
} // Node::replaceInput

void
Node::switchInput0And1()
{
    assert(_imp->inputsInitialized);
    int maxInputs = getMaxInputCount();
    if (maxInputs < 2) {
        return;
    }
    ///get the first input number to switch
    int inputAIndex = -1;
    for (int i = 0; i < maxInputs; ++i) {
        if ( !_imp->effect->isInputMask(i) ) {
            inputAIndex = i;
            break;
        }
    }

    ///There's only a mask ??
    if (inputAIndex == -1) {
        return;
    }

    ///get the second input number to switch
    int inputBIndex = -1;
    int firstMaskInput = -1;
    for (int j = 0; j < maxInputs; ++j) {
        if (j == inputAIndex) {
            continue;
        }
        if ( !_imp->effect->isInputMask(j) ) {
            inputBIndex = j;
            break;
        } else {
            firstMaskInput = j;
        }
    }
    if (inputBIndex == -1) {
        ///if there's a mask use it as input B for the switch
        if (firstMaskInput != -1) {
            inputBIndex = firstMaskInput;
        }
    }

    bool useGuiInputs = isNodeRendering();
    _imp->effect->abortAnyEvaluation();

    {
        QMutexLocker l(&_imp->inputsMutex);
        assert( inputAIndex < (int)_imp->inputs.size() && inputBIndex < (int)_imp->inputs.size() );
        NodePtr input0;

        if (!useGuiInputs) {
            input0 = _imp->inputs[inputAIndex].lock();
            _imp->inputs[inputAIndex] = _imp->inputs[inputBIndex];
            _imp->inputs[inputBIndex] = input0;
            _imp->guiInputs[inputAIndex] = _imp->inputs[inputAIndex];
            _imp->guiInputs[inputBIndex] = _imp->inputs[inputBIndex];
        } else {
            input0 = _imp->guiInputs[inputAIndex].lock();
            _imp->guiInputs[inputAIndex] = _imp->guiInputs[inputBIndex];
            _imp->guiInputs[inputBIndex] = input0;
        }
    }
    Q_EMIT inputChanged(inputAIndex);
    Q_EMIT inputChanged(inputBIndex);
    bool mustCallEnd = false;
    if (!useGuiInputs) {
        beginInputEdition();
        mustCallEnd = true;
        onInputChanged(inputAIndex);
        onInputChanged(inputBIndex);
    }
    bool creatingNodeTree = getApp()->isCreatingNodeTree();
    if (!creatingNodeTree) {
        ///Recompute the hash
        computeHash();
    }

    std::string inputChangedCB = getInputChangedCallback();
    if ( !inputChangedCB.empty() ) {
        _imp->runInputChangedCallback(inputAIndex, inputChangedCB);
        _imp->runInputChangedCallback(inputBIndex, inputChangedCB);
    }


    _imp->ifGroupForceHashChangeOfInputs();

    if (mustCallEnd) {
        endInputEdition(true);
    }
} // switchInput0And1

void
Node::onInputLabelChanged(const QString & name)
{
    assert( QThread::currentThread() == qApp->thread() );
    assert(_imp->inputsInitialized);
    Node* inp = dynamic_cast<Node*>( sender() );
    assert(inp);
    if (!inp) {
        // coverity[dead_error_line]
        return;
    }
    int inputNb = -1;
    ///No need to lock, inputs is only written to by the mainthread

    for (U32 i = 0; i < _imp->guiInputs.size(); ++i) {
        if (_imp->guiInputs[i].lock().get() == inp) {
            inputNb = i;
            break;
        }
    }

    if (inputNb != -1) {
        Q_EMIT inputLabelChanged(inputNb, name);
    }
}

void
Node::connectOutput(bool useGuiValues,
                    const NodePtr& output)
{
    assert(output);

    {
        QMutexLocker l(&_imp->outputsMutex);
        if (!useGuiValues) {
            _imp->outputs.push_back(output);
            _imp->guiOutputs.push_back(output);
        } else {
            _imp->guiOutputs.push_back(output);
        }
    }
    Q_EMIT outputsChanged();
}

int
Node::disconnectInput(int inputNumber)
{
    assert(_imp->inputsInitialized);

    NodePtr inputShared;
    bool useGuiValues = isNodeRendering();
    bool destroyed;
    {
        QMutexLocker k(&_imp->isBeingDestroyedMutex);
        destroyed = _imp->isBeingDestroyed;
    }
    if (!destroyed) {
        _imp->effect->abortAnyEvaluation();
    }

    {
        QMutexLocker l(&_imp->inputsMutex);
        if ( (inputNumber < 0) ||
             ( inputNumber > (int)_imp->inputs.size() ) ||
             ( !useGuiValues && !_imp->inputs[inputNumber].lock() ) ||
             ( useGuiValues && !_imp->guiInputs[inputNumber].lock() ) ) {
            return -1;
        }
        inputShared = useGuiValues ? _imp->guiInputs[inputNumber].lock() : _imp->inputs[inputNumber].lock();
    }


    QObject::disconnect( inputShared.get(), SIGNAL(labelChanged(QString)), this, SLOT(onInputLabelChanged(QString)) );
    inputShared->disconnectOutput(useGuiValues, this);

    {
        QMutexLocker l(&_imp->inputsMutex);
        if (!useGuiValues) {
            _imp->inputs[inputNumber].reset();
            _imp->guiInputs[inputNumber].reset();
        } else {
            _imp->guiInputs[inputNumber].reset();
        }
    }

    {
        QMutexLocker k(&_imp->isBeingDestroyedMutex);
        if (_imp->isBeingDestroyed) {
            return -1;
        }
    }

    Q_EMIT inputChanged(inputNumber);
    bool mustCallEnd = false;
    if (!useGuiValues) {
        beginInputEdition();
        mustCallEnd = true;
        onInputChanged(inputNumber);
    }
    bool creatingNodeTree = getApp()->isCreatingNodeTree();
    if (!creatingNodeTree) {
        ///Recompute the hash
        computeHash();
    }

    _imp->ifGroupForceHashChangeOfInputs();

    std::string inputChangedCB = getInputChangedCallback();
    if ( !inputChangedCB.empty() ) {
        _imp->runInputChangedCallback(inputNumber, inputChangedCB);
    }
    if (mustCallEnd) {
        endInputEdition(true);
    }

    return inputNumber;
} // Node::disconnectInput

int
Node::disconnectInputInternal(Node* input, bool useGuiValues)
{
    assert(_imp->inputsInitialized);
    int found = -1;
    NodePtr inputShared;
    {
        QMutexLocker l(&_imp->inputsMutex);
        if (!useGuiValues) {
            for (std::size_t i = 0; i < _imp->inputs.size(); ++i) {
                NodePtr curInput = _imp->inputs[i].lock();
                if (curInput.get() == input) {
                    inputShared = curInput;
                    found = (int)i;
                    break;
                }
            }
        } else {
            for (std::size_t i = 0; i < _imp->guiInputs.size(); ++i) {
                NodePtr curInput = _imp->guiInputs[i].lock();
                if (curInput.get() == input) {
                    inputShared = curInput;
                    found = (int)i;
                    break;
                }
            }
        }
    }
    if (found != -1) {
        {
            QMutexLocker l(&_imp->inputsMutex);
            if (!useGuiValues) {
                _imp->inputs[found].reset();
                _imp->guiInputs[found].reset();
            } else {
                _imp->guiInputs[found].reset();
            }
        }
        input->disconnectOutput(useGuiValues, this);
        Q_EMIT inputChanged(found);
        bool mustCallEnd = false;
        if (!useGuiValues) {
            beginInputEdition();
            mustCallEnd = true;
            onInputChanged(found);
        }
        bool creatingNodeTree = getApp()->isCreatingNodeTree();
        if (!creatingNodeTree) {
            ///Recompute the hash
            if ( !getApp()->getProject()->isProjectClosing() ) {
                computeHash();
            }
        }


        _imp->ifGroupForceHashChangeOfInputs();

        std::string inputChangedCB = getInputChangedCallback();
        if ( !inputChangedCB.empty() ) {
            _imp->runInputChangedCallback(found, inputChangedCB);
        }

        if (mustCallEnd) {
            endInputEdition(true);
        }

        return found;
    }
    
    return -1;
}

int
Node::disconnectInput(Node* input)
{

    bool useGuiValues = isNodeRendering();
    _imp->effect->abortAnyEvaluation();
    return disconnectInputInternal(input, useGuiValues);
} // Node::disconnectInput

int
Node::disconnectOutput(bool useGuiValues,
                       const Node* output)
{
    assert(output);
    int ret = -1;
    {
        QMutexLocker l(&_imp->outputsMutex);
        if (!useGuiValues) {
            int ret = 0;
            for (NodesWList::iterator it = _imp->outputs.begin(); it != _imp->outputs.end(); ++it, ++ret) {
                if (it->lock().get() == output) {
                    _imp->outputs.erase(it);
                    break;
                }
            }
        }
        int ret = 0;
        for (NodesWList::iterator it = _imp->guiOutputs.begin(); it != _imp->guiOutputs.end(); ++it, ++ret) {
            if (it->lock().get() == output) {
                _imp->guiOutputs.erase(it);
                break;
            }
        }
    }

    //Will just refresh the gui
    Q_EMIT outputsChanged();

    return ret;
}

int
Node::inputIndex(const NodePtr& n) const
{
    if (!n) {
        return -1;
    }

    ///Only called by the main-thread
    assert( QThread::currentThread() == qApp->thread() );
    assert(_imp->inputsInitialized);

    NodePtr parent = _imp->multiInstanceParent.lock();
    if (parent) {
        return parent->inputIndex(n);
    }

    ///No need to lock this is only called by the main-thread
    for (std::size_t i = 0; i < _imp->inputs.size(); ++i) {
        if (_imp->inputs[i].lock() == n) {
            return i;
        }
    }


    return -1;
}

void
Node::clearLastRenderedImage()
{
    _imp->effect->clearLastRenderedImage();
}

/*After this call this node still knows the link to the old inputs/outputs
   but no other node knows this node.*/
void
Node::deactivate(const std::list< NodePtr > & outputsToDisconnect,
                 bool disconnectAll,
                 bool reconnect,
                 bool hideGui,
                 bool triggerRender,
                 bool unslaveKnobs)
{

    if ( !_imp->effect || !isActivated() ) {
        return;
    }
    //first tell the gui to clear any persistent message linked to this node
    clearPersistentMessage(false);



    bool beingDestroyed;
    {
        QMutexLocker k(&_imp->isBeingDestroyedMutex);
        beingDestroyed = _imp->isBeingDestroyed;
    }


    ///kill any thread it could have started
    ///Commented-out: If we were to undo the deactivate we don't want all threads to be
    ///exited, just exit them when the effect is really deleted instead
    //quitAnyProcessing();
    if (!beingDestroyed) {
        _imp->effect->abortAnyEvaluation(false /*keepOldestRender*/);
        _imp->abortPreview_non_blocking();
    }

    NodeCollectionPtr parentCol = getGroup();


    if (unslaveKnobs) {
        ///For all knobs that have listeners, invalidate expressions
<<<<<<< HEAD
        NodeGroupPtr isParentGroup = parentCol->isNodeGroup();
        const KnobsVec&  knobs = _imp->effect->getKnobs_mt_safe();
=======
        NodeGroup* isParentGroup = dynamic_cast<NodeGroup*>( parentCol.get() );
        KnobsVec  knobs = _imp->effect->getKnobs_mt_safe();
>>>>>>> 8c7a25e5
        for (U32 i = 0; i < knobs.size(); ++i) {
            KnobI::ListenerDimsMap listeners;
            knobs[i]->getListeners(listeners);
            for (KnobI::ListenerDimsMap::iterator it = listeners.begin(); it != listeners.end(); ++it) {
                KnobIPtr listener = it->first.lock();
                if (!listener) {
                    continue;
                }
                KnobHolderPtr holder = listener->getHolder();
                if (!holder) {
                    continue;
                }
                if ( ( holder == _imp->effect ) || (holder == isParentGroup) ) {
                    continue;
                }

                EffectInstancePtr isEffect = boost::dynamic_pointer_cast<EffectInstance>(holder);
                if (!isEffect) {
                    continue;
                }

                NodeCollectionPtr effectParent = isEffect->getNode()->getGroup();
                if (!effectParent) {
                    continue;
                }
                NodeGroupPtr isEffectParentGroup = boost::dynamic_pointer_cast<NodeGroup>( effectParent.get() );
                if ( isEffectParentGroup && ( isEffectParentGroup == _imp->effect.get() ) ) {
                    continue;
                }

                isEffect->beginChanges();
                for (int dim = 0; dim < listener->getDimension(); ++dim) {
                    std::pair<int, KnobIPtr > master = listener->getMaster(dim);
                    if (master.second == knobs[i]) {
                        listener->unSlave(dim, true);
                    }

                    std::string hasExpr = listener->getExpression(dim);
                    if ( !hasExpr.empty() ) {
                        std::stringstream ss;
                        ss << tr("Missing node ").toStdString();
                        ss << getFullyQualifiedName();
                        ss << ' ';
                        ss << tr("in expression.").toStdString();
                        listener->setExpressionInvalid( dim, false, ss.str() );
                    }
                }
                isEffect->endChanges(true);
            }
        }
    }

    ///if the node has 1 non-optional input, attempt to connect the outputs to the input of the current node
    ///this node is the node the outputs should attempt to connect to
    NodePtr inputToConnectTo;
    NodePtr firstOptionalInput;
    int firstNonOptionalInput = -1;
    if (reconnect) {
        bool hasOnlyOneInputConnected = false;

        ///No need to lock guiInputs is only written to by the mainthread
        for (std::size_t i = 0; i < _imp->guiInputs.size(); ++i) {
            NodePtr input = _imp->guiInputs[i].lock();
            if (input) {
                if ( !_imp->effect->isInputOptional(i) ) {
                    if (firstNonOptionalInput == -1) {
                        firstNonOptionalInput = i;
                        hasOnlyOneInputConnected = true;
                    } else {
                        hasOnlyOneInputConnected = false;
                    }
                } else if (!firstOptionalInput) {
                    firstOptionalInput = input;
                    if (hasOnlyOneInputConnected) {
                        hasOnlyOneInputConnected = false;
                    } else {
                        hasOnlyOneInputConnected = true;
                    }
                }
            }
        }

        if (hasOnlyOneInputConnected) {
            if (firstNonOptionalInput != -1) {
                inputToConnectTo = getRealGuiInput(firstNonOptionalInput);
            } else if (firstOptionalInput) {
                inputToConnectTo = firstOptionalInput;
            }
        }
    }
    /*Removing this node from the output of all inputs*/
    _imp->deactivatedState.clear();


    std::vector<NodePtr > inputsQueueCopy;


    ///For multi-instances, if we deactivate the main instance without hiding the GUI (the default state of the tracker node)
    ///then don't remove it from outputs of the inputs
    if (hideGui || !_imp->isMultiInstance) {
        for (std::size_t i = 0; i < _imp->guiInputs.size(); ++i) {
            NodePtr input = _imp->guiInputs[i].lock();
            if (input) {
                input->disconnectOutput(false, this);
            }
        }
    }


    ///For each output node we remember that the output node  had its input number inputNb connected
    ///to this node
    NodesWList outputsQueueCopy;
    {
        QMutexLocker l(&_imp->outputsMutex);
        outputsQueueCopy = _imp->guiOutputs;
    }


    for (NodesWList::iterator it = outputsQueueCopy.begin(); it != outputsQueueCopy.end(); ++it) {
        NodePtr output = it->lock();
        if (!output) {
            continue;
        }
        bool dc = false;
        if (disconnectAll) {
            dc = true;
        } else {
            for (NodesList::const_iterator found = outputsToDisconnect.begin(); found != outputsToDisconnect.end(); ++found) {
                if (*found == output) {
                    dc = true;
                    break;
                }
            }
        }
        if (dc) {
            int inputNb = output->getInputIndex(this);
            if (inputNb != -1) {
                _imp->deactivatedState.insert( make_pair(*it, inputNb) );

                ///reconnect if inputToConnectTo is not null
                if (inputToConnectTo) {
                    output->replaceInputInternal(inputToConnectTo, inputNb, false);
                } else {
                    ignore_result( output->disconnectInputInternal(this, false) );
                }
            }
        }
    }

    // If the effect was doing OpenGL rendering and had context(s) bound, dettach them.
    _imp->effect->dettachAllOpenGLContexts();


    ///Free all memory used by the plug-in.

    ///COMMENTED-OUT: Don't do this, the node may still be rendering here since the abort call is not blocking.
    ///_imp->effect->clearPluginMemoryChunks();
    clearLastRenderedImage();

    if (parentCol && !beingDestroyed) {
        parentCol->notifyNodeDeactivated( shared_from_this() );
    }

    if (hideGui && !beingDestroyed) {
        Q_EMIT deactivated(triggerRender);
    }
    {
        QMutexLocker l(&_imp->activatedMutex);
        _imp->activated = false;
    }


    ///If the node is a group, deactivate all nodes within the group
    NodeGroupPtr isGrp = boost::dynamic_pointer_cast<NodeGroup>( _imp->effect.get() );
    if (isGrp) {
        isGrp->setIsDeactivatingGroup(true);
        NodesList nodes = isGrp->getNodes();
        for (NodesList::iterator it = nodes.begin(); it != nodes.end(); ++it) {
            (*it)->deactivate(std::list< NodePtr >(), false, false, true, false);
        }
        isGrp->setIsDeactivatingGroup(false);
    }

    ///If the node has children (i.e it is a multi-instance), deactivate its children
    for (NodesWList::iterator it = _imp->children.begin(); it != _imp->children.end(); ++it) {
        it->lock()->deactivate(std::list< NodePtr >(), false, false, true, false);
    }


    AppInstPtr app = getApp();
    if ( app && !app->getProject()->isProjectClosing() ) {
        _imp->runOnNodeDeleteCB();
    }

    deleteNodeVariableToPython( getFullyQualifiedName() );
} // deactivate

void
Node::activate(const std::list< NodePtr > & outputsToRestore,
               bool restoreAll,
               bool triggerRender)
{
    ///Only called by the main-thread
    assert( QThread::currentThread() == qApp->thread() );
    if ( !_imp->effect || isActivated() ) {
        return;
    }


    ///No need to lock, guiInputs is only written to by the main-thread
    NodePtr thisShared = shared_from_this();

    ///for all inputs, reconnect their output to this node
    for (std::size_t i = 0; i < _imp->inputs.size(); ++i) {
        NodePtr input = _imp->inputs[i].lock();
        if (input) {
            input->connectOutput(false, thisShared);
        }
    }


    ///Restore all outputs that was connected to this node
    for (std::map<NodeWPtr, int >::iterator it = _imp->deactivatedState.begin();
         it != _imp->deactivatedState.end(); ++it) {
        NodePtr output = it->first.lock();
        if (!output) {
            continue;
        }

        bool restore = false;
        if (restoreAll) {
            restore = true;
        } else {
            for (NodesList::const_iterator found = outputsToRestore.begin(); found != outputsToRestore.end(); ++found) {
                if (*found == output) {
                    restore = true;
                    break;
                }
            }
        }

        if (restore) {
            ///before connecting the outputs to this node, disconnect any link that has been made
            ///between the outputs by the user. This should normally never happen as the undo/redo
            ///stack follow always the same order.
            NodePtr outputHasInput = output->getInput(it->second);
            if (outputHasInput) {
                bool ok = getApp()->getProject()->disconnectNodes(outputHasInput, output);
                assert(ok);
                Q_UNUSED(ok);
            }

            ///and connect the output to this node
            output->connectInput(thisShared, it->second);
        }
    }

    {
        QMutexLocker l(&_imp->activatedMutex);
        _imp->activated = true; //< flag it true before notifying the GUI because the gui rely on this flag (espcially the Viewer)
    }

    NodeCollectionPtr group = getGroup();
    if (group) {
        group->notifyNodeActivated( shared_from_this() );
    }
    Q_EMIT activated(triggerRender);


    getApp()->recheckInvalidExpressions();
    declareAllPythonAttributes();

    ///If the node is a group, activate all nodes within the group first
    NodeGroupPtr isGrp = boost::dynamic_pointer_cast<NodeGroup>( _imp->effect.get() );
    if (isGrp) {
        isGrp->setIsActivatingGroup(true);
        NodesList nodes = isGrp->getNodes();
        for (NodesList::iterator it = nodes.begin(); it != nodes.end(); ++it) {
            (*it)->activate(std::list< NodePtr >(), false, false);
        }
        isGrp->setIsActivatingGroup(false);
    }

    ///If the node has children (i.e it is a multi-instance), activate its children
    for (NodesWList::iterator it = _imp->children.begin(); it != _imp->children.end(); ++it) {
        it->lock()->activate(std::list< NodePtr >(), false, false);
    }

    _imp->runOnNodeCreatedCB(true);
} // activate

class NodeDestroyNodeInternalArgs
    : public GenericWatcherCallerArgs
{
public:

    bool autoReconnect;

    NodeDestroyNodeInternalArgs()
        : GenericWatcherCallerArgs()
        , autoReconnect(false)
    {}

    virtual ~NodeDestroyNodeInternalArgs() {}
};

void
Node::onProcessingQuitInDestroyNodeInternal(int taskID,
                                            const WatcherCallerArgsPtr& args)
{
    assert(_imp->renderWatcher);
    assert(taskID == (int)NodeRenderWatcher::eBlockingTaskQuitAnyProcessing);
    Q_UNUSED(taskID);
    assert(args);
    NodeDestroyNodeInternalArgs* thisArgs = dynamic_cast<NodeDestroyNodeInternalArgs*>( args.get() );
    assert(thisArgs);
    doDestroyNodeInternalEnd(false, thisArgs ? thisArgs->autoReconnect : false);
    _imp->renderWatcher.reset();
}

void
Node::doDestroyNodeInternalEnd(bool fromDest,
                               bool autoReconnect)
{
    ///Remove the node from the project
    if (!fromDest) {
        deactivate(NodesList(),
                   true,
                   autoReconnect,
                   true,
                   false);
    }

    {
        boost::shared_ptr<NodeGuiI> guiPtr = _imp->guiPointer.lock();
        if (guiPtr) {
            guiPtr->destroyGui();
        }
    }

    ///If its a group, clear its nodes
    NodeGroupPtr isGrp = boost::dynamic_pointer_cast<NodeGroup>( _imp->effect.get() );
    if (isGrp) {
        isGrp->clearNodes(true);
    }


    ///Quit any rendering
    OutputEffectInstancePtr isOutput = boost::dynamic_pointer_cast<OutputEffectInstance>( _imp->effect.get() );
    if (isOutput) {
        isOutput->getRenderEngine()->quitEngine(true);
    }

    ///Remove all images in the cache associated to this node
    ///This will not remove from the disk cache if the project is closing
    removeAllImagesFromCache(false);

    AppInstancePtr app = getApp();
    if (app) {
        app->recheckInvalidExpressions();
    }

    ///Remove the Python node
    deleteNodeVariableToPython( getFullyQualifiedName() );

    ///Disconnect all inputs
    /*int maxInputs = getMaxInputCount();
       for (int i = 0; i < maxInputs; ++i) {
       disconnectInput(i);
       }*/

    ///Kill the effect
    _imp->effect->clearPluginMemoryChunks();
    _imp->effect.reset();

    ///If inside the group, remove it from the group
    ///the use_count() after the call to removeNode should be 2 and should be the shared_ptr held by the caller and the
    ///thisShared ptr

    ///If not inside a gorup or inside fromDest the shared_ptr is probably invalid at this point
    if (!fromDest) {
        NodePtr thisShared = shared_from_this();
        if ( getGroup() ) {
            getGroup()->removeNode(thisShared);
        }
    }
} // Node::doDestroyNodeInternalEnd

void
Node::destroyNodeInternal(bool fromDest,
                          bool autoReconnect)
{
    if (!_imp->effect) {
        return;
    }

    {
        QMutexLocker k(&_imp->activatedMutex);
        _imp->isBeingDestroyed = true;
    }

    bool allProcessingQuit = areAllProcessingThreadsQuit();
    if (allProcessingQuit) {
        doDestroyNodeInternalEnd(true, false);
    } else {
        if (!fromDest) {
            NodeGroupPtr isGrp = boost::dynamic_pointer_cast<NodeGroup>( _imp->effect.get() );
            NodesList nodesToWatch;
            nodesToWatch.push_back( shared_from_this() );
            if (isGrp) {
                isGrp->getNodes_recursive(nodesToWatch, false);
            }
            _imp->renderWatcher.reset( new NodeRenderWatcher(nodesToWatch) );
            QObject::connect( _imp->renderWatcher.get(), SIGNAL(taskFinished(int,WatcherCallerArgsPtr)), this, SLOT(onProcessingQuitInDestroyNodeInternal(int,WatcherCallerArgsPtr)) );
            boost::shared_ptr<NodeDestroyNodeInternalArgs> args( new NodeDestroyNodeInternalArgs() );
            args->autoReconnect = autoReconnect;
            _imp->renderWatcher->scheduleBlockingTask(NodeRenderWatcher::eBlockingTaskQuitAnyProcessing, args);
        } else {
            // Well, we are in the destructor, we better have nothing left to render
            quitAnyProcessing_blocking(false);
            doDestroyNodeInternalEnd(true, false);
        }
    }
} // Node::destroyNodeInternal

void
Node::destroyNode(bool autoReconnect)
{
    destroyNodeInternal(false, autoReconnect);
}

KnobIPtr
Node::getKnobByName(const std::string & name) const
{
    ///MT-safe, never changes
    assert(_imp->knobsInitialized);
    if (!_imp->effect) {
        return KnobIPtr();
    }

    return _imp->effect->getKnobByName(name);
}

NATRON_NAMESPACE_ANONYMOUS_ENTER

///output is always RGBA with alpha = 255
template<typename PIX, int maxValue, int srcNComps>
void
renderPreview(const Image & srcImg,
              int *dstWidth,
              int *dstHeight,
              bool convertToSrgb,
              unsigned int* dstPixels)
{
    ///recompute it after the rescaling
    const RectI & srcBounds = srcImg.getBounds();
    double yZoomFactor = *dstHeight / (double)srcBounds.height();
    double xZoomFactor = *dstWidth / (double)srcBounds.width();
    double zoomFactor;

    if (xZoomFactor < yZoomFactor) {
        zoomFactor = xZoomFactor;
        *dstHeight = srcBounds.height() * zoomFactor;
    } else {
        zoomFactor = yZoomFactor;
        *dstWidth = srcBounds.width() * zoomFactor;
    }

    Image::ReadAccess acc = srcImg.getReadRights();


    for (int i = 0; i < *dstHeight; ++i) {
        double y = (i - *dstHeight / 2.) / zoomFactor + (srcBounds.y1 + srcBounds.y2) / 2.;
        int yi = std::floor(y + 0.5);
        U32 *dst_pixels = dstPixels + *dstWidth * (*dstHeight - 1 - i);
        const PIX* src_pixels = (const PIX*)acc.pixelAt(srcBounds.x1, yi);
        if (!src_pixels) {
            // out of bounds
            for (int j = 0; j < *dstWidth; ++j) {
#ifndef __NATRON_WIN32__
                dst_pixels[j] = toBGRA(0, 0, 0, 0);
#else
                dst_pixels[j] = toBGRA(0, 0, 0, 255);
#endif
            }
        } else {
            for (int j = 0; j < *dstWidth; ++j) {
                // bilinear interpolation is pointless when downscaling a lot, and this is a preview anyway.
                // just use nearest neighbor
                double x = (j - *dstWidth / 2.) / zoomFactor + (srcBounds.x1 + srcBounds.x2) / 2.;
                int xi = std::floor(x + 0.5) - srcBounds.x1;     // round to nearest
                if ( (xi < 0) || ( xi >= (srcBounds.x2 - srcBounds.x1) ) ) {
#ifndef __NATRON_WIN32__
                    dst_pixels[j] = toBGRA(0, 0, 0, 0);
#else
                    dst_pixels[j] = toBGRA(0, 0, 0, 255);
#endif
                } else {
                    float rFilt = src_pixels[xi * srcNComps] / (float)maxValue;
                    float gFilt = srcNComps < 2 ? 0 : src_pixels[xi * srcNComps + 1] / (float)maxValue;
                    float bFilt = srcNComps < 3 ? 0 : src_pixels[xi * srcNComps + 2] / (float)maxValue;
                    if (srcNComps == 1) {
                        gFilt = bFilt = rFilt;
                    }
                    int r = Color::floatToInt<256>(convertToSrgb ? Color::to_func_srgb(rFilt) : rFilt);
                    int g = Color::floatToInt<256>(convertToSrgb ? Color::to_func_srgb(gFilt) : gFilt);
                    int b = Color::floatToInt<256>(convertToSrgb ? Color::to_func_srgb(bFilt) : bFilt);
                    dst_pixels[j] = toBGRA(r, g, b, 255);
                }
            }
        }
    }
}     // renderPreview

///output is always RGBA with alpha = 255
template<typename PIX, int maxValue>
void
renderPreviewForDepth(const Image & srcImg,
                      int elemCount,
                      int *dstWidth,
                      int *dstHeight,
                      bool convertToSrgb,
                      unsigned int* dstPixels)
{
    switch (elemCount) {
    case 0:

        return;
    case 1:
        renderPreview<PIX, maxValue, 1>(srcImg, dstWidth, dstHeight, convertToSrgb, dstPixels);
        break;
    case 2:
        renderPreview<PIX, maxValue, 2>(srcImg, dstWidth, dstHeight, convertToSrgb, dstPixels);
        break;
    case 3:
        renderPreview<PIX, maxValue, 3>(srcImg, dstWidth, dstHeight, convertToSrgb, dstPixels);
        break;
    case 4:
        renderPreview<PIX, maxValue, 4>(srcImg, dstWidth, dstHeight, convertToSrgb, dstPixels);
        break;
    default:
        break;
    }
}     // renderPreviewForDepth

NATRON_NAMESPACE_ANONYMOUS_EXIT


class ComputingPreviewSetter_RAII
{
    Node::Implementation* _imp;

public:
    ComputingPreviewSetter_RAII(Node::Implementation* imp)
        : _imp(imp)
    {
        _imp->setComputingPreview(true);
    }

    ~ComputingPreviewSetter_RAII()
    {
        _imp->setComputingPreview(false);

        bool mustQuitPreview = _imp->checkForExitPreview();
        Q_UNUSED(mustQuitPreview);
    }
};

bool
Node::makePreviewImage(SequenceTime time,
                       int *width,
                       int *height,
                       unsigned int* buf)
{
    assert(_imp->knobsInitialized);


    {
        QMutexLocker k(&_imp->isBeingDestroyedMutex);
        if (_imp->isBeingDestroyed) {
            return false;
        }
    }

    if ( _imp->checkForExitPreview() ) {
        return false;
    }

    /// prevent 2 previews to occur at the same time since there's only 1 preview instance
    ComputingPreviewSetter_RAII computingPreviewRAII( _imp.get() );
    RectD rod;
    bool isProjectFormat;
    RenderScale scale(1.);
    U64 nodeHash = getHashValue();
    EffectInstancePtr effect = 0;
    NodeGroupPtr isGroup = isEffectNodeGroup();
    if (isGroup) {
        effect = isGroup->getOutputNode(false)->getEffectInstance();
    } else {
        effect = _imp->effect.get();
    }

    if (!_imp->effect) {
        return false;
    }

    effect->clearPersistentMessage(false);

    StatusEnum stat = effect->getRegionOfDefinition_public(nodeHash, time, scale, ViewIdx(0), &rod, &isProjectFormat);
    if ( (stat == eStatusFailed) || rod.isNull() ) {
        return false;
    }
    assert( !rod.isNull() );
    double yZoomFactor = (double)*height / (double)rod.height();
    double xZoomFactor = (double)*width / (double)rod.width();
    double closestPowerOf2X = xZoomFactor >= 1 ? 1 : std::pow( 2, -std::ceil( std::log(xZoomFactor) / std::log(2.) ) );
    double closestPowerOf2Y = yZoomFactor >= 1 ? 1 : std::pow( 2, -std::ceil( std::log(yZoomFactor) / std::log(2.) ) );
    int closestPowerOf2 = std::max(closestPowerOf2X, closestPowerOf2Y);
    unsigned int mipMapLevel = std::min(std::log( (double)closestPowerOf2 ) / std::log(2.), 5.);

    scale.x = Image::getScaleFromMipMapLevel(mipMapLevel);
    scale.y = scale.x;

    const double par = effect->getAspectRatio(-1);
    RectI renderWindow;
    rod.toPixelEnclosing(mipMapLevel, par, &renderWindow);

    NodePtr thisNode = shared_from_this();
    RenderingFlagSetter flagIsRendering(thisNode);


    {
        AbortableRenderInfoPtr abortInfo = AbortableRenderInfo::create(true, 0);
        const bool isRenderUserInteraction = true;
        const bool isSequentialRender = false;
        AbortableThread* isAbortable = dynamic_cast<AbortableThread*>( QThread::currentThread() );
        if (isAbortable) {
            isAbortable->setAbortInfo( isRenderUserInteraction, abortInfo, thisNode->getEffectInstance() );
        }
        ParallelRenderArgsSetter frameRenderArgs( time,
                                                  ViewIdx(0), //< preview only renders view 0 (left)
                                                  isRenderUserInteraction, //<isRenderUserInteraction
                                                  isSequentialRender, //isSequential
                                                  abortInfo, // abort info
                                                  thisNode, // viewer requester
                                                  0, //texture index
                                                  getApp()->getTimeLine().get(), // timeline
                                                  NodePtr(), //rotoPaint node
                                                  false, // isAnalysis
                                                  true, // isDraft
                                                  boost::shared_ptr<RenderStats>() );
        FrameRequestMap request;
        stat = EffectInstance::computeRequestPass(time, ViewIdx(0), mipMapLevel, rod, thisNode, request);
        if (stat == eStatusFailed) {
            return false;
        }

        frameRenderArgs.updateNodesRequest(request);

        std::list<ImageComponents> requestedComps;
        ImageBitDepthEnum depth = effect->getBitDepth(-1);
        requestedComps.push_back( effect->getComponents(-1) );


        // Exceptions are caught because the program can run without a preview,
        // but any exception in renderROI is probably fatal.
        std::map<ImageComponents, ImagePtr> planes;
        try {
            boost::scoped_ptr<EffectInstance::RenderRoIArgs> renderArgs( new EffectInstance::RenderRoIArgs(time,
                                                                                                           scale,
                                                                                                           mipMapLevel,
                                                                                                           ViewIdx(0), //< preview only renders view 0 (left)
                                                                                                           false,
                                                                                                           renderWindow,
                                                                                                           rod,
                                                                                                           requestedComps, //< preview is always rgb...
                                                                                                           depth,
                                                                                                           false,
                                                                                                           effect,
                                                                                                           eStorageModeRAM /*returnStorage*/,
                                                                                                           time /*callerRenderTime*/) );
            EffectInstance::RenderRoIRetCode retCode;
            retCode = effect->renderRoI(*renderArgs, &planes);
            if (retCode != EffectInstance::eRenderRoIRetCodeOk) {
                return false;
            }
        } catch (...) {
            return false;
        }

        if ( planes.empty() ) {
            return false;
        }

        const ImagePtr& img = planes.begin()->second;
        const ImageComponents& components = img->getComponents();
        int elemCount = components.getNumComponents();

        ///we convert only when input is Linear.
        //Rec709 and srGB is acceptable for preview
        bool convertToSrgb = getApp()->getDefaultColorSpaceForBitDepth( img->getBitDepth() ) == eViewerColorSpaceLinear;

        switch ( img->getBitDepth() ) {
        case eImageBitDepthByte: {
            renderPreviewForDepth<unsigned char, 255>(*img, elemCount, width, height, convertToSrgb, buf);
            break;
        }
        case eImageBitDepthShort: {
            renderPreviewForDepth<unsigned short, 65535>(*img, elemCount, width, height, convertToSrgb, buf);
            break;
        }
        case eImageBitDepthHalf:
            break;
        case eImageBitDepthFloat: {
            renderPreviewForDepth<float, 1>(*img, elemCount, width, height, convertToSrgb, buf);
            break;
        }
        case eImageBitDepthNone:
            break;
        }
    } // ParallelRenderArgsSetter

    ///Exit of the thread
    appPTR->getAppTLS()->cleanupTLSForThread();

    return true;
} // makePreviewImage

bool
Node::isInputNode() const
{
    ///MT-safe, never changes
    return _imp->effect->isGenerator();
}

bool
Node::isOutputNode() const
{   ///MT-safe, never changes
    return _imp->effect->isOutput();
}

bool
Node::isOpenFXNode() const
{
    ///MT-safe, never changes
    return _imp->effect->isOpenFX();
}

bool
Node::isRotoNode() const
{
    ///Runs only in the main thread (checked by getName())

    ///Crude way to distinguish between Rotoscoping and Rotopainting nodes.
    return getPluginID() == PLUGINID_OFX_ROTO;
}

/**
 * @brief Returns true if the node is a rotopaint node
 **/
bool
Node::isRotoPaintingNode() const
{
    return _imp->effect ? _imp->effect->isRotoPaintNode() : false;
}

ViewerInstancePtr
Node::isEffectViewerInstance() const
{
    return boost::dynamic_pointer_cast<ViewerInstance>(_imp->effect);
}

NodeGroupPtr
Node::isEffectNodeGroup() const
{
    return boost::dynamic_pointer_cast<NodeGroup>(_imp->effect);
}

PrecompNodePtr
Node::isEffectPrecompNode() const
{
    return boost::dynamic_pointer_cast<PrecompNode>(_imp->effect);
}

OutputEffectInstancePtr
Node::isEffectOutput() const
{
    return boost::dynamic_pointer_cast<OutputEffectInstance>(_imp->effect);
}

GroupInputPtr
Node::isEffectGroupInput() const
{
    return boost::dynamic_pointer_cast<GroupInput>(_imp->effect);
}

GroupOutputPtr
Node::isEffectGroupOutput() const
{
    return boost::dynamic_pointer_cast<GroupOutput>(_imp->effect);
}

ReadNodePtr
Node::isEffectReadNode() const
{
    return boost::dynamic_pointer_cast<ReadNode>(_imp->effect);
}

WriteNodePtr
Node::isEffectWriteNode() const
{
    return boost::dynamic_pointer_cast<WriteNode>(_imp->effect);
}

BackdropPtr
Node::isEffectBackdrop() const
{
    return boost::dynamic_pointer_cast<Backdrop>(_imp->effect);
}

RotoContextPtr
Node::getRotoContext() const
{
    return _imp->rotoContext;
}

boost::shared_ptr<TrackerContext>
Node::getTrackerContext() const
{
    return _imp->trackContext;
}

U64
Node::getRotoAge() const
{
    if (_imp->rotoContext) {
        return _imp->rotoContext->getAge();
    }

    boost::shared_ptr<RotoDrawableItem> item = _imp->paintStroke.lock();
    if (item) {
        return item->getContext()->getAge();
    }

    return 0;
}

const KnobsVec &
Node::getKnobs() const
{
    ///MT-safe from EffectInstance::getKnobs()
    return _imp->effect->getKnobs();
}

void
Node::setKnobsFrozen(bool frozen)
{
    ///MT-safe from EffectInstance::setKnobsFrozen
    _imp->effect->setKnobsFrozen(frozen);

    QMutexLocker l(&_imp->inputsMutex);
    for (std::size_t i = 0; i < _imp->inputs.size(); ++i) {
        NodePtr input = _imp->inputs[i].lock();
        if (input) {
            input->setKnobsFrozen(frozen);
        }
    }
}

std::string
Node::getPluginIconFilePath() const
{
    if (!_imp->plugin) {
        return std::string();
    }

    {
        QMutexLocker k(&_imp->pyPluginInfoMutex);
        if ( !_imp->pyPlugInfo.pyPlugIconFilePath.empty() ) {
            return _imp->pyPlugInfo.pyPlugIconFilePath;
        }
    }
    return _imp->plugin->getIconFilePath().toStdString();
}

std::string
Node::getPluginID() const
{
    if (!_imp->plugin) {
        return std::string();
    }

    {
        QMutexLocker k(&_imp->pyPluginInfoMutex);
        if ( !_imp->pyPlugInfo.pyPlugID.empty() ) {
            return _imp->pyPlugInfo.pyPlugID;
        }
    }

    return _imp->plugin->getPluginID().toStdString();
}

std::string
Node::getPluginLabel() const
{
    {
        QMutexLocker k(&_imp->pyPluginInfoMutex);
        if ( !_imp->pyPlugInfo.pyPlugLabel.empty() ) {
            return _imp->pyPlugInfo.pyPlugLabel;
        }
    }

    return _imp->effect->getPluginLabel();
}

std::string
Node::getPluginResourcesPath() const
{
    {
        QMutexLocker k(&_imp->pyPluginInfoMutex);
        if ( !_imp->pyPlugInfo.pluginPythonModule.empty() ) {
            std::size_t foundSlash = _imp->pyPlugInfo.pluginPythonModule.find_last_of("/");
            if (foundSlash != std::string::npos) {
                return _imp->pyPlugInfo.pluginPythonModule.substr(0, foundSlash);
            }
        }
    }

    return _imp->plugin->getResourcesPath().toStdString();
}

std::string
Node::getPluginDescription() const
{
    {
        QMutexLocker k(&_imp->pyPluginInfoMutex);
        if ( !_imp->pyPlugInfo.pyPlugID.empty() ) {
            return _imp->pyPlugInfo.pyPlugDesc;
        }
    }

    return _imp->effect->getPluginDescription();
}

void
Node::getPluginGrouping(std::list<std::string>* grouping) const
{
    {
        QMutexLocker k(&_imp->pyPluginInfoMutex);
        if ( !_imp->pyPlugInfo.pyPlugGrouping.empty() ) {
            *grouping =  _imp->pyPlugInfo.pyPlugGrouping;
            return;
        }
    }
    _imp->effect->getPluginGrouping(grouping);
}

int
Node::getMaxInputCount() const
{
    ///MT-safe, never changes
    assert(_imp->effect);

    return _imp->effect->getMaxInputCount();
}

bool
Node::makePreviewByDefault() const
{
    ///MT-safe, never changes
    assert(_imp->effect);

    return _imp->effect->makePreviewByDefault();
}

void
Node::togglePreview()
{
    ///MT-safe from Knob
    assert(_imp->knobsInitialized);
    KnobBoolPtr b = _imp->previewEnabledKnob.lock();
    if (!b) {
        return;
    }
    b->setValue( !b->getValue() );
}

bool
Node::isPreviewEnabled() const
{
    ///MT-safe from EffectInstance
    if (!_imp->knobsInitialized) {
        qDebug() << "Node::isPreviewEnabled(): knobs not initialized (including previewEnabledKnob)";
    }
    KnobBoolPtr b = _imp->previewEnabledKnob.lock();
    if (!b) {
        return false;
    }

    return b->getValue();
}

bool
Node::aborted() const
{
    ///MT-safe from EffectInstance
    assert(_imp->effect);

    return _imp->effect->aborted();
}

bool
Node::message(MessageTypeEnum type,
              const std::string & content) const
{
    ///If the node was aborted, don't transmit any message because we could cause a deadlock
    if ( _imp->effect->aborted() ) {
        return false;
    }

    // See https://github.com/MrKepzie/Natron/issues/1313
    // Messages posted from a separate thread should be logged and not show a pop-up
    if ( QThread::currentThread() != qApp->thread() ) {

        LogEntry::LogEntryColor c;
        if (getColor(&c.r, &c.g, &c.b)) {
            c.colorSet = true;
        }
        appPTR->writeToErrorLog_mt_safe(QString::fromUtf8( getLabel_mt_safe().c_str() ), QString::fromUtf8( content.c_str() ), false, c);
        if (type == eMessageTypeError) {
            appPTR->showErrorLog();
        }
        return true;
    }

    switch (type) {
    case eMessageTypeInfo:
        Dialogs::informationDialog(getLabel_mt_safe(), content);

        return true;
    case eMessageTypeWarning:
        Dialogs::warningDialog(getLabel_mt_safe(), content);

        return true;
    case eMessageTypeError:
        Dialogs::errorDialog(getLabel_mt_safe(), content);

        return true;
    case eMessageTypeQuestion:

        return Dialogs::questionDialog(getLabel_mt_safe(), content, false) == eStandardButtonYes;
    default:

        return false;
    }
}

void
Node::setPersistentMessage(MessageTypeEnum type,
                           const std::string & content)
{
    if ( !appPTR->isBackground() ) {
        //if the message is just an information, display a popup instead.
#ifdef NATRON_ENABLE_IO_META_NODES
        NodePtr ioContainer = getIOContainer();
        if (ioContainer) {
            ioContainer->setPersistentMessage(type, content);

            return;
        }
#endif
        // Some nodes may be hidden from the user but may still report errors (such that the group is in fact hidden to the user)
        if ( !isPartOfProject() && getGroup() ) {
            NodeGroupPtr isGroup = boost::dynamic_pointer_cast<NodeGroup>( getGroup().get() );
            if (isGroup) {
                isGroup->setPersistentMessage(type, content);
            }
        }

        if (type == eMessageTypeInfo) {
            message(type, content);

            return;
        }

        {
            QMutexLocker k(&_imp->persistentMessageMutex);
            QString mess = QString::fromUtf8( content.c_str() );
            if (mess == _imp->persistentMessage) {
                return;
            }
            _imp->persistentMessageType = (int)type;
            _imp->persistentMessage = mess;
        }
        Q_EMIT persistentMessageChanged();
    } else {
        std::cout << "Persistent message: " << content << std::endl;
    }
}

bool
Node::hasPersistentMessage() const
{
    QMutexLocker k(&_imp->persistentMessageMutex);

    return !_imp->persistentMessage.isEmpty();
}

void
Node::getPersistentMessage(QString* message,
                           int* type,
                           bool prefixLabelAndType) const
{
    QMutexLocker k(&_imp->persistentMessageMutex);

    *type = _imp->persistentMessageType;

    if ( prefixLabelAndType && !_imp->persistentMessage.isEmpty() ) {
        message->append( QString::fromUtf8( getLabel_mt_safe().c_str() ) );
        if (*type == eMessageTypeError) {
            message->append( QString::fromUtf8(" error: ") );
        } else if (*type == eMessageTypeWarning) {
            message->append( QString::fromUtf8(" warning: ") );
        }
    }
    message->append(_imp->persistentMessage);
}

void
Node::clearPersistentMessageRecursive(std::list<Node*>& markedNodes)
{
    if ( std::find(markedNodes.begin(), markedNodes.end(), this) != markedNodes.end() ) {
        return;
    }
    markedNodes.push_back(this);
    clearPersistentMessageInternal();

    int nInputs = getMaxInputCount();
    ///No need to lock, guiInputs is only written to by the main-thread
    for (int i = 0; i < nInputs; ++i) {
        NodePtr input = getInput(i);
        if (input) {
            input->clearPersistentMessageRecursive(markedNodes);
        }
    }
}

void
Node::clearPersistentMessageInternal()
{
    bool changed;
    {
        QMutexLocker k(&_imp->persistentMessageMutex);
        changed = !_imp->persistentMessage.isEmpty();
        if (changed) {
            _imp->persistentMessage.clear();
        }
    }

    if (changed) {
        Q_EMIT persistentMessageChanged();
    }
}

void
Node::clearPersistentMessage(bool recurse)
{
    AppInstancePtr app = getApp();

    if (!app) {
        return;
    }
    if ( app->isBackground() ) {
        return;
    }
    if (recurse) {
        std::list<Node*> markedNodes;
        clearPersistentMessageRecursive(markedNodes);
    } else {
        clearPersistentMessageInternal();
    }
}

void
Node::purgeAllInstancesCaches()
{
    ///Only called by the main-thread
    assert( QThread::currentThread() == qApp->thread() );
    assert(_imp->effect);
    _imp->effect->purgeCaches();
}

bool
Node::notifyInputNIsRendering(int inputNb)
{
    if ( !getApp() || getApp()->isGuiFrozen() ) {
        return false;
    }

    timeval now;


    gettimeofday(&now, 0);

    QMutexLocker l(&_imp->lastRenderStartedMutex);
    double t =  now.tv_sec  - _imp->lastInputNRenderStartedSlotCallTime.tv_sec +
               (now.tv_usec - _imp->lastInputNRenderStartedSlotCallTime.tv_usec) * 1e-6f;

    assert( inputNb >= 0 && inputNb < (int)_imp->inputIsRenderingCounter.size() );

    if ( (t > NATRON_RENDER_GRAPHS_HINTS_REFRESH_RATE_SECONDS) || (_imp->inputIsRenderingCounter[inputNb] == 0) ) {
        _imp->lastInputNRenderStartedSlotCallTime = now;
        ++_imp->inputIsRenderingCounter[inputNb];

        l.unlock();

        Q_EMIT inputNIsRendering(inputNb);

        return true;
    }

    return false;
}

void
Node::notifyInputNIsFinishedRendering(int inputNb)
{
    {
        QMutexLocker l(&_imp->lastRenderStartedMutex);
        assert( inputNb >= 0 && inputNb < (int)_imp->inputIsRenderingCounter.size() );
        --_imp->inputIsRenderingCounter[inputNb];
    }
    Q_EMIT inputNIsFinishedRendering(inputNb);
}

bool
Node::notifyRenderingStarted()
{
    if ( !getApp() || getApp()->isGuiFrozen() ) {
        return false;
    }

    timeval now;

    gettimeofday(&now, 0);


    QMutexLocker l(&_imp->lastRenderStartedMutex);
    double t =  now.tv_sec  - _imp->lastRenderStartedSlotCallTime.tv_sec +
               (now.tv_usec - _imp->lastRenderStartedSlotCallTime.tv_usec) * 1e-6f;

    if ( (t > NATRON_RENDER_GRAPHS_HINTS_REFRESH_RATE_SECONDS) || (_imp->renderStartedCounter == 0) ) {
        _imp->lastRenderStartedSlotCallTime = now;
        ++_imp->renderStartedCounter;


        l.unlock();

        Q_EMIT renderingStarted();

        return true;
    }

    return false;
}

void
Node::notifyRenderingEnded()
{
    {
        QMutexLocker l(&_imp->lastRenderStartedMutex);
        --_imp->renderStartedCounter;
    }
    Q_EMIT renderingEnded();
}

int
Node::getIsInputNRenderingCounter(int inputNb) const
{
    QMutexLocker l(&_imp->lastRenderStartedMutex);

    assert( inputNb >= 0 && inputNb < (int)_imp->inputIsRenderingCounter.size() );

    return _imp->inputIsRenderingCounter[inputNb];
}

int
Node::getIsNodeRenderingCounter() const
{
    QMutexLocker l(&_imp->lastRenderStartedMutex);

    return _imp->renderStartedCounter;
}

void
Node::setOutputFilesForWriter(const std::string & pattern)
{
    assert(_imp->effect);
    _imp->effect->setOutputFilesForWriter(pattern);
}

void
Node::registerPluginMemory(size_t nBytes)
{
    {
        QMutexLocker l(&_imp->memoryUsedMutex);
        _imp->pluginInstanceMemoryUsed += nBytes;
    }
    Q_EMIT pluginMemoryUsageChanged(nBytes);
}

void
Node::unregisterPluginMemory(size_t nBytes)
{
    {
        QMutexLocker l(&_imp->memoryUsedMutex);
        _imp->pluginInstanceMemoryUsed -= nBytes;
    }
    Q_EMIT pluginMemoryUsageChanged(-nBytes);
}

QMutex &
Node::getRenderInstancesSharedMutex()
{
    return _imp->renderInstancesSharedMutex;
}

static void
refreshPreviewsRecursivelyUpstreamInternal(double time,
                                           Node* node,
                                           std::list<Node*>& marked)
{
    if ( std::find(marked.begin(), marked.end(), node) != marked.end() ) {
        return;
    }

    if ( node->isPreviewEnabled() ) {
        node->refreshPreviewImage( time );
    }

    marked.push_back(node);

    std::vector<NodeWPtr > inputs = node->getInputs_copy();

    for (std::size_t i = 0; i < inputs.size(); ++i) {
        NodePtr input = inputs[i].lock();
        if (input) {
            input->refreshPreviewsRecursivelyUpstream(time);
        }
    }
}

void
Node::refreshPreviewsRecursivelyUpstream(double time)
{
    std::list<Node*> marked;

    refreshPreviewsRecursivelyUpstreamInternal(time, this, marked);
}

static void
refreshPreviewsRecursivelyDownstreamInternal(double time,
                                             Node* node,
                                             std::list<Node*>& marked)
{
    if ( std::find(marked.begin(), marked.end(), node) != marked.end() ) {
        return;
    }

    if ( node->isPreviewEnabled() ) {
        node->refreshPreviewImage( time );
    }

    marked.push_back(node);

    NodesWList outputs;
    node->getOutputs_mt_safe(outputs);
    for (NodesWList::iterator it = outputs.begin(); it != outputs.end(); ++it) {
        NodePtr output = it->lock();
        if (output) {
            output->refreshPreviewsRecursivelyDownstream(time);
        }
    }
}

void
Node::refreshPreviewsRecursivelyDownstream(double time)
{
    if ( !getNodeGui() ) {
        return;
    }
    std::list<Node*> marked;
    refreshPreviewsRecursivelyDownstreamInternal(time, this, marked);
}

void
Node::onAllKnobsSlaved(bool isSlave,
                       const KnobHolderPtr& master)
{
    ///Only called by the main-thread
    assert( QThread::currentThread() == qApp->thread() );

    if (isSlave) {
        EffectInstancePtr effect = boost::dynamic_pointer_cast<EffectInstance>(master);
        assert(effect);
        if (effect) {
            NodePtr masterNode = effect->getNode();
            {
                QMutexLocker l(&_imp->masterNodeMutex);
                _imp->masterNode = masterNode;
            }
            QObject::connect( masterNode.get(), SIGNAL(deactivated(bool)), this, SLOT(onMasterNodeDeactivated()) );
            QObject::connect( masterNode.get(), SIGNAL(knobsAgeChanged(U64)), this, SLOT(setKnobsAge(U64)) );
            QObject::connect( masterNode.get(), SIGNAL(previewImageChanged(double)), this, SLOT(refreshPreviewImage(double)) );
        }
    } else {
        NodePtr master = getMasterNode();
        QObject::disconnect( master.get(), SIGNAL(deactivated(bool)), this, SLOT(onMasterNodeDeactivated()) );
        QObject::disconnect( master.get(), SIGNAL(knobsAgeChanged(U64)), this, SLOT(setKnobsAge(U64)) );
        QObject::disconnect( master.get(), SIGNAL(previewImageChanged(double)), this, SLOT(refreshPreviewImage(double)) );
        {
            QMutexLocker l(&_imp->masterNodeMutex);
            _imp->masterNode.reset();
        }
    }

    Q_EMIT allKnobsSlaved(isSlave);
}

void
Node::onKnobSlaved(const KnobIPtr& slave,
                   const KnobIPtr& master,
                   int dimension,
                   bool isSlave)
{
    ///ignore the call if the node is a clone
    {
        QMutexLocker l(&_imp->masterNodeMutex);
        if ( _imp->masterNode.lock() ) {
            return;
        }
    }

    assert( master->getHolder() );


    ///If the holder isn't an effect, ignore it too
    EffectInstancePtr isEffect = boost::dynamic_pointer_cast<EffectInstance>( master->getHolder() );
    NodePtr parentNode;
    if (!isEffect) {
        TrackMarker* isMarker = dynamic_cast<TrackMarker*>( master->getHolder() );
        if (isMarker) {
            parentNode = isMarker->getContext()->getNode();
        }
    } else {
        parentNode = isEffect->getNode();
    }

    bool changed = false;
    {
        QMutexLocker l(&_imp->masterNodeMutex);
        KnobLinkList::iterator found = _imp->nodeLinks.end();
        for (KnobLinkList::iterator it = _imp->nodeLinks.begin(); it != _imp->nodeLinks.end(); ++it) {
            if (it->masterNode.lock() == parentNode) {
                found = it;
                break;
            }
        }

        if ( found == _imp->nodeLinks.end() ) {
            if (!isSlave) {
                ///We want to unslave from the given node but the link didn't existed, just return
                return;
            } else {
                ///Add a new link
                KnobLink link;
                link.masterNode = parentNode;
                link.slave = slave;
                link.master = master;
                link.dimension = dimension;
                _imp->nodeLinks.push_back(link);
                changed = true;
            }
        } else if ( found != _imp->nodeLinks.end() ) {
            if (isSlave) {
                ///We want to slave to the given node but it already has a link on another parameter, just return
                return;
            } else {
                ///Remove the given link
                _imp->nodeLinks.erase(found);
                changed = true;
            }
        }
    }
    if (changed) {
        Q_EMIT knobsLinksChanged();
    }
} // onKnobSlaved

void
Node::getKnobsLinks(std::list<Node::KnobLink> & links) const
{
    QMutexLocker l(&_imp->masterNodeMutex);

    links = _imp->nodeLinks;
}

void
Node::onMasterNodeDeactivated()
{
    ///Only called by the main-thread
    assert( QThread::currentThread() == qApp->thread() );
    if (!_imp->effect) {
        return;
    }
    _imp->effect->unslaveAllKnobs();
}

#ifdef NATRON_ENABLE_IO_META_NODES
NodePtr
Node::getIOContainer() const
{
    return _imp->ioContainer.lock();
}

#endif

NodePtr
Node::getMasterNode() const
{
    QMutexLocker l(&_imp->masterNodeMutex);

    return _imp->masterNode.lock();
}

bool
Node::isSupportedComponent(int inputNb,
                           const ImageComponents& comp) const
{
    QMutexLocker l(&_imp->inputsMutex);

    if (inputNb >= 0) {
        assert( inputNb < (int)_imp->inputsComponents.size() );
        std::list<ImageComponents>::const_iterator found =
            std::find(_imp->inputsComponents[inputNb].begin(), _imp->inputsComponents[inputNb].end(), comp);

        return found != _imp->inputsComponents[inputNb].end();
    } else {
        assert(inputNb == -1);
        std::list<ImageComponents>::const_iterator found =
            std::find(_imp->outputComponents.begin(), _imp->outputComponents.end(), comp);

        return found != _imp->outputComponents.end();
    }
}

ImageComponents
Node::findClosestInList(const ImageComponents& comp,
                        const std::list<ImageComponents> &components,
                        bool multiPlanar)
{
    if ( components.empty() ) {
        return ImageComponents::getNoneComponents();
    }
    std::list<ImageComponents>::const_iterator closestComp = components.end();
    for (std::list<ImageComponents>::const_iterator it = components.begin(); it != components.end(); ++it) {
        if ( closestComp == components.end() ) {
            if ( multiPlanar && ( it->getNumComponents() == comp.getNumComponents() ) ) {
                return comp;
            }
            closestComp = it;
        } else {
            if ( it->getNumComponents() == comp.getNumComponents() ) {
                if (multiPlanar) {
                    return comp;
                }
                closestComp = it;
                break;
            } else {
                int diff = it->getNumComponents() - comp.getNumComponents();
                int diffSoFar = closestComp->getNumComponents() - comp.getNumComponents();
                if ( (diff > 0) && (diff < diffSoFar) ) {
                    closestComp = it;
                }
            }
        }
    }
    if ( closestComp == components.end() ) {
        return ImageComponents::getNoneComponents();
    }

    return *closestComp;
}

ImageComponents
Node::findClosestSupportedComponents(int inputNb,
                                     const ImageComponents& comp) const
{
    std::list<ImageComponents> comps;
    {
        QMutexLocker l(&_imp->inputsMutex);

        if (inputNb >= 0) {
            assert( inputNb < (int)_imp->inputsComponents.size() );
            comps = _imp->inputsComponents[inputNb];
        } else {
            assert(inputNb == -1);
            comps = _imp->outputComponents;
        }
    }

    return findClosestInList( comp, comps, _imp->effect->isMultiPlanar() );
}

int
Node::isMaskChannelKnob(const KnobIConstPtr& knob) const
{
    for (std::map<int, MaskSelector >::const_iterator it = _imp->maskSelectors.begin(); it != _imp->maskSelectors.end(); ++it) {
        if (it->second.channel.lock().get() == knob) {
            return it->first;
        }
    }

    return -1;
}

bool
Node::isMaskEnabled(int inputNb) const
{
    std::map<int, MaskSelector >::const_iterator it = _imp->maskSelectors.find(inputNb);

    if ( it != _imp->maskSelectors.end() ) {
        return it->second.enabled.lock()->getValue();
    } else {
        return true;
    }
}

void
Node::lock(const boost::shared_ptr<Image> & image)
{
    QMutexLocker l(&_imp->imagesBeingRenderedMutex);
    std::list<boost::shared_ptr<Image> >::iterator it =
        std::find(_imp->imagesBeingRendered.begin(), _imp->imagesBeingRendered.end(), image);

    while ( it != _imp->imagesBeingRendered.end() ) {
        _imp->imageBeingRenderedCond.wait(&_imp->imagesBeingRenderedMutex);
        it = std::find(_imp->imagesBeingRendered.begin(), _imp->imagesBeingRendered.end(), image);
    }
    ///Okay the image is not used by any other thread, claim that we want to use it
    assert( it == _imp->imagesBeingRendered.end() );
    _imp->imagesBeingRendered.push_back(image);
}

bool
Node::tryLock(const boost::shared_ptr<Image> & image)
{
    QMutexLocker l(&_imp->imagesBeingRenderedMutex);
    std::list<boost::shared_ptr<Image> >::iterator it =
        std::find(_imp->imagesBeingRendered.begin(), _imp->imagesBeingRendered.end(), image);

    if ( it != _imp->imagesBeingRendered.end() ) {
        return false;
    }
    ///Okay the image is not used by any other thread, claim that we want to use it
    assert( it == _imp->imagesBeingRendered.end() );
    _imp->imagesBeingRendered.push_back(image);

    return true;
}

void
Node::unlock(const boost::shared_ptr<Image> & image)
{
    QMutexLocker l(&_imp->imagesBeingRenderedMutex);
    std::list<boost::shared_ptr<Image> >::iterator it =
        std::find(_imp->imagesBeingRendered.begin(), _imp->imagesBeingRendered.end(), image);

    ///The image must exist, otherwise this is a bug
    assert( it != _imp->imagesBeingRendered.end() );
    _imp->imagesBeingRendered.erase(it);
    ///Notify all waiting threads that we're finished
    _imp->imageBeingRenderedCond.wakeAll();
}

boost::shared_ptr<Image>
Node::getImageBeingRendered(double time,
                            unsigned int mipMapLevel,
                            ViewIdx view)
{
    QMutexLocker l(&_imp->imagesBeingRenderedMutex);

    for (std::list<boost::shared_ptr<Image> >::iterator it = _imp->imagesBeingRendered.begin();
         it != _imp->imagesBeingRendered.end(); ++it) {
        const ImageKey &key = (*it)->getKey();
        if ( (key._view == view) && ( (*it)->getMipMapLevel() == mipMapLevel ) && (key._time == time) ) {
            return *it;
        }
    }

    return boost::shared_ptr<Image>();
}

void
Node::beginInputEdition()
{
    assert( QThread::currentThread() == qApp->thread() );
    ++_imp->inputModifiedRecursion;
}

void
Node::endInputEdition(bool triggerRender)
{
    assert( QThread::currentThread() == qApp->thread() );
    if (_imp->inputModifiedRecursion > 0) {
        --_imp->inputModifiedRecursion;
    }

    if (!_imp->inputModifiedRecursion) {
        bool hasChanged = !_imp->inputsModified.empty();
        _imp->inputsModified.clear();

        if (hasChanged) {
            if ( !getApp()->isCreatingNodeTree() ) {
                forceRefreshAllInputRelatedData();
            }
            refreshDynamicProperties();
        }

        triggerRender = triggerRender && hasChanged;

        if (triggerRender) {
            std::list<ViewerInstancePtr> viewers;
            hasViewersConnected(&viewers);
            for (std::list<ViewerInstancePtr>::iterator it2 = viewers.begin(); it2 != viewers.end(); ++it2) {
                (*it2)->renderCurrentFrame(true);
            }
        }
    }
}

void
Node::onInputChanged(int inputNb,
                     bool isInputA)
{
    if ( getApp()->getProject()->isProjectClosing() ) {
        return;
    }
    assert( QThread::currentThread() == qApp->thread() );

    bool mustCallEndInputEdition = _imp->inputModifiedRecursion == 0;
    if (mustCallEndInputEdition) {
        beginInputEdition();
    }

    refreshMaskEnabledNess(inputNb);
    refreshLayersChoiceSecretness(inputNb);

    InspectorNode* isInspector = dynamic_cast<InspectorNode*>(this);
    if (isInspector) {
        isInspector->refreshActiveInputs(inputNb, isInputA);
    }

    bool shouldDoInputChanged = ( !getApp()->getProject()->isProjectClosing() && !getApp()->isCreatingNodeTree() ) ||
                                _imp->effect->isRotoPaintNode();

    if (shouldDoInputChanged) {
        ///When loading a group (or project) just wait until everything is setup to actually compute input
        ///related data such as clip preferences
        ///Exception for the Rotopaint node which needs to setup its own graph internally

        /**
         * The plug-in might call getImage, set a valid thread storage on the tree.
         **/
        double time = getApp()->getTimeLine()->currentFrame();
        AbortableRenderInfoPtr abortInfo = AbortableRenderInfo::create(false, 0);
        const bool isRenderUserInteraction = true;
        const bool isSequentialRender = false;
        AbortableThread* isAbortable = dynamic_cast<AbortableThread*>( QThread::currentThread() );
        if (isAbortable) {
            isAbortable->setAbortInfo( isRenderUserInteraction, abortInfo, getEffectInstance() );
        }
        ParallelRenderArgsSetter frameRenderArgs( time,
                                                  ViewIdx(0),
                                                  isRenderUserInteraction,
                                                  isSequentialRender,
                                                  abortInfo,
                                                  shared_from_this(),
                                                  0, //texture index
                                                  getApp()->getTimeLine().get(),
                                                  NodePtr(),
                                                  false,
                                                  false,
                                                  boost::shared_ptr<RenderStats>() );


        ///Don't do clip preferences while loading a project, they will be refreshed globally once the project is loaded.
        _imp->effect->onInputChanged(inputNb);
        _imp->inputsModified.insert(inputNb);

        // If the effect has render clones, kill them as the plug-in might have changed its internal state
        _imp->effect->clearRenderInstances();

        //A knob value might have changed recursively, redraw  any overlay
        if ( !_imp->effect->isDequeueingValuesSet() &&
             ( _imp->effect->getRecursionLevel() == 0) && _imp->effect->checkIfOverlayRedrawNeeded() ) {
            _imp->effect->redrawOverlayInteract();
        }
    }

    /*
       If this is a group, also notify the output nodes of the GroupInput node inside the Group corresponding to
       the this inputNb
     */
    NodeGroupPtr isGroup = isEffectNodeGroup();
    if (isGroup) {
        std::vector<NodePtr> groupInputs;
        isGroup->getInputs(&groupInputs, false);
        if ( (inputNb >= 0) && ( inputNb < (int)groupInputs.size() ) && groupInputs[inputNb] ) {
            std::map<NodePtr, int> inputOutputs;
            groupInputs[inputNb]->getOutputsConnectedToThisNode(&inputOutputs);
            for (std::map<NodePtr, int> ::iterator it = inputOutputs.begin(); it != inputOutputs.end(); ++it) {
                it->first->onInputChanged(it->second);
            }
        }
    }

    /*
       If this is an output node, notify the Group output nodes that their input have changed.
     */
    GroupOutput<-Ptr isGroupOutput = boost::dynamic_pointer_cast<GroupOutput>( _imp->effect );
    if (isGroupOutput) {
        NodeGroupPtr containerGroup = boost::dynamic_pointer_cast<NodeGroup>( isGroupOutput->getNode()->getGroup() );
        if (containerGroup) {
            std::map<NodePtr, int> groupOutputs;
            containerGroup->getNode()->getOutputsConnectedToThisNode(&groupOutputs);
            for (std::map<NodePtr, int> ::iterator it = groupOutputs.begin(); it != groupOutputs.end(); ++it) {
                it->first->onInputChanged(it->second);
            }
        }
    }

    /*
     * If this node is the output of a pre-comp, notify the precomp output nodes that their input have changed
     */
    PrecompNodePtr isInPrecomp = isPartOfPrecomp();
    if ( isInPrecomp && (isInPrecomp->getOutputNode().get() == this) ) {
        std::map<NodePtr, int> inputOutputs;
        isInPrecomp->getNode()->getOutputsConnectedToThisNode(&inputOutputs);
        for (std::map<NodePtr, int> ::iterator it = inputOutputs.begin(); it != inputOutputs.end(); ++it) {
            it->first->onInputChanged(it->second);
        }
    }

    if (mustCallEndInputEdition) {
        endInputEdition(true);
    }
} // Node::onInputChanged

void
Node::onParentMultiInstanceInputChanged(int input)
{
    ++_imp->inputModifiedRecursion;
    _imp->effect->onInputChanged(input);
    --_imp->inputModifiedRecursion;
}

bool
Node::duringInputChangedAction() const
{
    assert( QThread::currentThread() == qApp->thread() );

    return _imp->inputModifiedRecursion > 0;
}

void
Node::onFileNameParameterChanged(const KnobIPtr& fileKnob)
{
    if ( _imp->effect->isReader() ) {
        computeFrameRangeForReader(fileKnob);

        ///Refresh the preview automatically if the filename changed
        incrementKnobsAge(); //< since evaluate() is called after knobChanged we have to do this  by hand
        //computePreviewImage( getApp()->getTimeLine()->currentFrame() );

        ///union the project frame range if not locked with the reader frame range
        bool isLocked = getApp()->getProject()->isFrameRangeLocked();
        if (!isLocked) {
            double leftBound = INT_MIN, rightBound = INT_MAX;
            _imp->effect->getFrameRange_public(getHashValue(), &leftBound, &rightBound, true);

            if ( (leftBound != INT_MIN) && (rightBound != INT_MAX) ) {
                if ( getGroup() || getIOContainer() ) {
                    getApp()->getProject()->unionFrameRangeWith(leftBound, rightBound);
                }
            }
        }
    } else if ( _imp->effect->isWriter() ) {
        KnobIPtr sublabelKnob = getKnobByName(kNatronOfxParamStringSublabelName);
        KnobOutputFilePtr isFile = boost::dynamic_pointer_cast<KnobOutputFile>(fileKnob);
        if (isFile && sublabelKnob) {
            KnobStringBasePtr isString = boost::dynamic_pointer_cast<KnobStringBase>( sublabelKnob.get() );

            std::string pattern = isFile->getValue();
            if (isString) {
                std::size_t foundSlash = pattern.find_last_of("/");
                if (foundSlash != std::string::npos) {
                    pattern = pattern.substr(foundSlash + 1);
                }

                isString->setValue(pattern);
            }
        }

        /*
           Check if the filename param has a %V in it, in which case make sure to hide the Views parameter
         */
        KnobOutputFilePtr fileParam = boost::dynamic_pointer_cast<KnobOutputFile>(fileKnob);
        if (fileParam) {
            std::string pattern = fileParam->getValue();
            std::size_t foundViewPattern = pattern.find_first_of("%v");
            if (foundViewPattern == std::string::npos) {
                foundViewPattern = pattern.find_first_of("%V");
            }
            if (foundViewPattern != std::string::npos) {
                //We found view pattern
                KnobIPtr viewsKnob = getKnobByName(kWriteOIIOParamViewsSelector);
                if (viewsKnob) {
                    KnobChoicePtr viewsSelector = boost::dynamic_pointer_cast<KnobChoice>( viewsKnob.get() );
                    if (viewsSelector) {
                        viewsSelector->setSecret(true);
                    }
                }
            }
        }
    }
} // Node::onFileNameParameterChanged

void
Node::getOriginalFrameRangeForReader(const std::string& pluginID,
                                     const std::string& canonicalFileName,
                                     int* firstFrame,
                                     int* lastFrame)
{
    if (pluginID == PLUGINID_OFX_READFFMPEG) {
        ///If the plug-in is a video, only ffmpeg may know how many frames there are
        *firstFrame = INT_MIN;
        *lastFrame = INT_MAX;
    } else {
        SequenceParsing::SequenceFromPattern seq;
        SequenceParsing::filesListFromPattern(canonicalFileName, &seq);
        if ( seq.empty() || (seq.size() == 1) ) {
            *firstFrame = 1;
            *lastFrame = 1;
        } else if (seq.size() > 1) {
            *firstFrame = seq.begin()->first;
            *lastFrame = seq.rbegin()->first;
        }
    }
}

void
Node::computeFrameRangeForReader(const KnobIPtr& fileKnob)
{
    /*
       We compute the original frame range of the sequence for the plug-in
       because the plug-in does not have access to the exact original pattern
       hence may not exactly end-up with the same file sequence as what the user
       selected from the file dialog.
     */
    ReadNodePtr isReadNode = isEffectReadNode();
    std::string pluginID;

    if (isReadNode) {
        NodePtr embeddedPlugin = isReadNode->getEmbeddedReader();
        if (embeddedPlugin) {
            pluginID = embeddedPlugin->getPluginID();
        }
    } else {
        pluginID = getPluginID();
    }

    int leftBound = INT_MIN;
    int rightBound = INT_MAX;
    ///Set the originalFrameRange parameter of the reader if it has one.
    KnobIPtr knob = getKnobByName(kReaderParamNameOriginalFrameRange);
    if (knob) {
        KnobIntPtr originalFrameRange = boost::dynamic_pointer_cast<KnobInt>(knob);
        if ( originalFrameRange && (originalFrameRange->getDimension() == 2) ) {
            KnobFilePtr isFile = boost::dynamic_pointer_cast<KnobFile>(fileKnob);
            assert(isFile);
            if (!isFile) {
                throw std::logic_error("Node::computeFrameRangeForReader");
            }

            if (pluginID == PLUGINID_OFX_READFFMPEG) {
                ///If the plug-in is a video, only ffmpeg may know how many frames there are
                originalFrameRange->setValues(INT_MIN, INT_MAX, ViewSpec::all(), eValueChangedReasonNatronInternalEdited);
            } else {
                std::string pattern = isFile->getValue();
                getApp()->getProject()->canonicalizePath(pattern);
                SequenceParsing::SequenceFromPattern seq;
                SequenceParsing::filesListFromPattern(pattern, &seq);
                if ( seq.empty() || (seq.size() == 1) ) {
                    leftBound = 1;
                    rightBound = 1;
                } else if (seq.size() > 1) {
                    leftBound = seq.begin()->first;
                    rightBound = seq.rbegin()->first;
                }
                originalFrameRange->setValues(leftBound, rightBound, ViewSpec::all(), eValueChangedReasonNatronInternalEdited);
            }
        }
    }
}

bool
Node::canHandleRenderScaleForOverlays() const
{
    return _imp->effect->canHandleRenderScaleForOverlays();
}

bool
Node::getOverlayColor(double* r,
                      double* g,
                      double* b) const
{
    boost::shared_ptr<NodeGuiI> gui_i = getNodeGui();

    if (!gui_i) {
        return false;
    }

    return gui_i->getOverlayColor(r, g, b);
}

bool
Node::shouldDrawOverlay() const
{
    if ( !hasOverlay() && !getRotoContext() ) {
        return false;
    }

    if (!_imp->isPartOfProject) {
        return false;
    }

    if ( !isActivated() ) {
        return false;
    }

    if ( isNodeDisabled() ) {
        return false;
    }

    if ( getParentMultiInstance() ) {
        return false;
    }

    if ( !isSettingsPanelVisible() ) {
        return false;
    }

    if ( isSettingsPanelMinimized() ) {
        return false;
    }


    return true;
}

void
Node::drawHostOverlay(double time,
                      const RenderScale& renderScale,
                      ViewIdx view)
{
    boost::shared_ptr<NodeGuiI> nodeGui = getNodeGui();

    if (nodeGui) {
        nodeGui->drawHostOverlay(time, renderScale, view);
    }
}

bool
Node::onOverlayPenDownDefault(double time,
                              const RenderScale& renderScale,
                              ViewIdx view,
                              const QPointF & viewportPos,
                              const QPointF & pos,
                              double pressure)
{
    boost::shared_ptr<NodeGuiI> nodeGui = getNodeGui();

    if (nodeGui) {
        return nodeGui->onOverlayPenDownDefault(time, renderScale, view, viewportPos, pos, pressure);
    }

    return false;
}

bool
Node::onOverlayPenDoubleClickedDefault(double time,
                                       const RenderScale& renderScale,
                                       ViewIdx view,
                                       const QPointF & viewportPos,
                                       const QPointF & pos)
{
    boost::shared_ptr<NodeGuiI> nodeGui = getNodeGui();

    if (nodeGui) {
        return nodeGui->onOverlayPenDoubleClickedDefault(time, renderScale, view, viewportPos, pos);
    }

    return false;
}

bool
Node::onOverlayPenMotionDefault(double time,
                                const RenderScale& renderScale,
                                ViewIdx view,
                                const QPointF & viewportPos,
                                const QPointF & pos,
                                double pressure)
{
    boost::shared_ptr<NodeGuiI> nodeGui = getNodeGui();

    if (nodeGui) {
        return nodeGui->onOverlayPenMotionDefault(time, renderScale, view, viewportPos, pos, pressure);
    }

    return false;
}

bool
Node::onOverlayPenUpDefault(double time,
                            const RenderScale& renderScale,
                            ViewIdx view,
                            const QPointF & viewportPos,
                            const QPointF & pos,
                            double pressure)
{
    boost::shared_ptr<NodeGuiI> nodeGui = getNodeGui();

    if (nodeGui) {
        return nodeGui->onOverlayPenUpDefault(time, renderScale, view, viewportPos, pos, pressure);
    }

    return false;
}

bool
Node::onOverlayKeyDownDefault(double time,
                              const RenderScale& renderScale,
                              ViewIdx view,
                              Key key,
                              KeyboardModifiers modifiers)
{
    boost::shared_ptr<NodeGuiI> nodeGui = getNodeGui();

    if (nodeGui) {
        return nodeGui->onOverlayKeyDownDefault(time, renderScale, view, key, modifiers);
    }

    return false;
}

bool
Node::onOverlayKeyUpDefault(double time,
                            const RenderScale& renderScale,
                            ViewIdx view,
                            Key key,
                            KeyboardModifiers modifiers)
{
    boost::shared_ptr<NodeGuiI> nodeGui = getNodeGui();

    if (nodeGui) {
        return nodeGui->onOverlayKeyUpDefault(time, renderScale, view, key, modifiers);
    }

    return false;
}

bool
Node::onOverlayKeyRepeatDefault(double time,
                                const RenderScale& renderScale,
                                ViewIdx view,
                                Key key,
                                KeyboardModifiers modifiers)
{
    boost::shared_ptr<NodeGuiI> nodeGui = getNodeGui();

    if (nodeGui) {
        return nodeGui->onOverlayKeyRepeatDefault(time, renderScale, view, key, modifiers);
    }

    return false;
}

bool
Node::onOverlayFocusGainedDefault(double time,
                                  const RenderScale& renderScale,
                                  ViewIdx view)
{
    boost::shared_ptr<NodeGuiI> nodeGui = getNodeGui();

    if (nodeGui) {
        return nodeGui->onOverlayFocusGainedDefault(time, renderScale, view);
    }

    return false;
}

bool
Node::onOverlayFocusLostDefault(double time,
                                const RenderScale& renderScale,
                                ViewIdx view)
{
    boost::shared_ptr<NodeGuiI> nodeGui = getNodeGui();

    if (nodeGui) {
        return nodeGui->onOverlayFocusLostDefault(time, renderScale, view);
    }

    return false;
}

void
Node::removePositionHostOverlay(const KnobIPtr& knob)
{
    boost::shared_ptr<NodeGuiI> nodeGui = getNodeGui();

    if (nodeGui) {
        nodeGui->removePositionHostOverlay(knob);
    }
}

void
Node::addPositionInteract(const KnobDoublePtr& position,
                          const KnobBoolPtr& interactive)
{
    assert( QThread::currentThread() == qApp->thread() );
    if ( appPTR->isBackground() ) {
        return;
    }

    boost::shared_ptr<PositionOverlayKnobs> knobs( new PositionOverlayKnobs() );
    knobs->addKnob(position, PositionOverlayKnobs::eKnobsEnumerationPosition);
    if (interactive) {
        knobs->addKnob(interactive, PositionOverlayKnobs::eKnobsEnumerationInteractive);
    }
    boost::shared_ptr<NodeGuiI> nodeGui = getNodeGui();
    if (!nodeGui) {
        _imp->nativeOverlays.push_back(knobs);
    } else {
        nodeGui->addDefaultInteract(knobs);
    }
}

void
Node::addTransformInteract(const KnobDoublePtr& translate,
                           const KnobDoublePtr& scale,
                           const KnobBoolPtr& scaleUniform,
                           const KnobDoublePtr& rotate,
                           const KnobDoublePtr& skewX,
                           const KnobDoublePtr& skewY,
                           const KnobChoicePtr& skewOrder,
                           const KnobDoublePtr& center,
                           const KnobBoolPtr& invert,
                           const KnobBoolPtr& interactive)
{
    assert( QThread::currentThread() == qApp->thread() );
    if ( appPTR->isBackground() ) {
        return;
    }

    boost::shared_ptr<TransformOverlayKnobs> knobs( new TransformOverlayKnobs() );
    knobs->addKnob(translate, TransformOverlayKnobs::eKnobsEnumerationTranslate);
    knobs->addKnob(scale, TransformOverlayKnobs::eKnobsEnumerationScale);
    knobs->addKnob(scaleUniform, TransformOverlayKnobs::eKnobsEnumerationUniform);
    knobs->addKnob(rotate, TransformOverlayKnobs::eKnobsEnumerationRotate);
    knobs->addKnob(center, TransformOverlayKnobs::eKnobsEnumerationCenter);
    knobs->addKnob(skewX, TransformOverlayKnobs::eKnobsEnumerationSkewx);
    knobs->addKnob(skewY, TransformOverlayKnobs::eKnobsEnumerationSkewy);
    knobs->addKnob(skewOrder, TransformOverlayKnobs::eKnobsEnumerationSkewOrder);
    if (invert) {
        knobs->addKnob(invert, TransformOverlayKnobs::eKnobsEnumerationInvert);
    }
    if (interactive) {
        knobs->addKnob(interactive, TransformOverlayKnobs::eKnobsEnumerationInteractive);
    }
    boost::shared_ptr<NodeGuiI> nodeGui = getNodeGui();
    if (!nodeGui) {
        _imp->nativeOverlays.push_back(knobs);
    } else {
        nodeGui->addDefaultInteract(knobs);
    }
}

void
Node::addCornerPinInteract(const KnobDoublePtr& from1,
                           const KnobDoublePtr& from2,
                           const KnobDoublePtr& from3,
                           const KnobDoublePtr& from4,
                           const KnobDoublePtr& to1,
                           const KnobDoublePtr& to2,
                           const KnobDoublePtr& to3,
                           const KnobDoublePtr& to4,
                           const KnobBoolPtr& enable1,
                           const KnobBoolPtr& enable2,
                           const KnobBoolPtr& enable3,
                           const KnobBoolPtr& enable4,
                           const KnobChoicePtr& overlayPoints,
                           const KnobBoolPtr& invert,
                           const KnobBoolPtr& interactive)
{
    assert( QThread::currentThread() == qApp->thread() );
    if ( appPTR->isBackground() ) {
        return;
    }
    boost::shared_ptr<CornerPinOverlayKnobs> knobs( new CornerPinOverlayKnobs() );
    knobs->addKnob(from1, CornerPinOverlayKnobs::eKnobsEnumerationFrom1);
    knobs->addKnob(from2, CornerPinOverlayKnobs::eKnobsEnumerationFrom2);
    knobs->addKnob(from3, CornerPinOverlayKnobs::eKnobsEnumerationFrom3);
    knobs->addKnob(from4, CornerPinOverlayKnobs::eKnobsEnumerationFrom4);

    knobs->addKnob(to1, CornerPinOverlayKnobs::eKnobsEnumerationTo1);
    knobs->addKnob(to2, CornerPinOverlayKnobs::eKnobsEnumerationTo2);
    knobs->addKnob(to3, CornerPinOverlayKnobs::eKnobsEnumerationTo3);
    knobs->addKnob(to4, CornerPinOverlayKnobs::eKnobsEnumerationTo4);

    knobs->addKnob(enable1, CornerPinOverlayKnobs::eKnobsEnumerationEnable1);
    knobs->addKnob(enable2, CornerPinOverlayKnobs::eKnobsEnumerationEnable2);
    knobs->addKnob(enable3, CornerPinOverlayKnobs::eKnobsEnumerationEnable3);
    knobs->addKnob(enable4, CornerPinOverlayKnobs::eKnobsEnumerationEnable4);

    knobs->addKnob(overlayPoints, CornerPinOverlayKnobs::eKnobsEnumerationOverlayPoints);

    if (invert) {
        knobs->addKnob(invert, CornerPinOverlayKnobs::eKnobsEnumerationInvert);
    }
    if (interactive) {
        knobs->addKnob(interactive, CornerPinOverlayKnobs::eKnobsEnumerationInteractive);
    }
    boost::shared_ptr<NodeGuiI> nodeGui = getNodeGui();
    if (!nodeGui) {
        _imp->nativeOverlays.push_back(knobs);
    } else {
        nodeGui->addDefaultInteract(knobs);
    }
}

void
Node::initializeHostOverlays()
{
    boost::shared_ptr<NodeGuiI> nodeGui = getNodeGui();

    if (!nodeGui) {
        return;
    }
    for (std::list<boost::shared_ptr<HostOverlayKnobs> > ::iterator it = _imp->nativeOverlays.begin(); it != _imp->nativeOverlays.end(); ++it) {
        nodeGui->addDefaultInteract(*it);
    }
    _imp->nativeOverlays.clear();
}

void
Node::setPluginIDAndVersionForGui(const std::list<std::string>& grouping,
                                  const std::string& pluginLabel,
                                  const std::string& pluginID,
                                  const std::string& pluginDesc,
                                  const std::string& pluginIconFilePath,
                                  unsigned int version)
{
    assert( QThread::currentThread() == qApp->thread() );
    boost::shared_ptr<NodeGuiI> nodeGui = getNodeGui();

    {
        QMutexLocker k(&_imp->pyPluginInfoMutex);
        _imp->pyPlugInfo.pyPlugVersion = version;
        _imp->pyPlugInfo.pyPlugID = pluginID;
        _imp->pyPlugInfo.pyPlugDesc = pluginDesc;
        _imp->pyPlugInfo.pyPlugLabel = pluginLabel;
        _imp->pyPlugInfo.pyPlugGrouping = grouping;
        _imp->pyPlugInfo.pyPlugIconFilePath = pluginIconFilePath;
    }

    if (!nodeGui) {
        return;
    }

    nodeGui->setPluginIDAndVersion(grouping, pluginLabel, pluginID, pluginDesc, pluginIconFilePath, version);
}

bool
Node::hasPyPlugBeenEdited() const
{
    QMutexLocker k(&_imp->pyPluginInfoMutex);

    return _imp->pyPlugInfo.pyplugChangedSinceScript || _imp->pyPlugInfo.pluginPythonModule.empty();
}

void
Node::setPyPlugEdited(bool edited)
{
    QMutexLocker k(&_imp->pyPluginInfoMutex);

    _imp->pyPlugInfo.pyplugChangedSinceScript = edited;
    _imp->pyPlugInfo.pyPlugID.clear();
    _imp->pyPlugInfo.pyPlugLabel.clear();
    _imp->pyPlugInfo.pyPlugDesc.clear();
    _imp->pyPlugInfo.pyPlugGrouping.clear();
    _imp->pyPlugInfo.pyPlugIconFilePath.clear();
}

void
Node::setPluginPythonModule(const std::string& pythonModule)
{
    QMutexLocker k(&_imp->pyPluginInfoMutex);

    _imp->pyPlugInfo.pluginPythonModule = pythonModule;
}

std::string
Node::getPluginPythonModule() const
{
    QMutexLocker k(&_imp->pyPluginInfoMutex);

    return _imp->pyPlugInfo.pluginPythonModule;
}

bool
Node::hasHostOverlayForParam(const KnobIConstPtr& knob) const
{
    boost::shared_ptr<NodeGuiI> nodeGui = getNodeGui();

    if ( nodeGui && nodeGui->hasHostOverlayForParam(knob) ) {
        return true;
    }

    return false;
}

bool
Node::hasHostOverlay() const
{
    boost::shared_ptr<NodeGuiI> nodeGui = getNodeGui();

    if ( nodeGui && nodeGui->hasHostOverlay() ) {
        return true;
    }

    return false;
}

void
Node::pushUndoCommand(const UndoCommandPtr& command)
{
    boost::shared_ptr<NodeGuiI> nodeGui = getNodeGui();

    if (nodeGui) {
        nodeGui->pushUndoCommand(command);
    } else {
        command->redo();
    }
}

void
Node::setCurrentCursor(CursorEnum defaultCursor)
{
    boost::shared_ptr<NodeGuiI> nodeGui = getNodeGui();

    if (nodeGui) {
        nodeGui->setCurrentCursor(defaultCursor);
    }
}

bool
Node::setCurrentCursor(const QString& customCursorFilePath)
{
    boost::shared_ptr<NodeGuiI> nodeGui = getNodeGui();

    if (nodeGui) {
        return nodeGui->setCurrentCursor(customCursorFilePath);
    }

    return false;
}

void
Node::setCurrentViewportForHostOverlays(OverlaySupport* viewPort)
{
    boost::shared_ptr<NodeGuiI> nodeGui = getNodeGui();

    if ( nodeGui && nodeGui->hasHostOverlay() ) {
        nodeGui->setCurrentViewportForHostOverlays(viewPort);
    }
}

const std::vector<std::string>&
Node::getCreatedViews() const
{
    assert( QThread::currentThread() == qApp->thread() );

    return _imp->createdViews;
}

void
Node::refreshCreatedViews()
{
    KnobIPtr knob = getKnobByName(kReadOIIOAvailableViewsKnobName);

    if (knob) {
        refreshCreatedViews(knob);
    }
}

void
Node::refreshCreatedViews(const KnobIPtr& knob)
{
    assert( QThread::currentThread() == qApp->thread() );

    KnobStringPtr availableViewsKnob = boost::dynamic_pointer_cast<KnobString>(knob);
    if (!availableViewsKnob) {
        return;
    }
    QString value = QString::fromUtf8( availableViewsKnob->getValue().c_str() );
    QStringList views = value.split( QLatin1Char(',') );

    _imp->createdViews.clear();

    const std::vector<std::string>& projectViews = getApp()->getProject()->getProjectViewNames();
    QStringList qProjectViews;
    for (std::size_t i = 0; i < projectViews.size(); ++i) {
        qProjectViews.push_back( QString::fromUtf8( projectViews[i].c_str() ) );
    }

    QStringList missingViews;
    for (QStringList::Iterator it = views.begin(); it != views.end(); ++it) {
        if ( !qProjectViews.contains(*it, Qt::CaseInsensitive) && !it->isEmpty() ) {
            missingViews.push_back(*it);
        }
        _imp->createdViews.push_back( it->toStdString() );
    }

    if ( !missingViews.isEmpty() ) {
        KnobIPtr fileKnob = getKnobByName(kOfxImageEffectFileParamName);
        KnobFilePtr inputFileKnob = boost::dynamic_pointer_cast<KnobFile>( fileKnob.get() );
        if (inputFileKnob) {
            std::string filename = inputFileKnob->getValue();
            std::stringstream ss;
            for (int i = 0; i < missingViews.size(); ++i) {
                ss << missingViews[i].toStdString();
                if (i < missingViews.size() - 1) {
                    ss << ", ";
                }
            }
            ss << std::endl;
            ss << std::endl;
            ss << tr("These views are in %1 but do not exist in the project.\nWould you like to create them?").arg( QString::fromUtf8( filename.c_str() ) ).toStdString();
            std::string question  = ss.str();
            StandardButtonEnum rep = Dialogs::questionDialog(tr("Views available").toStdString(), question, false, StandardButtons(eStandardButtonYes | eStandardButtonNo), eStandardButtonYes);
            if (rep == eStandardButtonYes) {
                std::vector<std::string> viewsToCreate;
                for (QStringList::Iterator it = missingViews.begin(); it != missingViews.end(); ++it) {
                    viewsToCreate.push_back( it->toStdString() );
                }
                getApp()->getProject()->createProjectViews(viewsToCreate);
            }
        }
    }

    Q_EMIT availableViewsChanged();
} // Node::refreshCreatedViews

bool
Node::getHideInputsKnobValue() const
{
    KnobBoolPtr k = _imp->hideInputs.lock();

    if (!k) {
        return false;
    }

    return k->getValue();
}

void
Node::setHideInputsKnobValue(bool hidden)
{
    KnobBoolPtr k = _imp->hideInputs.lock();

    if (!k) {
        return;
    }
    k->setValue(hidden);
}

void
Node::onRefreshIdentityStateRequestReceived()
{
    assert( QThread::currentThread() == qApp->thread() );
    if ( (_imp->refreshIdentityStateRequestsCount == 0) || !_imp->effect ) {
        //was already processed
        return;
    }
    _imp->refreshIdentityStateRequestsCount = 0;

    ProjectPtr project = getApp()->getProject();
    double time = project->currentFrame();
    RenderScale scale(1.);
    double inputTime = 0;
    U64 hash = getHashValue();
    bool viewAware =  _imp->effect->isViewAware();
    int nViews = !viewAware ? 1 : project->getProjectViewsCount();
    Format frmt;
    project->getProjectDefaultFormat(&frmt);

    //The one view node might report it is identity, but we do not want it to display it


    bool isIdentity = false;
    int inputNb = -1;
    OneViewNode* isOneView = dynamic_cast<OneViewNode*>( _imp->effect.get() );
    if (!isOneView) {
        for (int i = 0; i < nViews; ++i) {
            int identityInputNb = -1;
            ViewIdx identityView;
            bool isViewIdentity = _imp->effect->isIdentity_public(true, hash, time, scale, frmt, ViewIdx(i), &inputTime, &identityView, &identityInputNb);
            if ( (i > 0) && ( (isViewIdentity != isIdentity) || (identityInputNb != inputNb) || (identityView.value() != i) ) ) {
                isIdentity = false;
                inputNb = -1;
                break;
            }
            isIdentity |= isViewIdentity;
            inputNb = identityInputNb;
            if (!isIdentity) {
                break;
            }
        }
    }

    //Check for consistency across views or then say the effect is not identity since the UI cannot display 2 different states
    //depending on the view


    boost::shared_ptr<NodeGuiI> nodeUi = _imp->guiPointer.lock();
    assert(nodeUi);
    nodeUi->onIdentityStateChanged(isIdentity ? inputNb : -1);
} // Node::onRefreshIdentityStateRequestReceived

void
Node::refreshIdentityState()
{
    assert( QThread::currentThread() == qApp->thread() );

    if ( !_imp->guiPointer.lock() ) {
        return;
    }

    //Post a new request
    ++_imp->refreshIdentityStateRequestsCount;
    Q_EMIT refreshIdentityStateRequested();
}

/*
   This is called AFTER the instanceChanged action has been called on the plug-in
 */
bool
Node::onEffectKnobValueChanged(const KnobIPtr& what,
                               ValueChangedReasonEnum reason)
{
    if (!what) {
        return false;
    }
    for (std::map<int, MaskSelector >::iterator it = _imp->maskSelectors.begin(); it != _imp->maskSelectors.end(); ++it) {
        if (it->second.channel.lock().get() == what) {
            _imp->onMaskSelectorChanged(it->first, it->second);
            break;
        }
    }

    bool ret = true;
    if ( what == _imp->previewEnabledKnob.lock().get() ) {
        if ( (reason == eValueChangedReasonUserEdited) || (reason == eValueChangedReasonSlaveRefresh) ) {
            Q_EMIT previewKnobToggled();
        }
    } else if ( what == _imp->renderButton.lock().get() ) {
        if ( getEffectInstance()->isWriter() ) {
            /*if this is a button and it is a render button,we're safe to assume the plug-ins wants to start rendering.*/
            AppInstance::RenderWork w;
            w.writer = boost::dynamic_pointer_cast<OutputEffectInstance>( _imp->effect.get() );
            w.firstFrame = INT_MIN;
            w.lastFrame = INT_MAX;
            w.frameStep = INT_MIN;
            w.useRenderStats = getApp()->isRenderStatsActionChecked();
            std::list<AppInstance::RenderWork> works;
            works.push_back(w);
            getApp()->startWritersRendering(false, works);
        }
    } else if ( ( what == _imp->disableNodeKnob.lock().get() ) && !_imp->isMultiInstance && !_imp->multiInstanceParent.lock() ) {
        Q_EMIT disabledKnobToggled( _imp->disableNodeKnob.lock()->getValue() );
        if ( QThread::currentThread() == qApp->thread() ) {
            getApp()->redrawAllViewers();
        }
        NodeGroupPtr isGroup = isEffectNodeGroup();
        if (isGroup) {
            ///When a group is disabled we have to force a hash change of all nodes inside otherwise the image will stay cached

            NodesList nodes = isGroup->getNodes();
            std::list<Node*> markedNodes;
            for (NodesList::iterator it = nodes.begin(); it != nodes.end(); ++it) {
                //This will not trigger a hash recomputation
                (*it)->incrementKnobsAge_internal();
                (*it)->computeHashRecursive(markedNodes);
            }
        }
    } else if ( what == _imp->nodeLabelKnob.lock().get() ) {
        Q_EMIT nodeExtraLabelChanged( QString::fromUtf8( _imp->nodeLabelKnob.lock()->getValue().c_str() ) );
    } else if (what->getName() == kNatronOfxParamStringSublabelName) {
        //special hack for the merge node and others so we can retrieve the sublabel and display it in the node's label
        KnobStringPtr strKnob = boost::dynamic_pointer_cast<KnobString>(what);
        if (strKnob) {
            QString operation = QString::fromUtf8( strKnob->getValue().c_str() );
            if ( !operation.isEmpty() ) {
                operation.prepend( QString::fromUtf8("(") );
                operation.append( QString::fromUtf8(")") );
            }
            replaceCustomDataInlabel(operation);
        }
    } else if ( what == _imp->hideInputs.lock().get() ) {
        Q_EMIT hideInputsKnobChanged( _imp->hideInputs.lock()->getValue() );
    } else if ( _imp->effect->isReader() && (what->getName() == kReadOIIOAvailableViewsKnobName) ) {
        refreshCreatedViews(what);
    } else if ( what == _imp->refreshInfoButton.lock().get() ) {
        int maxinputs = getMaxInputCount();
        std::stringstream ssinfo;
        for (int i = 0; i < maxinputs; ++i) {
            std::string inputInfo = makeInfoForInput(i);
            if ( !inputInfo.empty() ) {
                ssinfo << inputInfo << "<br />";
            }
        }
        std::string outputInfo = makeInfoForInput(-1);
        ssinfo << outputInfo << "<br />";
        std::string cacheInfo = makeCacheInfo();
        ssinfo << cacheInfo << "<br />";
        ssinfo << "<b>OpenGL Rendering Support:</b>: <font color=#c8c8c8>";
        PluginOpenGLRenderSupport glSupport = getCurrentOpenGLRenderSupport();
        switch (glSupport) {
            case ePluginOpenGLRenderSupportNone:
                ssinfo << "No";
                break;
            case ePluginOpenGLRenderSupportNeeded:
                ssinfo << "Yes but CPU rendering is not supported";
                break;
            case ePluginOpenGLRenderSupportYes:
                ssinfo << "Yes";
                break;
            default:
                break;
        }
        ssinfo << "</font>";
        _imp->nodeInfos.lock()->setValue( ssinfo.str() );
    } else if ( what == _imp->openglRenderingEnabledKnob.lock().get() ) {
        bool enabled = true;
        int thisKnobIndex = _imp->openglRenderingEnabledKnob.lock()->getValue();
        if (thisKnobIndex == 1 || (thisKnobIndex == 2 && getApp()->isBackground())) {
            enabled = false;
        }
        if (enabled) {
            // Check value on project now
            if (!getApp()->getProject()->isOpenGLRenderActivated()) {
                enabled = false;
            }
        }
        _imp->effect->onEnableOpenGLKnobValueChanged(enabled);
    } else {
        ret = false;
    }

    if (!ret) {
        KnobGroupPtr isGroup = boost::dynamic_pointer_cast<KnobGroup>(what);
        if ( isGroup && isGroup->getIsDialog() ) {
            boost::shared_ptr<NodeGuiI> gui = getNodeGui();
            if (gui) {
                gui->showGroupKnobAsDialog(isGroup);
                ret = true;
            }
        }
    }

    if (!ret) {
        for (std::map<int, ChannelSelector>::iterator it = _imp->channelsSelectors.begin(); it != _imp->channelsSelectors.end(); ++it) {
            if (it->second.layer.lock().get() == what) {
                _imp->onLayerChanged(it->first, it->second);
                ret = true;
                break;
            }
        }
    }

    if (!ret) {
        for (int i = 0; i < 4; ++i) {
            KnobBoolPtr enabled = _imp->enabledChan[i].lock();
            if (!enabled) {
                break;
            }
            if (enabled.get() == what) {
                checkForPremultWarningAndCheckboxes();
                ret = true;
                break;
            }
        }
    }

    if (!ret) {
        GroupInputPtr isInput = isEffectGroupInput();
        if (isInput) {
            if ( (what->getName() == kNatronGroupInputIsOptionalParamName)
                 || ( what->getName() == kNatronGroupInputIsMaskParamName) ) {
                NodeCollectionPtr col = isInput->getNode()->getGroup();
                assert(col);
                NodeGroupPtr isGrp = boost::dynamic_pointer_cast<NodeGroup>( col.get() );
                assert(isGrp);
                if (isGrp) {
                    ///Refresh input arrows of the node to reflect the state
                    isGrp->getNode()->initializeInputs();
                    ret = true;
                }
            }
        }
    }

    return ret;
} // Node::onEffectKnobValueChanged

void
Node::onOpenGLEnabledKnobChangedOnProject(bool activated)
{
    bool enabled = activated;
    KnobChoicePtr k = _imp->openglRenderingEnabledKnob.lock();
    if (enabled) {
        if (k) {
            k->setAllDimensionsEnabled(true);
            int thisKnobIndex = k->getValue();
            if (thisKnobIndex == 1 || (thisKnobIndex == 2 && getApp()->isBackground())) {
                enabled = false;
            }
        }
    } else {
        if (k) {
            k->setAllDimensionsEnabled(true);
        }
    }
    _imp->effect->onEnableOpenGLKnobValueChanged(enabled);
    
}

bool
Node::getSelectedLayerChoiceRaw(int inputNb,
                                std::string& layer) const
{
    std::map<int, ChannelSelector>::iterator found = _imp->channelsSelectors.find(inputNb);

    if ( found == _imp->channelsSelectors.end() ) {
        return false;
    }
    KnobChoicePtr layerKnob = found->second.layer.lock();
    layer = layerKnob->getActiveEntryText_mt_safe();

    return true;
}

bool
Node::Implementation::getSelectedLayerInternal(int inputNb,
                                               const ChannelSelector& selector,
                                               ImageComponents* comp) const
{
    Node* node = 0;

    if (inputNb == -1) {
        node = _publicInterface;
    } else {
        node = _publicInterface->getInput(inputNb).get();
    }

    KnobChoicePtr layerKnob = selector.layer.lock();
    assert(layerKnob);
    std::string layer = layerKnob->getActiveEntryText_mt_safe();

    if (layer == "All") {
        return false;
    }
    std::string mappedLayerName = ImageComponents::mapUserFriendlyPlaneNameToNatronInternalPlaneName(layer);
    bool isCurLayerColorComp = mappedLayerName == kNatronRGBAComponentsName || mappedLayerName == kNatronRGBComponentsName || mappedLayerName == kNatronAlphaComponentsName;
    EffectInstance::ComponentsAvailableMap compsAvailable;
    {
        QMutexLocker k(&selector.compsMutex);
        compsAvailable = selector.compsAvailable;
    }
    if (node) {
        for (EffectInstance::ComponentsAvailableMap::iterator it2 = compsAvailable.begin(); it2 != compsAvailable.end(); ++it2) {
            if ( it2->first.isColorPlane() ) {
                if (isCurLayerColorComp) {
                    *comp = it2->first;
                    break;
                }
            } else {
                if (it2->first.getLayerName() == mappedLayerName) {
                    *comp = it2->first;
                    break;
                }
            }
        }
    }


    if ( (comp->getNumComponents() == 0) && _publicInterface ) {
        std::vector<ImageComponents> projectLayers = _publicInterface->getApp()->getProject()->getProjectDefaultLayers();
        for (std::size_t i = 0; i < projectLayers.size(); ++i) {
            if (projectLayers[i].getLayerName() == mappedLayerName) {
                *comp = projectLayers[i];
                break;
            }
        }
    }

    return true;
} // Node::Implementation::getSelectedLayerInternal

void
Node::Implementation::onLayerChanged(int inputNb,
                                     const ChannelSelector& selector)
{
    KnobChoicePtr layerKnob = selector.layer.lock();
    std::string curLayer = layerKnob->getActiveEntryText_mt_safe();

    if (inputNb == -1) {
        bool outputIsAll = curLayer == "All";

        ///Disable all input selectors as it doesn't make sense to edit them whilst output is All
        for (std::map<int, ChannelSelector>::iterator it = channelsSelectors.begin(); it != channelsSelectors.end(); ++it) {
            if (it->first >= 0) {
                NodePtr inp = _publicInterface->getInput(it->first);
                bool mustBeSecret = !inp.get() || outputIsAll;
                it->second.layer.lock()->setSecret(mustBeSecret);
            }
        }
    }
    if (!isRefreshingInputRelatedData) {
        ///Clip preferences have changed
        RenderScale s(1.);
        effect->refreshMetaDatas_public(true);
    }
    if ( !enabledChan[0].lock() ) {
        return;
    }

    ImageComponents comp;
    if ( !getSelectedLayerInternal(inputNb, selector, &comp) ) {
        for (int i = 0; i < 4; ++i) {
            enabledChan[i].lock()->setSecret(true);
        }
    } else {
        _publicInterface->refreshEnabledKnobsLabel(comp);
    }

    if (inputNb == -1) {
        _publicInterface->s_outputLayerChanged();
    }
}

void
Node::refreshEnabledKnobsLabel(const ImageComponents& comp)
{
    const std::vector<std::string>& channels = comp.getComponentsNames();

    switch ( channels.size() ) {
    case 1: {
        for (int i = 0; i < 3; ++i) {
            KnobBoolPtr enabled = _imp->enabledChan[i].lock();
            enabled->setSecret(true);
        }
        KnobBoolPtr alpha = _imp->enabledChan[3].lock();
        alpha->setSecret(false);
        alpha->setLabel(channels[0]);
        break;
    }
    case 2: {
        for (int i = 2; i < 4; ++i) {
            KnobBoolPtr enabled = _imp->enabledChan[i].lock();
            enabled->setSecret(true);
        }
        for (int i = 0; i < 2; ++i) {
            KnobBoolPtr enabled = _imp->enabledChan[i].lock();
            enabled->setSecret(false);
            enabled->setLabel(channels[i]);
        }
        break;
    }
    case 3: {
        for (int i = 3; i < 4; ++i) {
            KnobBoolPtr enabled = _imp->enabledChan[i].lock();
            enabled->setSecret(true);
        }
        for (int i = 0; i < 3; ++i) {
            KnobBoolPtr enabled = _imp->enabledChan[i].lock();
            enabled->setSecret(false);
            enabled->setLabel(channels[i]);
        }
        break;
    }
    case 4: {
        for (int i = 0; i < 4; ++i) {
            KnobBoolPtr enabled = _imp->enabledChan[i].lock();
            enabled->setSecret(false);
            enabled->setLabel(channels[i]);
        }
        break;
    }

    case 0:
    default: {
        for (int i = 0; i < 4; ++i) {
            KnobBoolPtr enabled = _imp->enabledChan[i].lock();
            enabled->setSecret(true);
        }
        break;
    }
    } // switch
} // Node::refreshEnabledKnobsLabel

void
Node::Implementation::onMaskSelectorChanged(int inputNb,
                                            const MaskSelector& selector)
{
    KnobChoicePtr channel = selector.channel.lock();
    int index = channel->getValue();
    KnobBoolPtr enabled = selector.enabled.lock();

    if ( (index == 0) && enabled->isEnabled(0) ) {
        enabled->setValue(false);
        enabled->setEnabled(0, false);
    } else if ( !enabled->isEnabled(0) ) {
        enabled->setEnabled(0, true);
        if ( _publicInterface->getInput(inputNb) ) {
            enabled->setValue(true);
        }
    }

    if (!isRefreshingInputRelatedData) {
        ///Clip preferences have changed
        RenderScale s(1.);
        effect->refreshMetaDatas_public(true);
    }
}

bool
Node::getProcessChannel(int channelIndex) const
{
    assert(channelIndex >= 0 && channelIndex < 4);
    KnobBoolPtr k = _imp->enabledChan[channelIndex].lock();
    if (k) {
        return k->getValue();
    }

    return true;
}

bool
Node::getSelectedLayer(int inputNb,
                       std::bitset<4> *processChannels,
                       bool* isAll,
                       ImageComponents* layer) const
{
    //If the effect is multi-planar, it is expected to handle itself all the planes
    assert( !_imp->effect->isMultiPlanar() );

    std::map<int, ChannelSelector>::const_iterator foundSelector = _imp->channelsSelectors.find(inputNb);
    NodePtr maskInput;
    int chanIndex = getMaskChannel(inputNb, layer, &maskInput);
    bool hasChannelSelector = true;
    if (chanIndex != -1) {
        *isAll = false;
        Q_UNUSED(chanIndex);
        (*processChannels)[0] = true;
        (*processChannels)[1] = true;
        (*processChannels)[2] = true;
        (*processChannels)[3] = true;

        return true;
    } else {
        if ( foundSelector == _imp->channelsSelectors.end() ) {
            //Fetch in input what the user has set for the output
            foundSelector = _imp->channelsSelectors.find(-1);
        }
        if ( foundSelector == _imp->channelsSelectors.end() ) {
            hasChannelSelector = false;
        }
    }
    if (hasChannelSelector) {
        *isAll = !_imp->getSelectedLayerInternal(inputNb, foundSelector->second, layer);
    } else {
        *isAll = false;
    }
    if ( _imp->enabledChan[0].lock() ) {
        (*processChannels)[0] = _imp->enabledChan[0].lock()->getValue();
        (*processChannels)[1] = _imp->enabledChan[1].lock()->getValue();
        (*processChannels)[2] = _imp->enabledChan[2].lock()->getValue();
        (*processChannels)[3] = _imp->enabledChan[3].lock()->getValue();
    } else {
        (*processChannels)[0] = true;
        (*processChannels)[1] = true;
        (*processChannels)[2] = true;
        (*processChannels)[3] = true;
    }

    return hasChannelSelector;
}

bool
Node::hasAtLeastOneChannelToProcess() const
{
    std::map<int, ChannelSelector>::const_iterator foundSelector = _imp->channelsSelectors.find(-1);

    if ( foundSelector == _imp->channelsSelectors.end() ) {
        return true;
    }
    if ( _imp->enabledChan[0].lock() ) {
        std::bitset<4> processChannels;
        processChannels[0] = _imp->enabledChan[0].lock()->getValue();
        processChannels[1] = _imp->enabledChan[1].lock()->getValue();
        processChannels[2] = _imp->enabledChan[2].lock()->getValue();
        processChannels[3] = _imp->enabledChan[3].lock()->getValue();
        if (!processChannels[0] && !processChannels[1] && !processChannels[2] && !processChannels[3]) {
            return false;
        }
    }

    return true;
}

void
Node::replaceCustomDataInlabel(const QString & data)
{
    assert( QThread::currentThread() == qApp->thread() );
    KnobStringPtr labelKnob = _imp->nodeLabelKnob.lock();
    if (!labelKnob) {
        return;
    }
    QString label = QString::fromUtf8( labelKnob->getValue().c_str() );
    ///Since the label is html encoded, find the text's start
    int foundFontTag = label.indexOf( QString::fromUtf8("<font") );
    bool htmlPresent =  (foundFontTag != -1);
    ///we're sure this end tag is the one of the font tag
    QString endFont( QString::fromUtf8("\">") );
    int endFontTag = label.indexOf(endFont, foundFontTag);
    QString customTagStart( QString::fromUtf8(NATRON_CUSTOM_HTML_TAG_START) );
    QString customTagEnd( QString::fromUtf8(NATRON_CUSTOM_HTML_TAG_END) );
    int foundNatronCustomDataTag = label.indexOf(customTagStart, endFontTag == -1 ? 0 : endFontTag);
    if (foundNatronCustomDataTag != -1) {
        ///remove the current custom data
        int foundNatronEndTag = label.indexOf(customTagEnd, foundNatronCustomDataTag);
        assert(foundNatronEndTag != -1);

        foundNatronEndTag += customTagEnd.size();
        label.remove(foundNatronCustomDataTag, foundNatronEndTag - foundNatronCustomDataTag);
    }

    int i = htmlPresent ? endFontTag + endFont.size() : 0;
    label.insert(i, customTagStart);
    label.insert(i + customTagStart.size(), data);
    label.insert(i + customTagStart.size() + data.size(), customTagEnd);
    labelKnob->setValue( label.toStdString() );
}

KnobBoolPtr
Node::getDisabledKnob() const
{
    return _imp->disableNodeKnob.lock();
}

bool
Node::isLifetimeActivated(int *firstFrame,
                          int *lastFrame) const
{
    KnobBoolPtr enableLifetimeKnob = _imp->enableLifeTimeKnob.lock();

    if (!enableLifetimeKnob) {
        return false;
    }
    if ( !enableLifetimeKnob->getValue() ) {
        return false;
    }
    KnobIntPtr lifetimeKnob = _imp->lifeTimeKnob.lock();
    *firstFrame = lifetimeKnob->getValue(0);
    *lastFrame = lifetimeKnob->getValue(1);

    return true;
}

bool
Node::isNodeDisabled() const
{
    KnobBoolPtr b = _imp->disableNodeKnob.lock();
    bool thisDisabled = b ? b->getValue() : false;
    NodeGroupPtr isContainerGrp = boost::dynamic_pointer_cast<NodeGroup>( getGroup().get() );

    if (isContainerGrp) {
        return thisDisabled || isContainerGrp->getNode()->isNodeDisabled();
    }
#ifdef NATRON_ENABLE_IO_META_NODES
    NodePtr ioContainer = getIOContainer();
    if (ioContainer) {
        return ioContainer->isNodeDisabled();
    }
#endif

    int lifeTimeFirst, lifeTimeEnd;
    bool lifeTimeEnabled = isLifetimeActivated(&lifeTimeFirst, &lifeTimeEnd);
    double curFrame = _imp->effect->getCurrentTime();
    bool enabled = ( !lifeTimeEnabled || (curFrame >= lifeTimeFirst && curFrame <= lifeTimeEnd) ) && !thisDisabled;

    return !enabled;
}

void
Node::setNodeDisabled(bool disabled)
{
    KnobBoolPtr b = _imp->disableNodeKnob.lock();

    if (b) {
        b->setValue(disabled);

        // Clear the actions cache because if this function is called from another thread, the hash will not be incremented
        _imp->effect->clearActionsCache();
    }
}

void
Node::showKeyframesOnTimeline(bool emitSignal)
{
    assert( QThread::currentThread() == qApp->thread() );
    if ( _imp->keyframesDisplayedOnTimeline || appPTR->isBackground() ) {
        return;
    }
    _imp->keyframesDisplayedOnTimeline = true;
    std::list<SequenceTime> keys;
    getAllKnobsKeyframes(&keys);
    getApp()->addMultipleKeyframeIndicatorsAdded(keys, emitSignal);
}

void
Node::hideKeyframesFromTimeline(bool emitSignal)
{
    assert( QThread::currentThread() == qApp->thread() );
    if ( !_imp->keyframesDisplayedOnTimeline || appPTR->isBackground() ) {
        return;
    }
    _imp->keyframesDisplayedOnTimeline = false;
    std::list<SequenceTime> keys;
    getAllKnobsKeyframes(&keys);
    getApp()->removeMultipleKeyframeIndicator(keys, emitSignal);
}

bool
Node::areKeyframesVisibleOnTimeline() const
{
    assert( QThread::currentThread() == qApp->thread() );

    return _imp->keyframesDisplayedOnTimeline;
}

bool
Node::hasAnimatedKnob() const
{
    const KnobsVec & knobs = getKnobs();
    bool hasAnimation = false;

    for (U32 i = 0; i < knobs.size(); ++i) {
        if ( knobs[i]->canAnimate() ) {
            for (int j = 0; j < knobs[i]->getDimension(); ++j) {
                if ( knobs[i]->isAnimated(j) ) {
                    hasAnimation = true;
                    break;
                }
            }
        }
        if (hasAnimation) {
            break;
        }
    }

    return hasAnimation;
}

void
Node::getAllKnobsKeyframes(std::list<SequenceTime>* keyframes)
{
    assert(keyframes);
    const KnobsVec & knobs = getKnobs();

    for (U32 i = 0; i < knobs.size(); ++i) {
        if ( knobs[i]->getIsSecret() || !knobs[i]->getIsPersistant() ) {
            continue;
        }
        if ( !knobs[i]->canAnimate() ) {
            continue;
        }
        int dim = knobs[i]->getDimension();
        KnobFilePtr isFile = boost::dynamic_pointer_cast<KnobFile>(knobs[i]);
        if (isFile) {
            ///skip file knobs
            continue;
        }
        for (int j = 0; j < dim; ++j) {
            if ( knobs[i]->canAnimate() && knobs[i]->isAnimated( j, ViewIdx(0) ) ) {
                KeyFrameSet kfs = knobs[i]->getCurve(ViewIdx(0), j)->getKeyFrames_mt_safe();
                for (KeyFrameSet::iterator it = kfs.begin(); it != kfs.end(); ++it) {
                    keyframes->push_back( it->getTime() );
                }
            }
        }
    }
}

ImageBitDepthEnum
Node::getClosestSupportedBitDepth(ImageBitDepthEnum depth)
{
    bool foundShort = false;
    bool foundByte = false;

    for (std::list<ImageBitDepthEnum>::const_iterator it = _imp->supportedDepths.begin(); it != _imp->supportedDepths.end(); ++it) {
        if (*it == depth) {
            return depth;
        } else if (*it == eImageBitDepthFloat) {
            return eImageBitDepthFloat;
        } else if (*it == eImageBitDepthShort) {
            foundShort = true;
        } else if (*it == eImageBitDepthByte) {
            foundByte = true;
        }
    }
    if (foundShort) {
        return eImageBitDepthShort;
    } else if (foundByte) {
        return eImageBitDepthByte;
    } else {
        ///The plug-in doesn't support any bitdepth, the program shouldn't even have reached here.
        assert(false);

        return eImageBitDepthNone;
    }
}

ImageBitDepthEnum
Node::getBestSupportedBitDepth() const
{
    bool foundShort = false;
    bool foundByte = false;

    for (std::list<ImageBitDepthEnum>::const_iterator it = _imp->supportedDepths.begin(); it != _imp->supportedDepths.end(); ++it) {
        switch (*it) {
        case eImageBitDepthByte:
            foundByte = true;
            break;

        case eImageBitDepthShort:
            foundShort = true;
            break;

        case eImageBitDepthHalf:
            break;

        case eImageBitDepthFloat:

            return eImageBitDepthFloat;

        case eImageBitDepthNone:
            break;
        }
    }

    if (foundShort) {
        return eImageBitDepthShort;
    } else if (foundByte) {
        return eImageBitDepthByte;
    } else {
        ///The plug-in doesn't support any bitdepth, the program shouldn't even have reached here.
        assert(false);

        return eImageBitDepthNone;
    }
}

bool
Node::isSupportedBitDepth(ImageBitDepthEnum depth) const
{
    return std::find(_imp->supportedDepths.begin(), _imp->supportedDepths.end(), depth) != _imp->supportedDepths.end();
}

std::string
Node::getNodeExtraLabel() const
{
    KnobStringPtr s = _imp->nodeLabelKnob.lock();

    if (s) {
        return s->getValue();
    } else {
        return std::string();
    }
}

bool
Node::hasSequentialOnlyNodeUpstream(std::string & nodeName) const
{
    ///Just take into account sequentiallity for writers
    if ( (_imp->effect->getSequentialPreference() == eSequentialPreferenceOnlySequential) && _imp->effect->isWriter() ) {
        nodeName = getScriptName_mt_safe();

        return true;
    } else {
        QMutexLocker l(&_imp->inputsMutex);

        for (InputsV::iterator it = _imp->inputs.begin(); it != _imp->inputs.end(); ++it) {
            NodePtr input = it->lock();
            if ( input && input->hasSequentialOnlyNodeUpstream(nodeName) && input->getEffectInstance()->isWriter() ) {
                nodeName = input->getScriptName_mt_safe();

                return true;
            }
        }

        return false;
    }
}

bool
Node::isTrackerNodePlugin() const
{
    return _imp->effect->isTrackerNodePlugin();
}

bool
Node::isPointTrackerNode() const
{
    return getPluginID() == PLUGINID_OFX_TRACKERPM;
}

bool
Node::isBackdropNode() const
{
    return getPluginID() == PLUGINID_NATRON_BACKDROP;
}

void
Node::updateEffectLabelKnob(const QString & name)
{
    if (!_imp->effect) {
        return;
    }
    KnobIPtr knob = getKnobByName(kNatronOfxParamStringSublabelName);
    KnobStringPtr strKnob = boost::dynamic_pointer_cast<KnobString>(knob);
    if (strKnob) {
        strKnob->setValue( name.toStdString() );
    }
}

bool
Node::canOthersConnectToThisNode() const
{
    if ( dynamic_cast<Backdrop*>( _imp->effect.get() ) ) {
        return false;
    } else if ( boost::dynamic_pointer_cast<GroupOutput>( _imp->effect ) ) {
        return false;
    } else if ( _imp->effect->isWriter() && (_imp->effect->getSequentialPreference() == eSequentialPreferenceOnlySequential) ) {
        return false;
    }
    ///In debug mode only allow connections to Writer nodes
# ifdef DEBUG

    return dynamic_cast<const ViewerInstance*>( _imp->effect.get() ) == NULL;
# else // !DEBUG
    return dynamic_cast<const ViewerInstance*>( _imp->effect.get() ) == NULL /* && !_imp->effect->isWriter()*/;
# endif // !DEBUG
}

void
Node::setNodeIsRenderingInternal(std::list<NodeWPtr>& markedNodes)
{
    ///If marked, we alredy set render args
    for (std::list<NodeWPtr>::iterator it = markedNodes.begin(); it != markedNodes.end(); ++it) {
        if (it->lock().get() == this) {
            return;
        }
    }

    ///Wait for the main-thread to be done dequeuing the connect actions queue
    if ( QThread::currentThread() != qApp->thread() ) {
        QMutexLocker k(&_imp->nodeIsDequeuingMutex);
        while ( _imp->nodeIsDequeuing && !aborted() ) {
            _imp->nodeIsDequeuingCond.wait(&_imp->nodeIsDequeuingMutex);
        }
    }

    ///Increment the node is rendering counter
    {
        QMutexLocker nrLocker(&_imp->nodeIsRenderingMutex);
        ++_imp->nodeIsRendering;
    }


    ///mark this
    markedNodes.push_back( shared_from_this() );

    ///Call recursively

    int maxInpu = getMaxInputCount();
    for (int i = 0; i < maxInpu; ++i) {
        NodePtr input = getInput(i);
        if (input) {
            input->setNodeIsRenderingInternal(markedNodes);
        }
    }
}

RenderingFlagSetter::RenderingFlagSetter(const NodePtr& n)
    : node(n)
    , nodes()
{
    n->setNodeIsRendering(nodes);
}

RenderingFlagSetter::~RenderingFlagSetter()
{
    for (std::list<NodeWPtr>::iterator it = nodes.begin(); it != nodes.end(); ++it) {
        NodePtr n = it->lock();
        if (!n) {
            continue;
        }
        n->unsetNodeIsRendering();
    }
}

void
Node::setNodeIsRendering(std::list<NodeWPtr>& nodes)
{
    setNodeIsRenderingInternal(nodes);
}

void
Node::unsetNodeIsRendering()
{
    bool mustDequeue;
    {
        int nodeIsRendering;
        ///Decrement the node is rendering counter
        QMutexLocker k(&_imp->nodeIsRenderingMutex);
        if (_imp->nodeIsRendering > 1) {
            --_imp->nodeIsRendering;
        } else {
            _imp->nodeIsRendering = 0;
        }
        nodeIsRendering = _imp->nodeIsRendering;


        mustDequeue = nodeIsRendering == 0 && !appPTR->isBackground();
    }

    if (mustDequeue) {
        Q_EMIT mustDequeueActions();
    }
}

bool
Node::isNodeRendering() const
{
    QMutexLocker k(&_imp->nodeIsRenderingMutex);

    return _imp->nodeIsRendering > 0;
}

void
Node::dequeueActions()
{
    assert( QThread::currentThread() == qApp->thread() );

    ///Flag that the node is dequeuing.
    {
        QMutexLocker k(&_imp->nodeIsDequeuingMutex);
        assert(!_imp->nodeIsDequeuing);
        _imp->nodeIsDequeuing = true;
    }
    bool hasChanged = false;
    if (_imp->effect) {
        hasChanged |= _imp->effect->dequeueValuesSet();
        NodeGroupPtr isGroup = isEffectNodeGroup();
        if (isGroup) {
            isGroup->dequeueConnexions();
        }
    }
    if (_imp->rotoContext) {
        _imp->rotoContext->dequeueGuiActions();
    }


    std::set<int> inputChanges;
    {
        QMutexLocker k(&_imp->inputsMutex);
        assert( _imp->guiInputs.size() == _imp->inputs.size() );

        for (std::size_t i = 0; i < _imp->inputs.size(); ++i) {
            NodePtr inp = _imp->inputs[i].lock();
            NodePtr guiInp = _imp->guiInputs[i].lock();
            if (inp != guiInp) {
                inputChanges.insert(i);
                _imp->inputs[i] = guiInp;
            }
        }
    }
    {
        QMutexLocker k(&_imp->outputsMutex);
        _imp->outputs = _imp->guiOutputs;
    }

    if ( !inputChanges.empty() ) {
        beginInputEdition();
        hasChanged = true;
        for (std::set<int>::iterator it = inputChanges.begin(); it != inputChanges.end(); ++it) {
            onInputChanged(*it);
        }
        endInputEdition(true);
    }
    if (hasChanged) {
        computeHash();
        refreshIdentityState();
    }

    {
        QMutexLocker k(&_imp->nodeIsDequeuingMutex);
        //Another slots in this thread might have aborted the dequeuing
        if (_imp->nodeIsDequeuing) {
            _imp->nodeIsDequeuing = false;

            //There might be multiple threads waiting
            _imp->nodeIsDequeuingCond.wakeAll();
        }
    }
} // Node::dequeueActions

static void
addIdentityNodesRecursively(const Node* caller,
                            const Node* node,
                            double time,
                            ViewIdx view,
                            std::list<const Node*>* outputs,
                            std::list<const Node*>* markedNodes)
{
    if ( std::find(markedNodes->begin(), markedNodes->end(), node) != markedNodes->end() ) {
        return;
    }

    markedNodes->push_back(node);


    if (caller != node) {
        boost::shared_ptr<ParallelRenderArgs> inputFrameArgs = node->getEffectInstance()->getParallelRenderArgsTLS();
        const FrameViewRequest* request = 0;
        bool isIdentity = false;
        if (inputFrameArgs && inputFrameArgs->request) {
            request = inputFrameArgs->request->getFrameViewRequest(time, view);
            if (request) {
                isIdentity = request->globalData.identityInputNb != -1;
            }
        }

        if (!request) {
            /*
               Very unlikely that there's no request pass. But we still check
             */
            RenderScale scale(1.);
            double inputTimeId;
            ViewIdx identityView;
            int inputNbId;
            U64 renderHash;

            renderHash = node->getEffectInstance()->getRenderHash();

            Format f;
            node->getEffectInstance()->getRenderFormat(&f);

            isIdentity = node->getEffectInstance()->isIdentity_public(true, renderHash, time, scale, f, view, &inputTimeId, &identityView, &inputNbId);
        }


        if (!isIdentity) {
            outputs->push_back(node);

            return;
        }
    }

    ///Append outputs of this node instead
    NodesWList nodeOutputs;
    node->getOutputs_mt_safe(nodeOutputs);
    NodesWList outputsToAdd;
    for (NodesWList::iterator it = nodeOutputs.begin(); it != nodeOutputs.end(); ++it) {
        NodePtr output = it->lock();
        if (!output) {
            continue;
        }
        GroupOutput* isGroupOutput = boost::dynamic_pointer_cast<GroupOutput>( output->getEffectInstance() );
        //If the node is an output node, add all the outputs of the group node instead
        if (isGroupOutput) {
            NodeCollectionPtr collection = output->getGroup();
            assert(collection);
            NodeGroupPtr isGrp = boost::dynamic_pointer_cast<NodeGroup>(collection);
            if (isGrp) {
                NodesWList groupOutputs;
                isGrp->getNode()->getOutputs_mt_safe(groupOutputs);
                for (NodesWList::iterator it2 = groupOutputs.begin(); it2 != groupOutputs.end(); ++it2) {
                    outputsToAdd.push_back(*it2);
                }
            }
        }

        //If the node is a group, add all its inputs
        NodeGroup* isGrp = dynamic_cast<NodeGroup*>(output->getEffectInstance().get());
        if (isGrp) {
            NodesList inputOutputs;
            isGrp->getInputsOutputs(&inputOutputs, false);
            for (NodesList::iterator it2 = inputOutputs.begin(); it2 != inputOutputs.end(); ++it2) {
                outputsToAdd.push_back(*it2);
            }

        }

    }
    nodeOutputs.insert( nodeOutputs.end(), outputsToAdd.begin(), outputsToAdd.end() );
    for (NodesWList::iterator it = nodeOutputs.begin(); it != nodeOutputs.end(); ++it) {
        NodePtr node = it->lock();
        if (node) {
            addIdentityNodesRecursively(caller, node.get(), time, view, outputs, markedNodes);
        }
    }
} // addIdentityNodesRecursively

bool
Node::shouldCacheOutput(bool isFrameVaryingOrAnimated,
                        double time,
                        ViewIdx view,
                        int /*visitsCount*/) const
{
    /*
     * Here is a list of reasons when caching is enabled for a node:
     * - It is references multiple times below in the graph
     * - Its single output has its settings panel opened,  meaning the user is actively editing the output
     * - The force caching parameter in the "Node" tab is checked
     * - The aggressive caching preference of Natron is checked
     * - We are in a recursive action (such as an analysis)
     * - The plug-in does temporal clip access
     * - Preview image is enabled (and Natron is not running in background)
     * - The node is a direct input of a viewer, this is to overcome linear graphs where all nodes would not be cached
     * - The node is not frame varying, meaning it will always produce the same image at any time
     * - The node is a roto node and it is being edited
     * - The node does not support tiles
     */

    std::list<const Node*> outputs;
    {
        std::list<const Node*> markedNodes;
        addIdentityNodesRecursively(this, this, time, view, &outputs, &markedNodes);
    }
    std::size_t sz = outputs.size();

    if (sz > 1) {
        ///The node is referenced multiple times below, cache it
        return true;
    } else {
        if (sz == 1) {
            const Node* output = outputs.front();
            ViewerInstance* isViewer = output->isEffectViewerInstance();
            if (isViewer) {
                int activeInputs[2];
                isViewer->getActiveInputs(activeInputs[0], activeInputs[1]);
                if ( (output->getInput(activeInputs[0]).get() == this) ||
                     ( output->getInput(activeInputs[1]).get() == this) ) {
                    ///The node is a direct input of the viewer. Cache it because it is likely the user will make

                    ///changes to the viewer that will need this image.
                    return true;
                }
            }

            RotoPaint* isRoto = dynamic_cast<RotoPaint*>(output->getEffectInstance().get());
            if (isRoto) {
                // THe roto internally makes multiple references to the input so cache it
                return true;
            }

            if (!isFrameVaryingOrAnimated) {
                //This image never changes, cache it once.
                return true;
            }
            if ( output->isSettingsPanelVisible() ) {
                //Output node has panel opened, meaning the user is likely to be heavily editing

                //that output node, hence requesting this node a lot. Cache it.
                return true;
            }
            if ( _imp->effect->doesTemporalClipAccess() ) {
                //Very heavy to compute since many frames are fetched upstream. Cache it.
                return true;
            }
            if ( !_imp->effect->supportsTiles() ) {
                //No tiles, image is going to be produced fully, cache it to prevent multiple access

                //with different RoIs
                return true;
            }
            if (_imp->effect->getRecursionLevel() > 0) {
                //We are in a call from getImage() and the image needs to be computed, so likely in an

                //analysis pass. Cache it because the image is likely to get asked for severla times.
                return true;
            }
            if ( isForceCachingEnabled() ) {
                //Users wants it cached
                return true;
            }
            NodeGroupPtr parentIsGroup = boost::dynamic_pointer_cast<NodeGroup>( getGroup().get() );
            if ( parentIsGroup && parentIsGroup->getNode()->isForceCachingEnabled() && (parentIsGroup->getOutputNodeInput(false).get() == this) ) {
                //if the parent node is a group and it has its force caching enabled, cache the output of the Group Output's node input.
                return true;
            }

            if ( appPTR->isAggressiveCachingEnabled() ) {
                ///Users wants all nodes cached
                return true;
            }

            if ( isPreviewEnabled() && !appPTR->isBackground() ) {
                ///The node has a preview, meaning the image will be computed several times between previews & actual renders. Cache it.
                return true;
            }

            if ( isRotoPaintingNode() && isSettingsPanelVisible() ) {
                ///The Roto node is being edited, cache its output (special case because Roto has an internal node tree)
                return true;
            }

            boost::shared_ptr<RotoDrawableItem> attachedStroke = _imp->paintStroke.lock();
            if ( attachedStroke && attachedStroke->getContext()->getNode()->isSettingsPanelVisible() ) {
                ///Internal RotoPaint tree and the Roto node has its settings panel opened, cache it.
                return true;
            }
        } else {
            // outputs == 0, never cache, unless explicitly set or rotopaint internal node
            boost::shared_ptr<RotoDrawableItem> attachedStroke = _imp->paintStroke.lock();

            return isForceCachingEnabled() || appPTR->isAggressiveCachingEnabled() ||
                   ( attachedStroke && attachedStroke->getContext()->getNode()->isSettingsPanelVisible() );
        }
    }

    return false;
} // Node::shouldCacheOutput

bool
Node::refreshLayersChoiceSecretness(int inputNb)
{
    std::map<int, ChannelSelector>::iterator foundChan = _imp->channelsSelectors.find(inputNb);
    NodePtr inp = getInputInternal(false /*useGuiInput*/, false /*useGroupRedirections*/, inputNb);

    if ( foundChan != _imp->channelsSelectors.end() ) {
        std::map<int, ChannelSelector>::iterator foundOuptut = _imp->channelsSelectors.find(-1);
        bool outputIsAll = false;
        if ( foundOuptut != _imp->channelsSelectors.end() ) {
            KnobChoicePtr outputChoice = foundOuptut->second.layer.lock();
            if (outputChoice) {
                outputIsAll = outputChoice->getActiveEntryText_mt_safe() == "All";
            }
        }
        KnobChoicePtr chanChoice = foundChan->second.layer.lock();
        if (chanChoice) {
            bool isSecret = chanChoice->getIsSecret();
            bool mustBeSecret = !inp.get() || outputIsAll;
            bool changed = isSecret != mustBeSecret;
            if (changed) {
                chanChoice->setSecret(mustBeSecret);

                return true;
            }
        }
    }

    return false;
}

bool
Node::refreshMaskEnabledNess(int inputNb)
{
    std::map<int, MaskSelector>::iterator found = _imp->maskSelectors.find(inputNb);
    NodePtr inp = getInput(inputNb);
    bool changed = false;

    if ( found != _imp->maskSelectors.end() ) {
        KnobBoolPtr enabled = found->second.enabled.lock();
        assert(enabled);
        enabled->blockValueChanges();
        bool curValue = enabled->getValue();
        bool newValue = inp ? true : false;
        changed = curValue != newValue;
        if (changed) {
            enabled->setValue(newValue);
        }
        enabled->unblockValueChanges();
    }

    return changed;
}

bool
Node::refreshDraftFlagInternal(const std::vector<NodeWPtr >& inputs)
{
    bool hasDraftInput = false;

    for (std::size_t i = 0; i < inputs.size(); ++i) {
        NodePtr input = inputs[i].lock();
        if (input) {
            hasDraftInput |= input->isDraftModeUsed();
        }
    }
    hasDraftInput |= _imp->effect->supportsRenderQuality();
    bool changed;
    {
        QMutexLocker k(&_imp->pluginsPropMutex);
        changed = _imp->draftModeUsed != hasDraftInput;
        _imp->draftModeUsed = hasDraftInput;
    }

    return changed;
}

void
Node::refreshAllInputRelatedData(bool canChangeValues)
{
    refreshAllInputRelatedData( canChangeValues, getInputs_copy() );
}

bool
Node::refreshAllInputRelatedData(bool /*canChangeValues*/,
                                 const std::vector<NodeWPtr >& inputs)
{
    assert( QThread::currentThread() == qApp->thread() );
    RefreshingInputData_RAII _refreshingflag( _imp.get() );
    bool hasChanged = false;
    hasChanged |= refreshDraftFlagInternal(inputs);

    bool loadingProject = getApp()->getProject()->isLoadingProject();
    ///if all non optional clips are connected, call getClipPrefs
    ///The clip preferences action is never called until all non optional clips have been attached to the plugin.
    /// EDIT: we allow calling getClipPreferences even if some non optional clip is not connected so that layer menus get properly created
    const bool canCallRefreshMetaData = true; // = !hasMandatoryInputDisconnected();

    if (canCallRefreshMetaData) {
        if (loadingProject) {
            //Nb: we clear the action cache because when creating the node many calls to getRoD and stuff might have returned
            //empty rectangles, but since we force the hash to remain what was in the project file, we might then get wrong RoDs returned
            _imp->effect->clearActionsCache();
        }

        double time = (double)getApp()->getTimeLine()->currentFrame();
        RenderScale scaleOne(1.);
        ///Render scale support might not have been set already because getRegionOfDefinition could have failed until all non optional inputs were connected
        if (_imp->effect->supportsRenderScaleMaybe() == EffectInstance::eSupportsMaybe) {
            RectD rod;
            StatusEnum stat = _imp->effect->getRegionOfDefinition(getHashValue(), time, scaleOne, ViewIdx(0), &rod);
            if (stat != eStatusFailed) {
                RenderScale scale(0.5);
                stat = _imp->effect->getRegionOfDefinition(getHashValue(), time, scale, ViewIdx(0), &rod);
                if (stat != eStatusFailed) {
                    _imp->effect->setSupportsRenderScaleMaybe(EffectInstance::eSupportsYes);
                } else {
                    _imp->effect->setSupportsRenderScaleMaybe(EffectInstance::eSupportsNo);
                }
            }
        }
        hasChanged |= _imp->effect->refreshMetaDatas_public(false);
    }

    hasChanged |= refreshChannelSelectors();

    refreshIdentityState();

    if (loadingProject) {
        //When loading the project, refresh the hash of the nodes in a recursive manner in the proper order
        //for the disk cache to work
        hasChanged |= computeHashInternal();
    }

    {
        QMutexLocker k(&_imp->pluginsPropMutex);
        _imp->mustComputeInputRelatedData = false;
    }

    return hasChanged;
} // Node::refreshAllInputRelatedData

bool
Node::refreshInputRelatedDataInternal(std::list<Node*>& markedNodes)
{
    {
        QMutexLocker k(&_imp->pluginsPropMutex);
        if (!_imp->mustComputeInputRelatedData) {
            //We didn't change
            return false;
        }
    }

    std::list<Node*>::iterator found = std::find(markedNodes.begin(), markedNodes.end(), this);

    if ( found != markedNodes.end() ) {
        return false;
    }

    ///Check if inputs must be refreshed first

    int maxInputs = getMaxInputCount();
    std::vector<NodeWPtr > inputsCopy(maxInputs);
    for (int i = 0; i < maxInputs; ++i) {
        NodePtr input = getInput(i);
        inputsCopy[i] = input;
        if ( input && input->isInputRelatedDataDirty() ) {
            input->refreshInputRelatedDataInternal(markedNodes);
        }
    }


    markedNodes.push_back(this);

    bool hasChanged = refreshAllInputRelatedData(false, inputsCopy);

    if ( isRotoPaintingNode() ) {
        RotoContextPtr roto = getRotoContext();
        assert(roto);
        NodePtr bottomMerge = roto->getRotoPaintBottomMergeNode();
        if (bottomMerge) {
            bottomMerge->refreshInputRelatedDataRecursiveInternal(markedNodes);
        }
    }

    return hasChanged;
}

bool
Node::isInputRelatedDataDirty() const
{
    QMutexLocker k(&_imp->pluginsPropMutex);

    return _imp->mustComputeInputRelatedData;
}

void
Node::forceRefreshAllInputRelatedData()
{
    markInputRelatedDataDirtyRecursive();

    NodeGroupPtr isGroup = isEffectNodeGroup();
    if (isGroup) {
        NodesList inputs;
        isGroup->getInputsOutputs(&inputs, false);
        for (NodesList::iterator it = inputs.begin(); it != inputs.end(); ++it) {
            if ( (*it) ) {
                (*it)->refreshInputRelatedDataRecursive();
            }
        }
    } else {
        refreshInputRelatedDataRecursive();
    }
}

void
Node::markAllInputRelatedDataDirty()
{
    {
        QMutexLocker k(&_imp->pluginsPropMutex);
        _imp->mustComputeInputRelatedData = true;
    }
    if ( isRotoPaintingNode() ) {
        RotoContextPtr roto = getRotoContext();
        assert(roto);
        NodesList rotoNodes;
        roto->getRotoPaintTreeNodes(&rotoNodes);
        for (NodesList::iterator it = rotoNodes.begin(); it != rotoNodes.end(); ++it) {
            (*it)->markAllInputRelatedDataDirty();
        }
    }
}

void
Node::markInputRelatedDataDirtyRecursiveInternal(std::list<Node*>& markedNodes,
                                                 bool recurse)
{
    std::list<Node*>::iterator found = std::find(markedNodes.begin(), markedNodes.end(), this);

    if ( found != markedNodes.end() ) {
        return;
    }
    markAllInputRelatedDataDirty();
    markedNodes.push_back(this);
    if (recurse) {
        NodesList outputs;
        getOutputsWithGroupRedirection(outputs);
        for (NodesList::const_iterator it = outputs.begin(); it != outputs.end(); ++it) {
            (*it)->markInputRelatedDataDirtyRecursiveInternal( markedNodes, true );
        }
    }
}

void
Node::markInputRelatedDataDirtyRecursive()
{
    std::list<Node*> marked;

    markInputRelatedDataDirtyRecursiveInternal(marked, true);
}

void
Node::refreshInputRelatedDataRecursiveInternal(std::list<Node*>& markedNodes)
{
    if ( getApp()->isCreatingNodeTree() ) {
        return;
    }
    refreshInputRelatedDataInternal(markedNodes);

    ///Now notify outputs we have changed
    NodesList outputs;
    getOutputsWithGroupRedirection(outputs);
    for (NodesList::const_iterator it = outputs.begin(); it != outputs.end(); ++it) {
        (*it)->refreshInputRelatedDataRecursiveInternal( markedNodes );
    }
}

void
Node::refreshInputRelatedDataRecursive()
{
    std::list<Node*> markedNodes;

    refreshInputRelatedDataRecursiveInternal(markedNodes);
}

bool
Node::isDraftModeUsed() const
{
    QMutexLocker k(&_imp->pluginsPropMutex);

    return _imp->draftModeUsed;
}

void
Node::setPosition(double x,
                  double y)
{
    boost::shared_ptr<NodeGuiI> gui = _imp->guiPointer.lock();

    if (gui) {
        gui->setPosition(x, y);
    }
}

void
Node::getPosition(double *x,
                  double *y) const
{
    boost::shared_ptr<NodeGuiI> gui = _imp->guiPointer.lock();

    if (gui) {
        gui->getPosition(x, y);
    } else {
        *x = 0.;
        *y = 0.;
    }
}

void
Node::setSize(double w,
              double h)
{
    boost::shared_ptr<NodeGuiI> gui = _imp->guiPointer.lock();

    if (gui) {
        gui->setSize(w, h);
    }
}

void
Node::getSize(double* w,
              double* h) const
{
    boost::shared_ptr<NodeGuiI> gui = _imp->guiPointer.lock();

    if (gui) {
        gui->getSize(w, h);
    } else {
        *w = 0.;
        *h = 0.;
    }
}

bool
Node::getColor(double* r,
               double *g,
               double* b) const
{
    boost::shared_ptr<NodeGuiI> gui = _imp->guiPointer.lock();

    if (gui) {
        gui->getColor(r, g, b);
        return true;
    } else {
        *r = 0.;
        *g = 0.;
        *b = 0.;
        return false;
    }
}

void
Node::setColor(double r,
               double g,
               double b)
{
    boost::shared_ptr<NodeGuiI> gui = _imp->guiPointer.lock();

    if (gui) {
        gui->setColor(r, g, b);
    }
}

void
Node::setNodeGuiPointer(const boost::shared_ptr<NodeGuiI>& gui)
{
    assert( !_imp->guiPointer.lock() );
    assert( QThread::currentThread() == qApp->thread() );
    _imp->guiPointer = gui;
}

boost::shared_ptr<NodeGuiI>
Node::getNodeGui() const
{
    return _imp->guiPointer.lock();
}

bool
Node::isUserSelected() const
{
    boost::shared_ptr<NodeGuiI> gui = _imp->guiPointer.lock();

    if (!gui) {
        return false;
    }

    return gui->isUserSelected();
}

bool
Node::isSettingsPanelMinimized() const
{
    boost::shared_ptr<NodeGuiI> gui = _imp->guiPointer.lock();

    if (!gui) {
        return false;
    }

    return gui->isSettingsPanelMinimized();
}

bool
Node::isSettingsPanelVisibleInternal(std::set<const Node*>& recursionList) const
{
    boost::shared_ptr<NodeGuiI> gui = _imp->guiPointer.lock();

    if (!gui) {
        return false;
    }
    NodePtr parent = _imp->multiInstanceParent.lock();
    if (parent) {
        return parent->isSettingsPanelVisible();
    }

    if ( recursionList.find(this) != recursionList.end() ) {
        return false;
    }
    recursionList.insert(this);

    {
        NodePtr master = getMasterNode();
        if (master) {
            return master->isSettingsPanelVisible();
        }
        for (KnobLinkList::iterator it = _imp->nodeLinks.begin(); it != _imp->nodeLinks.end(); ++it) {
            NodePtr masterNode = it->masterNode.lock();
            if ( masterNode && (masterNode.get() != this) && masterNode->isSettingsPanelVisibleInternal(recursionList) ) {
                return true;
            }
        }
    }

    return gui->isSettingsPanelVisible();
}

bool
Node::isSettingsPanelVisible() const
{
    std::set<const Node*> tmplist;

    return isSettingsPanelVisibleInternal(tmplist);
}

void
Node::attachRotoItem(const boost::shared_ptr<RotoDrawableItem>& stroke)
{
    assert( QThread::currentThread() == qApp->thread() );
    _imp->paintStroke = stroke;
    _imp->useAlpha0ToConvertFromRGBToRGBA = true;
    setProcessChannelsValues(true, true, true, true);
}

void
Node::setUseAlpha0ToConvertFromRGBToRGBA(bool use)
{
    assert( QThread::currentThread() == qApp->thread() );
    _imp->useAlpha0ToConvertFromRGBToRGBA = use;
}

boost::shared_ptr<RotoDrawableItem>
Node::getAttachedRotoItem() const
{
    return _imp->paintStroke.lock();
}

void
Node::declareNodeVariableToPython(const std::string& nodeName)
{
#ifdef NATRON_RUN_WITHOUT_PYTHON

    return;
#endif
    if (getScriptName_mt_safe().empty()) {
        return;
    }

    if (getIOContainer()) {
        return;
    }
    PythonGILLocker pgl;
    PyObject* mainModule = appPTR->getMainModule();
    assert(mainModule);

    std::string appID = getApp()->getAppIDString();
    std::string nodeFullName = appID + "." + nodeName;
    bool alreadyDefined = false;
    PyObject* nodeObj = NATRON_PYTHON_NAMESPACE::getAttrRecursive(nodeFullName, mainModule, &alreadyDefined);
    assert(nodeObj);
    Q_UNUSED(nodeObj);

    if (!alreadyDefined) {
        std::stringstream ss;
        ss << nodeFullName << " = " << appID << ".getNode(\"" << nodeName << "\")\n";
#ifdef DEBUG
        ss << "if not " << nodeFullName << ":\n";
        ss << "    print \"[BUG]: " << nodeFullName << " does not exist!\"";
#endif
        std::string script = ss.str();
        std::string output;
        std::string err;
        if ( !appPTR->isBackground() ) {
            getApp()->printAutoDeclaredVariable(script);
        }
        if ( !NATRON_PYTHON_NAMESPACE::interpretPythonScript(script, &err, &output) ) {
            qDebug() << err.c_str();
        }
    }
}

void
Node::setNodeVariableToPython(const std::string& oldName,
                              const std::string& newName)
{
#ifdef NATRON_RUN_WITHOUT_PYTHON

    return;
#endif
    if (getScriptName_mt_safe().empty()) {
        return;
    }
    QString appID = QString::fromUtf8( getApp()->getAppIDString().c_str() );
    QString str = QString( appID + QString::fromUtf8(".%1 = ") + appID + QString::fromUtf8(".%2\ndel ") + appID + QString::fromUtf8(".%2\n") ).arg( QString::fromUtf8( newName.c_str() ) ).arg( QString::fromUtf8( oldName.c_str() ) );
    std::string script = str.toStdString();
    std::string err;
    if ( !appPTR->isBackground() ) {
        getApp()->printAutoDeclaredVariable(script);
    }
    if ( !NATRON_PYTHON_NAMESPACE::interpretPythonScript(script, &err, 0) ) {
        qDebug() << err.c_str();
    }
}

void
Node::deleteNodeVariableToPython(const std::string& nodeName)
{
#ifdef NATRON_RUN_WITHOUT_PYTHON

    return;
#endif
   if (getScriptName_mt_safe().empty()) {
        return;
    }
    if ( getParentMultiInstance() ) {
        return;
    }

    if (getIOContainer()) {
        return;
    }

<<<<<<< HEAD
    AppInstancePtr app = getApp();
=======
    AppInstPtr app = getApp();
>>>>>>> 8c7a25e5
    if (!app) {
        return;
    }
    QString appID = QString::fromUtf8( getApp()->getAppIDString().c_str() );
    std::string nodeFullName = appID.toStdString() + "." + nodeName;
    bool alreadyDefined = false;
    PyObject* nodeObj = NATRON_PYTHON_NAMESPACE::getAttrRecursive(nodeFullName, appPTR->getMainModule(), &alreadyDefined);
    assert(nodeObj);
    Q_UNUSED(nodeObj);
    if (alreadyDefined) {
        std::string script = "del " + nodeFullName;
        std::string err;
        if ( !appPTR->isBackground() ) {
            getApp()->printAutoDeclaredVariable(script);
        }
        if ( !NATRON_PYTHON_NAMESPACE::interpretPythonScript(script, &err, 0) ) {
            qDebug() << err.c_str();
        }
    }
}

void
Node::declarePythonFields()
{
#ifdef NATRON_RUN_WITHOUT_PYTHON

    return;
#endif
    if (getScriptName_mt_safe().empty()) {
        return;
    }
    PythonGILLocker pgl;

    if ( !getGroup() ) {
        return;
    }

    std::locale locale;
    std::string nodeName;
    if (getIOContainer()) {
        nodeName = getIOContainer()->getFullyQualifiedName();
    } else {
        nodeName = getFullyQualifiedName();
    }
    std::string appID = getApp()->getAppIDString();
    bool alreadyDefined = false;
    std::string nodeFullName = appID + "." + nodeName;
    PyObject* nodeObj = NATRON_PYTHON_NAMESPACE::getAttrRecursive(nodeFullName, NATRON_PYTHON_NAMESPACE::getMainModule(), &alreadyDefined);
    assert(nodeObj);
    Q_UNUSED(nodeObj);
    if (!alreadyDefined) {
        qDebug() << QString::fromUtf8("declarePythonFields(): attribute ") + QString::fromUtf8( nodeFullName.c_str() ) + QString::fromUtf8(" is not defined");
        throw std::logic_error(std::string("declarePythonFields(): attribute ") + nodeFullName + " is not defined");
    }


    std::stringstream ss;
#ifdef DEBUG
    ss << "if not " << nodeFullName << ":\n";
    ss << "    print \"[BUG]: " << nodeFullName << " is not defined!\"\n";
#endif
    const KnobsVec& knobs = getKnobs();
    for (U32 i = 0; i < knobs.size(); ++i) {
        const std::string& knobName = knobs[i]->getName();
        if ( !knobName.empty() && (knobName.find(" ") == std::string::npos) && !std::isdigit(knobName[0], locale) ) {
            if ( PyObject_HasAttrString( nodeObj, knobName.c_str() ) ) {
                continue;
            }
            ss << nodeFullName <<  "." << knobName << " = ";
            ss << nodeFullName << ".getParam(\"" << knobName << "\")\n";
        }
    }

    std::string script = ss.str();
    if ( !script.empty() ) {
        if ( !appPTR->isBackground() ) {
            getApp()->printAutoDeclaredVariable(script);
        }
        std::string err;
        std::string output;
        if ( !NATRON_PYTHON_NAMESPACE::interpretPythonScript(script, &err, &output) ) {
            qDebug() << err.c_str();
        }
    }
} // Node::declarePythonFields

void
Node::removeParameterFromPython(const std::string& parameterName)
{
#ifdef NATRON_RUN_WITHOUT_PYTHON

    return;
#endif
    if (getScriptName_mt_safe().empty()) {
        return;
    }
    PythonGILLocker pgl;
    std::string appID = getApp()->getAppIDString();
    std::string nodeName;
    if (getIOContainer()) {
        nodeName = getIOContainer()->getFullyQualifiedName();
    } else {
        nodeName = getFullyQualifiedName();
    }
    std::string nodeFullName = appID + "." + nodeName;
    bool alreadyDefined = false;
    PyObject* nodeObj = NATRON_PYTHON_NAMESPACE::getAttrRecursive(nodeFullName, NATRON_PYTHON_NAMESPACE::getMainModule(), &alreadyDefined);
    assert(nodeObj);
    Q_UNUSED(nodeObj);
    if (!alreadyDefined) {
        qDebug() << QString::fromUtf8("removeParameterFromPython(): attribute ") + QString::fromUtf8( nodeFullName.c_str() ) + QString::fromUtf8(" is not defined");
        throw std::logic_error(std::string("removeParameterFromPython(): attribute ") + nodeFullName + " is not defined");
    }
    assert( PyObject_HasAttrString( nodeObj, parameterName.c_str() ) );
    std::string script = "del " + nodeFullName + "." + parameterName;
    if ( !appPTR->isBackground() ) {
        getApp()->printAutoDeclaredVariable(script);
    }
    std::string err;
    if ( !NATRON_PYTHON_NAMESPACE::interpretPythonScript(script, &err, 0) ) {
        qDebug() << err.c_str();
    }
}

void
Node::declareAllPythonAttributes()
{
#ifdef NATRON_RUN_WITHOUT_PYTHON

    return;
#endif
    try {
        declareNodeVariableToPython( getFullyQualifiedName() );
        declarePythonFields();
        if (_imp->rotoContext) {
            declareRotoPythonField();
        }
        if (_imp->trackContext) {
            declareTrackerPythonField();
        }
    } catch (const std::exception& e) {
        qDebug() << e.what();
    }
}

std::string
Node::getKnobChangedCallback() const
{
    KnobStringPtr s = _imp->knobChangedCallback.lock();

    return s ? s->getValue() : std::string();
}

std::string
Node::getInputChangedCallback() const
{
    KnobStringPtr s = _imp->inputChangedCallback.lock();

    return s ? s->getValue() : std::string();
}

void
Node::Implementation::runOnNodeCreatedCBInternal(const std::string& cb,
                                                 bool userEdited)
{
    std::vector<std::string> args;
    std::string error;
    if (_publicInterface->getScriptName_mt_safe().empty()) {
        return;
    }
    try {
        NATRON_PYTHON_NAMESPACE::getFunctionArguments(cb, &error, &args);
    } catch (const std::exception& e) {
        _publicInterface->getApp()->appendToScriptEditor( std::string("Failed to run onNodeCreated callback: ")
                                                          + e.what() );

        return;
    }

    if ( !error.empty() ) {
        _publicInterface->getApp()->appendToScriptEditor("Failed to run onNodeCreated callback: " + error);

        return;
    }

    std::string signatureError;
    signatureError.append("The on node created callback supports the following signature(s):\n");
    signatureError.append("- callback(thisNode,app,userEdited)");
    if (args.size() != 3) {
        _publicInterface->getApp()->appendToScriptEditor("Failed to run onNodeCreated callback: " + signatureError);

        return;
    }

    if ( (args[0] != "thisNode") || (args[1] != "app") || (args[2] != "userEdited") ) {
        _publicInterface->getApp()->appendToScriptEditor("Failed to run onNodeCreated callback: " + signatureError);

        return;
    }

    std::string appID = _publicInterface->getApp()->getAppIDString();
    std::string scriptName = _publicInterface->getScriptName_mt_safe();
    if ( scriptName.empty() ) {
        return;
    }
    std::stringstream ss;
    ss << cb << "(" << appID << "." << _publicInterface->getFullyQualifiedName() << "," << appID << ",";
    if (userEdited) {
        ss << "True";
    } else {
        ss << "False";
    }
    ss << ")\n";
    std::string output;
    std::string script = ss.str();
    if ( !NATRON_PYTHON_NAMESPACE::interpretPythonScript(script, &error, &output) ) {
        _publicInterface->getApp()->appendToScriptEditor("Failed to run onNodeCreated callback: " + error);
    } else if ( !output.empty() ) {
        _publicInterface->getApp()->appendToScriptEditor(output);
    }
} // Node::Implementation::runOnNodeCreatedCBInternal

void
Node::Implementation::runOnNodeDeleteCBInternal(const std::string& cb)
{
    std::vector<std::string> args;
    std::string error;

    try {
        NATRON_PYTHON_NAMESPACE::getFunctionArguments(cb, &error, &args);
    } catch (const std::exception& e) {
        _publicInterface->getApp()->appendToScriptEditor( std::string("Failed to run onNodeDeletion callback: ")
                                                          + e.what() );

        return;
    }

    if ( !error.empty() ) {
        _publicInterface->getApp()->appendToScriptEditor("Failed to run onNodeDeletion callback: " + error);

        return;
    }

    std::string signatureError;
    signatureError.append("The on node deletion callback supports the following signature(s):\n");
    signatureError.append("- callback(thisNode,app)");
    if (args.size() != 2) {
        _publicInterface->getApp()->appendToScriptEditor("Failed to run onNodeDeletion callback: " + signatureError);

        return;
    }

    if ( (args[0] != "thisNode") || (args[1] != "app") ) {
        _publicInterface->getApp()->appendToScriptEditor("Failed to run onNodeDeletion callback: " + signatureError);

        return;
    }

    std::string appID = _publicInterface->getApp()->getAppIDString();
    std::stringstream ss;
    ss << cb << "(" << appID << "." << _publicInterface->getFullyQualifiedName() << "," << appID << ")\n";

    std::string err;
    std::string output;
    if ( !NATRON_PYTHON_NAMESPACE::interpretPythonScript(ss.str(), &err, &output) ) {
        _publicInterface->getApp()->appendToScriptEditor("Failed to run onNodeDeletion callback: " + err);
    } else if ( !output.empty() ) {
        _publicInterface->getApp()->appendToScriptEditor(output);
    }
}

void
Node::Implementation::runOnNodeCreatedCB(bool userEdited)
{
    if (!isPartOfProject) {
        return;
    }
    std::string cb = _publicInterface->getApp()->getProject()->getOnNodeCreatedCB();
    NodeCollectionPtr group = _publicInterface->getGroup();

    if (!group) {
        return;
    }
    if ( !cb.empty() ) {
        runOnNodeCreatedCBInternal(cb, userEdited);
    }

    NodeGroupPtr isGroup = boost::dynamic_pointer_cast<NodeGroup>( group.get() );
    KnobStringPtr nodeCreatedCbKnob = nodeCreatedCallback.lock();
    if (!nodeCreatedCbKnob && isGroup) {
        cb = isGroup->getNode()->getAfterNodeCreatedCallback();
    } else if (nodeCreatedCbKnob) {
        cb = nodeCreatedCbKnob->getValue();
    }
    if ( !cb.empty() ) {
        runOnNodeCreatedCBInternal(cb, userEdited);
    }
}

void
Node::Implementation::runOnNodeDeleteCB()
{
    if (!isPartOfProject) {
        return;
    }

    if (_publicInterface->getScriptName_mt_safe().empty()) {
        return;
    }
    std::string cb = _publicInterface->getApp()->getProject()->getOnNodeDeleteCB();
    NodeCollectionPtr group = _publicInterface->getGroup();

    if (!group) {
        return;
    }
    if ( !cb.empty() ) {
        runOnNodeDeleteCBInternal(cb);
    }


    NodeGroupPtr isGroup = boost::dynamic_pointer_cast<NodeGroup>( group.get() );
    KnobStringPtr nodeDeletedKnob = nodeRemovalCallback.lock();
    if (!nodeDeletedKnob && isGroup) {
        NodePtr grpNode = isGroup->getNode();
        if (grpNode) {
            cb = grpNode->getBeforeNodeRemovalCallback();
        }
    } else if (nodeDeletedKnob) {
        cb = nodeDeletedKnob->getValue();
    }
    if ( !cb.empty() ) {
        runOnNodeDeleteCBInternal(cb);
    }
}

std::string
Node::getBeforeRenderCallback() const
{
    KnobStringPtr s = _imp->beforeRender.lock();

    return s ? s->getValue() : std::string();
}

std::string
Node::getBeforeFrameRenderCallback() const
{
    KnobStringPtr s = _imp->beforeFrameRender.lock();

    return s ? s->getValue() : std::string();
}

std::string
Node::getAfterRenderCallback() const
{
    KnobStringPtr s = _imp->afterRender.lock();

    return s ? s->getValue() : std::string();
}

std::string
Node::getAfterFrameRenderCallback() const
{
    KnobStringPtr s = _imp->afterFrameRender.lock();

    return s ? s->getValue() : std::string();
}

std::string
Node::getAfterNodeCreatedCallback() const
{
    KnobStringPtr s = _imp->nodeCreatedCallback.lock();

    return s ? s->getValue() : std::string();
}

std::string
Node::getBeforeNodeRemovalCallback() const
{
    KnobStringPtr s = _imp->nodeRemovalCallback.lock();

    return s ? s->getValue() : std::string();
}

void
Node::runInputChangedCallback(int index)
{
    std::string cb = getInputChangedCallback();

    if ( !cb.empty() ) {
        _imp->runInputChangedCallback(index, cb);
    }
}

void
Node::Implementation::runInputChangedCallback(int index,
                                              const std::string& cb)
{
    std::vector<std::string> args;
    std::string error;

    try {
        NATRON_PYTHON_NAMESPACE::getFunctionArguments(cb, &error, &args);
    } catch (const std::exception& e) {
        _publicInterface->getApp()->appendToScriptEditor( std::string("Failed to run onInputChanged callback: ")
                                                          + e.what() );

        return;
    }

    if ( !error.empty() ) {
        _publicInterface->getApp()->appendToScriptEditor("Failed to run onInputChanged callback: " + error);

        return;
    }

    std::string signatureError;
    signatureError.append("The on input changed callback supports the following signature(s):\n");
    signatureError.append("- callback(inputIndex,thisNode,thisGroup,app)");
    if (args.size() != 4) {
        _publicInterface->getApp()->appendToScriptEditor("Failed to run onInputChanged callback: " + signatureError);

        return;
    }

    if ( (args[0] != "inputIndex") || (args[1] != "thisNode") || (args[2] != "thisGroup") || (args[3] != "app") ) {
        _publicInterface->getApp()->appendToScriptEditor("Failed to run onInputChanged callback: " + signatureError);

        return;
    }

    std::string appID = _publicInterface->getApp()->getAppIDString();
    NodeCollectionPtr collection = _publicInterface->getGroup();
    assert(collection);
    if (!collection) {
        return;
    }

    std::string thisGroupVar;
    NodeGroupPtr isParentGrp = boost::dynamic_pointer_cast<NodeGroup>(collection);
    if (isParentGrp) {
        std::string nodeName = isParentGrp->getNode()->getFullyQualifiedName();
        std::string nodeFullName = appID + "." + nodeName;
        thisGroupVar = nodeFullName;
    } else {
        thisGroupVar = appID;
    }

    std::stringstream ss;
    ss << cb << "(" << index << "," << appID << "." << _publicInterface->getFullyQualifiedName() << "," << thisGroupVar << "," << appID << ")\n";

    std::string script = ss.str();
    std::string output;
    if ( !NATRON_PYTHON_NAMESPACE::interpretPythonScript(script, &error, &output) ) {
        _publicInterface->getApp()->appendToScriptEditor( tr("Failed to execute callback: %1").arg( QString::fromUtf8( error.c_str() ) ).toStdString() );
    } else {
        if ( !output.empty() ) {
            _publicInterface->getApp()->appendToScriptEditor(output);
        }
    }
} // Node::Implementation::runInputChangedCallback

KnobChoicePtr
Node::getChannelSelectorKnob(int inputNb) const
{
    std::map<int, ChannelSelector>::const_iterator found = _imp->channelsSelectors.find(inputNb);

    if ( found == _imp->channelsSelectors.end() ) {
        if (inputNb == -1) {
            ///The effect might be multi-planar and supply its own
            KnobIPtr knob = getKnobByName(kNatronOfxParamOutputChannels);
            if (!knob) {
                return KnobChoicePtr();
            }

            return boost::dynamic_pointer_cast<KnobChoice>(knob);
        }

        return KnobChoicePtr();
    }

    return found->second.layer.lock();
}

void
Node::checkForPremultWarningAndCheckboxes()
{
    if ( isOutputNode() ) {
        return;
    }
    KnobBoolPtr chans[4];
    KnobStringPtr premultWarn = _imp->premultWarning.lock();
    if (!premultWarn) {
        return;
    }
    NodePtr prefInput = getPreferredInputNode();

    //Do not display a warning for Roto paint
    if ( !prefInput || _imp->effect->isRotoPaintNode() ) {
        //No input, do not warn
        premultWarn->setSecret(true);

        return;
    }
    for (int i = 0; i < 4; ++i) {
        chans[i] = _imp->enabledChan[i].lock();

        //No checkboxes
        if (!chans[i]) {
            premultWarn->setSecret(true);

            return;
        }

        //not RGBA
        if ( chans[i]->getIsSecret() ) {
            return;
        }
    }

    ImagePremultiplicationEnum premult = _imp->effect->getPremult();

    //not premult
    if (premult != eImagePremultiplicationPremultiplied) {
        premultWarn->setSecret(true);

        return;
    }

    bool checked[4];
    checked[3] = chans[3]->getValue();

    //alpha unchecked
    if (!checked[3]) {
        premultWarn->setSecret(true);

        return;
    }
    for (int i = 0; i < 3; ++i) {
        checked[i] = chans[i]->getValue();
        if (!checked[i]) {
            premultWarn->setSecret(false);

            return;
        }
    }

    //RGB checked
    premultWarn->setSecret(true);
} // Node::checkForPremultWarningAndCheckboxes

static void
parseLayerString(const std::string& encoded,
                 bool* isColor)
{
    if ( (encoded == kNatronRGBAPlaneUserName) ||
         ( encoded == kNatronRGBPlaneUserName) ||
         ( encoded == kNatronAlphaPlaneUserName) ) {
        *isColor = true;
    } else {
        *isColor = false;
    }
}

static bool
parseMaskChannelString(const std::string& encodedChannel,
                       std::string* nodeName,
                       std::string* layerName,
                       std::string* channelName,
                       bool *isColor)
{
    std::size_t foundLastDot = encodedChannel.find_last_of('.');

    if (foundLastDot == std::string::npos) {
        *isColor = false;
        if (encodedChannel == "None") {
            *layerName = "None";

            return true;
        }

        return false;
    }
    *channelName = encodedChannel.substr(foundLastDot + 1);

    std::string baseName = encodedChannel.substr(0, foundLastDot);
    std::size_t foundPrevDot = baseName.find_first_of('.');
    if (foundPrevDot != std::string::npos) {
        //Remove the node name
        *layerName = baseName.substr(foundPrevDot + 1);
        *nodeName = baseName.substr(0, foundPrevDot);
    } else {
        *layerName = baseName;
        nodeName->clear();
    }
    *isColor = *layerName == kNatronRGBAComponentsName || *layerName == kNatronRGBComponentsName || *layerName == kNatronAlphaComponentsName;

    return true;
}

class MergeMaskChannelData
    : public KnobChoiceMergeEntriesData
{
public:

    std::string bNode, bLayer, bChannel;
    bool isColor;
    bool dataSet;

    MergeMaskChannelData()
        : KnobChoiceMergeEntriesData()
        , isColor(false)
        , dataSet(false)
    {
    }

    virtual void clear()
    {
        dataSet = false;
        bNode.clear();
        bLayer.clear();
        bChannel.clear();
    }

    virtual ~MergeMaskChannelData()
    {
    }
};

static bool
maskChannelEqualityFunctorInternal(const std::string& aLayer,
                                   const std::string& aChannel,
                                   const std::string& bLayer,
                                   const std::string& bChannel,
                                   bool aIsColor,
                                   bool bIsColor)
{
    if ( aChannel.empty() && bChannel.empty() ) {
        // None choice
        return aLayer == bLayer;
    } else if (aChannel != bChannel) {
        return false;
    } else {
        // Same channel, check layer
        if (aLayer == bLayer) {
            return true;
        } else if (aIsColor && bIsColor) {
            return true;
        }
    }

    return false;
}

static bool
maskChannelEqualityFunctor(const std::string& a,
                           const std::string& b,
                           KnobChoiceMergeEntriesData* data)
{
    MergeMaskChannelData* mergeData = dynamic_cast<MergeMaskChannelData*>(data);

    assert(mergeData);
    if (!mergeData) {
        return false;
    }
    std::string aNode, aLayer, aChannel;
    bool aIsColor;
    parseMaskChannelString(a, &aNode, &aLayer, &aChannel, &aIsColor);
    if (!mergeData->dataSet) {
        parseMaskChannelString(b, &mergeData->bNode, &mergeData->bLayer, &mergeData->bChannel, &mergeData->isColor);
        mergeData->dataSet = true;
    }

    return maskChannelEqualityFunctorInternal(aLayer, aChannel, mergeData->bLayer, mergeData->bChannel, aIsColor, mergeData->isColor);
}

class MergeLayerData
    : public KnobChoiceMergeEntriesData
{
public:

    bool isColor;
    bool dataSet;

    MergeLayerData()
        : KnobChoiceMergeEntriesData()
        , isColor(false)
        , dataSet(false)
    {
    }

    virtual void clear()
    {
        dataSet = false;
    }

    virtual ~MergeLayerData()
    {
    }
};

static bool
layerEqualityFunctor(const std::string& a,
                     const std::string& b,
                     KnobChoiceMergeEntriesData* data)
{
    MergeLayerData* mergeData = dynamic_cast<MergeLayerData*>(data);

    assert(mergeData);
    if (!mergeData) {
        return false;
    }
    bool aIsColor;
    parseLayerString(a, &aIsColor);
    if (!mergeData->dataSet) {
        parseLayerString(b, &mergeData->isColor);
        mergeData->dataSet = true;
    }
    if (aIsColor && mergeData->isColor) {
        return true;
    } else if (a == b) {
        return true;
    }

    return false;
}

int
Node::getMaskChannel(int inputNb,
                     ImageComponents* comps,
                     NodePtr* maskInput) const
{
    *comps = ImageComponents::getNoneComponents();
    maskInput->reset();
    std::map<int, MaskSelector >::const_iterator it = _imp->maskSelectors.find(inputNb);

    if ( it != _imp->maskSelectors.end() ) {
        std::string maskEncoded =  it->second.channel.lock()->getActiveEntryText_mt_safe();
        std::string nodeName, layerName, channelName;
        bool isColor;
        bool ok = parseMaskChannelString(maskEncoded, &nodeName, &layerName, &channelName, &isColor);

        if ( !ok || (layerName == "None") ) {
            return -1;
        } else {
            QMutexLocker locker(&it->second.compsMutex);
            for (std::size_t i = 0; i < it->second.compsAvailable.size(); ++i) {
                if ( (it->second.compsAvailable[i].first.getLayerName() == layerName) ||
                     ( isColor && it->second.compsAvailable[i].first.isColorPlane() ) ) {
                    const std::vector<std::string>& channels = it->second.compsAvailable[i].first.getComponentsNames();
                    for (std::size_t j = 0; j < channels.size(); ++j) {
                        if (channels[j] == channelName) {
                            *comps = it->second.compsAvailable[i].first;
                            *maskInput = it->second.compsAvailable[i].second.lock();

                            return j;
                        }
                    }
                }
            }
        }
        //Default to alpha
        // *comps = ImageComponents::getAlphaComponents();
        //return 0;
    }

    return -1;
}

bool
Node::refreshChannelSelectors()
{
    if ( !isNodeCreated() ) {
        return false;
    }
    _imp->effect->setComponentsAvailableDirty(true);

    double time = getApp()->getTimeLine()->currentFrame();
    bool hasChanged = false;
    for (std::map<int, ChannelSelector>::iterator it = _imp->channelsSelectors.begin(); it != _imp->channelsSelectors.end(); ++it) {
        NodePtr node;
        if (it->first == -1) {
            node = shared_from_this();
        } else {
            node = getInput(it->first);
        }

        KnobChoicePtr layerKnob = it->second.layer.lock();

        // The Output Layer menu has a All choice, input layers menus have a None choice.
        std::vector<std::string> choices;
        if (it->second.hasAllChoice) {
            choices.push_back("All");
        } else {
            choices.push_back("None");
        }
        int gotColor = -1;
        ImageComponents colorComp;

        //
        // These are default layers that we always display in the layer selector.
        // If one of them is found in the clip preferences, we set the default value to it.
        //
        std::map<std::string, int > defaultLayers;
        {
            std::vector<std::string> projectLayers = getApp()->getProject()->getProjectDefaultLayerNames();
            for (std::size_t i = 0; i < projectLayers.size(); ++i) {
                defaultLayers[projectLayers[i]] = -1;
            }
        }


        // We may not have an input
        if (node) {
            // Get the components available on the node
            EffectInstance::ComponentsAvailableMap compsAvailable;
            node->getEffectInstance()->getComponentsAvailable(it->first != -1, true, time, &compsAvailable);
            {
                QMutexLocker k(&it->second.compsMutex);
                it->second.compsAvailable = compsAvailable;
            }
            for (EffectInstance::ComponentsAvailableMap::iterator it2 = compsAvailable.begin(); it2 != compsAvailable.end(); ++it2) {
                // Insert the color plane second in the menu
                if ( it2->first.isColorPlane() ) {
                    int numComp = it2->first.getNumComponents();
                    colorComp = it2->first;

                    assert(choices.size() > 0);
                    std::vector<std::string>::iterator pos = choices.begin();
                    ++pos; // bypass the "None" choice
                    gotColor = 1;


                    std::string colorCompName;
                    if (numComp == 1) {
                        colorCompName = kNatronAlphaPlaneUserName;
                    } else if (numComp == 3) {
                        colorCompName = kNatronRGBPlaneUserName;
                    } else if (numComp == 4) {
                        colorCompName = kNatronRGBAPlaneUserName;
                    } else {
                        assert(false);
                    }
                    choices.insert(pos, colorCompName);


                    // Increment all default indexes since we inserted color in the list
                    for (std::map<std::string, int >::iterator it = defaultLayers.begin(); it != defaultLayers.end(); ++it) {
                        if (it->second != -1) {
                            ++it->second;
                        }
                    }
                } else {
                    std::string choiceName = ImageComponents::mapNatronInternalPlaneNameToUserFriendlyPlaneName( it2->first.getLayerName() );
                    std::map<std::string, int>::iterator foundDefaultLayer = defaultLayers.find( it2->first.getLayerName() );
                    if ( foundDefaultLayer != defaultLayers.end() ) {
                        foundDefaultLayer->second = choices.size() - 1;
                    }


                    choices.push_back(choiceName);
                }
            }
        } // if (node) {

        // If we did not find the color plane, insert it since it is the unique mandatory plane.
        if (gotColor == -1) {
            assert(choices.size() > 0);
            std::vector<std::string>::iterator pos = choices.begin();
            ++pos;
            gotColor = 1;
            Q_UNUSED(gotColor);
            ///Increment all default indexes
            for (std::map<std::string, int>::iterator it = defaultLayers.begin(); it != defaultLayers.end(); ++it) {
                if (it->second != -1) {
                    ++it->second;
                }
            }
            colorComp = ImageComponents::getRGBAComponents();
            choices.insert(pos, kNatronRGBAPlaneUserName);
        }

        // Insert default layers
        for (std::map<std::string, int>::iterator itl = defaultLayers.begin(); itl != defaultLayers.end(); ++itl) {
            if (itl->second == -1) {
                std::string choiceName = ImageComponents::mapNatronInternalPlaneNameToUserFriendlyPlaneName(itl->first);
                choices.push_back(choiceName);
            }
        }

        const std::vector<std::string> currentLayerEntries = layerKnob->getEntries_mt_safe();
        const std::string curLayer_FriendlyName = layerKnob->getActiveEntryText_mt_safe();
        const std::string curLayer = ImageComponents::mapUserFriendlyPlaneNameToNatronInternalPlaneName(curLayer_FriendlyName);


        {
            MergeLayerData tmpData;
            bool menuChanged = layerKnob->populateChoices(choices, std::vector<std::string>(), layerEqualityFunctor, &tmpData);
            if (menuChanged) {
                hasChanged = true;
                s_outputLayerChanged();
            }
        }
    } // for (std::map<int,ChannelSelector>::iterator it = _imp->channelsSelectors.begin(); it != _imp->channelsSelectors.end(); ++it) {

    NodePtr prefInputNode;
    if ( !_imp->maskSelectors.empty() ) {
        int prefInputNb = getPreferredInput();
        if (prefInputNb != -1) {
            prefInputNode = getInput(prefInputNb);
        }
    }

    for (std::map<int, MaskSelector>::iterator it = _imp->maskSelectors.begin(); it != _imp->maskSelectors.end(); ++it) {
        NodePtr node;
        if (it->first == -1) {
            node = shared_from_this();
        } else {
            node = getInput(it->first);
        }


        std::vector<std::string> choices;
        choices.push_back("None");

        //Get the mask input components
        EffectInstance::ComponentsAvailableMap compsAvailable;
        std::list<EffectInstance*> markedNodes;
        if (node) {
            node->getEffectInstance()->getComponentsAvailable(true, true, time, &compsAvailable, &markedNodes);
        }

        //Also get the node's preferred input (the "main" input) components
        EffectInstance::ComponentsAvailableMap prefInputAvailComps;

        if (prefInputNode) {
            prefInputNode->getEffectInstance()->getComponentsAvailable(true, true, time, &prefInputAvailComps, &markedNodes);

            //Merge the 2 components available maps, but preferring channels coming from the Mask input
            for (EffectInstance::ComponentsAvailableMap::iterator it = prefInputAvailComps.begin(); it != prefInputAvailComps.end(); ++it) {
                //If the component is already present in the 'comps' map, only add it if we are the preferred input
                EffectInstance::ComponentsAvailableMap::iterator colorMatch = compsAvailable.end();
                bool found = false;
                for (EffectInstance::ComponentsAvailableMap::iterator it2 = compsAvailable.begin(); it2 != compsAvailable.end(); ++it2) {
                    if (it2->first == it->first) {
                        found = true;
                        break;
                    } else if ( it2->first.isColorPlane() ) {
                        colorMatch = it2;
                    }
                }
                if (!found) {
                    if ( ( colorMatch != compsAvailable.end() ) && it->first.isColorPlane() ) {
                        //we found another color components type, skip
                        continue;
                    } else {
                        compsAvailable.insert(*it);
                    }
                }
            }
        } // if (prefInputNode)


        std::vector<std::pair<ImageComponents, NodeWPtr > > compsOrdered;
        ImageComponents gotColor;
        NodePtr nodeGotColor;
        for (EffectInstance::ComponentsAvailableMap::iterator comp = compsAvailable.begin(); comp != compsAvailable.end(); ++comp) {
            if ( comp->first.isColorPlane() ) {
                //compsOrdered.insert(compsOrdered.begin(), std::make_pair(comp->first,comp->second));
                gotColor = comp->first;
                nodeGotColor = comp->second.lock();
            } else {
                compsOrdered.push_back(*comp);
            }
        }


        {
            QMutexLocker k(&it->second.compsMutex);
            it->second.compsAvailable = compsOrdered;

            // Add the components available for the color plane, but only retain RGBA in the channel selector.
            // We do this because by default the channel selector has RGBA but when input is RGB it will complain that Alpha is not available.
            if (gotColor) {
                it->second.compsAvailable.push_back( std::make_pair(gotColor, nodeGotColor) );
            }
        }

        for (std::vector<std::pair<ImageComponents, NodeWPtr > >::iterator it2 = compsOrdered.begin(); it2 != compsOrdered.end(); ++it2) {
            const std::vector<std::string>& channels = it2->first.getComponentsNames();
            bool isColor = it2->first.isColorPlane();
            const std::string& layerName = isColor ? it2->first.getComponentsGlobalName() : it2->first.getLayerName();
            NodePtr providerNode = it2->second.lock();
            std::string nodeName;
            if (providerNode) {
                nodeName = providerNode->getScriptName_mt_safe();
            }

            for (std::size_t i = 0; i < channels.size(); ++i) {
                std::string option;
                if (!isColor) {
                    option += nodeName;
                    if ( !nodeName.empty() ) {
                        option += '.';
                    }
                }
                option += layerName;
                if ( !layerName.empty() ) {
                    option += '.';
                }
                option += channels[i];
                choices.push_back(option);
            }
        }


        {
            std::vector<std::string>::iterator pos = choices.begin();
            ++pos;

            const ImageComponents& rgba = ImageComponents::getRGBAComponents();
            const std::string& rgbaCompname = rgba.getComponentsGlobalName();
            const std::vector<std::string>& rgbaChannels = rgba.getComponentsNames();
            std::vector<std::string> rgbaOptions;
            for (std::size_t i = 0; i < rgbaChannels.size(); ++i) {
                std::string option = rgbaCompname + '.' + rgbaChannels[i];
                rgbaOptions.push_back(option);
            }
            choices.insert( pos, rgbaOptions.begin(), rgbaOptions.end() );
        }

        KnobChoicePtr channelKnob = it->second.channel.lock();
        const std::vector<std::string> currentLayerEntries = channelKnob->getEntries_mt_safe();
        const std::string curChannelEncoded = channelKnob->getActiveEntryText_mt_safe();

        // This will merge previous channels with new channels available while retaining previously existing channels.
        {
            MergeMaskChannelData tmpData;
            hasChanged |= channelKnob->populateChoices(choices, std::vector<std::string>(), maskChannelEqualityFunctor, &tmpData);
        }
    }

    //Notify the effect channels have changed (the viewer needs this)
    _imp->effect->onChannelsSelectorRefreshed();

    return hasChanged;
} // Node::refreshChannelSelectors()

bool
Node::addUserComponents(const ImageComponents& comps)
{
    ///The node has node channel selector, don't allow adding a custom plane.
    KnobIPtr outputLayerKnob = getKnobByName(kNatronOfxParamOutputChannels);

    if (_imp->channelsSelectors.empty() && !outputLayerKnob) {
        return false;
    }

    if (!outputLayerKnob) {
        //The effect does not have kNatronOfxParamOutputChannels but maybe the selector provided by Natron
        std::map<int, ChannelSelector>::iterator found = _imp->channelsSelectors.find(-1);
        if ( found == _imp->channelsSelectors.end() ) {
            return false;
        }
        outputLayerKnob = found->second.layer.lock();
    }

    {
        QMutexLocker k(&_imp->createdComponentsMutex);
        for (std::list<ImageComponents>::iterator it = _imp->createdComponents.begin(); it != _imp->createdComponents.end(); ++it) {
            if ( it->getLayerName() == comps.getLayerName() ) {
                return false;
            }
        }

        _imp->createdComponents.push_back(comps);
    }
    if (!_imp->isRefreshingInputRelatedData) {
        ///Clip preferences have changed
        RenderScale s(1.);
        getEffectInstance()->refreshMetaDatas_public(true);
    }
    {
        ///Set the selector to the new channel
        KnobChoicePtr layerChoice = boost::dynamic_pointer_cast<KnobChoice>( outputLayerKnob.get() );
        if (layerChoice) {
            layerChoice->setValueFromLabel(comps.getLayerName(), 0);
        }
    }

    return true;
}

void
Node::getUserCreatedComponents(std::list<ImageComponents>* comps)
{
    QMutexLocker k(&_imp->createdComponentsMutex);

    *comps = _imp->createdComponents;
}

double
Node::getHostMixingValue(double time,
                         ViewIdx view) const
{
    KnobDoublePtr mix = _imp->mixWithSource.lock();

    return mix ? mix->getValueAtTime(time, 0, view) : 1.;
}

//////////////////////////////////

InspectorNode::InspectorNode(const AppInstancePtr& app,
                             const NodeCollectionPtr& group,
                             Plugin* plugin)
    : Node(app, group, plugin)
{
    for (int i = 0; i < 2; ++i) {
        _activeInputs[i] = -1;
    }
}

InspectorNode::~InspectorNode()
{
}

bool
InspectorNode::connectInput(const NodePtr& input,
                            int inputNumber)
{
    ///Only called by the main-thread
    assert( QThread::currentThread() == qApp->thread() );

    if ( !isEffectViewerInstance() ) {
        return connectInputBase(input, inputNumber);
    }

    ///cannot connect more than _maxInputs inputs.
    assert( inputNumber <= getMaxInputCount() );

    assert(input);

    if ( !checkIfConnectingInputIsOk( input.get() ) ) {
        return false;
    }

    ///For effects that do not support multi-resolution, make sure the input effect is correct
    ///otherwise the rendering might crash
    if ( !getEffectInstance()->supportsMultiResolution() ) {
        CanConnectInputReturnValue ret = checkCanConnectNoMultiRes(this, input);
        if (ret != eCanConnectInput_ok) {
            return false;
        }
    }

    ///If the node 'input' is already to an input of the inspector, find it.
    ///If it has the same input number as what we want just return, otherwise
    ///disconnect it and continue as usual.
    int inputAlreadyConnected = inputIndex(input);
    if (inputAlreadyConnected != -1) {
        if (inputAlreadyConnected == inputNumber) {
            return false;
        } else {
            disconnectInput(inputAlreadyConnected);
        }
    }

    if ( !Node::connectInput(input, inputNumber) ) {
        bool creatingNodeTree = getApp()->isCreatingNodeTree();
        if (!creatingNodeTree) {
            ///Recompute the hash
            computeHash();
        }
    }

    return true;
}

void
InspectorNode::setActiveInputAndRefresh(int inputNb,
                                        bool isASide)
{
    assert( QThread::currentThread() == qApp->thread() );

    int maxInputs = getMaxInputCount();
    if ( ( inputNb > (maxInputs - 1) ) || (inputNb < 0) || ( !getInput(inputNb) ) ) {
        return;
    }

    bool creatingNodeTree = getApp()->isCreatingNodeTree();
    if (!creatingNodeTree) {
        ///Recompute the hash
        computeHash();
    }

    Q_EMIT inputChanged(inputNb);
    onInputChanged(inputNb, isASide);

    runInputChangedCallback(inputNb);


    if ( isOutputNode() ) {
        OutputEffectInstancePtr oei = isEffectOutput();
        assert(oei);
        if (oei) {
            oei->renderCurrentFrame(true);
        }
    }
}

void
InspectorNode::refreshActiveInputs(int inputNbChanged,
                                   bool isASide)
{
    assert( QThread::currentThread() == qApp->thread() );
    NodePtr inputNode = getRealInput(inputNbChanged);
    {
        QMutexLocker l(&_activeInputsMutex);
        if (!inputNode) {
            ///check if the input was one of the active ones if so set to -1
            if (_activeInputs[0] == inputNbChanged) {
                _activeInputs[0] = -1;
            } else if (_activeInputs[1] == inputNbChanged) {
                _activeInputs[1] = -1;
            }
        } else {
            if ( !isASide && (_activeInputs[0] != -1) ) {
                ViewerInstance* isViewer = isEffectViewerInstance();
                if (isViewer) {
                    OpenGLViewerI* viewerUI = isViewer->getUiContext();
                    if (viewerUI) {
                        ViewerCompositingOperatorEnum op = viewerUI->getCompositingOperator();
                        if (op == eViewerCompositingOperatorNone) {
                            viewerUI->setCompositingOperator(eViewerCompositingOperatorWipeUnder);
                        }
                    }
                }
                _activeInputs[1] = inputNbChanged;
            } else {
                _activeInputs[0] = inputNbChanged;
                if (_activeInputs[1] == -1) {
                    _activeInputs[1] = inputNbChanged;
                }
            }
        }
    }
    Q_EMIT activeInputsChanged();
    Q_EMIT refreshOptionalState();
}

int
InspectorNode::getPreferredInputInternal(bool connected) const
{
    bool useInputA = appPTR->getCurrentSettings()->isMergeAutoConnectingToAInput();

    ///Find an input named A
    std::string inputNameToFind, otherName;

    if ( useInputA || (getPluginID() == PLUGINID_OFX_SHUFFLE) ) {
        inputNameToFind = "A";
        otherName = "B";
    } else {
        inputNameToFind = "B";
        otherName = "A";
    }
    int foundOther = -1;
    int maxinputs = getMaxInputCount();
    for (int i = 0; i < maxinputs; ++i) {
        std::string inputLabel = getInputLabel(i);
        if (inputLabel == inputNameToFind) {
            NodePtr inp = getInput(i);
            if ( (connected && inp) || (!connected && !inp) ) {
                return i;
            }
        } else if (inputLabel == otherName) {
            foundOther = i;
        }
    }
    if (foundOther != -1) {
        NodePtr inp = getInput(foundOther);
        if ( (connected && inp) || (!connected && !inp) ) {
            return foundOther;
        }
    }

    int maxInputs = getMaxInputCount();
    for (int i = 0; i < maxInputs; ++i) {
        NodePtr inp = getInput(i);
        if ( (!inp && !connected) || (inp && connected) ) {
            return i;
        }
    }

    return -1;
}

int
InspectorNode::getPreferredInput() const
{
    return getPreferredInputInternal(true);
}

int
InspectorNode::getPreferredInputForConnection() const
{
    return getPreferredInputInternal(false);
}

void
InspectorNode::getActiveInputs(int & a,
                               int &b) const
{
    QMutexLocker l(&_activeInputsMutex);

    a = _activeInputs[0];
    b = _activeInputs[1];
}

void
InspectorNode::setInputA(int inputNb)
{
    assert( QThread::currentThread() == qApp->thread() );
    {
        QMutexLocker l(&_activeInputsMutex);
        _activeInputs[0] = inputNb;
    }
    Q_EMIT refreshOptionalState();
}

void
InspectorNode::setInputB(int inputNb)
{
    assert( QThread::currentThread() == qApp->thread() );
    {
        QMutexLocker l(&_activeInputsMutex);
        _activeInputs[1] = inputNb;
    }
    Q_EMIT refreshOptionalState();
}

NATRON_NAMESPACE_EXIT;

NATRON_NAMESPACE_USING;
#include "moc_Node.cpp"<|MERGE_RESOLUTION|>--- conflicted
+++ resolved
@@ -5979,13 +5979,8 @@
 
     if (unslaveKnobs) {
         ///For all knobs that have listeners, invalidate expressions
-<<<<<<< HEAD
         NodeGroupPtr isParentGroup = parentCol->isNodeGroup();
-        const KnobsVec&  knobs = _imp->effect->getKnobs_mt_safe();
-=======
-        NodeGroup* isParentGroup = dynamic_cast<NodeGroup*>( parentCol.get() );
-        KnobsVec  knobs = _imp->effect->getKnobs_mt_safe();
->>>>>>> 8c7a25e5
+        KnobsVec knobs = _imp->effect->getKnobs_mt_safe();
         for (U32 i = 0; i < knobs.size(); ++i) {
             KnobI::ListenerDimsMap listeners;
             knobs[i]->getListeners(listeners);
@@ -10413,11 +10408,7 @@
         return;
     }
 
-<<<<<<< HEAD
     AppInstancePtr app = getApp();
-=======
-    AppInstPtr app = getApp();
->>>>>>> 8c7a25e5
     if (!app) {
         return;
     }
