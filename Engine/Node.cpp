--- conflicted
+++ resolved
@@ -111,10 +111,7 @@
 
 #include "Serialization/KnobSerialization.h"
 #include "Serialization/NodeSerialization.h"
-<<<<<<< HEAD
-=======
 #include "Serialization/NodeClipBoard.h"
->>>>>>> 624306f4
 #include "Serialization/SerializationIO.h"
 
 ///The flickering of edges/nodes in the nodegraph will be refreshed
@@ -215,10 +212,6 @@
 
 PluginPtr
 Node::getPyPlugPlugin() const
-<<<<<<< HEAD
-{
-    return _imp->pyPlugHandle.lock();
-=======
 {
     return _imp->pyPlugHandle.lock();
 }
@@ -227,7 +220,6 @@
 Node::getOriginalPlugin() const
 {
     return _imp->plugin.lock();
->>>>>>> 624306f4
 }
 
 void
@@ -382,17 +374,10 @@
 
     // Should this node be persistent
     _imp->isPersistent = !args->getProperty<bool>(kCreateNodeArgsPropVolatile);
-<<<<<<< HEAD
 
     // For Readers & Writers this is a hack to enable the internal decoder/encoder node to have a pointer to the main node the user sees
     _imp->ioContainer = args->getProperty<NodePtr>(kCreateNodeArgsPropMetaNodeContainer);
 
-=======
-
-    // For Readers & Writers this is a hack to enable the internal decoder/encoder node to have a pointer to the main node the user sees
-    _imp->ioContainer = args->getProperty<NodePtr>(kCreateNodeArgsPropMetaNodeContainer);
-
->>>>>>> 624306f4
     NodeCollectionPtr group = getGroup();
     assert(group);
     if (!group) {
@@ -400,32 +385,17 @@
     }
 
     NodePtr thisShared = shared_from_this();
-<<<<<<< HEAD
 
     // Add the node to the group before initializing anything else
     group->addNode(thisShared);
 
     // Should we report errors if load fails ?
     _imp->wasCreatedSilently = args->getProperty<bool>(kCreateNodeArgsPropSilent);
-=======
-
-    // Add the node to the group before initializing anything else
-    group->addNode(thisShared);
-
-    // Should we report errors if load fails ?
-    _imp->wasCreatedSilently = args->getProperty<bool>(kCreateNodeArgsPropSilent);
-
->>>>>>> 624306f4
+
 
     // Any serialization from project load or copy/paste ?
     SERIALIZATION_NAMESPACE::NodeSerializationPtr serialization = args->getProperty<SERIALIZATION_NAMESPACE::NodeSerializationPtr >(kCreateNodeArgsPropNodeSerialization);
 
-<<<<<<< HEAD
-    // Any serialization from project load or copy/paste ?
-    SERIALIZATION_NAMESPACE::NodeSerializationPtr serialization = args->getProperty<SERIALIZATION_NAMESPACE::NodeSerializationPtr >(kCreateNodeArgsPropNodeSerialization);
-
-=======
->>>>>>> 624306f4
     // Should we load a preset ?
     std::string presetLabel = args->getProperty<std::string>(kCreateNodeArgsPropPreset);
     if (!presetLabel.empty()) {
@@ -441,13 +411,8 @@
             }
         }
     }
-<<<<<<< HEAD
-
-
-=======
-
-
->>>>>>> 624306f4
+
+
     // True if the caller set a value for the kOfxImageEffectFileParamName parameter
     // This is a hack so reader/writers can show dialogs
     bool hasDefaultFilename = false;
@@ -495,10 +460,7 @@
         }
     }
 
-<<<<<<< HEAD
-=======
     bool argsNoNodeGui = args->getProperty<bool>(kCreateNodeArgsPropNoNodeGUI);
->>>>>>> 624306f4
 
     // If this is a pyplug, load its properties
     std::string pyPlugID = args->getProperty<std::string>(kCreateNodeArgsPropPyPlugID);
@@ -529,18 +491,13 @@
     initializeInputs();
 
     // Create knobs
-<<<<<<< HEAD
-    initializeKnobs(serialization.get() != 0);
-=======
     initializeKnobs(serialization.get() != 0, !argsNoNodeGui);
->>>>>>> 624306f4
 
 
     // If there is either PyPlug info or a preset to load, do it now
     // Since this is the same format, the same function handles it
     if (_imp->pyPlugHandle.lock() || !_imp->initialNodePreset.empty()) {
         restoreNodeToDefaultState();
-<<<<<<< HEAD
     }
 
     // If we have a serialization, load it now
@@ -548,15 +505,6 @@
         fromSerialization(*serialization);
     }
 
-=======
-    }
-
-    // If we have a serialization, load it now
-    if (serialization) {
-        fromSerialization(*serialization);
-    }
-
->>>>>>> 624306f4
     // Declare Knobs as attributes of this node if this was not done before.
     // This is very cheap when all parameters already exist.
     declarePythonKnobs();
@@ -601,10 +549,6 @@
 
     // Create gui if needed. For groups this will also create the GUI of all internal nodes
     // unless they are not created yet
-<<<<<<< HEAD
-    bool argsNoNodeGui = args->getProperty<bool>(kCreateNodeArgsPropNoNodeGUI);
-=======
->>>>>>> 624306f4
     if (!argsNoNodeGui) {
         createNodeGuiInternal(args);
     }
@@ -1107,7 +1051,6 @@
 
     if (!app) {
         return;
-<<<<<<< HEAD
     }
     ProjectPtr proj = app->getProject();
 
@@ -1625,7 +1568,7 @@
 
     {
         QMutexLocker k(&_imp->nodePresetMutex);
-        serialization->_presetLabel = _imp->initialNodePreset;
+        serialization->_presetInstanceLabel = _imp->initialNodePreset;
     }
 
     serialization->_pluginMajorVersion = getMajorVersion();
@@ -1736,7 +1679,7 @@
 
     {
         QMutexLocker k(&_imp->nodePresetMutex);
-        _imp->initialNodePreset = serialization->_presetLabel;
+        _imp->initialNodePreset = serialization->_presetInstanceLabel;
     }
 
     {
@@ -1788,7 +1731,6 @@
     isGrp->clearNodes(false);
 
     // Setup initial group state
-    isGrp->setSubGraphEditedByUser(false);
     isGrp->setupInitialSubGraphState(serialization);
 
     // Restore rest of the group with the serialization
@@ -1887,1239 +1829,6 @@
     Q_EMIT nodePresetsChanged();
 }
 
-void
-Node::loadPresetsFromFile(const std::string& presetsFile)
-{
-
-    assert(QThread::currentThread() == qApp->thread());
-
-    SERIALIZATION_NAMESPACE::NodeSerializationPtr serialization(new SERIALIZATION_NAMESPACE::NodeSerialization);
-
-    // Throws on failure
-    std::string presetsLabel;
-    getNodeSerializationFromPresetFile(presetsFile, serialization.get(), &presetsLabel);
-
-    {
-        QMutexLocker k(&_imp->nodePresetMutex);
-        _imp->initialNodePreset = presetsLabel;
-    }
-    restoreNodeToDefaultState();
-    Q_EMIT nodePresetsChanged();
-}
-
-void
-Node::getNodeSerializationFromPresetFile(const std::string& presetFile, SERIALIZATION_NAMESPACE::NodeSerialization* serialization, std::string* presetsLabel)
-{
-    FStreamsSupport::ifstream ifile;
-    FStreamsSupport::open(&ifile, presetFile);
-    if (!ifile || presetFile.empty()) {
-        std::string message = tr("Failed to open file: ").toStdString() + presetFile;
-        throw std::runtime_error(message);
-    }
-
-    SERIALIZATION_NAMESPACE::NodePresetSerialization obj;
-    SERIALIZATION_NAMESPACE::read(ifile,&obj);
-
-    if (serialization) {
-        *serialization = obj.nodeSerialization;
-    }
-    if (presetsLabel) {
-        *presetsLabel = obj.presetLabel;
-    }
-}
-
-
-
-void
-Node::getNodeSerializationFromPresetName(const std::string& presetName, SERIALIZATION_NAMESPACE::NodeSerialization* serialization)
-{
-    PluginPtr plugin = getPlugin();
-    if (!plugin) {
-        throw std::invalid_argument("Invalid plug-in");
-    }
-
-    const std::vector<PluginPresetDescriptor>& presets = plugin->getPresetFiles();
-    for (std::vector<PluginPresetDescriptor>::const_iterator it = presets.begin() ;it!=presets.end(); ++it) {
-        if (it->presetLabel.toStdString() == presetName) {
-            std::string presetsLabel;
-            getNodeSerializationFromPresetFile(it->presetFilePath.toStdString(), serialization, &presetsLabel);
-            assert(presetsLabel == presetName);
-            return;
-        }
-    }
-=======
-    }
-    ProjectPtr proj = app->getProject();
-
-    if ( proj->isProjectClosing() || proj->isLoadingProject() ) {
-        return;
-    }
-    appPTR->removeAllCacheEntriesForPlugin(getPluginID());
-}
-
-
-void
-Node::setValuesFromSerialization(const CreateNodeArgs& args)
-{
-    
-    std::vector<std::string> params = args.getPropertyN<std::string>(kCreateNodeArgsPropNodeInitialParamValues);
-    
-    assert( QThread::currentThread() == qApp->thread() );
-    assert(_imp->knobsInitialized);
-    const std::vector< KnobIPtr > & nodeKnobs = getKnobs();
-
-    for (std::size_t i = 0; i < params.size(); ++i) {
-        for (U32 j = 0; j < nodeKnobs.size(); ++j) {
-            if (nodeKnobs[j]->getName() == params[i]) {
-                
-                KnobBoolBasePtr isBool = toKnobBoolBase(nodeKnobs[j]);
-                KnobIntBasePtr isInt = toKnobIntBase(nodeKnobs[j]);
-                KnobDoubleBasePtr isDbl = toKnobDoubleBase(nodeKnobs[j]);
-                KnobStringBasePtr isStr = toKnobStringBase(nodeKnobs[j]);
-                int nDims = nodeKnobs[j]->getDimension();
->>>>>>> 624306f4
-
-
-    std::string message = tr("Cannot find loaded preset named %1").arg(QString::fromUtf8(presetName.c_str())).toStdString();
-    throw std::invalid_argument(message);
-}
-
-void
-Node::loadPresetsInternal(const SERIALIZATION_NAMESPACE::NodeSerializationPtr& serialization,bool setKnobsDefault)
-{
-    assert(QThread::currentThread() == qApp->thread());
-
-
-    loadKnobsFromSerialization(*serialization);
-
-    if (setKnobsDefault) {
-        // set non animated knobs to be their default values
-        const KnobsVec& knobs = getKnobs();
-        for (KnobsVec::const_iterator it = knobs.begin(); it!=knobs.end(); ++it) {
-            KnobButtonPtr isBtn = toKnobButton(*it);
-            KnobPagePtr isPage = toKnobPage(*it);
-            KnobSeparatorPtr isSeparator = toKnobSeparator(*it);
-            if ( (isBtn && !isBtn->getIsCheckable())  || isPage || isSeparator) {
-                continue;
-            }
-
-            if ((*it)->getIsPersistent()) {
-                KnobIntBasePtr isInt = toKnobIntBase(*it);
-                KnobBoolBasePtr isBool = toKnobBoolBase(*it);
-                KnobStringBasePtr isString = toKnobStringBase(*it);
-                KnobDoubleBasePtr isDouble = toKnobDoubleBase(*it);
-                for (int d = 0; d < (*it)->getDimension(); ++d) {
-                    if ((*it)->isAnimated(d)) {
-                        continue;
-                    }
-                    if (isInt) {
-                        isInt->setDefaultValue(isInt->getValue(d), d);
-                    } else if (isBool) {
-                        isBool->setDefaultValue(isBool->getValue(d), d);
-                    } else if (isString) {
-                        isString->setDefaultValue(isString->getValue(d), d);
-                    } else if (isDouble) {
-                        isDouble->setDefaultValue(isDouble->getValue(d), d);
-                    }
-                }
-            }
-        }
-    }
-    
-    
-    loadInternalNodesFromSerialization(serialization.get());
-    
-    
-
-} // Node::loadPresetsInternal
-
-
-<<<<<<< HEAD
-void
-Node::saveNodeToFileInternal(const std::string& filePath,
-                             const std::string& pyPlugID,
-                             const std::string& pyPlugLabel,
-                             const std::string& pyPlugIcon,
-                             const std::string& pyPlugDesc,
-                             const std::string& pyPlugExtPythonScript,
-                             const bool pyPlugDescIsMarkdown,
-                             const std::string& pyPlugGrouping,
-                             int majorVersion,
-                             Key symbol,
-                             const KeyboardModifiers& mods)
-{
-
-    FStreamsSupport::ofstream ofile;
-    FStreamsSupport::open(&ofile, filePath);
-    if (!ofile || filePath.empty()) {
-        std::string message = tr("Failed to open file: ").toStdString() + filePath;
-        throw std::runtime_error(message);
-    }
-
-    SERIALIZATION_NAMESPACE::NodePresetSerialization serialization;
-
-    if (pyPlugID.empty()) {
-        // This is a preset.
-        // Serialize the plugin ID outside from the node serialization itself so that when parsing presets for a node
-        // we just have to read the plugin id
-        serialization.originalPluginID = getPluginID();
-    } else {
-        // this is a pyplug
-        serialization.pyPlugID = pyPlugID;
-        serialization.pyPlugGrouping = pyPlugGrouping;
-        serialization.pyPlugDescription = pyPlugDesc;
-        serialization.pyPlugDescriptionIsMarkdown = pyPlugDescIsMarkdown;
-        serialization.pyPlugExtraPythonScript = pyPlugExtPythonScript;
-        serialization.version = majorVersion;
-=======
-
-
-static KnobIPtr
-findMasterKnob(const KnobIPtr & knob,
-           const NodesList & allNodes,
-           const std::string& masterKnobName,
-           const std::string& masterNodeName,
-           const std::string& masterTrackName,
-           const std::map<std::string, std::string>& oldNewScriptNamesMapping)
-{
-    ///we need to cycle through all the nodes of the project to find the real master
-    NodePtr masterNode;
-    std::string masterNodeNameToFind = masterNodeName;
-
-    /*
-     When copy pasting, the new node copied has a script-name different from what is inside the serialization because 2
-     nodes cannot co-exist with the same script-name. We keep in the map the script-names mapping
-     */
-    std::map<std::string, std::string>::const_iterator foundMapping = oldNewScriptNamesMapping.find(masterNodeName);
-
-    if ( foundMapping != oldNewScriptNamesMapping.end() ) {
-        masterNodeNameToFind = foundMapping->second;
-    }
-
-    for (NodesList::const_iterator it2 = allNodes.begin(); it2 != allNodes.end(); ++it2) {
-        if ( (*it2)->getScriptName() == masterNodeNameToFind ) {
-            masterNode = *it2;
-            break;
-        }
-    }
-    if (!masterNode) {
-        qDebug() << "Link slave/master for " << knob->getName().c_str() <<   " failed to restore the following linkage: " << masterNodeNameToFind.c_str();
-
-        return KnobIPtr();
->>>>>>> 624306f4
-    }
-    serialization.presetLabel = pyPlugLabel;
-    serialization.presetIcon = pyPlugIcon;
-    serialization.presetSymbol = (int)symbol;
-    serialization.presetModifiers = (int)mods;
-    toSerialization(&serialization.nodeSerialization);
-
-<<<<<<< HEAD
-    // No need to save node UI nor inputs
-    serialization.nodeSerialization._inputs.clear();
-    serialization.nodeSerialization._nodePositionCoords[0] = serialization.nodeSerialization._nodePositionCoords[1] = INT_MIN;
-    serialization.nodeSerialization._nodeSize[0] = serialization.nodeSerialization._nodeSize[1] = -1;
-
-    SERIALIZATION_NAMESPACE::write(ofile, serialization);
-} // saveNodeToFileInternal
-
-void
-Node::saveNodeToPyPlug(const std::string& filePath,
-                       const std::string& pyPlugID,
-                       const std::string& pyPlugLabel,
-                       const std::string& pyPlugIcon,
-                       const std::string& pyPlugDesc,
-                       const std::string& pyPlugExtPythonScript,
-                       const bool pyPlugDescIsMarkdown,
-                       const std::string& pyPlugGrouping,
-                       int majorVersion,
-                       Key symbol,
-                       const KeyboardModifiers& mods)
-{
-    NodeGroupPtr isGrp = isEffectNodeGroup();
-    if (!isGrp) {
-        throw std::invalid_argument(tr("Exporting to PyPlug is only available for a Group node").toStdString());
-    }
-    saveNodeToFileInternal(filePath, pyPlugID, pyPlugLabel, pyPlugIcon, pyPlugDesc, pyPlugExtPythonScript, pyPlugDescIsMarkdown, pyPlugGrouping, majorVersion, symbol, mods);
-=======
-    if ( !masterTrackName.empty() ) {
-        TrackerContextPtr context = masterNode->getTrackerContext();
-        if (context) {
-            TrackMarkerPtr marker = context->getMarkerByName(masterTrackName);
-            if (marker) {
-                return marker->getKnobByName(masterKnobName);
-            }
-        }
-    } else {
-        ///now that we have the master node, find the corresponding knob
-        const std::vector< KnobIPtr > & otherKnobs = masterNode->getKnobs();
-        for (std::size_t j = 0; j < otherKnobs.size(); ++j) {
-            if ( (otherKnobs[j]->getName() == masterKnobName) ) {
-                return otherKnobs[j];
-                break;
-            }
-        }
-    }
-
-    qDebug() << "Link slave/master for " << knob->getName().c_str() <<   " failed to restore the following linkage: " << masterNodeNameToFind.c_str();
-
-    return KnobIPtr();
->>>>>>> 624306f4
-}
-
-
-void
-<<<<<<< HEAD
-Node::saveNodeToPresets(const std::string& filePath, const std::string& presetsLabel, const std::string& presetsIcon, Key symbol, const KeyboardModifiers& mods)
-{
-
-    if (presetsLabel.empty()) {
-        throw std::invalid_argument(tr("The preset label cannot be empty").toStdString());
-    }
-    saveNodeToFileInternal(filePath, std::string(), presetsLabel, presetsIcon, std::string(), std::string(), false, std::string(), 0, symbol, mods);
-}
-
-void
-Node::restoreNodeToDefaultState()
-{
-    assert(QThread::currentThread() == qApp->thread());
-
-    FlagSetter setter(true, &_imp->restoringDefaults);
-
-    // Make sure the instance does not receive knobChanged now
-    _imp->effect->beginChanges();
-
-    bool nodeCreated = isNodeCreated();
-    if (nodeCreated) {
-        // Purge any cache when reseting to defaults
-        _imp->effect->purgeCaches();
-    }
-
-    // Check if there is any serialization from presets/pyplug
-    std::string nodePreset = getCurrentNodePresets();
-    SERIALIZATION_NAMESPACE::NodeSerializationPtr presetSerialization;
-    SERIALIZATION_NAMESPACE::NodeSerializationPtr pyPlugSerialization;
-    PluginPtr pyPlugHandle = _imp->pyPlugHandle.lock();
-    if (!nodePreset.empty()) {
-        try {
-            presetSerialization.reset(new SERIALIZATION_NAMESPACE::NodeSerialization);
-            getNodeSerializationFromPresetName(nodePreset, presetSerialization.get());
-        } catch (...) {
-
-        }
-    }
-    if (pyPlugHandle) {
-        bool isPythonScriptPyPlug = pyPlugHandle->getProperty<bool>(kNatronPluginPropPyPlugIsPythonScript);
-        if (!isPythonScriptPyPlug) {
-            std::string filePath = pyPlugHandle->getProperty<std::string>(kNatronPluginPropPyPlugScriptAbsoluteFilePath);
-            pyPlugSerialization.reset(new SERIALIZATION_NAMESPACE::NodeSerialization);
-            getNodeSerializationFromPresetFile(filePath, pyPlugSerialization.get(), 0);
-        }
-    }
-
-    // Reset all knobs to default first, block value changes and do them all afterwards because the node state can only be restored
-    // if all parameters are actually to the good value
-    if (nodeCreated){
-
-        // Remove any current user knob
-        std::list<KnobPagePtr> userPages;
-        _imp->effect->getUserPages(userPages);
-        for (std::list<KnobPagePtr>::iterator it = userPages.begin(); it!=userPages.end(); ++it) {
-            _imp->effect->deleteKnob(*it, true);
-        }
-
-
-        // Restore knob defaults
-        const KnobsVec& knobs = getKnobs();
-        for (KnobsVec::const_iterator it = knobs.begin(); it!=knobs.end(); ++it) {
-            
-            KnobButtonPtr isBtn = toKnobButton(*it);
-            KnobPagePtr isPage = toKnobPage(*it);
-            KnobSeparatorPtr isSeparator = toKnobSeparator(*it);
-            if ( (isBtn && !isBtn->getIsCheckable())  || isPage || isSeparator || ( (*it)->getName() == kUserLabelKnobName ) ) {
-                continue;
-            }
-            (*it)->blockValueChanges();
-            for (int d = 0; d < (*it)->getDimension(); ++d) {
-                (*it)->resetToDefaultValue(d);
-            }
-            (*it)->unblockValueChanges();
-        }
-    }
-
-    // If this is a pyplug, load the node state (and its internal subgraph)
-    if (pyPlugSerialization) {
-        // Load pyplug, set default values to knob only if there's no preset serialization
-        loadPresetsInternal(pyPlugSerialization, presetSerialization.get() == 0);
-
-        // For PyPlugs, start with the subgraph unedited
-        NodeGroupPtr isGrp = isEffectNodeGroup();
-        if (isGrp) {
-            isGrp->setSubGraphEditedByUser(false);
-        }
-
-    }
-
-    if (presetSerialization) {
-        // Load presets from serialization if any
-        loadPresetsInternal(presetSerialization, true);
-    } else {
-        // Reset knob default values to their initial default value if we had a different preset before
-        if (nodeCreated) {
-            const KnobsVec& knobs = getKnobs();
-            for (KnobsVec::const_iterator it = knobs.begin(); it!=knobs.end(); ++it) {
-                KnobButtonPtr isBtn = toKnobButton(*it);
-                KnobPagePtr isPage = toKnobPage(*it);
-                KnobSeparatorPtr isSeparator = toKnobSeparator(*it);
-                if ( (isBtn && !isBtn->getIsCheckable())  || isPage || isSeparator) {
-                    continue;
-                }
-
-                if ((*it)->getIsPersistent()) {
-                    KnobIntBasePtr isInt = toKnobIntBase(*it);
-                    KnobBoolBasePtr isBool = toKnobBoolBase(*it);
-                    KnobStringBasePtr isString = toKnobStringBase(*it);
-                    KnobDoubleBasePtr isDouble = toKnobDoubleBase(*it);
-                    for (int d = 0; d < (*it)->getDimension(); ++d) {
-                        if ((*it)->isAnimated(d)) {
-                            continue;
-                        }
-                        if (isInt) {
-                            isInt->setDefaultValue(isInt->getInitialDefaultValue(d), d);
-                        } else if (isBool) {
-                            isBool->setDefaultValue(isBool->getInitialDefaultValue(d), d);
-                        } else if (isString) {
-                            isString->setDefaultValue(isString->getInitialDefaultValue(d), d);
-                        } else if (isDouble) {
-                            isDouble->setDefaultValue(isDouble->getInitialDefaultValue(d), d);
-=======
-Node::restoreKnobLinks(const boost::shared_ptr<SERIALIZATION_NAMESPACE::KnobSerializationBase>& serialization,
-                       const NodesList & allNodes,
-                      const std::map<std::string, std::string>& oldNewScriptNamesMapping)
-{
-
-    SERIALIZATION_NAMESPACE::KnobSerialization* isKnobSerialization = dynamic_cast<SERIALIZATION_NAMESPACE::KnobSerialization*>(serialization.get());
-    SERIALIZATION_NAMESPACE::GroupKnobSerialization* isGroupKnobSerialization = dynamic_cast<SERIALIZATION_NAMESPACE::GroupKnobSerialization*>(serialization.get());
-
-    if (isGroupKnobSerialization) {
-        for (std::list <boost::shared_ptr<SERIALIZATION_NAMESPACE::KnobSerializationBase> >::const_iterator it = isGroupKnobSerialization->_children.begin(); it != isGroupKnobSerialization->_children.end(); ++it) {
-            try {
-                restoreKnobLinks(*it, allNodes, oldNewScriptNamesMapping);
-            } catch (const std::exception& e) {
-                LogEntry::LogEntryColor c;
-                if (getColor(&c.r, &c.g, &c.b)) {
-                    c.colorSet = true;
-                }
-                appPTR->writeToErrorLog_mt_safe(QString::fromUtf8(getScriptName_mt_safe().c_str() ), QDateTime::currentDateTime(), QString::fromUtf8(e.what()), false, c);
-
-
-            }
-        }
-    } else if (isKnobSerialization) {
-        KnobIPtr knob =  getKnobByName(isKnobSerialization->_scriptName);
-        if (!knob) {
-            throw std::invalid_argument(tr("Could not find a parameter named \"%1\"").arg( QString::fromUtf8( isKnobSerialization->_scriptName.c_str() ) ).toStdString());
-
-            return;
-        }
-
-
-        // Restore slave/master links first
-        {
-            if (isKnobSerialization->_masterIsAlias) {
-                if (!isKnobSerialization->_values.empty()) {
-                    const std::string& aliasKnobName = isKnobSerialization->_values[0]._slaveMasterLink.masterKnobName;
-                    const std::string& aliasNodeName = isKnobSerialization->_values[0]._slaveMasterLink.masterNodeName;
-                    const std::string& masterTrackName  = isKnobSerialization->_values[0]._slaveMasterLink.masterTrackName;
-                    KnobIPtr alias = findMasterKnob(knob, allNodes, aliasKnobName, aliasNodeName, masterTrackName, oldNewScriptNamesMapping);
-                    if (alias) {
-                        knob->setKnobAsAliasOfThis(alias, true);
-                    }
-                }
-            } else {
-                for (std::size_t i = 0; i < isKnobSerialization->_values.size(); ++i) {
-                    if (!isKnobSerialization->_values[i]._slaveMasterLink.hasLink) {
-                        continue;
-                    }
-
-                    std::string masterKnobName, masterNodeName, masterTrackName;
-                    if (isKnobSerialization->_values[i]._slaveMasterLink.masterNodeName.empty()) {
-                         // Node name empty, assume this is the same node
-                        masterNodeName = getScriptName_mt_safe();
-                    }
-
-                    if (isKnobSerialization->_values[i]._slaveMasterLink.masterKnobName.empty()) {
-                        // Knob name empty, assume this is the same knob unless it has a single dimension
-                        if (knob->getDimension() == 1) {
-                            continue;
-                        }
-                        masterKnobName = knob->getName();
-                    }
-
-                    masterTrackName = isKnobSerialization->_values[i]._slaveMasterLink.masterTrackName;
-                    KnobIPtr master = findMasterKnob(knob,
-                                                     allNodes,
-                                                     masterKnobName,
-                                                     masterNodeName,
-                                                     masterTrackName,
-                                                     oldNewScriptNamesMapping);
-                    if (master) {
-                        // Find dimension in master by name
-                        int dimIndex = -1;
-                        if (master->getDimension() == 1) {
-                            dimIndex = 0;
-                        } else {
-                            for (int d = 0; d < master->getDimension(); ++d) {
-                                if ( boost::iequals(master->getDimensionName(d), isKnobSerialization->_values[i]._slaveMasterLink.masterDimensionName) ) {
-                                    dimIndex = d;
-                                    break;
-                                }
-                            }
-                            if (dimIndex == -1) {
-                                // Before Natron 2.2 we serialized the dimension index. Try converting to an int
-                                dimIndex = QString::fromUtf8(isKnobSerialization->_values[i]._slaveMasterLink.masterDimensionName.c_str()).toInt();
-                            }
-                        }
-                        if (dimIndex >=0 && dimIndex < master->getDimension()) {
-                            knob->slaveTo(isKnobSerialization->_values[i]._dimension, master, dimIndex);
-                        } else {
-                            throw std::invalid_argument(tr("Could not find a dimension named \"%1\" in \"%2\"").arg(QString::fromUtf8(isKnobSerialization->_values[i]._slaveMasterLink.masterDimensionName.c_str())).arg( QString::fromUtf8( isKnobSerialization->_values[i]._slaveMasterLink.masterKnobName.c_str() ) ).toStdString());
->>>>>>> 624306f4
-                        }
-                    }
-
-                }
-
-            }
-        }
-<<<<<<< HEAD
-    }
-
-    // If there was a serialization, we most likely removed or created user parameters, so refresh Python knobs
-    declarePythonKnobs();
-
-    if (nodeCreated) {
-        // Ensure the state of the node is consistent with what the plug-in expects
-        int time = getApp()->getTimeLine()->currentFrame();
-        {
-            const KnobsVec& knobs = getKnobs();
-            for (KnobsVec::const_iterator it = knobs.begin(); it!=knobs.end(); ++it) {
-                _imp->effect->onKnobValueChanged_public(*it, eValueChangedReasonRestoreDefault, time, ViewIdx(0), true);
-            }
-        }
-    }
-
-    _imp->effect->endChanges();
-
-    // Refresh hash & meta-data and trigger a render
-    _imp->effect->invalidateCacheHashAndEvaluate(true, true);
-
-} // restoreNodeToDefaultState
-
-void
-Node::restoreSublabel()
-{
-
-    KnobIPtr sublabelKnob = getKnobByName(kNatronOfxParamStringSublabelName);
-    if (!sublabelKnob) {
-        return;
-    }
-    
-    // Make sure the knob is not persistent
-    sublabelKnob->setIsPersistent(false);
-    
-    KnobStringPtr sublabelKnobIsString = toKnobString(sublabelKnob);
-    _imp->ofxSubLabelKnob = sublabelKnobIsString;
-
-    NodePtr ioContainer = getIOContainer();
-    if (ioContainer) {
-        ioContainer->_imp->ofxSubLabelKnob = sublabelKnobIsString;
-        Q_EMIT ioContainer->nodeExtraLabelChanged();
-    }
- 
-
-}
-
-void
-Node::loadKnob(const KnobIPtr & knob,
-               const SERIALIZATION_NAMESPACE::KnobSerializationList & knobsValues)
-{
-    // Try to find a serialized value for this knob
-
-    for (SERIALIZATION_NAMESPACE::KnobSerializationList::const_iterator it = knobsValues.begin(); it != knobsValues.end(); ++it) {
-        if ( (*it)->getName() == knob->getName() ) {
-            knob->fromSerialization(**it);
-            break;
-=======
-
-        // Restore expressions
-        {
-
-            try {
-                for (std::size_t i = 0; i < isKnobSerialization->_values.size(); ++i) {
-                    if ( !isKnobSerialization->_values[i]._expression.empty() ) {
-                        QString expr( QString::fromUtf8( isKnobSerialization->_values[i]._expression.c_str() ) );
-
-                        //Replace all occurrences of script-names that we know have changed
-                        for (std::map<std::string, std::string>::const_iterator it = oldNewScriptNamesMapping.begin();
-                             it != oldNewScriptNamesMapping.end(); ++it) {
-                            expr.replace( QString::fromUtf8( it->first.c_str() ), QString::fromUtf8( it->second.c_str() ) );
-                        }
-                        knob->restoreExpression(isKnobSerialization->_values[i]._dimension, expr.toStdString(), isKnobSerialization->_values[i]._expresionHasReturnVariable);
-                    }
-                }
-            } catch (const std::exception& e) {
-                QString err = QString::fromUtf8("Failed to restore expression: %1").arg( QString::fromUtf8( e.what() ) );
-                appPTR->writeToErrorLog_mt_safe(QString::fromUtf8( knob->getName().c_str() ), QDateTime::currentDateTime(), err);
-            }
->>>>>>> 624306f4
-        }
-    }
-
-} // Node::loadKnob
-
-
-
-void
-<<<<<<< HEAD
-Node::restoreKnobsLinks(const SERIALIZATION_NAMESPACE::NodeSerialization & serialization,
-                        const NodesList & allNodes,
-                        const std::map<std::string, std::string>& oldNewScriptNamesMapping)
-=======
-Node::restoreUserKnob(const KnobGroupPtr& group,
-                      const KnobPagePtr& page,
-                      const SERIALIZATION_NAMESPACE::SerializationObjectBase& serializationBase,
-                      unsigned int recursionLevel)
->>>>>>> 624306f4
-{
-    
-    const SERIALIZATION_NAMESPACE::KnobSerialization* serialization = dynamic_cast<const SERIALIZATION_NAMESPACE::KnobSerialization*>(&serializationBase);
-    const SERIALIZATION_NAMESPACE::GroupKnobSerialization* groupSerialization = dynamic_cast<const SERIALIZATION_NAMESPACE::GroupKnobSerialization*>(&serializationBase);
-    assert(serialization || groupSerialization);
-    if (!serialization && !groupSerialization) {
-        return;
-    }
-
-<<<<<<< HEAD
-
-    const std::string & masterNodeName = serialization._masterNodeFullyQualifiedScriptName;
-    if ( !masterNodeName.empty() ) {
-        // Find master node
-        NodePtr masterNode = getApp()->getNodeByFullySpecifiedName(masterNodeName);
-
-        if (!masterNode) {
-            LogEntry::LogEntryColor c;
-            if (getColor(&c.r, &c.g, &c.b)) {
-                c.colorSet = true;
-            }
-
-            appPTR->writeToErrorLog_mt_safe( QString::fromUtf8(getScriptName_mt_safe().c_str() ), QDateTime::currentDateTime(),
-                                            tr("Cannot restore the link between %1 and %2.")
-                                            .arg( QString::fromUtf8( serialization._nodeScriptName.c_str() ) )
-                                            .arg( QString::fromUtf8( masterNodeName.c_str() ) ) );
-        } else {
-            _imp->effect->slaveAllKnobs( masterNode->getEffectInstance(), true );
-        }
-        return;
-    }
-
-
-    const SERIALIZATION_NAMESPACE::KnobSerializationList & knobsValues = serialization._knobsValues;
-    ///try to find a serialized value for this knob
-    for (SERIALIZATION_NAMESPACE::KnobSerializationList::const_iterator it = knobsValues.begin(); it != knobsValues.end(); ++it) {
-        try {
-            restoreKnobLinks(*it, allNodes, oldNewScriptNamesMapping);
-        } catch (const std::exception& e) {
-            // For stub nodes don't report errors
-            if (!isEffectStubNode()) {
-                LogEntry::LogEntryColor c;
-                if (getColor(&c.r, &c.g, &c.b)) {
-                    c.colorSet = true;
-                }
-                appPTR->writeToErrorLog_mt_safe(QString::fromUtf8(getScriptName_mt_safe().c_str() ), QDateTime::currentDateTime(), QString::fromUtf8(e.what()), false, c);
-            }
-        }
-    }
-
-    const std::list<boost::shared_ptr<SERIALIZATION_NAMESPACE::GroupKnobSerialization> >& userKnobs = serialization._userPages;
-    for (std::list<boost::shared_ptr<SERIALIZATION_NAMESPACE::GroupKnobSerialization > >::const_iterator it = userKnobs.begin(); it != userKnobs.end(); ++it) {
-        try {
-            restoreKnobLinks(*it, allNodes, oldNewScriptNamesMapping);
-        } catch (const std::exception& e) {
-            LogEntry::LogEntryColor c;
-            if (getColor(&c.r, &c.g, &c.b)) {
-                c.colorSet = true;
-            }
-            appPTR->writeToErrorLog_mt_safe(QString::fromUtf8(getScriptName_mt_safe().c_str() ), QDateTime::currentDateTime(), QString::fromUtf8(e.what()), false, c);
-
-        }
-    }
-=======
-    if (groupSerialization) {
-        KnobIPtr found = getKnobByName(groupSerialization->_name);
-
-        bool isPage = false;
-        bool isGroup = false;
-        if (groupSerialization->_typeName == KnobPage::typeNameStatic()) {
-            isPage = true;
-        } else if (groupSerialization->_typeName == KnobGroup::typeNameStatic()) {
-            isGroup = true;
-        } else {
-            if (recursionLevel == 0) {
-                // Recursion level is 0, so we are a page since pages all knobs must live in a page.
-                // We use it because in the past we didn't serialize the typename so we could not know if this was
-                // a page or a group.
-                isPage = true;
-            } else {
-                isGroup = true;
-            }
-        }
-        if (isPage) {
-            KnobPagePtr page;
-            if (!found) {
-                page = AppManager::createKnob<KnobPage>(_imp->effect, groupSerialization->_label, 1, false);
-                page->setAsUserKnob(true);
-                page->setName(groupSerialization->_name);
-            } else {
-                page = toKnobPage(found);
-            }
-            if (!page) {
-                return;
-            }
-            for (std::list<boost::shared_ptr<SERIALIZATION_NAMESPACE::KnobSerializationBase> >::const_iterator it = groupSerialization->_children.begin(); it != groupSerialization->_children.end(); ++it) {
-                restoreUserKnob(KnobGroupPtr(), page, **it, recursionLevel + 1);
-            }
-
-        } else { //!ispage
-            KnobGroupPtr grp;
-            if (!found) {
-                grp = AppManager::createKnob<KnobGroup>(_imp->effect, groupSerialization->_label, 1, false);
-            } else {
-                grp = toKnobGroup(found);
-
-            }
-            if (!grp) {
-                return;
-            }
-            grp->setAsUserKnob(true);
-            grp->setName(groupSerialization->_name);
-            if (groupSerialization->_isSetAsTab) {
-                grp->setAsTab();
-            }
-            assert(page);
-            if (page) {
-                page->addKnob(grp);
-            }
-            if (group) {
-                group->addKnob(grp);
-            }
-            grp->setValue(groupSerialization->_isOpened);
-            for (std::list<boost::shared_ptr<SERIALIZATION_NAMESPACE::KnobSerializationBase> >::const_iterator it = groupSerialization->_children.begin(); it != groupSerialization->_children.end(); ++it) {
-                restoreUserKnob(grp, page, **it, recursionLevel + 1);
-            }
-        } // ispage
-
-    } else {
-
-
-
-        assert(serialization->_isUserKnob);
-        if (!serialization->_isUserKnob) {
-            return;
-        }
-
-
-        bool isFile = serialization->_typeName == KnobFile::typeNameStatic();
-        bool isOutFile = serialization->_typeName == KnobOutputFile::typeNameStatic();
-        bool isPath = serialization->_typeName == KnobPath::typeNameStatic();
-        bool isString = serialization->_typeName == KnobString::typeNameStatic();
-        bool isParametric = serialization->_typeName == KnobParametric::typeNameStatic();
-        bool isChoice = serialization->_typeName == KnobChoice::typeNameStatic();
-        bool isDouble = serialization->_typeName == KnobDouble::typeNameStatic();
-        bool isColor = serialization->_typeName == KnobColor::typeNameStatic();
-        bool isInt = serialization->_typeName == KnobInt::typeNameStatic();
-        bool isBool = serialization->_typeName == KnobBool::typeNameStatic();
-        bool isSeparator = serialization->_typeName == KnobSeparator::typeNameStatic();
-        bool isButton = serialization->_typeName == KnobButton::typeNameStatic();
-
-        assert(isInt || isDouble || isBool || isChoice || isColor || isString || isFile || isOutFile || isPath || isButton || isSeparator || isParametric);
-
-        KnobIPtr knob;
-        KnobIPtr found = getKnobByName(serialization->_scriptName);
-        if (found) {
-            knob = found;
-        } else {
-            if (isInt) {
-                knob = AppManager::createKnob<KnobInt>(_imp->effect, serialization->_label, serialization->_dimension, false);
-            } else if (isDouble) {
-                knob = AppManager::createKnob<KnobDouble>(_imp->effect, serialization->_label, serialization->_dimension, false);
-            } else if (isBool) {
-                knob = AppManager::createKnob<KnobBool>(_imp->effect, serialization->_label, serialization->_dimension, false);
-            } else if (isChoice) {
-                knob = AppManager::createKnob<KnobChoice>(_imp->effect, serialization->_label, serialization->_dimension, false);
-            } else if (isColor) {
-                knob = AppManager::createKnob<KnobColor>(_imp->effect, serialization->_label, serialization->_dimension, false);
-            } else if (isString) {
-                knob = AppManager::createKnob<KnobString>(_imp->effect, serialization->_label, serialization->_dimension, false);
-            } else if (isFile) {
-                knob = AppManager::createKnob<KnobFile>(_imp->effect, serialization->_label, serialization->_dimension, false);
-            } else if (isOutFile) {
-                knob = AppManager::createKnob<KnobOutputFile>(_imp->effect, serialization->_label, serialization->_dimension, false);
-            } else if (isPath) {
-                knob = AppManager::createKnob<KnobPath>(_imp->effect, serialization->_label, serialization->_dimension, false);
-            } else if (isButton) {
-                knob = AppManager::createKnob<KnobButton>(_imp->effect, serialization->_label, serialization->_dimension, false);
-            } else if (isSeparator) {
-                knob = AppManager::createKnob<KnobSeparator>(_imp->effect, serialization->_label, serialization->_dimension, false);
-            } else if (isParametric) {
-                knob = AppManager::createKnob<KnobParametric>(_imp->effect, serialization->_label, serialization->_dimension, false);
-            } else if (isChoice) {
-                knob = AppManager::createKnob<KnobChoice>(_imp->effect, serialization->_label, serialization->_dimension, false);
-            } else if (isChoice) {
-                knob = AppManager::createKnob<KnobChoice>(_imp->effect, serialization->_label, serialization->_dimension, false);
-            }
-        } // found
-
-
-        assert(knob);
-        if (!knob) {
-            return;
-        }
-
-        knob->fromSerialization(*serialization);
-
-        if (group) {
-            group->addKnob(knob);
-        } else if (page) {
-            page->addKnob(knob);
-        }
-    } // groupSerialization
-
-} // restoreUserKnob
-
-std::string
-Node::getContainerGroupFullyQualifiedName() const
-{
-    NodeCollectionPtr collection = getGroup();
-    NodeGroupPtr containerIsGroup = toNodeGroup(collection);
-    if (containerIsGroup) {
-        return  containerIsGroup->getNode()->getFullyQualifiedName();
-    }
-    return std::string();
->>>>>>> 624306f4
-}
-
-void
-Node::toSerialization(SERIALIZATION_NAMESPACE::SerializationObjectBase* serializationBase)
-{
-<<<<<<< HEAD
-    //re-order the pages
-    std::list<KnobIPtr > pagesOrdered;
-
-    for (std::list<std::string>::const_iterator it = pages.begin(); it != pages.end(); ++it) {
-        const KnobsVec &knobs = getKnobs();
-        for (KnobsVec::const_iterator it2 = knobs.begin(); it2 != knobs.end(); ++it2) {
-            if ( (*it2)->getName() == *it ) {
-                pagesOrdered.push_back(*it2);
-                _imp->effect->removeKnobFromList(*it2);
-=======
-
-    SERIALIZATION_NAMESPACE::NodeSerialization* serialization = dynamic_cast<SERIALIZATION_NAMESPACE::NodeSerialization*>(serializationBase);
-    assert(serialization);
-    if (!serialization) {
-        return;
-    }
-
-    // All this code is MT-safe as it runs in the serialization thread
-
-    OfxEffectInstancePtr isOfxEffect = boost::dynamic_pointer_cast<OfxEffectInstance>(getEffectInstance());
-
-    if (isOfxEffect) {
-        // For OpenFX nodes, we call the sync private data action now to let a chance to the plug-in to synchronize it's
-        // private data to parameters that will be saved with the project.
-        isOfxEffect->syncPrivateData_other_thread();
-    }
-
-
-    // Check if pages ordering changed, if not do not serialize
-    bool pageOrderChanged = hasPageOrderChangedSinceDefault();
-
-    bool isFullSaveMode = appPTR->getCurrentSettings()->getIsFullRecoverySaveModeEnabled();
-
-    bool subGraphEdited = isSubGraphEditedByUser();
-
-
-    KnobsVec knobs = getEffectInstance()->getKnobs_mt_safe();
-    std::list<KnobIPtr > userPages;
-    for (std::size_t i  = 0; i < knobs.size(); ++i) {
-        KnobGroupPtr isGroup = toKnobGroup(knobs[i]);
-        KnobPagePtr isPage = toKnobPage(knobs[i]);
-
-        // For pages, check if it is a user knob, if so serialialize user knobs recursively
-        if (isPage) {
-            // Don t save empty pages
-            if (isPage->getChildren().empty()) {
-                continue;
-            }
-            if (pageOrderChanged || subGraphEdited) {
-                serialization->_pagesIndexes.push_back( knobs[i]->getName() );
-            }
-            if ( knobs[i]->isUserKnob() && !knobs[i]->isDeclaredByPlugin() ) {
-                userPages.push_back(knobs[i]);
-            }
-            continue;
-        }
-
-        if (!knobs[i]->getIsPersistent()) {
-            // Don't serialize non persistant knobs
-            continue;
-        }
-
-        if (knobs[i]->isUserKnob() && !knobs[i]->isDeclaredByPlugin()) {
-            // Don't serialize user knobs, its taken care of by user pages
-            continue;
-        }
-
-        if (isGroup || isPage) {
-            // Don't serialize these, they don't hold anything
-            continue;
-        }
-
-
-        if (!isFullSaveMode && !knobs[i]->hasModificationsForSerialization()) {
-            // This knob was not modified by the user, don't serialize it
-            continue;
-        }
-
-        SERIALIZATION_NAMESPACE::KnobSerializationPtr newKnobSer( new SERIALIZATION_NAMESPACE::KnobSerialization );
-        knobs[i]->toSerialization(newKnobSer.get());
-        if (newKnobSer->_mustSerialize) {
-            serialization->_knobsValues.push_back(newKnobSer);
-        }
-
-    }
-
-    // Serialize user pages now
-    for (std::list<KnobIPtr>::const_iterator it = userPages.begin(); it != userPages.end(); ++it) {
-        boost::shared_ptr<SERIALIZATION_NAMESPACE::GroupKnobSerialization> s( new SERIALIZATION_NAMESPACE::GroupKnobSerialization );
-        (*it)->toSerialization(s.get());
-        serialization->_userPages.push_back(s);
-    }
-
-
-    serialization->_groupFullyQualifiedScriptName = getContainerGroupFullyQualifiedName();
-
-    serialization->_nodeLabel = getLabel_mt_safe();
-
-    serialization->_nodeScriptName = getScriptName_mt_safe();
-
-    serialization->_pluginID = getPluginID();
-
-
-    {
-        QMutexLocker k(&_imp->nodePresetMutex);
-        serialization->_presetInstanceLabel = _imp->initialNodePreset;
-    }
-
-    serialization->_pluginMajorVersion = getMajorVersion();
-
-    serialization->_pluginMinorVersion = getMinorVersion();
-
-    getInputNames(serialization->_inputs);
-
-
-    NodePtr masterNode = getMasterNode();
-    if (masterNode) {
-        serialization->_masterNodeFullyQualifiedScriptName = masterNode->getFullyQualifiedName();
-    }
-
-    RotoContextPtr roto = getRotoContext();
-    if ( roto && !roto->isEmpty() ) {
-        serialization->_rotoContext.reset(new SERIALIZATION_NAMESPACE::RotoContextSerialization);
-        roto->toSerialization(serialization->_rotoContext.get());
-    }
-
-    TrackerContextPtr tracker = getTrackerContext();
-    if (tracker) {
-        serialization->_trackerContext.reset(new SERIALIZATION_NAMESPACE::TrackerContextSerialization);
-        tracker->toSerialization(serialization->_trackerContext.get());
-    }
-
-
-    // For groups, serialize its children if the graph was edited
-    NodeGroupPtr isGrp = isEffectNodeGroup();
-    if (isGrp && subGraphEdited) {
-        NodesList nodes;
-        isGrp->getActiveNodes(&nodes);
-
-        for (NodesList::iterator it = nodes.begin(); it != nodes.end(); ++it) {
-            if ( (*it)->isPersistent() ) {
-                
-                SERIALIZATION_NAMESPACE::NodeSerializationPtr state;
-                StubNodePtr isStub = toStubNode((*it)->getEffectInstance());
-                if (isStub) {
-                    state = isStub->getNodeSerialization();
-                    if (!state) {
-                        continue;
-                    }
-                } else {
-                    state.reset( new SERIALIZATION_NAMESPACE::NodeSerialization );
-                    (*it)->toSerialization(state.get());
-                }
-                
-                serialization->_children.push_back(state);
-            }
-        }
-    }
-
-    // User created components
-    std::list<ImageComponents> userComps;
-    getUserCreatedComponents(&userComps);
-    for (std::list<ImageComponents>::iterator it = userComps.begin(); it!=userComps.end(); ++it) {
-        SERIALIZATION_NAMESPACE::ImageComponentsSerialization s;
-        s.layerName = it->getLayerName();
-        s.globalCompsName = it->getComponentsGlobalName();
-        s.channelNames = it->getComponentsNames();
-        serialization->_userComponents.push_back(s);
-    }
-
-    getPosition(&serialization->_nodePositionCoords[0], &serialization->_nodePositionCoords[1]);
-
-    // Only save the size for backdrops, that's the only node where the user can resize
-    if (isEffectBackdrop()) {
-        getSize(&serialization->_nodeSize[0], &serialization->_nodeSize[1]);
-    }
-
-    if (hasColorChangedSinceDefault()) {
-        getColor(&serialization->_nodeColor[0], &serialization->_nodeColor[1], &serialization->_nodeColor[2]);
-    }
-    getOverlayColor(&serialization->_overlayColor[0], &serialization->_overlayColor[1], &serialization->_overlayColor[2]);
-
-    // Only serialize viewer UI knobs order if it has changed
-
-    KnobsVec viewerUIKnobs = getEffectInstance()->getViewerUIKnobs();
-    if (viewerUIKnobs.size() != _imp->defaultViewerKnobsOrder.size()) {
-        std::list<std::string>::const_iterator it2 = _imp->defaultViewerKnobsOrder.begin();
-        bool hasChanged = false;
-        for (KnobsVec::iterator it = viewerUIKnobs.begin(); it!=viewerUIKnobs.end(); ++it, ++it2) {
-            if ((*it)->getName() != *it2) {
-                hasChanged = true;
->>>>>>> 624306f4
-                break;
-            }
-        }
-        if (hasChanged) {
-            for (KnobsVec::iterator it = viewerUIKnobs.begin(); it!=viewerUIKnobs.end(); ++it, ++it2) {
-                serialization->_viewerUIKnobsOrder.push_back((*it)->getName());
-            }
-        }
-    }
-<<<<<<< HEAD
-    int index = 0;
-    for (std::list<KnobIPtr >::iterator it =  pagesOrdered.begin(); it != pagesOrdered.end(); ++it, ++index) {
-        _imp->effect->insertKnob(index, *it);
-=======
-    
-} // Node::toSerialization
-
-void
-Node::fromSerialization(const SERIALIZATION_NAMESPACE::SerializationObjectBase& serializationBase)
-{
-    const SERIALIZATION_NAMESPACE::NodeSerialization* serialization = dynamic_cast<const SERIALIZATION_NAMESPACE::NodeSerialization*>(&serializationBase);
-    assert(serialization);
-    if (!serialization) {
-        return;
->>>>>>> 624306f4
-    }
-
-    loadKnobsFromSerialization(*serialization);
-
-    {
-        QMutexLocker k(&_imp->nodePresetMutex);
-        _imp->initialNodePreset = serialization->_presetInstanceLabel;
-    }
-
-    {
-        QMutexLocker k(&_imp->nodeUIDataMutex);
-        _imp->nodePositionCoords[0] = serialization->_nodePositionCoords[0];
-        _imp->nodePositionCoords[1] = serialization->_nodePositionCoords[1];
-        _imp->nodeSize[0] = serialization->_nodeSize[0];
-        _imp->nodeSize[1] = serialization->_nodeSize[1];
-        _imp->nodeColor[0] = serialization->_nodeColor[0];
-        _imp->nodeColor[1] = serialization->_nodeColor[1];
-        _imp->nodeColor[2] = serialization->_nodeColor[2];
-        _imp->overlayColor[0] = serialization->_overlayColor[0];
-        _imp->overlayColor[1] = serialization->_overlayColor[1];
-        _imp->overlayColor[2] = serialization->_overlayColor[2];
-    }
-
-    loadInternalNodesFromSerialization(serialization);
-
-    
-} // Node::fromSerialization
-
-void
-Node::loadInternalNodesFromSerialization(const SERIALIZATION_NAMESPACE::NodeSerialization* serialization)
-{
-
-    NodeGroupPtr isGrp = isEffectNodeGroup();
-    if (!isGrp) {
-        return;
-    }
-
-    // If the sub-graph is not visible, it is expected the group creates its internal nodes when it is created itself
-    if (!isGrp->isSubGraphUserVisible()) {
-        return;
-    }
-
-    // OK now this is a user-editable graph
-    // Restore internal nodes for groups and newer Pyplugs (post 2.2)
-    PluginPtr pyPlug = _imp->pyPlugHandle.lock();
-
-    // For old PyPlugs based on Python scripts, the nodes are created by the Python script after the Group itself
-    // gets created. So don't do anything
-    bool isPythonScriptPyPlug = pyPlug && pyPlug->getProperty<bool>(kNatronPluginPropPyPlugIsPythonScript);
-    if (isPythonScriptPyPlug) {
-        return;
-    }
-
-    // Kill all existing nodes. This requires ensuring no thread is running
-    isGrp->quitAnyProcessingForAllNodes_blocking();
-    isGrp->clearNodes(false);
-
-    // Setup initial group state
-    isGrp->setupInitialSubGraphState(serialization);
-
-    // Restore rest of the group with the serialization
-    Project::restoreGroupFromSerialization(serialization->_children, isGrp);
-
-    isGrp->onGroupLoaded();
-}
-
-void
-<<<<<<< HEAD
-Node::refreshDefaultPagesOrder()
-{
-    _imp->refreshDefaultPagesOrder();
-}
-
-
-std::list<std::string>
-Node::getPagesOrder() const
-{
-    KnobsVec knobs = _imp->effect->getKnobs_mt_safe();
-    std::list<std::string> ret;
-
-    for (KnobsVec::const_iterator it = knobs.begin(); it != knobs.end(); ++it) {
-        KnobPagePtr ispage = toKnobPage(*it);
-        if (ispage && !ispage->getChildren().empty()) {
-            ret.push_back( ispage->getName() );
-=======
-Node::loadKnobsFromSerialization(const SERIALIZATION_NAMESPACE::NodeSerialization& serialization)
-{
-    assert(_imp->knobsInitialized);
-
-    _imp->effect->beginChanges();
-    _imp->effect->onKnobsAboutToBeLoaded(serialization);
-
-    {
-        QMutexLocker k(&_imp->createdComponentsMutex);
-        for (std::list<SERIALIZATION_NAMESPACE::ImageComponentsSerialization>::const_iterator it = serialization._userComponents.begin(); it!=serialization._userComponents.end(); ++it) {
-            ImageComponents s(it->layerName, it->globalCompsName, it->channelNames);
-            _imp->createdComponents.push_back(s);
->>>>>>> 624306f4
-        }
-    }
-  
-    {
-        // Load all knobs
-
-        for (SERIALIZATION_NAMESPACE::KnobSerializationList::const_iterator it = serialization._knobsValues.begin(); it!=serialization._knobsValues.end(); ++it) {
-            KnobIPtr knob = getKnobByName((*it)->_scriptName);
-            if (!knob) {
-                continue;
-            }
-            knob->fromSerialization(**it);
-
-        }
-
-
-    }
-
-    KnobIPtr filenameParam = getKnobByName(kOfxImageEffectFileParamName);
-    if (filenameParam) {
-        computeFrameRangeForReader(filenameParam);
-    }
-
-    // now restore the roto context if the node has a roto context
-    if (serialization._rotoContext && _imp->rotoContext) {
-        _imp->rotoContext->resetToDefault();
-        _imp->rotoContext->fromSerialization(*serialization._rotoContext);
-    }
-
-    // same for tracker context
-    if (serialization._trackerContext && _imp->trackContext) {
-        _imp->trackContext->clearMarkers();
-        _imp->trackContext->fromSerialization(*serialization._trackerContext);
-    }
-
-    {
-        for (std::list<boost::shared_ptr<SERIALIZATION_NAMESPACE::GroupKnobSerialization> >::const_iterator it = serialization._userPages.begin(); it != serialization._userPages.end(); ++it) {
-            restoreUserKnob(KnobGroupPtr(), KnobPagePtr(), **it, 0);
-        }
-    }
-
-    declarePythonKnobs();
-
-    if (!serialization._pagesIndexes.empty()) {
-        setPagesOrder( serialization._pagesIndexes );
-    }
-
-    if (!serialization._viewerUIKnobsOrder.empty()) {
-        KnobsVec viewerUIknobs;
-        for (std::list<std::string>::const_iterator it = serialization._viewerUIKnobsOrder.begin(); it!=serialization._viewerUIKnobsOrder.end(); ++it) {
-            KnobIPtr knob = getKnobByName(*it);
-            if (knob) {
-                viewerUIknobs.push_back(knob);
-            }
-        }
-        _imp->effect->setViewerUIKnobs(viewerUIknobs);
-    }
-
-
-    _imp->effect->onKnobsLoaded();
-    _imp->effect->endChanges();
-
-} // Node::fromSerializationInternal
-
-void
-Node::loadPresets(const std::string& presetsLabel)
-{
-
-    assert(QThread::currentThread() == qApp->thread());
-    {
-        QMutexLocker k(&_imp->nodePresetMutex);
-        _imp->initialNodePreset = presetsLabel;
-    }
-    restoreNodeToDefaultState();
-    Q_EMIT nodePresetsChanged();
-}
-
-<<<<<<< HEAD
-bool
-Node::hasPageOrderChangedSinceDefault() const
-{
-    std::list<std::string> pagesOrder = getPagesOrder();
-    if (pagesOrder.size() != _imp->defaultPagesOrder.size()) {
-        return true;
-    }
-    std::list<std::string>::const_iterator it2 = _imp->defaultPagesOrder.begin();
-    for (std::list<std::string>::const_iterator it = pagesOrder.begin(); it!=pagesOrder.end(); ++it, ++it2) {
-        if (*it != *it2) {
-            return true;
-        }
-    }
-=======
 void
 Node::loadPresetsFromFile(const std::string& presetsFile)
 {
@@ -3675,7 +2384,6 @@
             return true;
         }
     }
->>>>>>> 624306f4
     return false;
 }
 
@@ -4754,8 +3462,6 @@
     refreshInfoButton->setEvaluateOnChange(false);
     infoPage->addKnob(refreshInfoButton);
     _imp->refreshInfoButton = refreshInfoButton;
-<<<<<<< HEAD
-=======
 }
 
 void
@@ -4943,7 +3649,6 @@
         _imp->pyPlugExportButtonKnob = param;
     }
 
->>>>>>> 624306f4
 }
 
 void
@@ -5143,11 +3848,7 @@
 }
 
 void
-<<<<<<< HEAD
-Node::findOrCreateChannelEnabled(const KnobPagePtr& mainPage)
-=======
 Node::findOrCreateChannelEnabled()
->>>>>>> 624306f4
 {
     //Try to find R,G,B,A parameters on the plug-in, if found, use them, otherwise create them
     static const std::string channelLabels[4] = {kNatronOfxParamProcessRLabel, kNatronOfxParamProcessGLabel, kNatronOfxParamProcessBLabel, kNatronOfxParamProcessALabel};
@@ -5259,10 +3960,6 @@
     //Add the "Node" page
     KnobPagePtr settingsPage = AppManager::checkIfKnobExistsWithNameOrCreate<KnobPage>(_imp->effect, kNodePageParamName, tr(kNodePageParamLabel));
     settingsPage->setDeclaredByPlugin(false);
-<<<<<<< HEAD
-    _imp->nodeSettingsPage = settingsPage;
-=======
->>>>>>> 624306f4
 
     //Create the "Label" knob
     BackdropPtr isBackdropNode = isEffectBackdrop();
@@ -5393,12 +4090,6 @@
 
     createNodePage(settingsPage);
 
-<<<<<<< HEAD
-    bool createInfo = !isEffectNodeGroup();
-    if (createInfo) {
-        createInfoPage();
-    }
-=======
     if (!isEffectNodeGroup()) {
         createInfoPage();
     } else {
@@ -5411,7 +4102,6 @@
         }
     }
 
->>>>>>> 624306f4
 
     if (_imp->effect->isWriter()
         && !ioContainer) {
@@ -7835,19 +6525,11 @@
         unsigned int mipMapLevel = std::min(std::log( (double)closestPowerOf2 ) / std::log(2.), 5.);
         scale.x = Image::getScaleFromMipMapLevel(mipMapLevel);
         scale.y = scale.x;
-<<<<<<< HEAD
 
 
         RectI renderWindow;
         rod.toPixelEnclosing(mipMapLevel, par, &renderWindow);
 
-=======
-
-
-        RectI renderWindow;
-        rod.toPixelEnclosing(mipMapLevel, par, &renderWindow);
-
->>>>>>> 624306f4
         stat = frameRenderArgs->computeRequestPass(mipMapLevel, rod);
         if (stat == eStatusFailed) {
             return false;
@@ -7970,72 +6652,13 @@
     return toNodeGroup(_imp->effect);
 }
 
-<<<<<<< HEAD
-=======
-    return true;
-} // makePreviewImage
-
-bool
-Node::isInputNode() const
-{
-    ///MT-safe, never changes
-    return _imp->effect->isGenerator();
-}
-
-bool
-Node::isOutputNode() const
-{   ///MT-safe, never changes
-    return _imp->effect->isOutput();
-}
-
-bool
-Node::isOpenFXNode() const
-{
-    ///MT-safe, never changes
-    return _imp->effect->isOpenFX();
-}
-
-
-/**
- * @brief Returns true if the node is a rotopaint node
- **/
-bool
-Node::isRotoPaintingNode() const
-{
-    return _imp->effect ? _imp->effect->isRotoPaintNode() : false;
-}
-
-ViewerNodePtr
-Node::isEffectViewerNode() const
-{
-    return toViewerNode(_imp->effect);
-}
-
-ViewerInstancePtr
-Node::isEffectViewerInstance() const
-{
-    return toViewerInstance(_imp->effect);
-}
-
-NodeGroupPtr
-Node::isEffectNodeGroup() const
-{
-    return toNodeGroup(_imp->effect);
-}
-
->>>>>>> 624306f4
 StubNodePtr
 Node::isEffectStubNode() const
 {
     return toStubNode(_imp->effect);
 }
-<<<<<<< HEAD
-
-
-=======
-
-
->>>>>>> 624306f4
+
+
 PrecompNodePtr
 Node::isEffectPrecompNode() const
 {
@@ -8135,19 +6758,11 @@
 {
     if (!_imp->isPyPlug) {
         return false;
-<<<<<<< HEAD
     }
     NodeGroupPtr isGrp = toNodeGroup(_imp->effect);
     if (!isGrp) {
         return false;
     }
-=======
-    }
-    NodeGroupPtr isGrp = toNodeGroup(_imp->effect);
-    if (!isGrp) {
-        return false;
-    }
->>>>>>> 624306f4
     return !isGrp->isSubGraphEditedByUser();
 }
 
@@ -9990,8 +8605,6 @@
         if (foundOutput != _imp->channelsSelectors.end()) {
             _imp->onLayerChanged(true);
         }
-<<<<<<< HEAD
-=======
     } else if (what == _imp->pyPlugExportButtonKnob.lock()) {
         // Trigger a knob changed action on the group
         KnobGroupPtr k = _imp->pyPlugExportDialog.lock();
@@ -10010,7 +8623,6 @@
         }
     } else if (what == _imp->pyPlugExportDialogCancelButton.lock()) {
         _imp->pyPlugExportDialog.lock()->setValue(false);
->>>>>>> 624306f4
     } else {
         ret = false;
     }
