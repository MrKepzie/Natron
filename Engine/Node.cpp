/* ***** BEGIN LICENSE BLOCK *****
 * This file is part of Natron <http://www.natron.fr/>,
 * Copyright (C) 2016 INRIA and Alexandre Gauthier-Foichat
 *
 * Natron is free software: you can redistribute it and/or modify
 * it under the terms of the GNU General Public License as published by
 * the Free Software Foundation; either version 2 of the License, or
 * (at your option) any later version.
 *
 * Natron is distributed in the hope that it will be useful,
 * but WITHOUT ANY WARRANTY; without even the implied warranty of
 * MERCHANTABILITY or FITNESS FOR A PARTICULAR PURPOSE.  See the
 * GNU General Public License for more details.
 *
 * You should have received a copy of the GNU General Public License
 * along with Natron.  If not, see <http://www.gnu.org/licenses/gpl-2.0.html>
 * ***** END LICENSE BLOCK ***** */

// ***** BEGIN PYTHON BLOCK *****
// from <https://docs.python.org/3/c-api/intro.html#include-files>:
// "Since Python may define some pre-processor definitions which affect the standard headers on some systems, you must include Python.h before any standard headers are included."
#include <Python.h>
// ***** END PYTHON BLOCK *****

#include "Node.h"

#include <limits>
#include <locale>
#include <algorithm> // min, max
#include <bitset>
#include <cassert>
#include <stdexcept>

#include "Global/Macros.h"

#if !defined(Q_MOC_RUN) && !defined(SBK_RUN)
#include <boost/scoped_ptr.hpp>
GCC_DIAG_UNUSED_LOCAL_TYPEDEFS_OFF
// /usr/local/include/boost/bind/arg.hpp:37:9: warning: unused typedef 'boost_static_assert_typedef_37' [-Wunused-local-typedef]
#include <boost/bind.hpp>
#include <boost/algorithm/string/predicate.hpp>
#include <boost/algorithm/string/case_conv.hpp>
GCC_DIAG_UNUSED_LOCAL_TYPEDEFS_ON
#endif

#include <QtCore/QDateTime>
#include <QtCore/QDebug>
#include <QtCore/QReadWriteLock>
#include <QtCore/QCoreApplication>
#include <QtCore/QWaitCondition>
#include <QtCore/QTextStream>
#include <QtCore/QFile>
#include <QtCore/QRegExp>

#include <ofxNatron.h>

#include "Global/MemoryInfo.h"

#include "Engine/NodePrivate.h"
#include "Engine/AbortableRenderInfo.h"
#include "Engine/AppInstance.h"
#include "Engine/AppManager.h"
#include "Engine/Backdrop.h"
#include "Engine/Curve.h"
#include "Engine/CreateNodeArgs.h"
#include "Engine/DiskCacheNode.h"
#include "Engine/Dot.h"
#include "Engine/EffectInstance.h"
#include "Engine/Format.h"
#include "Engine/FileSystemModel.h"
#include "Engine/FStreamsSupport.h"
#include "Engine/GroupInput.h"
#include "Engine/GroupOutput.h"
#include "Engine/GenericSchedulerThreadWatcher.h"
#include "Engine/Hash64.h"
#include "Engine/Image.h"
#include "Engine/ImageParams.h"
#include "Engine/Knob.h"
#include "Engine/KnobTypes.h"
#include "Engine/KnobFile.h"
#include "Engine/OneViewNode.h"
#include "Engine/LibraryBinary.h"
#include "Engine/Log.h"
#include "Engine/Lut.h"
#include "Engine/NodeGroup.h"
#include "Engine/NodeGraphI.h"
#include "Engine/NodeGuiI.h"
#include "Engine/OfxEffectInstance.h"
#include "Engine/OfxHost.h"
#include "Engine/OpenGLViewerI.h"
#include "Engine/Plugin.h"
#include "Engine/PrecompNode.h"
#include "Engine/Project.h"
#include "Engine/ReadNode.h"
#include "Engine/RotoLayer.h"
#include "Engine/RotoPaint.h"
#include "Engine/RotoContext.h"
#include "Engine/RotoStrokeItem.h"
#include "Engine/StubNode.h"
#include "Engine/Settings.h"
#include "Engine/TimeLine.h"
#include "Engine/Timer.h"
#include "Engine/TrackMarker.h"
#include "Engine/TrackerContext.h"
#include "Engine/TLSHolder.h"
#include "Engine/UndoCommand.h"
#include "Engine/Utils.h" // convertFromPlainText
#include "Engine/ViewIdx.h"
#include "Engine/ViewerInstance.h"
#include "Engine/ViewerNode.h"
#include "Engine/WriteNode.h"

#include "Serialization/KnobSerialization.h"
#include "Serialization/NodeSerialization.h"
#include "Serialization/NodeClipBoard.h"
#include "Serialization/SerializationIO.h"

///The flickering of edges/nodes in the nodegraph will be refreshed
///at most every...
#define NATRON_RENDER_GRAPHS_HINTS_REFRESH_RATE_SECONDS 1


NATRON_NAMESPACE_ENTER;

using std::make_pair;
using std::cout; using std::endl;
using boost::shared_ptr;


/**
 *@brief Actually converting to ARGB... but it is called BGRA by
   the texture format GL_UNSIGNED_INT_8_8_8_8_REV
 **/
static unsigned int toBGRA(unsigned char r, unsigned char g, unsigned char b, unsigned char a) WARN_UNUSED_RETURN;
unsigned int
toBGRA(unsigned char r,
       unsigned char g,
       unsigned char b,
       unsigned char a)
{
    return (a << 24) | (r << 16) | (g << 8) | b;
}

Node::Node(const AppInstancePtr& app,
           const NodeCollectionPtr& group,
           const PluginPtr& plugin)
    : QObject()
    , _imp( new NodePrivate(this, app, group, plugin) )
{
    QObject::connect( this, SIGNAL(pluginMemoryUsageChanged(qint64)), appPTR, SLOT(onNodeMemoryRegistered(qint64)) );
    QObject::connect( this, SIGNAL(mustDequeueActions()), this, SLOT(dequeueActions()) );
    QObject::connect(this, SIGNAL(refreshIdentityStateRequested()), this, SLOT(onRefreshIdentityStateRequestReceived()), Qt::QueuedConnection);

    if (plugin && QString::fromUtf8(plugin->getPluginID().c_str()).startsWith(QLatin1String("com.FXHOME.HitFilm"))) {
        _imp->requiresGLFinishBeforeRender = true;
    }
}


Node::~Node()
{
    destroyNode(true, false);
}

bool
Node::isGLFinishRequiredBeforeRender() const
{
    return _imp->requiresGLFinishBeforeRender;
}

bool
Node::isPersistent() const
{
    return _imp->isPersistent;
}

void
Node::createRotoContextConditionnally()
{
    assert(!_imp->rotoContext);
    assert(_imp->effect);
    ///Initialize the roto context if any
    if ( isRotoPaintingNode() ) {
        _imp->effect->beginChanges();
        _imp->rotoContext = RotoContext::create( shared_from_this() );
        _imp->effect->endChanges(true);
        _imp->rotoContext->createBaseLayer();
        declareRotoPythonField();
    }
}

void
Node::createTrackerContextConditionnally()
{
    assert(!_imp->trackContext);
    assert(_imp->effect);
    ///Initialize the tracker context if any
    if ( _imp->effect->isBuiltinTrackerNode() ) {
        _imp->trackContext = TrackerContext::create( shared_from_this() );
        declareTrackerPythonField();
    }
}

PluginPtr
Node::getPlugin() const
{
    if (isPyPlug()) {
        return _imp->pyPlugHandle.lock();
    } else {
        return _imp->plugin.lock();
    }
}

PluginPtr
Node::getPyPlugPlugin() const
{
    return _imp->pyPlugHandle.lock();
}

PluginPtr
Node::getOriginalPlugin() const
{
    return _imp->plugin.lock();
}

void
Node::setPrecompNode(const PrecompNodePtr& precomp)
{
    //QMutexLocker k(&_imp->pluginsPropMutex);
    _imp->precomp = precomp;
}

PrecompNodePtr
Node::isPartOfPrecomp() const
{
    //QMutexLocker k(&_imp->pluginsPropMutex);
    return _imp->precomp.lock();
}

static bool findAvailableName(const std::string &baseName, const NodeCollectionPtr& group, const NodePtr& node, std::string* name)
{
    *name = baseName;
    int no = 1;
    do {
        if (no > 1) {
            std::stringstream ss;
            ss << baseName;
            ss << '_';
            ss << no;
            *name = ss.str();
        }
        ++no;
    } while ( group && group->checkIfNodeNameExists(*name, node) );

    // When no == 2 the name was available
    return no == 2;
}

void
Node::initNodeNameFallbackOnPluginDefault()
{
    NodeCollectionPtr group = getGroup();
    std::string name;
    std::string pluginLabel;
    AppManager::AppTypeEnum appType = appPTR->getAppType();
    PluginPtr plugin = getPlugin();
    if ( plugin &&
        ( ( appType == AppManager::eAppTypeBackground) ||
         ( appType == AppManager::eAppTypeGui) ||
         ( appType == AppManager::eAppTypeInterpreter) ) ) {
            pluginLabel = plugin->getLabelWithoutSuffix();
        } else {
            pluginLabel = plugin->getPluginLabel();
        }
    try {
        if (group) {
            group->initNodeName(plugin->getPluginID(), pluginLabel, &name);
        } else {
            name = NATRON_PYTHON_NAMESPACE::makeNameScriptFriendly(pluginLabel);
        }
    } catch (...) {
    }

    setNameInternal(name.c_str(), false);
}

void
Node::initNodeScriptName(const SERIALIZATION_NAMESPACE::NodeSerialization* serialization, const QString& fixedName)
{
    // If the serialization is not null, we are either pasting a node or loading it from a project.
    if (!fixedName.isEmpty()) {

        NodeCollectionPtr group = getGroup();
        std::string name;
        findAvailableName(fixedName.toStdString(), group, shared_from_this(), &name);

        //This version of setScriptName will not error if the name is invalid or already taken
        setScriptName_no_error_check(name);

        setLabel(name);


    } else if (serialization) {

        if (serialization->_nodeScriptName.empty()) {
            // The serialized script name may be empty in the case we are loading from a PyPlug/Preset directly
            initNodeNameFallbackOnPluginDefault();
        } else {
            NodeCollectionPtr group = getGroup();
            std::string name;
            bool nameAvailable = findAvailableName(serialization->_nodeScriptName, group, shared_from_this(), &name);

            // This version of setScriptName will not error if the name is invalid or already taken
            setScriptName_no_error_check(name);


            // If the script name was not available, give the same script name to the label, most likely this is a copy/paste operation.
            if (!nameAvailable) {
                setLabel(name);
            } else {
                setLabel(serialization->_nodeLabel);
            }
        }

    } else {
        initNodeNameFallbackOnPluginDefault();
    }



}

void
Node::createNodeGuiInternal(const CreateNodeArgsPtr& args)
{

    // The container group UI should have been created so far
    NodePtr thisShared = shared_from_this();
    NodeCollectionPtr group = getGroup();
    NodeGraphI* graph_i = group->getNodeGraph();
    if (graph_i) {
        graph_i->createNodeGui(thisShared, *args);

        // The gui pointer is set in the constructor of NodeGui
        if (!_imp->guiPointer.lock()) {
            throw std::runtime_error(tr("Could not create GUI for node %1").arg(QString::fromUtf8(getScriptName_mt_safe().c_str())).toStdString());
        }
    }
}

void
Node::load(const CreateNodeArgsPtr& args)
{
    // Called from the main thread. MT-safe
    assert( QThread::currentThread() == qApp->thread() );

    // Cannot load twice
    assert(!_imp->effect);

    // Should this node be persistent
    _imp->isPersistent = !args->getProperty<bool>(kCreateNodeArgsPropVolatile);

    // For Readers & Writers this is a hack to enable the internal decoder/encoder node to have a pointer to the main node the user sees
    _imp->ioContainer = args->getProperty<NodePtr>(kCreateNodeArgsPropMetaNodeContainer);

    NodeCollectionPtr group = getGroup();
    assert(group);
    if (!group) {
        throw std::logic_error("Node::load no container group!");
    }

    NodePtr thisShared = shared_from_this();

    // Add the node to the group before initializing anything else
    group->addNode(thisShared);

    // Should we report errors if load fails ?
    _imp->wasCreatedSilently = args->getProperty<bool>(kCreateNodeArgsPropSilent);

    // If this is a pyplug, load its properties
    std::string pyPlugID = args->getProperty<std::string>(kCreateNodeArgsPropPyPlugID);
    if (!pyPlugID.empty()) {
        _imp->pyPlugHandle = appPTR->getPluginBinary(QString::fromUtf8(pyPlugID.c_str()), -1, -1, false);
        _imp->isPyPlug = true;
    }


    // Any serialization from project load or copy/paste ?
    SERIALIZATION_NAMESPACE::NodeSerializationPtr serialization = args->getProperty<SERIALIZATION_NAMESPACE::NodeSerializationPtr >(kCreateNodeArgsPropNodeSerialization);

    // Should we load a preset ?
    std::string presetLabel = args->getProperty<std::string>(kCreateNodeArgsPropPreset);
    if (!presetLabel.empty()) {
        // If there's a preset specified, load serialization from preset

        // Figure out the plugin to use. We cannot use getPlugin() now because the effect is not yet created
        PluginPtr plugin = _imp->pyPlugHandle.lock();
        if (!plugin) {
            plugin = _imp->plugin.lock();
        }
        const std::vector<PluginPresetDescriptor>& presets = plugin->getPresetFiles();
        for (std::vector<PluginPresetDescriptor>::const_iterator it = presets.begin(); it!=presets.end(); ++it) {
            if (it->presetLabel.toStdString() == presetLabel) {

                // We found a matching preset
                _imp->initialNodePreset = presetLabel;
                break;
            }
        }
    } else if (serialization) {
        // The serialization had a preset
        _imp->initialNodePreset = serialization->_presetInstanceLabel;
    }




    std::string argFixedName = args->getProperty<std::string>(kCreateNodeArgsPropNodeInitialName);

    PluginPtr pluginPtr = _imp->plugin.lock();

     // Get the function pointer to create the plug-in instance
    EffectBuilder createFunc = (EffectBuilder)pluginPtr->getProperty<void*>(kNatronPluginPropCreateFunc);
    assert(createFunc);
    if (!createFunc) {
        throw std::invalid_argument("Node::load: No kNatronPluginPropCreateFunc property set on plug-in!");
    }
    _imp->effect = createFunc(thisShared);
    assert(_imp->effect);
    if (!_imp->effect) {
        throw std::runtime_error(tr("Could not create instance of %1").arg(QString::fromUtf8(getPluginID().c_str())).toStdString());
    }

    // Hack for Reader/Writer node
    NodePtr ioContainer = _imp->ioContainer.lock();
    if (ioContainer) {
        ReadNodePtr isReader = ioContainer->isEffectReadNode();
        if (isReader) {
            isReader->setEmbeddedReader(thisShared);
        } else {
            WriteNodePtr isWriter = ioContainer->isEffectWriteNode();
            assert(isWriter);
            if (isWriter) {
                isWriter->setEmbeddedWriter(thisShared);
            }
        }
    }

    bool argsNoNodeGui = args->getProperty<bool>(kCreateNodeArgsPropNoNodeGUI);


    // Make sure knobs initialization does not attempt to call knobChanged or trigger a render.
    _imp->effect->beginChanges();

    // For OpenFX this calls describe & describeInContext if neede dand then creates parameters and clips
    _imp->effect->initializeDataAfterCreate();

    // Set the node name
    initNodeScriptName(serialization.get(), QString::fromUtf8(argFixedName.c_str()));

    // Set plug-in accepted bitdepths and set default metadata
    refreshAcceptedBitDepths();

    // Create RotoContext if needed
    createRotoContextConditionnally();

    // Create TrackerContext if needed
    createTrackerContextConditionnally();

    // Load inputs
    initializeInputs();

    // Create knobs
    initializeKnobs(serialization.get() != 0, !argsNoNodeGui);

    // If this node is a group and we are in gui mode, create the node graph right now before creating any other
    // subnodes (in restoreNodeToDefaultState). This is so that the nodes get a proper position
    {
        NodeGroupPtr isGroupNode = toNodeGroup(_imp->effect);
        if (isGroupNode && isGroupNode->isSubGraphUserVisible() ) {
            getApp()->createGroupGui(thisShared, *args);
        }
    }

    // Restore the node to its default state including internal node graph and such for groups
    restoreNodeToDefaultState(args);

    // if we have initial values set for Knobs in the CreateNodeArgs object, deserialize them now
    setValuesFromSerialization(*args);

    // Setup default-metadata
    _imp->effect->setDefaultMetadata();

    // For OpenFX we crate the image effect now
    _imp->effect->createInstanceAction();

    // For readers, set their original frame range when creating them
    if ( !serialization && ( _imp->effect->isReader() || _imp->effect->isWriter() ) ) {
        KnobIPtr filenameKnob = getKnobByName(kOfxImageEffectFileParamName);
        if (filenameKnob) {
            onFileNameParameterChanged(filenameKnob);
        }
    }

    // Check if there is any overlay
    _imp->effect->initializeOverlayInteract();

    // Refresh render scale support
    _imp->effect->refreshRenderScaleSupport();

    // Refresh dynamic props such as tiles support, OpenGL support, multi-thread etc...
    refreshDynamicProperties();

    // Ensure the OpenGL support knob has a consistant state according to the project
    onOpenGLEnabledKnobChangedOnProject(getApp()->getProject()->isOpenGLRenderActivated());

    // Get the sub-label knob
    restoreSublabel();

    // If this plug-in create views (ReadOIIO only) then refresh them
    refreshCreatedViews();

    // Notify the container group we added this node
    group->notifyNodeActivated(thisShared);

    // Create gui if needed. For groups this will also create the GUI of all internal nodes
    // unless they are not created yet
    if (!argsNoNodeGui && !getApp()->isBackground()) {
        createNodeGuiInternal(args);
    }

    // Callback to the effect notifying everything is setup.
    // Generally used by Group derivatives class to initialize internal nodes
    // unless there is a serialization that was loaded before
    _imp->effect->onEffectCreated(*args);

    // This node is now considered created
    _imp->nodeCreated = true;

    // Refresh page order so that serialization does not save it if it did not change
    _imp->refreshDefaultPagesOrder();

    // Refresh knobs Viewer UI order so that serialization does not save it if it did not change
    _imp->refreshDefaultViewerKnobsOrder();

    // Refresh data that depend on inputs
    if ( !getApp()->isCreatingNodeTree() ) {
        refreshAllInputRelatedData(!serialization);
    }

    // Run the Python callback
    _imp->runOnNodeCreatedCB(!serialization);

    // If needed compute a preview for this node
    computePreviewImage( getApp()->getTimeLine()->currentFrame() );

    // Resume knobChanged calls
    _imp->effect->endChanges();
} // load

std::string
Node::getCurrentNodePresets() const
{
    QMutexLocker k(&_imp->nodePresetMutex);
    return _imp->initialNodePreset;
}


void
Node::setWhileCreatingPaintStroke(bool creating)
{
    QMutexLocker k(&_imp->lastStrokeMovementMutex);

    _imp->duringPaintStrokeCreation = creating;
}

bool
Node::isDuringPaintStrokeCreation() const
{
    QMutexLocker k(&_imp->lastStrokeMovementMutex);

    return _imp->duringPaintStrokeCreation;
}

void
Node::setRenderThreadSafety(RenderSafetyEnum safety)
{
    QMutexLocker k(&_imp->pluginsPropMutex);

    _imp->currentThreadSafety = safety;
}

RenderSafetyEnum
Node::getCurrentRenderThreadSafety() const
{
    if ( !isMultiThreadingSupportEnabledForPlugin() ) {
        return eRenderSafetyInstanceSafe;
    }
    QMutexLocker k(&_imp->pluginsPropMutex);

    return _imp->currentThreadSafety;
}

void
Node::revertToPluginThreadSafety()
{
    QMutexLocker k(&_imp->pluginsPropMutex);

    _imp->currentThreadSafety = _imp->pluginSafety;
}

void
Node::setCurrentOpenGLRenderSupport(PluginOpenGLRenderSupport support)
{
    QMutexLocker k(&_imp->pluginsPropMutex);

    _imp->currentSupportOpenGLRender = support;
}

PluginOpenGLRenderSupport
Node::getCurrentOpenGLRenderSupport() const
{
    PluginPtr plugin = getPlugin();
    if (plugin) {
        PluginOpenGLRenderSupport pluginProp = (PluginOpenGLRenderSupport)plugin->getProperty<int>(kNatronPluginPropOpenGLSupport);
        if (pluginProp != ePluginOpenGLRenderSupportYes) {
            return pluginProp;
        }
    }

    if (!getApp()->getProject()->isGPURenderingEnabledInProject()) {
        return ePluginOpenGLRenderSupportNone;
    }

    // Ok still turned on, check the value of the opengl support knob in the Node page
    KnobChoicePtr openglSupportKnob = _imp->openglRenderingEnabledKnob.lock();
    if (openglSupportKnob) {
        int index = openglSupportKnob->getValue();
        if (index == 1) {
            return ePluginOpenGLRenderSupportNone;
        } else if (index == 2 && getApp()->isBackground()) {
            return ePluginOpenGLRenderSupportNone;
        }
    }

    // Descriptor returned that it supported OpenGL, let's see if it turned off/on in the instance the OpenGL rendering
    QMutexLocker k(&_imp->pluginsPropMutex);

    return _imp->currentSupportOpenGLRender;
}

void
Node::setCurrentSequentialRenderSupport(SequentialPreferenceEnum support)
{
    QMutexLocker k(&_imp->pluginsPropMutex);

    _imp->currentSupportSequentialRender = support;
}

SequentialPreferenceEnum
Node::getCurrentSequentialRenderSupport() const
{
    QMutexLocker k(&_imp->pluginsPropMutex);

    return _imp->currentSupportSequentialRender;
}

void
Node::setCurrentSupportTiles(bool support)
{
    QMutexLocker k(&_imp->pluginsPropMutex);

    _imp->currentSupportTiles = support;
}

bool
Node::getCurrentSupportTiles() const
{
    QMutexLocker k(&_imp->pluginsPropMutex);

    return _imp->currentSupportTiles;
}

void
Node::setCurrentCanTransform(bool support)
{
    QMutexLocker k(&_imp->pluginsPropMutex);

    _imp->currentCanTransform = support;
}

bool
Node::getCurrentCanTransform() const
{
    QMutexLocker k(&_imp->pluginsPropMutex);

    return _imp->currentCanTransform;
}

void
Node::refreshDynamicProperties()
{
    PluginOpenGLRenderSupport pluginGLSupport = ePluginOpenGLRenderSupportNone;
    PluginPtr plugin = getPlugin();
    if (plugin) {
        pluginGLSupport = (PluginOpenGLRenderSupport)plugin->getProperty<int>(kNatronPluginPropOpenGLSupport);
        if (plugin->isOpenGLEnabled() && pluginGLSupport == ePluginOpenGLRenderSupportYes) {
            // Ok the plug-in supports OpenGL, figure out now if can be turned on/off by the instance
            pluginGLSupport = _imp->effect->getCurrentOpenGLSupport();
        }
    }


    setCurrentOpenGLRenderSupport(pluginGLSupport);
    bool tilesSupported = _imp->effect->supportsTiles();
    bool multiResSupported = _imp->effect->supportsMultiResolution();
    bool canTransform = _imp->effect->getCanTransform();
    _imp->pluginSafety = _imp->effect->getCurrentRenderThreadSafety();
    setRenderThreadSafety(_imp->pluginSafety);
    setCurrentSupportTiles(multiResSupported && tilesSupported);
    setCurrentSequentialRenderSupport( _imp->effect->getSequentialPreference() );
    setCurrentCanTransform(canTransform);
}

bool
Node::isRenderScaleSupportEnabledForPlugin() const
{
    PluginPtr plugin = getPlugin();
    return plugin ? plugin->isRenderScaleEnabled() : true;
}

bool
Node::isMultiThreadingSupportEnabledForPlugin() const
{
    PluginPtr plugin = getPlugin();
    return plugin ? plugin->isMultiThreadingEnabled() : true;
}

void
Node::prepareForNextPaintStrokeRender()
{
    {
        QMutexLocker k(&_imp->lastStrokeMovementMutex);
        _imp->strokeBitmapCleared = false;
    }
    _imp->effect->clearActionsCache();
}

void
Node::setLastPaintStrokeDataNoRotopaint()
{
    {
        QMutexLocker k(&_imp->lastStrokeMovementMutex);
        _imp->strokeBitmapCleared = false;
        _imp->duringPaintStrokeCreation = true;
    }
    _imp->effect->setDuringPaintStrokeCreationThreadLocal(true);
}

ImagePtr
Node::getPaintBuffer() const
{
    QMutexLocker k(&_imp->lastStrokeMovementMutex);
    return _imp->paintBuffer;
}

void
Node::setPaintBuffer(const ImagePtr& image)
{
    QMutexLocker k(&_imp->lastStrokeMovementMutex);
    _imp->paintBuffer = image;
}

void
Node::invalidateLastPaintStrokeDataNoRotopaint()
{
    {
        QMutexLocker k(&_imp->lastStrokeMovementMutex);
        _imp->duringPaintStrokeCreation = false;
    }
}

RectD
Node::getPaintStrokeRoD_duringPainting() const
{
    return getApp()->getPaintStrokeWholeBbox();
}

void
Node::getPaintStrokeRoD(double time,
                        RectD* bbox) const
{
    bool duringPaintStroke = _imp->effect->isDuringPaintStrokeCreationThreadLocal();
    QMutexLocker k(&_imp->lastStrokeMovementMutex);

    if (duringPaintStroke) {
        *bbox = getPaintStrokeRoD_duringPainting();
    } else {
        RotoDrawableItemPtr item = _imp->paintStroke.lock();
        if (!item) {
            throw std::logic_error("");
        }
        *bbox = item->getBoundingBox(time);
    }
}

bool
Node::isLastPaintStrokeBitmapCleared() const
{
    QMutexLocker k(&_imp->lastStrokeMovementMutex);

    return _imp->strokeBitmapCleared;
}

void
Node::clearLastPaintStrokeRoD()
{
    QMutexLocker k(&_imp->lastStrokeMovementMutex);

    _imp->strokeBitmapCleared = true;
}

void
Node::getLastPaintStrokePoints(double time,
                               unsigned int mipmapLevel,
                               std::list<std::list<std::pair<Point, double> > >* strokes,
                               int* strokeIndex) const
{
    bool duringPaintStroke;
    {
        QMutexLocker k(&_imp->lastStrokeMovementMutex);
        duringPaintStroke = _imp->duringPaintStrokeCreation;
    }

    if (duringPaintStroke) {
        getApp()->getLastPaintStrokePoints(strokes, strokeIndex);
        //adapt to mipmaplevel if needed
        if (mipmapLevel == 0) {
            return;
        }
        int pot = 1 << mipmapLevel;
        for (std::list<std::list<std::pair<Point, double> > >::iterator it = strokes->begin(); it != strokes->end(); ++it) {
            for (std::list<std::pair<Point, double> >::iterator it2 = it->begin(); it2 != it->end(); ++it2) {
                std::pair<Point, double> &p = *it2;
                p.first.x /= pot;
                p.first.y /= pot;
            }
        }
    } else {
        RotoDrawableItemPtr item = _imp->paintStroke.lock();
        RotoStrokeItemPtr stroke = toRotoStrokeItem(item);
        assert(stroke);
        if (!stroke) {
            throw std::logic_error("");
        }
        stroke->evaluateStroke(mipmapLevel, time, strokes);
        *strokeIndex = 0;
    }
}


void
Node::refreshAcceptedBitDepths()
{
    assert( QThread::currentThread() == qApp->thread() );
    _imp->supportedDepths.clear();
    _imp->effect->addSupportedBitDepth(&_imp->supportedDepths);
    if ( _imp->supportedDepths.empty() ) {
        //From the spec:
        //The default for a plugin is to have none set, the plugin must define at least one in its describe action.
        throw std::runtime_error("Plug-in does not support 8bits, 16bits or 32bits floating point image processing.");
    }

}

bool
Node::isNodeCreated() const
{
    return _imp->nodeCreated;
}

void
Node::setProcessChannelsValues(bool doR,
                               bool doG,
                               bool doB,
                               bool doA)
{
    KnobBoolPtr eR = _imp->enabledChan[0].lock();

    if (eR) {
        eR->setValue(doR);
    }
    KnobBoolPtr eG = _imp->enabledChan[1].lock();
    if (eG) {
        eG->setValue(doG);
    }
    KnobBoolPtr eB = _imp->enabledChan[2].lock();
    if (eB) {
        eB->setValue(doB);
    }
    KnobBoolPtr eA = _imp->enabledChan[3].lock();
    if (eA) {
        eA->setValue(doA);
    }
}

bool
Node::setStreamWarningInternal(StreamWarningEnum warning,
                               const QString& message)
{
    assert( QThread::currentThread() == qApp->thread() );
    std::map<Node::StreamWarningEnum, QString>::iterator found = _imp->streamWarnings.find(warning);
    if ( found == _imp->streamWarnings.end() ) {
        _imp->streamWarnings.insert( std::make_pair(warning, message) );

        return true;
    } else {
        if (found->second != message) {
            found->second = message;

            return true;
        }
    }

    return false;
}

void
Node::setStreamWarning(StreamWarningEnum warning,
                       const QString& message)
{
    if ( setStreamWarningInternal(warning, message) ) {
        Q_EMIT streamWarningsChanged();
    }
}

void
Node::setStreamWarnings(const std::map<StreamWarningEnum, QString>& warnings)
{
    bool changed = false;

    for (std::map<StreamWarningEnum, QString>::const_iterator it = warnings.begin(); it != warnings.end(); ++it) {
        changed |= setStreamWarningInternal(it->first, it->second);
    }
    if (changed) {
        Q_EMIT streamWarningsChanged();
    }
}

void
Node::clearStreamWarning(StreamWarningEnum warning)
{
    assert( QThread::currentThread() == qApp->thread() );
    std::map<Node::StreamWarningEnum, QString>::iterator found = _imp->streamWarnings.find(warning);
    if ( ( found == _imp->streamWarnings.end() ) || found->second.isEmpty() ) {
        return;
    }
    found->second.clear();
    Q_EMIT streamWarningsChanged();
}

void
Node::getStreamWarnings(std::map<StreamWarningEnum, QString>* warnings) const
{
    assert( QThread::currentThread() == qApp->thread() );
    *warnings = _imp->streamWarnings;
}

void
Node::declareRotoPythonField()
{
    if (getScriptName_mt_safe().empty()) {
        return;
    }
    assert(_imp->rotoContext);
    std::string appID = getApp()->getAppIDString();
    std::string nodeName = getFullyQualifiedName();
    std::string nodeFullName = appID + "." + nodeName;
    std::string err;
    std::string script = nodeFullName + ".roto = " + nodeFullName + ".getRotoContext()\n";
    if ( !appPTR->isBackground() ) {
        getApp()->printAutoDeclaredVariable(script);
    }
    bool ok = NATRON_PYTHON_NAMESPACE::interpretPythonScript(script, &err, 0);
    assert(ok);
    if (!ok) {
        throw std::runtime_error("Node::declareRotoPythonField(): interpretPythonScript(" + script + ") failed!");
    }
    _imp->rotoContext->declarePythonFields();
}

void
Node::declareTrackerPythonField()
{
    if (getScriptName_mt_safe().empty()) {
        return;
    }

    assert(_imp->trackContext);
    std::string appID = getApp()->getAppIDString();
    std::string nodeName = getFullyQualifiedName();
    std::string nodeFullName = appID + "." + nodeName;
    std::string err;
    std::string script = nodeFullName + ".tracker = " + nodeFullName + ".getTrackerContext()\n";
    if ( !appPTR->isBackground() ) {
        getApp()->printAutoDeclaredVariable(script);
    }
    bool ok = NATRON_PYTHON_NAMESPACE::interpretPythonScript(script, &err, 0);
    assert(ok);
    if (!ok) {
        throw std::runtime_error("Node::declareTrackerPythonField(): interpretPythonScript(" + script + ") failed!");
    }
    _imp->trackContext->declarePythonFields();
}

NodeCollectionPtr
Node::getGroup() const
{
    return _imp->group.lock();
}


void
Node::removeAllImagesFromCache()
{
    AppInstancePtr app = getApp();

    if (!app) {
        return;
    }
    ProjectPtr proj = app->getProject();

    if ( proj->isProjectClosing() || proj->isLoadingProject() ) {
        return;
    }
    appPTR->removeAllCacheEntriesForPlugin(getPluginID());
}


void
Node::setValuesFromSerialization(const CreateNodeArgs& args)
{
    
    std::vector<std::string> params = args.getPropertyN<std::string>(kCreateNodeArgsPropNodeInitialParamValues);
    
    assert( QThread::currentThread() == qApp->thread() );
    const std::vector< KnobIPtr > & nodeKnobs = getKnobs();

    for (std::size_t i = 0; i < params.size(); ++i) {
        for (U32 j = 0; j < nodeKnobs.size(); ++j) {
            if (nodeKnobs[j]->getName() == params[i]) {
                
                KnobBoolBasePtr isBool = toKnobBoolBase(nodeKnobs[j]);
                KnobIntBasePtr isInt = toKnobIntBase(nodeKnobs[j]);
                KnobDoubleBasePtr isDbl = toKnobDoubleBase(nodeKnobs[j]);
                KnobStringBasePtr isStr = toKnobStringBase(nodeKnobs[j]);
                int nDims = nodeKnobs[j]->getDimension();

                std::string propName = kCreateNodeArgsPropParamValue;
                propName += "_";
                propName += params[i];
                if (isBool) {
                    std::vector<bool> v = args.getPropertyN<bool>(propName);
                    nDims = std::min((int)v.size(), nDims);
                    for (int d = 0; d < nDims; ++d) {
                        isBool->setValue(v[d], ViewSpec(0), d);
                    }
                } else if (isInt) {
                    std::vector<int> v = args.getPropertyN<int>(propName);
                    nDims = std::min((int)v.size(), nDims);
                    for (int d = 0; d < nDims; ++d) {
                        isInt->setValue(v[d], ViewSpec(0), d);
                    }
                } else if (isDbl) {
                    std::vector<double> v = args.getPropertyN<double>(propName);
                    nDims = std::min((int)v.size(), nDims);
                    for (int d = 0; d < nDims; ++d) {
                        isDbl->setValue(v[d], ViewSpec(0), d );
                    }
                } else if (isStr) {
                    std::vector<std::string> v = args.getPropertyN<std::string>(propName);
                    nDims = std::min((int)v.size(), nDims);
                    for (int d = 0; d < nDims; ++d) {
                        isStr->setValue(v[d],ViewSpec(0), d );
                    }
                }
                break;
            }
        }
    }
    
    
}



static KnobIPtr
findMasterKnob(const KnobIPtr & knob,
           const NodesList & allNodes,
           const std::string& masterKnobName,
           const std::string& masterNodeName,
           const std::string& masterTrackName)
{
    ///we need to cycle through all the nodes of the project to find the real master
    NodePtr masterNode;

    if (masterNodeName == kKnobMasterNodeIsGroup) {
        EffectInstancePtr thisEffect = toEffectInstance(knob->getHolder());
        if (thisEffect) {
            NodeGroupPtr thisGroup = toNodeGroup(thisEffect->getNode()->getGroup());
            if (thisGroup) {
                masterNode = thisGroup->getNode();
            }
        }
        assert(masterNode);
    } else {

        for (NodesList::const_iterator it2 = allNodes.begin(); it2 != allNodes.end(); ++it2) {
            if ( (*it2)->getScriptName() == masterNodeName ) {
                masterNode = *it2;
                break;
            }
        }
    }
    if (!masterNode) {
        qDebug() << "Link slave/master for " << knob->getName().c_str() <<   " failed to restore the following linkage: " << masterNodeName.c_str();

        return KnobIPtr();
    }

    if ( !masterTrackName.empty() ) {
        TrackerContextPtr context = masterNode->getTrackerContext();
        if (context) {
            TrackMarkerPtr marker = context->getMarkerByName(masterTrackName);
            if (marker) {
                return marker->getKnobByName(masterKnobName);
            }
        }
    } else {
        ///now that we have the master node, find the corresponding knob
        const std::vector< KnobIPtr > & otherKnobs = masterNode->getKnobs();
        for (std::size_t j = 0; j < otherKnobs.size(); ++j) {
            if ( (otherKnobs[j]->getName() == masterKnobName) ) {
                return otherKnobs[j];
            }
        }
    }

    qDebug() << "Link slave/master for " << knob->getName().c_str() <<   " failed to restore the following linkage: " << masterNodeName.c_str();

    return KnobIPtr();
}


void
Node::restoreKnobLinks(const boost::shared_ptr<SERIALIZATION_NAMESPACE::KnobSerializationBase>& serialization,
                       const NodesList & allNodes)
{

    SERIALIZATION_NAMESPACE::KnobSerialization* isKnobSerialization = dynamic_cast<SERIALIZATION_NAMESPACE::KnobSerialization*>(serialization.get());
    SERIALIZATION_NAMESPACE::GroupKnobSerialization* isGroupKnobSerialization = dynamic_cast<SERIALIZATION_NAMESPACE::GroupKnobSerialization*>(serialization.get());

    if (isGroupKnobSerialization) {
        for (std::list <boost::shared_ptr<SERIALIZATION_NAMESPACE::KnobSerializationBase> >::const_iterator it = isGroupKnobSerialization->_children.begin(); it != isGroupKnobSerialization->_children.end(); ++it) {
            try {
                restoreKnobLinks(*it, allNodes);
            } catch (const std::exception& e) {
                LogEntry::LogEntryColor c;
                if (getColor(&c.r, &c.g, &c.b)) {
                    c.colorSet = true;
                }
                appPTR->writeToErrorLog_mt_safe(QString::fromUtf8(getScriptName_mt_safe().c_str() ), QDateTime::currentDateTime(), QString::fromUtf8(e.what()), false, c);


            }
        }
    } else if (isKnobSerialization) {
        KnobIPtr knob =  getKnobByName(isKnobSerialization->_scriptName);
        if (!knob) {
            throw std::invalid_argument(tr("Could not find a parameter named \"%1\"").arg( QString::fromUtf8( isKnobSerialization->_scriptName.c_str() ) ).toStdString());

            return;
        }


        // Restore slave/master links first
        {
            if (isKnobSerialization->_masterIsAlias) {
                if (!isKnobSerialization->_values.empty()) {
                    const std::string& aliasKnobName = isKnobSerialization->_values[0]._slaveMasterLink.masterKnobName;
                    const std::string& aliasNodeName = isKnobSerialization->_values[0]._slaveMasterLink.masterNodeName;
                    const std::string& masterTrackName  = isKnobSerialization->_values[0]._slaveMasterLink.masterTrackName;
                    KnobIPtr alias = findMasterKnob(knob, allNodes, aliasKnobName, aliasNodeName, masterTrackName);
                    if (alias) {
                        knob->setKnobAsAliasOfThis(alias, true);
                    }
                }
            } else {
                for (std::size_t i = 0; i < isKnobSerialization->_values.size(); ++i) {
                    if (!isKnobSerialization->_values[i]._slaveMasterLink.hasLink) {
                        continue;
                    }

                    std::string masterKnobName, masterNodeName, masterTrackName;
                    if (isKnobSerialization->_values[i]._slaveMasterLink.masterNodeName.empty()) {
                         // Node name empty, assume this is the same node
                        masterNodeName = getScriptName_mt_safe();
                    }

                    if (isKnobSerialization->_values[i]._slaveMasterLink.masterKnobName.empty()) {
                        // Knob name empty, assume this is the same knob unless it has a single dimension
                        if (knob->getDimension() == 1) {
                            continue;
                        }
                        masterKnobName = knob->getName();
                    }

                    masterTrackName = isKnobSerialization->_values[i]._slaveMasterLink.masterTrackName;
                    KnobIPtr master = findMasterKnob(knob,
                                                     allNodes,
                                                     masterKnobName,
                                                     masterNodeName,
                                                     masterTrackName);
                    if (master) {
                        // Find dimension in master by name
                        int dimIndex = -1;
                        if (master->getDimension() == 1) {
                            dimIndex = 0;
                        } else {
                            for (int d = 0; d < master->getDimension(); ++d) {
                                if ( boost::iequals(master->getDimensionName(d), isKnobSerialization->_values[i]._slaveMasterLink.masterDimensionName) ) {
                                    dimIndex = d;
                                    break;
                                }
                            }
                            if (dimIndex == -1) {
                                // Before Natron 2.2 we serialized the dimension index. Try converting to an int
                                dimIndex = QString::fromUtf8(isKnobSerialization->_values[i]._slaveMasterLink.masterDimensionName.c_str()).toInt();
                            }
                        }
                        if (dimIndex >=0 && dimIndex < master->getDimension()) {
                            knob->slaveTo(isKnobSerialization->_values[i]._dimension, master, dimIndex);
                        } else {
                            throw std::invalid_argument(tr("Could not find a dimension named \"%1\" in \"%2\"").arg(QString::fromUtf8(isKnobSerialization->_values[i]._slaveMasterLink.masterDimensionName.c_str())).arg( QString::fromUtf8( isKnobSerialization->_values[i]._slaveMasterLink.masterKnobName.c_str() ) ).toStdString());
                        }
                    }

                }

            }
        }

        // Restore expressions
        {

            try {
                for (std::size_t i = 0; i < isKnobSerialization->_values.size(); ++i) {
                    if ( !isKnobSerialization->_values[i]._expression.empty() ) {
                        knob->restoreExpression(isKnobSerialization->_values[i]._dimension, isKnobSerialization->_values[i]._expression, isKnobSerialization->_values[i]._expresionHasReturnVariable);
                    }
                }
            } catch (const std::exception& e) {
                QString err = QString::fromUtf8("Failed to restore expression: %1").arg( QString::fromUtf8( e.what() ) );
                appPTR->writeToErrorLog_mt_safe(QString::fromUtf8( knob->getName().c_str() ), QDateTime::currentDateTime(), err);
            }
        }
    }
}


void
Node::restoreUserKnob(const KnobGroupPtr& group,
                      const KnobPagePtr& page,
                      const SERIALIZATION_NAMESPACE::SerializationObjectBase& serializationBase,
                      unsigned int recursionLevel)
{
    
    const SERIALIZATION_NAMESPACE::KnobSerialization* serialization = dynamic_cast<const SERIALIZATION_NAMESPACE::KnobSerialization*>(&serializationBase);
    const SERIALIZATION_NAMESPACE::GroupKnobSerialization* groupSerialization = dynamic_cast<const SERIALIZATION_NAMESPACE::GroupKnobSerialization*>(&serializationBase);
    assert(serialization || groupSerialization);
    if (!serialization && !groupSerialization) {
        return;
    }

    if (groupSerialization) {
        KnobIPtr found = getKnobByName(groupSerialization->_name);

        bool isPage = false;
        bool isGroup = false;
        if (groupSerialization->_typeName == KnobPage::typeNameStatic()) {
            isPage = true;
        } else if (groupSerialization->_typeName == KnobGroup::typeNameStatic()) {
            isGroup = true;
        } else {
            if (recursionLevel == 0) {
                // Recursion level is 0, so we are a page since pages all knobs must live in a page.
                // We use it because in the past we didn't serialize the typename so we could not know if this was
                // a page or a group.
                isPage = true;
            } else {
                isGroup = true;
            }
        }
        if (isPage) {
            KnobPagePtr page;
            if (!found) {
                page = AppManager::createKnob<KnobPage>(_imp->effect, groupSerialization->_label, 1, false);
                page->setAsUserKnob(true);
                page->setName(groupSerialization->_name);
            } else {
                page = toKnobPage(found);
            }
            if (!page) {
                return;
            }
            if (!found && _imp->isLoadingPreset) {
                _imp->presetKnobs.push_back(page);
            }
            for (std::list<boost::shared_ptr<SERIALIZATION_NAMESPACE::KnobSerializationBase> >::const_iterator it = groupSerialization->_children.begin(); it != groupSerialization->_children.end(); ++it) {
                restoreUserKnob(KnobGroupPtr(), page, **it, recursionLevel + 1);
            }

        } else { //!ispage
            KnobGroupPtr grp;
            if (!found) {
                grp = AppManager::createKnob<KnobGroup>(_imp->effect, groupSerialization->_label, 1, false);
            } else {
                grp = toKnobGroup(found);

            }
            if (!grp) {
                return;
            }
            grp->setAsUserKnob(true);
            grp->setName(groupSerialization->_name);
            if (groupSerialization->_isSetAsTab) {
                grp->setAsTab();
            }
            assert(page);
            if (page) {
                page->addKnob(grp);
            }
            if (group) {
                group->addKnob(grp);
            }
            if (!found && _imp->isLoadingPreset) {
                _imp->presetKnobs.push_back(group);
            }
            grp->setValue(groupSerialization->_isOpened);
            for (std::list<boost::shared_ptr<SERIALIZATION_NAMESPACE::KnobSerializationBase> >::const_iterator it = groupSerialization->_children.begin(); it != groupSerialization->_children.end(); ++it) {
                restoreUserKnob(grp, page, **it, recursionLevel + 1);
            }
        } // ispage

    } else {



        assert(serialization->_isUserKnob);
        if (!serialization->_isUserKnob) {
            return;
        }


        bool isFile = serialization->_typeName == KnobFile::typeNameStatic();
        bool isPath = serialization->_typeName == KnobPath::typeNameStatic();
        bool isString = serialization->_typeName == KnobString::typeNameStatic();
        bool isParametric = serialization->_typeName == KnobParametric::typeNameStatic();
        bool isChoice = serialization->_typeName == KnobChoice::typeNameStatic();
        bool isDouble = serialization->_typeName == KnobDouble::typeNameStatic();
        bool isColor = serialization->_typeName == KnobColor::typeNameStatic();
        bool isInt = serialization->_typeName == KnobInt::typeNameStatic();
        bool isBool = serialization->_typeName == KnobBool::typeNameStatic();
        bool isSeparator = serialization->_typeName == KnobSeparator::typeNameStatic();
        bool isButton = serialization->_typeName == KnobButton::typeNameStatic();

        assert(isInt || isDouble || isBool || isChoice || isColor || isString || isFile || isPath || isButton || isSeparator || isParametric);

        KnobIPtr knob;
        KnobIPtr found = getKnobByName(serialization->_scriptName);
        if (found) {
            knob = found;
        } else {
            if (isInt) {
                knob = AppManager::createKnob<KnobInt>(_imp->effect, serialization->_label, serialization->_dimension, false);
            } else if (isDouble) {
                knob = AppManager::createKnob<KnobDouble>(_imp->effect, serialization->_label, serialization->_dimension, false);
            } else if (isBool) {
                knob = AppManager::createKnob<KnobBool>(_imp->effect, serialization->_label, serialization->_dimension, false);
            } else if (isChoice) {
                knob = AppManager::createKnob<KnobChoice>(_imp->effect, serialization->_label, serialization->_dimension, false);
            } else if (isColor) {
                knob = AppManager::createKnob<KnobColor>(_imp->effect, serialization->_label, serialization->_dimension, false);
            } else if (isString) {
                knob = AppManager::createKnob<KnobString>(_imp->effect, serialization->_label, serialization->_dimension, false);
            } else if (isFile) {
                knob = AppManager::createKnob<KnobFile>(_imp->effect, serialization->_label, serialization->_dimension, false);
            } else if (isPath) {
                knob = AppManager::createKnob<KnobPath>(_imp->effect, serialization->_label, serialization->_dimension, false);
            } else if (isButton) {
                knob = AppManager::createKnob<KnobButton>(_imp->effect, serialization->_label, serialization->_dimension, false);
            } else if (isSeparator) {
                knob = AppManager::createKnob<KnobSeparator>(_imp->effect, serialization->_label, serialization->_dimension, false);
            } else if (isParametric) {
                knob = AppManager::createKnob<KnobParametric>(_imp->effect, serialization->_label, serialization->_dimension, false);
            } else if (isChoice) {
                knob = AppManager::createKnob<KnobChoice>(_imp->effect, serialization->_label, serialization->_dimension, false);
            } else if (isChoice) {
                knob = AppManager::createKnob<KnobChoice>(_imp->effect, serialization->_label, serialization->_dimension, false);
            }
            if (!found && _imp->isLoadingPreset) {
                _imp->presetKnobs.push_back(knob);
            }
        } // found


        assert(knob);
        if (!knob) {
            return;
        }

        knob->fromSerialization(*serialization);

        if (group) {
            group->addKnob(knob);
        } else if (page) {
            page->addKnob(knob);
        }
    } // groupSerialization

} // restoreUserKnob

std::string
Node::getContainerGroupFullyQualifiedName() const
{
    NodeCollectionPtr collection = getGroup();
    NodeGroupPtr containerIsGroup = toNodeGroup(collection);
    if (containerIsGroup) {
        return  containerIsGroup->getNode()->getFullyQualifiedName();
    }
    return std::string();
}

void
Node::toSerialization(SERIALIZATION_NAMESPACE::SerializationObjectBase* serializationBase)
{

    SERIALIZATION_NAMESPACE::NodeSerialization* serialization = dynamic_cast<SERIALIZATION_NAMESPACE::NodeSerialization*>(serializationBase);
    assert(serialization);
    if (!serialization) {
        return;
    }

    // All this code is MT-safe as it runs in the serialization thread

    OfxEffectInstancePtr isOfxEffect = boost::dynamic_pointer_cast<OfxEffectInstance>(getEffectInstance());

    if (isOfxEffect) {
        // For OpenFX nodes, we call the sync private data action now to let a chance to the plug-in to synchronize it's
        // private data to parameters that will be saved with the project.
        isOfxEffect->syncPrivateData_other_thread();
    }


    // Check if pages ordering changed, if not do not serialize
    bool pageOrderChanged = true;
    if (serialization->_encodeType != SERIALIZATION_NAMESPACE::NodeSerialization::eNodeSerializationTypeRegular) {
        pageOrderChanged = hasPageOrderChangedSinceDefault();
    }

    bool isFullSaveMode = appPTR->getCurrentSettings()->getIsFullRecoverySaveModeEnabled();

    bool subGraphEdited = isSubGraphEditedByUser();

    KnobPagePtr pyPlugPage = _imp->pyPlugPage.lock();

    KnobsVec knobs = getEffectInstance()->getKnobs_mt_safe();
    std::list<KnobIPtr > userPages;
    for (std::size_t i  = 0; i < knobs.size(); ++i) {
        KnobGroupPtr isGroup = toKnobGroup(knobs[i]);
        KnobPagePtr isPage = toKnobPage(knobs[i]);

        // For pages, check if it is a user knob, if so serialialize user knobs recursively
        if (isPage) {
            // Don t save empty pages
            if (isPage->getChildren().empty()) {
                continue;
            }
            if (!isPage->getIsSecret() && (pageOrderChanged || subGraphEdited)) {
                serialization->_pagesIndexes.push_back( knobs[i]->getName() );
            }
            if ( knobs[i]->isUserKnob() && !knobs[i]->isDeclaredByPlugin() ) {
                userPages.push_back(knobs[i]);
            }
            continue;
        }

        if (!knobs[i]->getIsPersistent()) {
            // Don't serialize non persistant knobs
            continue;
        }

        if (knobs[i]->isUserKnob() && !knobs[i]->isDeclaredByPlugin()) {
            // Don't serialize user knobs, its taken care of by user pages
            continue;
        }

        if (isGroup || isPage) {
            // Don't serialize these, they don't hold anything
            continue;
        }


        if (!isFullSaveMode && !knobs[i]->hasModificationsForSerialization()) {
            // This knob was not modified by the user, don't serialize it
            continue;
        }

        // If the knob is in the PyPlug page, only serialize if the PyPlug page is visible
        if (pyPlugPage && pyPlugPage->getIsSecret() && knobs[i]->getTopLevelPage() == pyPlugPage) {
            continue;
        }

        SERIALIZATION_NAMESPACE::KnobSerializationPtr newKnobSer( new SERIALIZATION_NAMESPACE::KnobSerialization );
        knobs[i]->toSerialization(newKnobSer.get());
        if (newKnobSer->_mustSerialize) {
            serialization->_knobsValues.push_back(newKnobSer);
        }

    }

    // Serialize user pages now
    for (std::list<KnobIPtr>::const_iterator it = userPages.begin(); it != userPages.end(); ++it) {
        boost::shared_ptr<SERIALIZATION_NAMESPACE::GroupKnobSerialization> s( new SERIALIZATION_NAMESPACE::GroupKnobSerialization );
        (*it)->toSerialization(s.get());
        serialization->_userPages.push_back(s);
    }


    serialization->_groupFullyQualifiedScriptName = getContainerGroupFullyQualifiedName();

    serialization->_nodeLabel = getLabel_mt_safe();

    serialization->_nodeScriptName = getScriptName_mt_safe();

    serialization->_pluginID = getPluginID();


    {
        QMutexLocker k(&_imp->nodePresetMutex);
        serialization->_presetInstanceLabel = _imp->initialNodePreset;
    }

    serialization->_pluginMajorVersion = getMajorVersion();

    serialization->_pluginMinorVersion = getMinorVersion();

    // Only serialize inputs for regular serialization
    if (serialization->_encodeType == SERIALIZATION_NAMESPACE::NodeSerialization::eNodeSerializationTypeRegular) {
        getInputNames(serialization->_inputs);
    }


    NodePtr masterNode = getMasterNode();
    if (masterNode) {
        serialization->_masterNodecriptName = masterNode->getScriptName_mt_safe();
    }

    RotoContextPtr roto = getRotoContext();
    if ( roto && !roto->isEmpty() ) {
        serialization->_rotoContext.reset(new SERIALIZATION_NAMESPACE::RotoContextSerialization);
        roto->toSerialization(serialization->_rotoContext.get());
    }

    TrackerContextPtr tracker = getTrackerContext();
    if (tracker) {
        serialization->_trackerContext.reset(new SERIALIZATION_NAMESPACE::TrackerContextSerialization);
        tracker->toSerialization(serialization->_trackerContext.get());
    }


    // For groups, serialize its children if the graph was edited
    NodeGroupPtr isGrp = isEffectNodeGroup();
    if (isGrp && subGraphEdited) {
        NodesList nodes;
        isGrp->getActiveNodes(&nodes);

        for (NodesList::iterator it = nodes.begin(); it != nodes.end(); ++it) {
            if ( (*it)->isPersistent() ) {
                
                SERIALIZATION_NAMESPACE::NodeSerializationPtr state;
                StubNodePtr isStub = toStubNode((*it)->getEffectInstance());
                if (isStub) {
                    state = isStub->getNodeSerialization();
                    if (!state) {
                        continue;
                    }
                } else {
                    state.reset( new SERIALIZATION_NAMESPACE::NodeSerialization );
                    (*it)->toSerialization(state.get());
                }
                
                serialization->_children.push_back(state);
            }
        }
    }

    // User created components
    std::list<ImageComponents> userComps;
    getUserCreatedComponents(&userComps);
    for (std::list<ImageComponents>::iterator it = userComps.begin(); it!=userComps.end(); ++it) {
        SERIALIZATION_NAMESPACE::ImageComponentsSerialization s;
        s.layerName = it->getLayerName();
        s.globalCompsName = it->getComponentsGlobalName();
        s.channelNames = it->getComponentsNames();
        serialization->_userComponents.push_back(s);
    }

    getPosition(&serialization->_nodePositionCoords[0], &serialization->_nodePositionCoords[1]);

    // Only save the size for backdrops, that's the only node where the user can resize
    if (isEffectBackdrop()) {
        getSize(&serialization->_nodeSize[0], &serialization->_nodeSize[1]);
    }

    if (hasColorChangedSinceDefault()) {
        getColor(&serialization->_nodeColor[0], &serialization->_nodeColor[1], &serialization->_nodeColor[2]);
    }
    getOverlayColor(&serialization->_overlayColor[0], &serialization->_overlayColor[1], &serialization->_overlayColor[2]);

    // Only serialize viewer UI knobs order if it has changed

    bool serializeViewerKnobs = serialization->_encodeType != SERIALIZATION_NAMESPACE::NodeSerialization::eNodeSerializationTypeRegular;
    KnobsVec viewerUIKnobs = getEffectInstance()->getViewerUIKnobs();
    if (!serializeViewerKnobs) {
        if (viewerUIKnobs.size() != _imp->defaultViewerKnobsOrder.size()) {
            std::list<std::string>::const_iterator it2 = _imp->defaultViewerKnobsOrder.begin();
            bool hasChanged = false;
            for (KnobsVec::iterator it = viewerUIKnobs.begin(); it!=viewerUIKnobs.end(); ++it, ++it2) {
                if ((*it)->getName() != *it2) {
                    hasChanged = true;
                    break;
                }
            }
            serializeViewerKnobs |= hasChanged;
        }
    }
    if (serializeViewerKnobs) {
        for (KnobsVec::iterator it = viewerUIKnobs.begin(); it!=viewerUIKnobs.end(); ++it) {
            serialization->_viewerUIKnobsOrder.push_back((*it)->getName());
        }
    }

} // Node::toSerialization

void
Node::fromSerialization(const SERIALIZATION_NAMESPACE::SerializationObjectBase& serializationBase)
{
    const SERIALIZATION_NAMESPACE::NodeSerialization* serialization = dynamic_cast<const SERIALIZATION_NAMESPACE::NodeSerialization*>(&serializationBase);
    assert(serialization);
    if (!serialization) {
        return;
    }

    // Load all knobs as well as user knobs and roto/tracking data
    loadKnobsFromSerialization(*serialization);

    // Remember the UI
    {
        QMutexLocker k(&_imp->nodeUIDataMutex);
        _imp->nodePositionCoords[0] = serialization->_nodePositionCoords[0];
        _imp->nodePositionCoords[1] = serialization->_nodePositionCoords[1];
        _imp->nodeSize[0] = serialization->_nodeSize[0];
        _imp->nodeSize[1] = serialization->_nodeSize[1];
        _imp->nodeColor[0] = serialization->_nodeColor[0];
        _imp->nodeColor[1] = serialization->_nodeColor[1];
        _imp->nodeColor[2] = serialization->_nodeColor[2];
        _imp->overlayColor[0] = serialization->_overlayColor[0];
        _imp->overlayColor[1] = serialization->_overlayColor[1];
        _imp->overlayColor[2] = serialization->_overlayColor[2];
    }

} // fromSerialization

void
Node::loadInternalNodeGraph(bool initialSetupAllowed,
                            const SERIALIZATION_NAMESPACE::NodeSerialization* projectSerialization,
                            const SERIALIZATION_NAMESPACE::NodeSerialization* pyPlugSerialization)
{
    NodeGroupPtr isGrp = isEffectNodeGroup();
    if (!isGrp) {
        return;
    }

    // Only do this when loading the node the first time
    assert(!isNodeCreated());

    {
        PluginPtr pyPlug = _imp->pyPlugHandle.lock();
        // For old PyPlugs based on Python scripts, the nodes are created by the Python script after the Group itself
        // gets created. So don't do anything
        bool isPythonScriptPyPlug = pyPlug && pyPlug->getProperty<bool>(kNatronPluginPropPyPlugIsPythonScript);
        if (isPythonScriptPyPlug) {
            return;
        }
    }

    // PyPlug serialization is only for pyplugs
    assert(!_imp->isPyPlug || pyPlugSerialization);


    // If we are creating the node in the standard way or loading a project and the internal node graph was not edited, initialize the sub-graph.
    // For a standard Group it creates the Input and Output nodes.
    if ((!projectSerialization || projectSerialization->_children.empty()) && !_imp->isPyPlug && initialSetupAllowed) {
        isGrp->setupInitialSubGraphState();
    }


    // Call the nodegroup derivative that is the only one to know what to do
    isGrp->loadSubGraph(projectSerialization, pyPlugSerialization);

}


void
Node::loadKnobsFromSerialization(const SERIALIZATION_NAMESPACE::NodeSerialization& serialization)
{

    _imp->effect->beginChanges();
    _imp->effect->onKnobsAboutToBeLoaded(serialization);

    {
        QMutexLocker k(&_imp->createdComponentsMutex);
        for (std::list<SERIALIZATION_NAMESPACE::ImageComponentsSerialization>::const_iterator it = serialization._userComponents.begin(); it!=serialization._userComponents.end(); ++it) {
            ImageComponents s(it->layerName, it->globalCompsName, it->channelNames);
            _imp->createdComponents.push_back(s);
        }
    }
  
    {
        // Load all knobs

        for (SERIALIZATION_NAMESPACE::KnobSerializationList::const_iterator it = serialization._knobsValues.begin(); it!=serialization._knobsValues.end(); ++it) {
            KnobIPtr knob = getKnobByName((*it)->_scriptName);
            if (!knob) {
                continue;
            }
            knob->fromSerialization(**it);

        }


    }

    KnobIPtr filenameParam = getKnobByName(kOfxImageEffectFileParamName);
    if (filenameParam) {
        computeFrameRangeForReader(filenameParam);
    }

    // now restore the roto context if the node has a roto context
    if (serialization._rotoContext && _imp->rotoContext) {
        _imp->rotoContext->resetToDefault();
        _imp->rotoContext->fromSerialization(*serialization._rotoContext);
    }

    // same for tracker context
    if (serialization._trackerContext && _imp->trackContext) {
        _imp->trackContext->clearMarkers();
        _imp->trackContext->fromSerialization(*serialization._trackerContext);
    }

    {
        for (std::list<boost::shared_ptr<SERIALIZATION_NAMESPACE::GroupKnobSerialization> >::const_iterator it = serialization._userPages.begin(); it != serialization._userPages.end(); ++it) {
            restoreUserKnob(KnobGroupPtr(), KnobPagePtr(), **it, 0);
        }
    }

    declarePythonKnobs();

    if (!serialization._pagesIndexes.empty()) {
        setPagesOrder( serialization._pagesIndexes );
    }

    if (!serialization._viewerUIKnobsOrder.empty()) {
        KnobsVec viewerUIknobs;
        for (std::list<std::string>::const_iterator it = serialization._viewerUIKnobsOrder.begin(); it!=serialization._viewerUIKnobsOrder.end(); ++it) {
            KnobIPtr knob = getKnobByName(*it);
            if (knob) {
                viewerUIknobs.push_back(knob);
            }
        }
        _imp->effect->setViewerUIKnobs(viewerUIknobs);
    }

    // Force update of user knobs on the GUI if we are calling this in restoreNodeDefaults
    _imp->effect->recreateUserKnobs(false);

    _imp->effect->onKnobsLoaded();
    _imp->effect->endChanges();

} // loadKnobsFromSerialization

void
Node::clearPresetFlag()
{
    bool isEmpty;
    {
        QMutexLocker k(&_imp->nodePresetMutex);
        isEmpty = _imp->initialNodePreset.empty();
        _imp->initialNodePreset.clear();
    }
    if (!isEmpty) {
        Q_EMIT nodePresetsChanged();
    }
}

void
Node::loadPresets(const std::string& presetsLabel)
{

    assert(QThread::currentThread() == qApp->thread());
    {
        QMutexLocker k(&_imp->nodePresetMutex);
        _imp->initialNodePreset = presetsLabel;
    }
    restoreNodeToDefaultState(CreateNodeArgsPtr());
    Q_EMIT nodePresetsChanged();
}

void
Node::loadPresetsFromFile(const std::string& presetsFile)
{

    assert(QThread::currentThread() == qApp->thread());

    SERIALIZATION_NAMESPACE::NodeSerializationPtr serialization(new SERIALIZATION_NAMESPACE::NodeSerialization);

    // Throws on failure
    getNodeSerializationFromPresetFile(presetsFile, serialization.get());

    {
        QMutexLocker k(&_imp->nodePresetMutex);
        _imp->initialNodePreset = serialization->_presetInstanceLabel;
    }
    restoreNodeToDefaultState(CreateNodeArgsPtr());
    Q_EMIT nodePresetsChanged();
}

void
Node::getNodeSerializationFromPresetFile(const std::string& presetFile, SERIALIZATION_NAMESPACE::NodeSerialization* serialization)
{
    assert(serialization);
    FStreamsSupport::ifstream ifile;
    FStreamsSupport::open(&ifile, presetFile);
    if (!ifile || presetFile.empty()) {
        std::string message = tr("Failed to open file: ").toStdString() + presetFile;
        throw std::runtime_error(message);
    }

    SERIALIZATION_NAMESPACE::read(ifile,serialization);
}



void
Node::getNodeSerializationFromPresetName(const std::string& presetName, SERIALIZATION_NAMESPACE::NodeSerialization* serialization)
{
    PluginPtr plugin = getPlugin();
    if (!plugin) {
        throw std::invalid_argument("Invalid plug-in");
    }

    const std::vector<PluginPresetDescriptor>& presets = plugin->getPresetFiles();
    for (std::vector<PluginPresetDescriptor>::const_iterator it = presets.begin() ;it!=presets.end(); ++it) {
        if (it->presetLabel.toStdString() == presetName) {
            getNodeSerializationFromPresetFile(it->presetFilePath.toStdString(), serialization);
            assert(presetName == serialization->_presetsIdentifierLabel);
            return;
        }
    }


    std::string message = tr("Cannot find loaded preset named %1").arg(QString::fromUtf8(presetName.c_str())).toStdString();
    throw std::invalid_argument(message);
}

void
Node::loadPresetsInternal(const SERIALIZATION_NAMESPACE::NodeSerializationPtr& serialization,bool setKnobsDefault)
{
    assert(QThread::currentThread() == qApp->thread());


    loadKnobsFromSerialization(*serialization);

    if (setKnobsDefault) {
        // set non animated knobs to be their default values
        const KnobsVec& knobs = getKnobs();
        for (KnobsVec::const_iterator it = knobs.begin(); it!=knobs.end(); ++it) {
            KnobButtonPtr isBtn = toKnobButton(*it);
            KnobPagePtr isPage = toKnobPage(*it);
            KnobSeparatorPtr isSeparator = toKnobSeparator(*it);
            if ( (isBtn && !isBtn->getIsCheckable())  || isPage || isSeparator) {
                continue;
            }

            if ((*it)->getIsPersistent()) {
                KnobIntBasePtr isInt = toKnobIntBase(*it);
                KnobBoolBasePtr isBool = toKnobBoolBase(*it);
                KnobStringBasePtr isString = toKnobStringBase(*it);
                KnobDoubleBasePtr isDouble = toKnobDoubleBase(*it);
                for (int d = 0; d < (*it)->getDimension(); ++d) {
                    if ((*it)->isAnimated(d)) {
                        continue;
                    }
                    if (isInt) {
                        isInt->setDefaultValue(isInt->getValue(d), d);
                    } else if (isBool) {
                        isBool->setDefaultValue(isBool->getValue(d), d);
                    } else if (isString) {
                        isString->setDefaultValue(isString->getValue(d), d);
                    } else if (isDouble) {
                        isDouble->setDefaultValue(isDouble->getValue(d), d);
                    }
                }
            }
        }
    }

} // Node::loadPresetsInternal

void
Node::exportNodeToPyPlug(const std::string& filePath)
{
    // Only groups can export to PyPlug
    if (!isEffectNodeGroup()) {
        return;
    }
    FStreamsSupport::ofstream ofile;
    FStreamsSupport::open(&ofile, filePath);
    if (!ofile || filePath.empty()) {
        std::string message = tr("Failed to open file: ").toStdString() + filePath;
        throw std::runtime_error(message);
    }

    // Perform checks before writing the file
    {
        std::string pyPlugID = _imp->pyPlugIDKnob.lock()->getValue();
        if (pyPlugID.empty()) {
            std::string message = tr("The plug-in ID cannot be empty").toStdString();
            throw std::runtime_error(message);
        }
    }
    {
        std::string pyPlugLabel = _imp->pyPlugLabelKnob.lock()->getValue();
        if (pyPlugLabel.empty()) {
            std::string message = tr("The plug-in label cannot be empty").toStdString();
            throw std::runtime_error(message);
        }
    }

    // Make sure the file paths are relative to the pyplug script directory
    std::string pyPlugDirectoryPath;
    {
        std::size_t foundSlash = filePath.find_last_of('/');
        if (foundSlash != std::string::npos) {
            pyPlugDirectoryPath = filePath.substr(0, foundSlash + 1);
        }
    }

    {
        std::string iconFilePath = _imp->pyPlugIconKnob.lock()->getValue();
        std::string path;
        std::size_t foundSlash = iconFilePath.find_last_of('/');
        if (foundSlash != std::string::npos) {
            path = iconFilePath.substr(0, foundSlash + 1);
        }
        if (!path.empty() && path != pyPlugDirectoryPath) {
            std::string message = tr("The plug-in icon file should be located in the same directory as the PyPlug script (%1)").arg(QString::fromUtf8(pyPlugDirectoryPath.c_str())).toStdString();
            throw std::runtime_error(message);
        }
    }
    {
        std::string callbacksFilePath = _imp->pyPlugExtPythonScript.lock()->getValue();
        std::string path;
        std::size_t foundSlash = callbacksFilePath.find_last_of('/');
        if (foundSlash != std::string::npos) {
            path = callbacksFilePath.substr(0, foundSlash + 1);
        }
        if (!path.empty() && path != pyPlugDirectoryPath) {
            std::string message = tr("The Python callbacks file should be located in the same directory as the PyPlug script (%1)").arg(QString::fromUtf8(pyPlugDirectoryPath.c_str())).toStdString();
            throw std::runtime_error(message);
        }
    }


    // Check that the directory where the file will be is registered in Natron search paths.
    if (!getApp()->isBackground()) {
        bool foundInPath = false;
        QStringList groupSearchPath = appPTR->getAllNonOFXPluginsPaths();
        for (QStringList::iterator it = groupSearchPath.begin(); it != groupSearchPath.end(); ++it) {
            std::string thisPath = it->toStdString();

            // pyPlugDirectoryPath ends with a separator, so ensure this one has one too
            if (!thisPath.empty() && thisPath[thisPath.size() - 1] != '/') {
                thisPath.push_back('/');
            }
            if (thisPath == pyPlugDirectoryPath) {
                foundInPath = true;
                break;
            }
        }

        if (!foundInPath) {
            QString message = tr("Directory \"%1\" is not in the plug-in search path, would you like to add it?").arg(QString::fromUtf8(pyPlugDirectoryPath.c_str()));
            StandardButtonEnum rep = Dialogs::questionDialog(tr("Plug-in path").toStdString(),
                                                             message.toStdString(), false);

            if  (rep == eStandardButtonYes) {
                appPTR->getCurrentSettings()->appendPythonGroupsPath(pyPlugDirectoryPath);
            }
        }
    }


    SERIALIZATION_NAMESPACE::NodeSerializationPtr serialization(new SERIALIZATION_NAMESPACE::NodeSerialization);
    serialization->_encodeType = SERIALIZATION_NAMESPACE::NodeSerialization::eNodeSerializationTypePyPlug;
    toSerialization(serialization.get());

    SERIALIZATION_NAMESPACE::NodeClipBoard cb;
    cb.nodes.push_back(serialization);
    
    SERIALIZATION_NAMESPACE::write(ofile, cb);
}

void
Node::exportNodeToPresets(const std::string& filePath,
                          const std::string& presetsLabel,
                          const std::string& iconFilePath,
                          int shortcutSymbol,
                          int shortcutModifiers)
{
    FStreamsSupport::ofstream ofile;
    FStreamsSupport::open(&ofile, filePath);
    if (!ofile || filePath.empty()) {
        std::string message = tr("Failed to open file: ").toStdString() + filePath;
        throw std::runtime_error(message);
    }

    // Make sure the file paths are relative to the presets script directory
    std::string pyPlugDirectoryPath;
    {
        std::size_t foundSlash = filePath.find_last_of('/');
        if (foundSlash != std::string::npos) {
            pyPlugDirectoryPath = filePath.substr(0, foundSlash + 1);
        }
    }
    {
        std::string path;
        std::size_t foundSlash = iconFilePath.find_last_of('/');
        if (foundSlash != std::string::npos) {
            path = iconFilePath.substr(0, foundSlash + 1);
        }
        if (!path.empty() && path != pyPlugDirectoryPath) {
            std::string message = tr("The preset icon file should be located in the same directory as the preset script (%1)").arg(QString::fromUtf8(pyPlugDirectoryPath.c_str())).toStdString();
            throw std::runtime_error(message);
        }
    }


    SERIALIZATION_NAMESPACE::NodeSerializationPtr serialization(new SERIALIZATION_NAMESPACE::NodeSerialization);
    serialization->_encodeType = SERIALIZATION_NAMESPACE::NodeSerialization::eNodeSerializationTypePresets;
    serialization->_presetsIdentifierLabel = presetsLabel;
    serialization->_presetsIconFilePath = iconFilePath;
    serialization->_presetShortcutSymbol = shortcutSymbol;
    serialization->_presetShortcutPresetModifiers = shortcutModifiers;

    toSerialization(serialization.get());

    SERIALIZATION_NAMESPACE::NodeClipBoard cb;
    cb.nodes.push_back(serialization);

    SERIALIZATION_NAMESPACE::write(ofile, cb);
}



void
Node::restoreNodeToDefaultState(const CreateNodeArgsPtr& args)
{
    assert(QThread::currentThread() == qApp->thread());

    FlagSetter setter(true, &_imp->restoringDefaults);

    // Make sure the instance does not receive knobChanged now
    _imp->effect->beginChanges();

    // If the node is not yet created (i.e: this is called in the load() function) then some stuff here doesn't need to be done
    bool nodeCreated = isNodeCreated();
    if (nodeCreated) {
        // Purge any cache when reseting to defaults
        _imp->effect->purgeCaches();
    }

    // Check if there is any serialization from presets/pyplug
    std::string nodePreset = getCurrentNodePresets();
    SERIALIZATION_NAMESPACE::NodeSerializationPtr presetSerialization, pyPlugSerialization, projectSerialization;
    if (args) {
        projectSerialization = args->getProperty<SERIALIZATION_NAMESPACE::NodeSerializationPtr >(kCreateNodeArgsPropNodeSerialization);
    }
    if (!nodePreset.empty()) {
        try {
            presetSerialization.reset(new SERIALIZATION_NAMESPACE::NodeSerialization);
            getNodeSerializationFromPresetName(nodePreset, presetSerialization.get());
        } catch (...) {

        }
    }

    if (_imp->isPyPlug) {
        PluginPtr pyPlugHandle = _imp->pyPlugHandle.lock();
        if (pyPlugHandle) {
            bool isPythonScriptPyPlug = pyPlugHandle->getProperty<bool>(kNatronPluginPropPyPlugIsPythonScript);
            if (!isPythonScriptPyPlug) {
                std::string filePath = pyPlugHandle->getProperty<std::string>(kNatronPluginPropPyPlugScriptAbsoluteFilePath);
                pyPlugSerialization.reset(new SERIALIZATION_NAMESPACE::NodeSerialization);
                getNodeSerializationFromPresetFile(filePath, pyPlugSerialization.get());
            }
        }
    }
    // Reset all knobs to default first, block value changes and do them all afterwards because the node state can only be restored
    // if all parameters are actually to the good value
    if (nodeCreated) {


        // Restore knob defaults
        const KnobsVec& knobs = getKnobs();
        for (KnobsVec::const_iterator it = knobs.begin(); it!=knobs.end(); ++it) {
            if (!(*it)->getIsPersistent() ) {
                continue;
            }
            (*it)->blockValueChanges();
            for (int d = 0; d < (*it)->getDimension(); ++d) {
                (*it)->resetToDefaultValue(d);
            }
            (*it)->unblockValueChanges();
        }
    }


    // If this is a pyplug, load the node state (and its internal subgraph)
    if (pyPlugSerialization) {
        loadPresetsInternal(pyPlugSerialization, false);
    }

    if (presetSerialization) {

        // If any preset knob already exist, remove it
        {
            for (std::list<KnobIWPtr>::iterator it = _imp->presetKnobs.begin(); it != _imp->presetKnobs.end(); ++it) {
                KnobIPtr knob = it->lock();
                if (!knob) {
                    continue;
                }
                _imp->effect->deleteKnob(knob, true);
            }
            _imp->presetKnobs.clear();
        }

        _imp->isLoadingPreset = true;
        // Load presets from serialization if any
        loadPresetsInternal(presetSerialization, true);
        _imp->isLoadingPreset = false;
    } else {

        // Reset knob default values to their initial default value if we had a different preset before
        if (nodeCreated) {
            const KnobsVec& knobs = getKnobs();
            for (KnobsVec::const_iterator it = knobs.begin(); it!=knobs.end(); ++it) {
                KnobButtonPtr isBtn = toKnobButton(*it);
                KnobPagePtr isPage = toKnobPage(*it);
                KnobSeparatorPtr isSeparator = toKnobSeparator(*it);
                if ( (isBtn && !isBtn->getIsCheckable())  || isPage || isSeparator) {
                    continue;
                }

                if ((*it)->getIsPersistent()) {
                    KnobIntBasePtr isInt = toKnobIntBase(*it);
                    KnobBoolBasePtr isBool = toKnobBoolBase(*it);
                    KnobStringBasePtr isString = toKnobStringBase(*it);
                    KnobDoubleBasePtr isDouble = toKnobDoubleBase(*it);
                    for (int d = 0; d < (*it)->getDimension(); ++d) {
                        if ((*it)->isAnimated(d)) {
                            continue;
                        }
                        if (isInt) {
                            isInt->setDefaultValue(isInt->getInitialDefaultValue(d), d);
                        } else if (isBool) {
                            isBool->setDefaultValue(isBool->getInitialDefaultValue(d), d);
                        } else if (isString) {
                            isString->setDefaultValue(isString->getInitialDefaultValue(d), d);
                        } else if (isDouble) {
                            isDouble->setDefaultValue(isDouble->getInitialDefaultValue(d), d);
                        }
                    }
                }
            }
        }
    }

    // Load serialization before loading internal nodegraph as restoring parameters of the sub-nodegraph could reference user knobs
    // on this node
    if (projectSerialization) {
        fromSerialization(*projectSerialization);
    }

    if (!nodeCreated) {
        bool initialSubGraphSetupAllowed = false;
        if (args) {
            initialSubGraphSetupAllowed = !args->getProperty<bool>(kCreateNodeArgsPropNodeGroupDisableCreateInitialNodes);
        }

        loadInternalNodeGraph(initialSubGraphSetupAllowed, projectSerialization.get(), pyPlugSerialization.get());
    }


    // If there was a serialization, we most likely removed or created user parameters, so refresh Python knobs
    declarePythonKnobs();

    if (nodeCreated) {
        // Ensure the state of the node is consistent with what the plug-in expects
        int time = getApp()->getTimeLine()->currentFrame();
        {
            const KnobsVec& knobs = getKnobs();
            for (KnobsVec::const_iterator it = knobs.begin(); it!=knobs.end(); ++it) {
                _imp->effect->onKnobValueChanged_public(*it, eValueChangedReasonRestoreDefault, time, ViewIdx(0), true);
            }
        }
    }

    _imp->effect->endChanges();

    // Refresh hash & meta-data and trigger a render
    _imp->effect->invalidateCacheHashAndEvaluate(true, true);

} // restoreNodeToDefaultState

void
Node::restoreSublabel()
{

    KnobIPtr sublabelKnob = getKnobByName(kNatronOfxParamStringSublabelName);
    if (!sublabelKnob) {
        return;
    }
    
    // Make sure the knob is not persistent
    sublabelKnob->setIsPersistent(false);
    
    KnobStringPtr sublabelKnobIsString = toKnobString(sublabelKnob);
    _imp->ofxSubLabelKnob = sublabelKnobIsString;

    NodePtr ioContainer = getIOContainer();
    if (ioContainer) {
        ioContainer->_imp->ofxSubLabelKnob = sublabelKnobIsString;
        Q_EMIT ioContainer->nodeExtraLabelChanged();
    }
 

}

void
Node::loadKnob(const KnobIPtr & knob,
               const SERIALIZATION_NAMESPACE::KnobSerializationList & knobsValues)
{
    // Try to find a serialized value for this knob

    for (SERIALIZATION_NAMESPACE::KnobSerializationList::const_iterator it = knobsValues.begin(); it != knobsValues.end(); ++it) {
        if ( (*it)->getName() == knob->getName() ) {
            knob->fromSerialization(**it);
            break;
        }
    }

} // Node::loadKnob


void
Node::restoreKnobsLinks(const SERIALIZATION_NAMESPACE::NodeSerialization & serialization,
                        const NodesList & allNodes)
{
    ////Only called by the main-thread
    assert( QThread::currentThread() == qApp->thread() );


    const std::string & masterNodeName = serialization._masterNodecriptName;
    if ( !masterNodeName.empty() ) {

        // In the past the script-name contained the fully qualified name , e.g: Group1.Blur1
        // This leads to issues when restoring the graph in another Group name.
        // Ensure the name is only the script-name by removing the prefix
        NodePtr masterNode;
        std::size_t foundDot = masterNodeName.find_last_of(".");
        if (foundDot != std::string::npos) {
            masterNode = getGroup()->getNodeByName(masterNodeName.substr(foundDot + 1));
        } else {
            masterNode = getGroup()->getNodeByName(masterNodeName);
        }



        if (!masterNode) {
            LogEntry::LogEntryColor c;
            if (getColor(&c.r, &c.g, &c.b)) {
                c.colorSet = true;
            }

            appPTR->writeToErrorLog_mt_safe( QString::fromUtf8(getScriptName_mt_safe().c_str() ), QDateTime::currentDateTime(),
                                            tr("Cannot restore the link between %1 and %2.")
                                            .arg( QString::fromUtf8( serialization._nodeScriptName.c_str() ) )
                                            .arg( QString::fromUtf8( masterNodeName.c_str() ) ) );
        } else {
            _imp->effect->slaveAllKnobs( masterNode->getEffectInstance() );
        }
        return;
    }


    const SERIALIZATION_NAMESPACE::KnobSerializationList & knobsValues = serialization._knobsValues;
    ///try to find a serialized value for this knob
    for (SERIALIZATION_NAMESPACE::KnobSerializationList::const_iterator it = knobsValues.begin(); it != knobsValues.end(); ++it) {
        try {
            restoreKnobLinks(*it, allNodes);
        } catch (const std::exception& e) {
            // For stub nodes don't report errors
            if (!isEffectStubNode()) {
                LogEntry::LogEntryColor c;
                if (getColor(&c.r, &c.g, &c.b)) {
                    c.colorSet = true;
                }
                appPTR->writeToErrorLog_mt_safe(QString::fromUtf8(getScriptName_mt_safe().c_str() ), QDateTime::currentDateTime(), QString::fromUtf8(e.what()), false, c);
            }
        }
    }

    const std::list<boost::shared_ptr<SERIALIZATION_NAMESPACE::GroupKnobSerialization> >& userKnobs = serialization._userPages;
    for (std::list<boost::shared_ptr<SERIALIZATION_NAMESPACE::GroupKnobSerialization > >::const_iterator it = userKnobs.begin(); it != userKnobs.end(); ++it) {
        try {
            restoreKnobLinks(*it, allNodes);
        } catch (const std::exception& e) {
            LogEntry::LogEntryColor c;
            if (getColor(&c.r, &c.g, &c.b)) {
                c.colorSet = true;
            }
            appPTR->writeToErrorLog_mt_safe(QString::fromUtf8(getScriptName_mt_safe().c_str() ), QDateTime::currentDateTime(), QString::fromUtf8(e.what()), false, c);

        }
    }
}

void
Node::setPagesOrder(const std::list<std::string>& pages)
{
    //re-order the pages
    std::vector<KnobIPtr> pagesOrdered(pages.size());

    KnobsVec knobs = getKnobs();
    for (KnobsVec::const_iterator it = knobs.begin(); it != knobs.end(); ++it) {
        KnobPagePtr isPage = toKnobPage(*it);
        if (!isPage) {
            continue;
        }

        // Look for it in the pages
        int i = 0;
        bool found = false;
        for (std::list<std::string>::const_iterator it2 = pages.begin(); it2 != pages.end(); ++it2, ++i) {
            if (*it2 == isPage->getName()) {
                pagesOrdered[i] = *it;
                _imp->effect->removeKnobFromList(isPage);
                isPage->setSecret(false);
                found = true;
                break;
            }
        }
        if (!found && isPage->isUserKnob()) {
            isPage->setSecret(true);
        }
    }
    int index = 0;
    for (std::vector<KnobIPtr >::iterator it =  pagesOrdered.begin(); it != pagesOrdered.end(); ++it, ++index) {
        if (*it) {
            _imp->effect->insertKnob(index, *it);
        }
    }
}

void
Node::refreshDefaultPagesOrder()
{
    _imp->refreshDefaultPagesOrder();
}


std::list<std::string>
Node::getPagesOrder() const
{
    KnobsVec knobs = _imp->effect->getKnobs_mt_safe();
    std::list<std::string> ret;

    for (KnobsVec::const_iterator it = knobs.begin(); it != knobs.end(); ++it) {
        KnobPagePtr ispage = toKnobPage(*it);
        if (ispage && !ispage->getChildren().empty() && !ispage->getIsSecret()) {
            ret.push_back( ispage->getName() );
        }
    }

    return ret;
}

bool
Node::hasPageOrderChangedSinceDefault() const
{
    std::list<std::string> pagesOrder = getPagesOrder();
    if (pagesOrder.size() != _imp->defaultPagesOrder.size()) {
        return true;
    }
    std::list<std::string>::const_iterator it2 = _imp->defaultPagesOrder.begin();
    for (std::list<std::string>::const_iterator it = pagesOrder.begin(); it!=pagesOrder.end(); ++it, ++it2) {
        if (*it != *it2) {
            return true;
        }
    }
    return false;
}

bool
Node::isRenderingPreview() const
{
    QMutexLocker l(&_imp->computingPreviewMutex);

    return _imp->computingPreview;
}

bool
Node::hasOverlay() const
{
    if (!_imp->effect) {
        return false;
    }

    NodeGuiIPtr nodeGui = getNodeGui();
    if (nodeGui) {
        if ( nodeGui->hasHostOverlay() ) {
            return true;
        }
    }

    return _imp->effect->hasOverlay();
}



bool
Node::areAllProcessingThreadsQuit() const
{
    {
        QMutexLocker locker(&_imp->mustQuitPreviewMutex);
        if (_imp->computingPreview) {
            return false;
        }
    }

    //If this effect has a RenderEngine, make sure it is finished
    OutputEffectInstancePtr isOutput = isEffectOutput();

    if (isOutput) {
        if ( isOutput->getRenderEngine()->hasThreadsAlive() ) {
            return false;
        }
    }

    TrackerContextPtr trackerContext = getTrackerContext();
    if (trackerContext) {
        if ( !trackerContext->hasTrackerThreadQuit() ) {
            return false;
        }
    }

    return true;
}

void
Node::quitAnyProcessing_non_blocking()
{
    //If this effect has a RenderEngine, make sure it is finished
    OutputEffectInstancePtr isOutput = isEffectOutput();

    if (isOutput) {
        isOutput->getRenderEngine()->quitEngine(true);
    }

    //Returns when the preview is done computign
    _imp->abortPreview_non_blocking();

    TrackerContextPtr trackerContext = getTrackerContext();
    if (trackerContext) {
        trackerContext->quitTrackerThread_non_blocking();
    }

    if ( isRotoPaintingNode() ) {
        NodesList rotopaintNodes;
        getRotoContext()->getRotoPaintTreeNodes(&rotopaintNodes);
        for (NodesList::iterator it = rotopaintNodes.begin(); it != rotopaintNodes.end(); ++it) {
            (*it)->quitAnyProcessing_non_blocking();
        }
    }
}

void
Node::quitAnyProcessing_blocking(bool allowThreadsToRestart)
{
    {
        QMutexLocker k(&_imp->nodeIsDequeuingMutex);
        if (_imp->nodeIsDequeuing) {
            _imp->nodeIsDequeuing = false;

            //Attempt to wake-up  sleeping threads of the thread pool
            _imp->nodeIsDequeuingCond.wakeAll();
        }
    }


    //If this effect has a RenderEngine, make sure it is finished
    OutputEffectInstancePtr isOutput = isEffectOutput();

    if (isOutput) {
        RenderEnginePtr engine = isOutput->getRenderEngine();
        if (engine) {
            engine->quitEngine(allowThreadsToRestart);
            engine->waitForEngineToQuit_enforce_blocking();
        }
    }

    //Returns when the preview is done computign
    _imp->abortPreview_blocking(allowThreadsToRestart);

    TrackerContextPtr trackerContext = getTrackerContext();
    if (trackerContext) {
        trackerContext->quitTrackerThread_blocking(allowThreadsToRestart);
    }

    if ( isRotoPaintingNode() ) {
        NodesList rotopaintNodes;
        getRotoContext()->getRotoPaintTreeNodes(&rotopaintNodes);
        for (NodesList::iterator it = rotopaintNodes.begin(); it != rotopaintNodes.end(); ++it) {
            (*it)->quitAnyProcessing_blocking(allowThreadsToRestart);
        }
    }
}

void
Node::abortAnyProcessing_non_blocking()
{
    OutputEffectInstancePtr isOutput = isEffectOutput();

    if (isOutput) {
        isOutput->getRenderEngine()->abortRenderingNoRestart();
    }

    TrackerContextPtr trackerContext = getTrackerContext();
    if (trackerContext) {
        trackerContext->abortTracking();
    }

    _imp->abortPreview_non_blocking();
}

void
Node::abortAnyProcessing_blocking()
{
    OutputEffectInstancePtr isOutput = isEffectOutput();

    if (isOutput) {
        RenderEnginePtr engine = isOutput->getRenderEngine();
        assert(engine);
        engine->abortRenderingNoRestart();
        engine->waitForAbortToComplete_enforce_blocking();
    }

    TrackerContextPtr trackerContext = getTrackerContext();
    if (trackerContext) {
        trackerContext->abortTracking_blocking();
    }

    _imp->abortPreview_blocking(false);
}


const std::vector<std::string> &
Node::getInputLabels() const
{
    assert(_imp->inputsInitialized);
    ///MT-safe as it never changes.
    ////Only called by the main-thread
    assert( QThread::currentThread() == qApp->thread() );

    return _imp->inputLabels;
}

const NodesWList &
Node::getOutputs() const
{
    ////Only called by the main-thread
    assert( QThread::currentThread() == qApp->thread() );

    return _imp->outputs;
}

const NodesWList &
Node::getGuiOutputs() const
{
    ////Only called by the main-thread
    assert( QThread::currentThread() == qApp->thread() );

    return _imp->guiOutputs;
}

void
Node::getOutputs_mt_safe(NodesWList& outputs) const
{
    QMutexLocker l(&_imp->outputsMutex);

    outputs =  _imp->outputs;
}

void
Node::getInputNames(std::map<std::string, std::string> & inputNames) const
{
    // This is called by the serialization thread.
    // We use the guiInputs because we want to serialize exactly how the tree was to the user

    QMutexLocker l(&_imp->inputsLabelsMutex);
    assert( _imp->inputs.size() == _imp->inputLabels.size() );
    for (std::size_t i = 0; i < _imp->inputs.size(); ++i) {
        NodePtr input = _imp->inputs[i].lock();
        if (input) {
            inputNames.insert( std::make_pair( _imp->inputLabels[i], input->getScriptName_mt_safe() ) );
        }
    }
}

int
Node::getPreferredInputInternal(bool connected) const
{
    int nInputs = getMaxInputCount();

    if (nInputs == 0) {
        return -1;
    }
    std::vector<NodePtr> inputs(nInputs);
    std::vector<std::string> inputLabels(nInputs);
    int inputA = -1;
    int inputB = -1;
    {
        // fill input labels, and if one is called "Source", return it
        // if it's "A" or "B", keep the index.
        for (int i = 0; i < nInputs; ++i) {
            std::string inputLabel = getInputLabel(i);
            //printf("%d->%s\n", i, inputLabel.c_str());
            if (inputLabel == kOfxImageEffectSimpleSourceClipName) {
                inputs[i] = getInput(i);
                if ( (connected && inputs[i]) || (!connected && !inputs[i]) ) {
                    return i;
                }
            } else if (inputLabel == "A") {
                inputA = i;
            } else if (inputLabel == "B") {
                inputB = i;
            }
        }
    }
    bool useInputA = appPTR->getCurrentSettings()->isMergeAutoConnectingToAInput();

    ///Find an input named A
    int inputToFind = -1, foundOther = -1;
    if ( useInputA || (getPluginID() == PLUGINID_OFX_SHUFFLE) ) {
        inputToFind = inputA;
        foundOther = inputB;
    } else {
        inputToFind = inputB;
        foundOther = inputA;
    }
    if (inputToFind != -1) {
        inputs[inputToFind] = getInput(inputToFind);
        if ( (connected && inputs[inputToFind]) || (!connected && !inputs[inputToFind]) ) {
            return inputToFind;
        }
    }
    if (foundOther != -1) {
        inputs[foundOther] = getInput(foundOther);
        if ( (connected && inputs[foundOther]) || (!connected && !inputs[foundOther]) ) {
            return foundOther;
        }
    }


    for (int i = 0; i < nInputs; ++i) {
        if (!inputs[i]) {
            inputs[i] = getInput(i);
        }
    }


    ///we return the first non-optional empty input
    int firstNonOptionalEmptyInput = -1;
    std::list<int> optionalEmptyInputs;
    std::list<int> optionalEmptyMasks;

    for (int i = 0; i < nInputs; ++i) {
        if ( (connected && inputs[i]) || (!connected && !inputs[i]) ) {
            if ( !_imp->effect->isInputOptional(i) ) {
                if (firstNonOptionalEmptyInput == -1) {
                    firstNonOptionalEmptyInput = i;
                    break;
                }
            } else {
                if ( _imp->effect->isInputMask(i) ) {
                    optionalEmptyMasks.push_back(i);
                } else {
                    optionalEmptyInputs.push_back(i);
                }
            }
        }
    }


    ///Default to the first non optional empty input
    if (firstNonOptionalEmptyInput != -1) {
        return firstNonOptionalEmptyInput;
    }  else {
        if ( !optionalEmptyInputs.empty() ) {
            //We return the first optional empty input
            std::list<int>::iterator first = optionalEmptyInputs.begin();

            if ( first == optionalEmptyInputs.end() ) {
                return -1;
            } else {
                return *first;
            }
        } else if ( !optionalEmptyMasks.empty() ) {
            return optionalEmptyMasks.front();
        } else {
            return -1;
        }
    }
} // Node::getPreferredInputInternal

int
Node::getPreferredInput() const
{
    return getPreferredInputInternal(true);
}

int
Node::getPreferredInputForConnection() const
{
    return getPreferredInputInternal(false);
}

NodePtr
Node::getPreferredInputNode() const
{
    GroupInputPtr isInput = isEffectGroupInput();
    PrecompNodePtr isPrecomp = isEffectPrecompNode();

    if (isInput) {
        NodeGroupPtr isGroup = toNodeGroup(getGroup());
        assert(isGroup);
        if (!isGroup) {
            return NodePtr();
        }
        int inputNb = -1;
        std::vector<NodePtr> groupInputs;
        isGroup->getInputs(&groupInputs, false);
        for (std::size_t i = 0; i < groupInputs.size(); ++i) {
            if (groupInputs[i].get() == this) {
                inputNb = i;
                break;
            }
        }
        if (inputNb != -1) {
            NodePtr input = isGroup->getNode()->getInput(inputNb);

            return input;
        }
    } else if (isPrecomp) {
        return isPrecomp->getOutputNode();
    } else {
        int idx = getPreferredInput();
        if (idx != -1) {
            return getInput(idx);
        }
    }

    return NodePtr();
}

void
Node::getOutputsConnectedToThisNode(std::map<NodePtr, int>* outputs)
{
    ////Only called by the main-thread
    assert( QThread::currentThread() == qApp->thread() );

    NodePtr thisSHared = shared_from_this();
    for (NodesWList::iterator it = _imp->outputs.begin(); it != _imp->outputs.end(); ++it) {
        NodePtr output = it->lock();
        if (!output) {
            continue;
        }

        int indexOfThis = output->inputIndex(thisSHared);
        assert(indexOfThis != -1);
        if (indexOfThis >= 0) {
            outputs->insert( std::make_pair(output, indexOfThis) );
        }
    }
}

const std::string &
Node::getScriptName() const
{
    ////Only called by the main-thread
    assert( QThread::currentThread() == qApp->thread() );
    QMutexLocker l(&_imp->nameMutex);

    return _imp->scriptName;
}

std::string
Node::getScriptName_mt_safe() const
{
    QMutexLocker l(&_imp->nameMutex);

    return _imp->scriptName;
}

static void
prependGroupNameRecursive(const NodePtr& group,
                          std::string& name)
{
    name.insert(0, ".");
    name.insert( 0, group->getScriptName_mt_safe() );
    NodeCollectionPtr hasParentGroup = group->getGroup();
    NodeGroupPtr isGrp = toNodeGroup(hasParentGroup);
    if (isGrp) {
        prependGroupNameRecursive(isGrp->getNode(), name);
    }
}

std::string
Node::getFullyQualifiedNameInternal(const std::string& scriptName) const
{
    std::string ret = scriptName;


    NodeCollectionPtr hasParentGroup = getGroup();
    NodeGroupPtr isGrp = toNodeGroup(hasParentGroup);
    if (isGrp) {
        NodePtr grpNode = isGrp->getNode();
        if (grpNode) {
            prependGroupNameRecursive(grpNode, ret);
        }
    }


    return ret;
}

std::string
Node::getFullyQualifiedName() const
{
    return getFullyQualifiedNameInternal( getScriptName_mt_safe() );
}

void
Node::setLabel(const std::string& label)
{
    assert( QThread::currentThread() == qApp->thread() );


    {
        QMutexLocker k(&_imp->nameMutex);
        if (label == _imp->label) {
            return;
        }
        _imp->label = label;
    }
    NodeCollectionPtr collection = getGroup();
    if (collection) {
        collection->notifyNodeNameChanged( shared_from_this() );
    }
    Q_EMIT labelChanged( QString::fromUtf8( label.c_str() ) );
}

const std::string&
Node::getLabel() const
{
    assert( QThread::currentThread() == qApp->thread() );
    QMutexLocker k(&_imp->nameMutex);

    return _imp->label;
}

std::string
Node::getLabel_mt_safe() const
{
    QMutexLocker k(&_imp->nameMutex);

    return _imp->label;
}

void
Node::setScriptName_no_error_check(const std::string & name)
{
    setNameInternal(name, false);
}

static void
insertDependenciesRecursive(Node* node,
                            KnobI::ListenerDimsMap* dependencies)
{
    const KnobsVec & knobs = node->getKnobs();

    for (std::size_t i = 0; i < knobs.size(); ++i) {
        KnobI::ListenerDimsMap dimDeps;
        knobs[i]->getListeners(dimDeps);
        for (KnobI::ListenerDimsMap::iterator it = dimDeps.begin(); it != dimDeps.end(); ++it) {
            KnobI::ListenerDimsMap::iterator found = dependencies->find(it->first);
            if ( found != dependencies->end() ) {
                assert( found->second.size() == it->second.size() );
                for (std::size_t j = 0; j < found->second.size(); ++j) {
                    if (it->second[j].isExpr) {
                        found->second[j].isListening |= it->second[j].isListening;
                    }
                }
            } else {
                dependencies->insert(*it);
            }
        }
    }

    NodeGroupPtr isGroup = node->isEffectNodeGroup();
    if (isGroup) {
        NodesList nodes = isGroup->getNodes();
        for (NodesList::iterator it = nodes.begin(); it != nodes.end(); ++it) {
            insertDependenciesRecursive(it->get(), dependencies);
        }
    }
}

void
Node::setNameInternal(const std::string& name,
                      bool throwErrors)
{
    std::string oldName = getScriptName_mt_safe();
    std::string fullOldName = getFullyQualifiedName();
    std::string newName = name;
    bool onlySpaces = true;

    for (std::size_t i = 0; i < name.size(); ++i) {
        if (name[i] != '_') {
            onlySpaces = false;
            break;
        }
    }
    if (onlySpaces) {
        QString err = tr("The name must at least contain a character");
        if (throwErrors) {
            throw std::runtime_error(err.toStdString());
        } else {
            LogEntry::LogEntryColor c;
            if (getColor(&c.r, &c.g, &c.b)) {
                c.colorSet = true;
            }
            appPTR->writeToErrorLog_mt_safe(QString::fromUtf8(getFullyQualifiedName().c_str()), QDateTime::currentDateTime(), err, false, c);
            std::cerr << err.toStdString() << std::endl;

            return;
        }
    }

    NodeCollectionPtr collection = getGroup();
    if (collection) {
        if (throwErrors) {
            try {
                collection->checkNodeName(shared_from_this(), name, false, false, &newName);
            } catch (const std::exception& e) {
                LogEntry::LogEntryColor c;
                if (getColor(&c.r, &c.g, &c.b)) {
                    c.colorSet = true;
                }
                appPTR->writeToErrorLog_mt_safe(QString::fromUtf8(getFullyQualifiedName().c_str()), QDateTime::currentDateTime(), QString::fromUtf8( e.what() ), false, c );
                std::cerr << e.what() << std::endl;

                return;
            }
        } else {
            collection->checkNodeName(shared_from_this(), name, false, false, &newName);
        }
    }


    if (oldName == newName) {
        return;
    }


    if ( !newName.empty() ) {
        bool isAttrDefined = false;
        std::string newPotentialQualifiedName = getApp()->getAppIDString() + "." + getFullyQualifiedNameInternal(newName);
        PyObject* obj = NATRON_PYTHON_NAMESPACE::getAttrRecursive(newPotentialQualifiedName, appPTR->getMainModule(), &isAttrDefined);
        Q_UNUSED(obj);
        if (isAttrDefined) {
            std::stringstream ss;
            ss << "A Python attribute with the same name (" << newPotentialQualifiedName << ") already exists.";
            if (throwErrors) {
                throw std::runtime_error( ss.str() );
            } else {
                std::string err = ss.str();
                LogEntry::LogEntryColor c;
                if (getColor(&c.r, &c.g, &c.b)) {
                    c.colorSet = true;
                }
                appPTR->writeToErrorLog_mt_safe(QString::fromUtf8(oldName.c_str()), QDateTime::currentDateTime(), QString::fromUtf8( err.c_str() ), false, c );
                std::cerr << err << std::endl;

                return;
            }
        }
    }

    {
        QMutexLocker l(&_imp->nameMutex);
        _imp->scriptName = newName;
        ///Set the label at the same time if the label is empty
        if ( _imp->label.empty() ) {
            _imp->label = newName;
        }
    }
    std::string fullySpecifiedName = getFullyQualifiedName();


    if (collection) {
        if ( !oldName.empty() ) {
            if (fullOldName != fullySpecifiedName) {
                try {
                    setNodeVariableToPython(fullOldName, fullySpecifiedName);
                } catch (const std::exception& e) {
                    qDebug() << e.what();
                }
            }
        } else { //if (!oldName.empty()) {
            declareNodeVariableToPython(fullySpecifiedName);
        }

        if (_imp->nodeCreated) {
            ///For all knobs that have listeners, change in the expressions of listeners this knob script-name
            KnobI::ListenerDimsMap dependencies;
            insertDependenciesRecursive(this, &dependencies);
            for (KnobI::ListenerDimsMap::iterator it = dependencies.begin(); it != dependencies.end(); ++it) {
                KnobIPtr listener = it->first.lock();
                if (!listener) {
                    continue;
                }
                for (std::size_t d = 0; d < it->second.size(); ++d) {
                    if (it->second[d].isListening && it->second[d].isExpr) {
                        listener->replaceNodeNameInExpression(d, oldName, newName);
                    }
                }
            }
        }
    }

    QString qnewName = QString::fromUtf8( newName.c_str() );
    Q_EMIT scriptNameChanged(qnewName);
    Q_EMIT labelChanged(qnewName);
} // Node::setNameInternal


void
Node::setScriptName(const std::string& name)
{
    std::string newName;

    if ( getGroup() ) {
        getGroup()->checkNodeName(shared_from_this(), name, false, true, &newName);
    } else {
        newName = name;
    }
    //We do not allow setting the script-name of output nodes because we rely on it with NatronRenderer
    if ( isEffectGroupOutput() ) {
        throw std::runtime_error( tr("Changing the script-name of an Output node is not a valid operation.").toStdString() );

        return;
    }


    setNameInternal(newName, true);
}

AppInstancePtr
Node::getApp() const
{
    return _imp->app.lock();
}

bool
Node::isActivated() const
{
    QMutexLocker l(&_imp->activatedMutex);

    return _imp->activated;
}


std::string
Node::makeInfoForInput(int inputNumber) const
{
    if ( (inputNumber < -1) || ( inputNumber >= getMaxInputCount() ) ) {
        return "";
    }
    EffectInstancePtr input;
    if (inputNumber != -1) {
        input = _imp->effect->getInput(inputNumber);
        /*if (input) {
            input = input->getNearestNonIdentity( getApp()->getTimeLine()->currentFrame() );
        }*/
    } else {
        input = _imp->effect;
    }

    if (!input) {
        return "";
    }


    ImageBitDepthEnum depth = _imp->effect->getBitDepth(inputNumber);
    double time = getApp()->getTimeLine()->currentFrame();
    std::stringstream ss;
    { // input name
        QString inputName;
        if (inputNumber != -1) {
            inputName = QString::fromUtf8( getInputLabel(inputNumber).c_str() );
        } else {
            inputName = tr("Output");
        }
        ss << "<b><font color=\"orange\">" << tr("%1:").arg(inputName).toStdString() << "</font></b><br />";
    }
    { // image format
        ss << "<b>" << tr("Image planes:").toStdString() << "</b> <font color=#c8c8c8>";
        EffectInstance::ComponentsAvailableMap availableComps;
        input->getComponentsAvailable(true, true, time, &availableComps);
        EffectInstance::ComponentsAvailableMap::iterator next = availableComps.begin();
        if ( next != availableComps.end() ) {
            ++next;
        }
        for (EffectInstance::ComponentsAvailableMap::iterator it = availableComps.begin(); it != availableComps.end(); ++it) {
            NodePtr origin = it->second.lock();
            if ( (origin.get() != this) || (inputNumber == -1) ) {
                if (origin) {
                    ss << Image::getFormatString(it->first, depth);
                    if (inputNumber != -1) {
                        ss << " " << tr("(from %1)").arg( QString::fromUtf8( origin->getLabel_mt_safe().c_str() ) ).toStdString();
                    }
                }
            }
            if ( next != availableComps.end() ) {
                if (origin) {
                    if ( (origin.get() != this) || (inputNumber == -1) ) {
                        ss << ", ";
                    }
                }
                ++next;
            }
        }
        ss << "</font><br />";
    }
    { // premult
        ImagePremultiplicationEnum premult = input->getPremult();
        QString premultStr = tr("unknown");
        switch (premult) {
        case eImagePremultiplicationOpaque:
            premultStr = tr("opaque");
            break;
        case eImagePremultiplicationPremultiplied:
            premultStr = tr("premultiplied");
            break;
        case eImagePremultiplicationUnPremultiplied:
            premultStr = tr("unpremultiplied");
            break;
        }
        ss << "<b>" << tr("Alpha premultiplication:").toStdString() << "</b> <font color=#c8c8c8>" << premultStr.toStdString() << "</font><br />";
    }
    { // par
        double par = input->getAspectRatio(-1);
        ss << "<b>" << tr("Pixel aspect ratio:").toStdString() << "</b> <font color=#c8c8c8>" << par << "</font><br />";
    }
    { // fps
        double fps = input->getFrameRate();
        ss << "<b>" << tr("Frame rate:").toStdString() << "</b> <font color=#c8c8c8>" << tr("%1fps").arg(fps).toStdString() << "</font><br />";
    }
    {
        double first = 1., last = 1.;
        input->getFrameRange_public(0, &first, &last);
        ss << "<b>" << tr("Frame range:").toStdString() << "</b> <font color=#c8c8c8>" << first << " - " << last << "</font><br />";
    }
    {
        RenderScale scale(1.);
        RectD rod;
        StatusEnum stat = input->getRegionOfDefinition_public(0,
                                                              time,
                                                              scale, ViewIdx(0), &rod);
        if (stat != eStatusFailed) {
            ss << "<b>" << tr("Region of Definition (at t=%1):").arg(time).toStdString() << "</b> <font color=#c8c8c8>";
            ss << tr("left = %1 bottom = %2 right = %3 top = %4").arg(rod.x1).arg(rod.y1).arg(rod.x2).arg(rod.y2).toStdString() << "</font><br />";
        }
    }

    return ss.str();
} // Node::makeInfoForInput

void
Node::findPluginFormatKnobs()
{
    findPluginFormatKnobs(getKnobs(), true);
}

void
Node::findRightClickMenuKnob(const KnobsVec& knobs)
{
    for (std::size_t i = 0; i < knobs.size(); ++i) {
        if (knobs[i]->getName() == kNatronOfxParamRightClickMenu) {
            KnobIPtr rightClickKnob = knobs[i];
            KnobChoicePtr isChoice = toKnobChoice(rightClickKnob);
            if (isChoice) {
                QObject::connect( isChoice.get(), SIGNAL(populated()), this, SIGNAL(rightClickMenuKnobPopulated()) );
            }
            break;
        }
    }
}

void
Node::findPluginFormatKnobs(const KnobsVec & knobs,
                            bool loadingSerialization)
{
    ///Try to find a format param and hijack it to handle it ourselves with the project's formats
    KnobIPtr formatKnob;

    for (std::size_t i = 0; i < knobs.size(); ++i) {
        if (knobs[i]->getName() == kNatronParamFormatChoice) {
            formatKnob = knobs[i];
            break;
        }
    }
    if (formatKnob) {
        KnobIPtr formatSize;
        for (std::size_t i = 0; i < knobs.size(); ++i) {
            if (knobs[i]->getName() == kNatronParamFormatSize) {
                formatSize = knobs[i];
                break;
            }
        }
        KnobIPtr formatPar;
        for (std::size_t i = 0; i < knobs.size(); ++i) {
            if (knobs[i]->getName() == kNatronParamFormatPar) {
                formatPar = knobs[i];
                break;
            }
        }
        if (formatSize && formatPar) {
            _imp->pluginFormatKnobs.formatChoice = toKnobChoice(formatKnob);
            formatSize->setEvaluateOnChange(false);
            formatPar->setEvaluateOnChange(false);
            formatSize->setSecret(true);
            formatPar->setSecret(true);
            _imp->pluginFormatKnobs.size = toKnobInt(formatSize);
            _imp->pluginFormatKnobs.par = toKnobDouble(formatPar);

            std::vector<std::string> formats;
            int defValue;
            getApp()->getProject()->getProjectFormatEntries(&formats, &defValue);
            refreshFormatParamChoice(formats, defValue, loadingSerialization);
        }
    }
}

void
Node::createNodePage(const KnobPagePtr& settingsPage)
{
    KnobBoolPtr hideInputs = AppManager::createKnob<KnobBool>(_imp->effect, tr("Hide inputs"), 1, false);

    hideInputs->setName("hideInputs");
    hideInputs->setDefaultValue(false);
    hideInputs->setAnimationEnabled(false);
    hideInputs->setAddNewLine(false);
    hideInputs->setIsPersistent(true);
    hideInputs->setEvaluateOnChange(false);
    hideInputs->setHintToolTip( tr("When checked, the input arrows of the node in the nodegraph will be hidden") );
    _imp->hideInputs = hideInputs;
    settingsPage->addKnob(hideInputs);


    KnobBoolPtr fCaching = AppManager::createKnob<KnobBool>(_imp->effect, tr("Force caching"), 1, false);
    fCaching->setName("forceCaching");
    fCaching->setDefaultValue(false);
    fCaching->setAnimationEnabled(false);
    fCaching->setAddNewLine(false);
    fCaching->setIsPersistent(true);
    fCaching->setEvaluateOnChange(false);
    fCaching->setHintToolTip( tr("When checked, the output of this node will always be kept in the RAM cache for fast access of already computed "
                                 "images.") );
    _imp->forceCaching = fCaching;
    settingsPage->addKnob(fCaching);

    KnobBoolPtr previewEnabled = AppManager::createKnob<KnobBool>(_imp->effect, tr("Preview"), 1, false);
    assert(previewEnabled);
    previewEnabled->setDefaultValue( makePreviewByDefault() );
    previewEnabled->setName(kEnablePreviewKnobName);
    previewEnabled->setAnimationEnabled(false);
    previewEnabled->setAddNewLine(false);
    previewEnabled->setIsPersistent(false);
    previewEnabled->setEvaluateOnChange(false);
    previewEnabled->setHintToolTip( tr("Whether to show a preview on the node box in the node-graph.") );
    settingsPage->addKnob(previewEnabled);
    _imp->previewEnabledKnob = previewEnabled;

    KnobBoolPtr disableNodeKnob = AppManager::createKnob<KnobBool>(_imp->effect, tr("Disable"), 1, false);
    assert(disableNodeKnob);
    disableNodeKnob->setAnimationEnabled(false);
    disableNodeKnob->setIsMetadataSlave(true);
    disableNodeKnob->setName(kDisableNodeKnobName);
    disableNodeKnob->setAddNewLine(false);
    _imp->effect->addOverlaySlaveParam(disableNodeKnob);
    disableNodeKnob->setHintToolTip( tr("When disabled, this node acts as a pass through.") );
    settingsPage->addKnob(disableNodeKnob);
    _imp->disableNodeKnob = disableNodeKnob;



    KnobBoolPtr useFullScaleImagesWhenRenderScaleUnsupported = AppManager::createKnob<KnobBool>(_imp->effect, tr("Render high def. upstream"), 1, false);
    useFullScaleImagesWhenRenderScaleUnsupported->setAnimationEnabled(false);
    useFullScaleImagesWhenRenderScaleUnsupported->setDefaultValue(false);
    useFullScaleImagesWhenRenderScaleUnsupported->setName("highDefUpstream");
    useFullScaleImagesWhenRenderScaleUnsupported->setHintToolTip( tr("This node does not support rendering images at a scale lower than 1, it "
                                                                     "can only render high definition images. When checked this parameter controls "
                                                                     "whether the rest of the graph upstream should be rendered with a high quality too or at "
                                                                     "the most optimal resolution for the current viewer's viewport. Typically checking this "
                                                                     "means that an image will be slow to be rendered, but once rendered it will stick in the cache "
                                                                     "whichever zoom level you are using on the Viewer, whereas when unchecked it will be much "
                                                                     "faster to render but will have to be recomputed when zooming in/out in the Viewer.") );
    if ( ( isRenderScaleSupportEnabledForPlugin() ) && (getEffectInstance()->supportsRenderScaleMaybe() == EffectInstance::eSupportsYes) ) {
        useFullScaleImagesWhenRenderScaleUnsupported->setSecret(true);
    }
    settingsPage->addKnob(useFullScaleImagesWhenRenderScaleUnsupported);
    _imp->useFullScaleImagesWhenRenderScaleUnsupported = useFullScaleImagesWhenRenderScaleUnsupported;


    KnobIntPtr lifeTimeKnob = AppManager::createKnob<KnobInt>(_imp->effect, tr("Lifetime Range"), 2, false);
    assert(lifeTimeKnob);
    lifeTimeKnob->setAnimationEnabled(false);
    lifeTimeKnob->setIsMetadataSlave(true);
    lifeTimeKnob->setName(kLifeTimeNodeKnobName);
    lifeTimeKnob->setAddNewLine(false);
    lifeTimeKnob->setHintToolTip( tr("This is the frame range during which the node will be active if Enable Lifetime is checked") );
    settingsPage->addKnob(lifeTimeKnob);
    _imp->lifeTimeKnob = lifeTimeKnob;


    KnobBoolPtr enableLifetimeNodeKnob = AppManager::createKnob<KnobBool>(_imp->effect, tr("Enable Lifetime"), 1, false);
    assert(enableLifetimeNodeKnob);
    enableLifetimeNodeKnob->setAnimationEnabled(false);
    enableLifetimeNodeKnob->setDefaultValue(false);
    enableLifetimeNodeKnob->setIsMetadataSlave(true);
    enableLifetimeNodeKnob->setName(kEnableLifeTimeNodeKnobName);
    enableLifetimeNodeKnob->setHintToolTip( tr("When checked, the node is only active during the specified frame range by the Lifetime Range parameter. "
                                               "Outside of this frame range, it behaves as if the Disable parameter is checked") );
    settingsPage->addKnob(enableLifetimeNodeKnob);
    _imp->enableLifeTimeKnob = enableLifetimeNodeKnob;

    PluginOpenGLRenderSupport glSupport = ePluginOpenGLRenderSupportNone;

    PluginPtr plugin = getPlugin();
    if (plugin && plugin->isOpenGLEnabled()) {
        glSupport = (PluginOpenGLRenderSupport)plugin->getProperty<int>(kNatronPluginPropOpenGLSupport);
    }
    // The Roto node needs to have a "GPU enabled" knob to control the nodes internally
    if (glSupport != ePluginOpenGLRenderSupportNone || dynamic_cast<RotoPaint*>(_imp->effect.get())) {
        getOrCreateOpenGLEnabledKnob();
    }


    KnobStringPtr knobChangedCallback = AppManager::createKnob<KnobString>(_imp->effect, tr("After param changed callback"), 1, false);
    knobChangedCallback->setHintToolTip( tr("Set here the name of a function defined in Python which will be called for each  "
                                            "parameter change. Either define this function in the Script Editor "
                                            "or in the init.py script or even in the script of a Python group plug-in.\n"
                                            "The signature of the callback is: callback(thisParam, thisNode, thisGroup, app, userEdited) where:\n"
                                            "- thisParam: The parameter which just had its value changed\n"
                                            "- userEdited: A boolean informing whether the change was due to user interaction or "
                                            "because something internally triggered the change.\n"
                                            "- thisNode: The node holding the parameter\n"
                                            "- app: points to the current application instance\n"
                                            "- thisGroup: The group holding thisNode (only if thisNode belongs to a group)") );
    knobChangedCallback->setAnimationEnabled(false);
    knobChangedCallback->setName("onParamChanged");
    settingsPage->addKnob(knobChangedCallback);
    _imp->knobChangedCallback = knobChangedCallback;

    KnobStringPtr inputChangedCallback = AppManager::createKnob<KnobString>(_imp->effect, tr("After input changed callback"), 1, false);
    inputChangedCallback->setHintToolTip( tr("Set here the name of a function defined in Python which will be called after "
                                             "each connection is changed for the inputs of the node. "
                                             "Either define this function in the Script Editor "
                                             "or in the init.py script or even in the script of a Python group plug-in.\n"
                                             "The signature of the callback is: callback(inputIndex, thisNode, thisGroup, app):\n"
                                             "- inputIndex: the index of the input which changed, you can query the node "
                                             "connected to the input by calling the getInput(...) function.\n"
                                             "- thisNode: The node holding the parameter\n"
                                             "- app: points to the current application instance\n"
                                             "- thisGroup: The group holding thisNode (only if thisNode belongs to a group)") );

    inputChangedCallback->setAnimationEnabled(false);
    inputChangedCallback->setName("onInputChanged");
    settingsPage->addKnob(inputChangedCallback);
    _imp->inputChangedCallback = inputChangedCallback;

    NodeGroupPtr isGroup = isEffectNodeGroup();
    if (isGroup) {
        KnobStringPtr onNodeCreated = AppManager::createKnob<KnobString>(_imp->effect, tr("After Node Created"), 1, false);
        onNodeCreated->setName("afterNodeCreated");
        onNodeCreated->setHintToolTip( tr("Add here the name of a Python-defined function that will be called each time a node "
                                          "is created in the group. This will be called in addition to the After Node Created "
                                          " callback of the project for the group node and all nodes within it (not recursively).\n"
                                          "The boolean variable userEdited will be set to True if the node was created "
                                          "by the user or False otherwise (such as when loading a project, or pasting a node).\n"
                                          "The signature of the callback is: callback(thisNode, app, userEdited) where:\n"
                                          "- thisNode: the node which has just been created\n"
                                          "- userEdited: a boolean indicating whether the node was created by user interaction or from "
                                          "a script/project load/copy-paste\n"
                                          "- app: points to the current application instance.") );
        onNodeCreated->setAnimationEnabled(false);
        _imp->nodeCreatedCallback = onNodeCreated;
        settingsPage->addKnob(onNodeCreated);

        KnobStringPtr onNodeDeleted = AppManager::createKnob<KnobString>(_imp->effect, tr("Before Node Removal"), 1, false);
        onNodeDeleted->setName("beforeNodeRemoval");
        onNodeDeleted->setHintToolTip( tr("Add here the name of a Python-defined function that will be called each time a node "
                                          "is about to be deleted. This will be called in addition to the Before Node Removal "
                                          " callback of the project for the group node and all nodes within it (not recursively).\n"
                                          "This function will not be called when the project is closing.\n"
                                          "The signature of the callback is: callback(thisNode, app) where:\n"
                                          "- thisNode: the node about to be deleted\n"
                                          "- app: points to the current application instance.") );
        onNodeDeleted->setAnimationEnabled(false);
        _imp->nodeRemovalCallback = onNodeDeleted;
        settingsPage->addKnob(onNodeDeleted);
    }
} // Node::createNodePage

void
Node::createInfoPage()
{
    KnobPagePtr infoPage = AppManager::createKnob<KnobPage>(_imp->effect, tr(kInfoPageParamLabel), 1, false);
    infoPage->setName(kInfoPageParamName);
    _imp->infoPage = infoPage;

    KnobStringPtr nodeInfos = AppManager::createKnob<KnobString>(_imp->effect, std::string(), 1, false);
    nodeInfos->setName("nodeInfos");
    nodeInfos->setAnimationEnabled(false);
    nodeInfos->setIsPersistent(false);
    nodeInfos->setAsMultiLine();
    nodeInfos->setAsCustomHTMLText(true);
    nodeInfos->setEvaluateOnChange(false);
    nodeInfos->setHintToolTip( tr("Input and output informations, press Refresh to update them with current values") );
    infoPage->addKnob(nodeInfos);
    _imp->nodeInfos = nodeInfos;


    KnobButtonPtr refreshInfoButton = AppManager::createKnob<KnobButton>(_imp->effect, tr("Refresh Info"), 1, false);
    refreshInfoButton->setName("refreshButton");
    refreshInfoButton->setEvaluateOnChange(false);
    infoPage->addKnob(refreshInfoButton);
    _imp->refreshInfoButton = refreshInfoButton;
}

void
Node::createPyPlugExportGroup()
{
    // Create the knobs in either page since they are hidden anyway
    KnobPagePtr mainPage;
    const KnobsVec& knobs = getKnobs();
    for (std::size_t i = 0; i < knobs.size(); ++i) {
        KnobPagePtr p = toKnobPage(knobs[i]);
        if (p) {
            mainPage = p;
            break;
        }
    }
    assert(mainPage);
    KnobGroupPtr group;
    {
        KnobGroupPtr param = AppManager::createKnob<KnobGroup>( _imp->effect, tr(kNatronNodeKnobExportPyPlugGroupLabel), 1, false );
        group = param;
        param->setName(kNatronNodeKnobExportPyPlugGroup);
        param->setSecret(true);
        param->setEvaluateOnChange(false);
        param->setDefaultValue(false);
        param->setIsPersistent(false);
        param->setAsDialog(true);
        mainPage->addKnob(param);
        _imp->pyPlugExportDialog = param;
    }

    {
        KnobFilePtr param = AppManager::createKnob<KnobFile>(_imp->effect, tr(kNatronNodeKnobExportDialogFilePathLabel), 1, false);
        param->setName(kNatronNodeKnobExportDialogFilePath);
        param->setDialogType(KnobFile::eKnobFileDialogTypeSaveFile);
        {
            std::vector<std::string> filters;
            filters.push_back(NATRON_PRESETS_FILE_EXT);
            param->setDialogFilters(filters);
        }
        param->setEvaluateOnChange(false);
        param->setIsPersistent(false);
        param->setHintToolTip(tr(kNatronNodeKnobExportDialogFilePathHint));
        group->addKnob(param);
        _imp->pyPlugExportDialogFile = param;
    }
    {
        KnobButtonPtr param = AppManager::createKnob<KnobButton>( _imp->effect, tr(kNatronNodeKnobExportDialogOkButtonLabel), 1, false );
        param->setName(kNatronNodeKnobExportDialogOkButton);
        param->setSecret(true);
        param->setAddNewLine(false);
        param->setEvaluateOnChange(false);
        param->setSpacingBetweenItems(3);
        param->setIsPersistent(false);
        group->addKnob(param);
        _imp->pyPlugExportDialogOkButton = param;
    }
    {
        KnobButtonPtr param = AppManager::createKnob<KnobButton>( _imp->effect, tr(kNatronNodeKnobExportDialogCancelButtonLabel), 1, false );
        param->setName(kNatronNodeKnobExportDialogCancelButton);
        param->setSecret(true);
        param->setEvaluateOnChange(false);
        param->setSpacingBetweenItems(3);
        param->setIsPersistent(false);
        group->addKnob(param);
        _imp->pyPlugExportDialogCancelButton = param;
    }
}

void
Node::createPyPlugPage()
{
    PluginPtr pyPlug = _imp->pyPlugHandle.lock();
    KnobPagePtr page = AppManager::createKnob<KnobPage>(_imp->effect, tr(kPyPlugPageParamLabel), 1, false);
    page->setName(kPyPlugPageParamName);
    page->setSecret(true);
    _imp->pyPlugPage = page;

    {
        KnobStringPtr param = AppManager::createKnob<KnobString>(_imp->effect, tr(kNatronNodeKnobPyPlugPluginIDLabel), 1, false);
        param->setName(kNatronNodeKnobPyPlugPluginID);
        if (pyPlug) {
            param->setValue(pyPlug->getPluginID());
        }
        param->setEvaluateOnChange(false);
        param->setHintToolTip(tr(kNatronNodeKnobPyPlugPluginIDHint));
        page->addKnob(param);
        _imp->pyPlugIDKnob = param;
    }
    {
        KnobStringPtr param = AppManager::createKnob<KnobString>(_imp->effect, tr(kNatronNodeKnobPyPlugPluginLabelLabel), 1, false);
        param->setName(kNatronNodeKnobPyPlugPluginLabel);
        if (pyPlug) {
            param->setValue(pyPlug->getPluginLabel());
        }
        param->setEvaluateOnChange(false);
        param->setHintToolTip( tr(kNatronNodeKnobPyPlugPluginLabelHint));
        page->addKnob(param);
        _imp->pyPlugLabelKnob = param;
    }
    {
        KnobStringPtr param = AppManager::createKnob<KnobString>(_imp->effect, tr(kNatronNodeKnobPyPlugPluginGroupingLabel), 1, false);
        param->setName(kNatronNodeKnobPyPlugPluginGrouping);
        if (pyPlug) {
            param->setValue(pyPlug->getGroupingString());
        } else {
            param->setValue("PyPlugs");
        }
        param->setEvaluateOnChange(false);
        param->setHintToolTip( tr(kNatronNodeKnobPyPlugPluginGroupingHint));
        page->addKnob(param);
        _imp->pyPlugGroupingKnob = param;
    }
    {
        KnobStringPtr param = AppManager::createKnob<KnobString>(_imp->effect, tr(kNatronNodeKnobPyPlugPluginDescriptionLabel), 1, false);
        param->setName(kNatronNodeKnobPyPlugPluginDescription);
        param->setEvaluateOnChange(false);
        param->setAsMultiLine();
        if (pyPlug) {
            param->setValue(pyPlug->getProperty<std::string>(kNatronPluginPropDescription));
        }
        param->setHintToolTip( tr(kNatronNodeKnobPyPlugPluginDescriptionHint));
        param->setAddNewLine(false);
        page->addKnob(param);
        _imp->pyPlugDescKnob = param;
    }
    {
        KnobBoolPtr param = AppManager::createKnob<KnobBool>(_imp->effect, tr(kNatronNodeKnobPyPlugPluginDescriptionIsMarkdownLabel), 1, false);
        param->setName(kNatronNodeKnobPyPlugPluginDescriptionIsMarkdown);
        param->setEvaluateOnChange(false);
        if (pyPlug) {
            param->setValue(pyPlug->getProperty<bool>(kNatronPluginPropDescriptionIsMarkdown));
        }
        param->setHintToolTip( tr(kNatronNodeKnobPyPlugPluginDescriptionIsMarkdownHint));
        page->addKnob(param);
        _imp->pyPlugDescIsMarkdownKnob = param;
    }
    {
        KnobIntPtr param = AppManager::createKnob<KnobInt>(_imp->effect, tr(kNatronNodeKnobPyPlugPluginVersionLabel), 2, false);
        param->setName(kNatronNodeKnobPyPlugPluginVersion);
        param->setEvaluateOnChange(false);
        param->setDimensionName(0, "Major");
        param->setDimensionName(1, "Minor");
        if (pyPlug) {
            param->setValue((int)pyPlug->getProperty<unsigned int>(kNatronPluginPropVersion, 0), ViewSpec(0), 0);
            param->setValue((int)pyPlug->getProperty<unsigned int>(kNatronPluginPropVersion, 1), ViewSpec(0), 1);
        }
        param->setHintToolTip( tr(kNatronNodeKnobPyPlugPluginVersionHint));
        page->addKnob(param);
        _imp->pyPlugVersionKnob = param;
    }
    {
        KnobIntPtr param = AppManager::createKnob<KnobInt>(_imp->effect, tr(kNatronNodeKnobPyPlugPluginShortcutLabel), 2, false);
        param->setName(kNatronNodeKnobPyPlugPluginShortcut);
        param->setEvaluateOnChange(false);
        param->setAsShortcutKnob(true);
        if (pyPlug) {
            param->setValue(pyPlug->getProperty<int>(kNatronPluginPropShortcut, 0), ViewSpec(0), 0);
            param->setValue(pyPlug->getProperty<int>(kNatronPluginPropShortcut, 1), ViewSpec(0), 1);
        }
        param->setHintToolTip( tr(kNatronNodeKnobPyPlugPluginShortcutHint));
        page->addKnob(param);
        _imp->pyPlugShortcutKnob = param;
    }
    {
        KnobFilePtr param = AppManager::createKnob<KnobFile>(_imp->effect, tr(kNatronNodeKnobPyPlugPluginCallbacksPythonScriptLabel), 1, false);
        param->setName(kNatronNodeKnobPyPlugPluginCallbacksPythonScript);
        param->setEvaluateOnChange(false);
        if (pyPlug) {
            param->setValue(pyPlug->getProperty<std::string>(kNatronPluginPropPyPlugExtScriptFile));
        }
        param->setHintToolTip( tr(kNatronNodeKnobPyPlugPluginCallbacksPythonScriptHint));
        page->addKnob(param);
        _imp->pyPlugExtPythonScript = param;
    }
    {
        KnobFilePtr param = AppManager::createKnob<KnobFile>(_imp->effect, tr(kNatronNodeKnobPyPlugPluginIconFileLabel), 1, false);
        param->setName(kNatronNodeKnobPyPlugPluginIconFile);
        param->setEvaluateOnChange(false);
        if (pyPlug) {
            param->setValue(pyPlug->getProperty<std::string>(kNatronPluginPropIconFilePath));
        }
        param->setHintToolTip( tr(kNatronNodeKnobPyPlugPluginIconFileHint));
        page->addKnob(param);
        _imp->pyPlugIconKnob = param;
    }

    {
        KnobButtonPtr param = AppManager::createKnob<KnobButton>(_imp->effect, tr(kNatronNodeKnobExportPyPlugButtonLabel), 1, false);
        param->setName(kNatronNodeKnobExportPyPlugButton);
        param->setEvaluateOnChange(false);
        param->setHintToolTip( tr("Click to export this group to a PyPlug file (.%1)").arg(QLatin1String(NATRON_PRESETS_FILE_EXT)));
        page->addKnob(param);
        _imp->pyPlugExportButtonKnob = param;
    }

}

void
Node::createPythonPage()
{
    KnobPagePtr pythonPage = AppManager::createKnob<KnobPage>(_imp->effect, tr("Python"), 1, false);
    KnobStringPtr beforeFrameRender =  AppManager::createKnob<KnobString>(_imp->effect, tr("Before frame render"), 1, false);

    beforeFrameRender->setName("beforeFrameRender");
    beforeFrameRender->setAnimationEnabled(false);
    beforeFrameRender->setHintToolTip( tr("Add here the name of a Python defined function that will be called before rendering "
                                          "any frame.\n "
                                          "The signature of the callback is: callback(frame, thisNode, app) where:\n"
                                          "- frame: the frame to be rendered\n"
                                          "- thisNode: points to the writer node\n"
                                          "- app: points to the current application instance") );
    pythonPage->addKnob(beforeFrameRender);
    _imp->beforeFrameRender = beforeFrameRender;

    KnobStringPtr beforeRender =  AppManager::createKnob<KnobString>(_imp->effect, tr("Before render"), 1, false);
    beforeRender->setName("beforeRender");
    beforeRender->setAnimationEnabled(false);
    beforeRender->setHintToolTip( tr("Add here the name of a Python defined function that will be called once when "
                                     "starting rendering.\n "
                                     "The signature of the callback is: callback(thisNode, app) where:\n"
                                     "- thisNode: points to the writer node\n"
                                     "- app: points to the current application instance") );
    pythonPage->addKnob(beforeRender);
    _imp->beforeRender = beforeRender;

    KnobStringPtr afterFrameRender =  AppManager::createKnob<KnobString>(_imp->effect, tr("After frame render"), 1, false);
    afterFrameRender->setName("afterFrameRender");
    afterFrameRender->setAnimationEnabled(false);
    afterFrameRender->setHintToolTip( tr("Add here the name of a Python defined function that will be called after rendering "
                                         "any frame.\n "
                                         "The signature of the callback is: callback(frame, thisNode, app) where:\n"
                                         "- frame: the frame that has been rendered\n"
                                         "- thisNode: points to the writer node\n"
                                         "- app: points to the current application instance") );
    pythonPage->addKnob(afterFrameRender);
    _imp->afterFrameRender = afterFrameRender;

    KnobStringPtr afterRender =  AppManager::createKnob<KnobString>(_imp->effect, tr("After render"), 1, false);
    afterRender->setName("afterRender");
    afterRender->setAnimationEnabled(false);
    afterRender->setHintToolTip( tr("Add here the name of a Python defined function that will be called once when the rendering "
                                    "is finished.\n "
                                    "The signature of the callback is: callback(aborted, thisNode, app) where:\n"
                                    "- aborted: True if the render ended because it was aborted, False upon completion\n"
                                    "- thisNode: points to the writer node\n"
                                    "- app: points to the current application instance") );
    pythonPage->addKnob(afterRender);
    _imp->afterRender = afterRender;
} // Node::createPythonPage

KnobDoublePtr
Node::getOrCreateHostMixKnob(const KnobPagePtr& mainPage)
{
    KnobDoublePtr mixKnob = AppManager::checkIfKnobExistsWithNameOrCreate<KnobDouble>(_imp->effect, kHostMixingKnobName, tr("Mix"));
    mixKnob->setDeclaredByPlugin(false);
    mixKnob->setName(kHostMixingKnobName);
    mixKnob->setHintToolTip( tr("Mix between the source image at 0 and the full effect at 1.") );
    mixKnob->setMinimum(0.);
    mixKnob->setMaximum(1.);
    mixKnob->setDefaultValue(1.);
    if (mainPage) {
        mainPage->addKnob(mixKnob);
    }
    _imp->mixWithSource = mixKnob;
    return mixKnob;
}

void
Node::createMaskSelectors(const std::vector<std::pair<bool, bool> >& hasMaskChannelSelector,
                          const std::vector<std::string>& inputLabels,
                          const KnobPagePtr& mainPage,
                          bool addNewLineOnLastMask,
                          KnobIPtr* lastKnobCreated)
{
    assert( hasMaskChannelSelector.size() == inputLabels.size() );

    for (std::size_t i = 0; i < hasMaskChannelSelector.size(); ++i) {
        if (!hasMaskChannelSelector[i].first) {
            continue;
        }


        MaskSelector sel;
        KnobBoolPtr enabled = AppManager::createKnob<KnobBool>(_imp->effect, inputLabels[i], 1, false);

        enabled->setDefaultValue(false, 0);
        enabled->setAddNewLine(false);
        if (hasMaskChannelSelector[i].second) {
            std::string enableMaskName(std::string(kEnableMaskKnobName) + "_" + inputLabels[i]);
            enabled->setName(enableMaskName);
            enabled->setHintToolTip( tr("Enable the mask to come from the channel named by the choice parameter on the right. "
                                        "Turning this off will act as though the mask was disconnected.") );
        } else {
            std::string enableMaskName(std::string(kEnableInputKnobName) + "_" + inputLabels[i]);
            enabled->setName(enableMaskName);
            enabled->setHintToolTip( tr("Enable the image to come from the channel named by the choice parameter on the right. "
                                        "Turning this off will act as though the input was disconnected.") );
        }
        enabled->setAnimationEnabled(false);
        if (mainPage) {
            mainPage->addKnob(enabled);
        }


        sel.enabled = enabled;

        KnobChoicePtr channel = AppManager::createKnob<KnobChoice>(_imp->effect, std::string(), 1, false);
        std::vector<std::string> choices;
        choices.push_back("None");

        const ImageComponents& rgba = ImageComponents::getRGBAComponents();
        const std::string& rgbaCompname = rgba.getComponentsGlobalName();
        const std::vector<std::string>& rgbaChannels = rgba.getComponentsNames();
        for (std::size_t c = 0; c < rgbaChannels.size(); ++c) {
            std::string option = rgbaCompname + '.' + rgbaChannels[c];
            choices.push_back(option);
        }
        /*const ImageComponents& rgba = ImageComponents::getRGBAComponents();
           const std::vector<std::string>& channels = rgba.getComponentsNames();
           const std::string& layerName = rgba.getComponentsGlobalName();
           for (std::size_t c = 0; c < channels.size(); ++c) {
           choices.push_back(layerName + "." + channels[c]);
           }*/

        channel->populateChoices(choices);
        channel->setDefaultValue(choices.size() - 1, 0);
        channel->setAnimationEnabled(false);
        channel->setHintToolTip( tr("Use this channel from the original input to mix the output with the original input. "
                                    "Setting this to None is the same as disconnecting the input.") );
        if (hasMaskChannelSelector[i].second) {
            std::string channelMaskName(std::string(kMaskChannelKnobName) + "_" + inputLabels[i]);
            channel->setName(channelMaskName);
        } else {
            std::string channelMaskName(std::string(kInputChannelKnobName) + "_" + inputLabels[i]);
            channel->setName(channelMaskName);
        }
        sel.channel = channel;
        if (mainPage) {
            mainPage->addKnob(channel);
        }

        //Make sure the first default param in the vector is MaskInvert

        if (!addNewLineOnLastMask) {
            //If there is a MaskInvert parameter, make it on the same line as the Mask channel parameter
            channel->setAddNewLine(false);
        }
        if (!*lastKnobCreated) {
            *lastKnobCreated = enabled;
        }

        _imp->maskSelectors[i] = sel;
    } // for (int i = 0; i < inputsCount; ++i) {
} // Node::createMaskSelectors


KnobPagePtr
Node::getOrCreateMainPage()
{
    const KnobsVec & knobs = _imp->effect->getKnobs();
    KnobPagePtr mainPage;

    for (std::size_t i = 0; i < knobs.size(); ++i) {
        KnobPagePtr p = toKnobPage(knobs[i]);
        if ( p && (p->getName() != kInfoPageParamName) &&
             (p->getName() != kNodePageParamName) ) {
            mainPage = p;
            break;
        }
    }
    if (!mainPage) {
        mainPage = AppManager::createKnob<KnobPage>( _imp->effect, tr("Settings") );
    }

    return mainPage;
}

void
Node::createLabelKnob(const KnobPagePtr& settingsPage,
                      const std::string& label)
{
    KnobStringPtr nodeLabel = AppManager::createKnob<KnobString>(_imp->effect, label, 1, false);

    assert(nodeLabel);
    nodeLabel->setName(kUserLabelKnobName);
    nodeLabel->setAnimationEnabled(false);
    nodeLabel->setEvaluateOnChange(false);
    nodeLabel->setAsMultiLine();
    nodeLabel->setUsesRichText(true);
    nodeLabel->setHintToolTip( tr("This label gets appended to the node name on the node graph.") );
    settingsPage->addKnob(nodeLabel);
    _imp->nodeLabelKnob = nodeLabel;
}

void
Node::findOrCreateChannelEnabled()
{
    //Try to find R,G,B,A parameters on the plug-in, if found, use them, otherwise create them
    static const std::string channelLabels[4] = {kNatronOfxParamProcessRLabel, kNatronOfxParamProcessGLabel, kNatronOfxParamProcessBLabel, kNatronOfxParamProcessALabel};
    static const std::string channelNames[4] = {kNatronOfxParamProcessR, kNatronOfxParamProcessG, kNatronOfxParamProcessB, kNatronOfxParamProcessA};
    static const std::string channelHints[4] = {kNatronOfxParamProcessRHint, kNatronOfxParamProcessGHint, kNatronOfxParamProcessBHint, kNatronOfxParamProcessAHint};
    KnobBoolPtr foundEnabled[4];
    const KnobsVec & knobs = _imp->effect->getKnobs();

    for (int i = 0; i < 4; ++i) {
        KnobBoolPtr enabled;
        for (std::size_t j = 0; j < knobs.size(); ++j) {
            if (knobs[j]->getOriginalName() == channelNames[i]) {
                foundEnabled[i] = toKnobBool(knobs[j]);
                break;
            }
        }
    }

    bool foundAll = foundEnabled[0] && foundEnabled[1] && foundEnabled[2] && foundEnabled[3];
    bool isWriter = _imp->effect->isWriter();

    KnobPagePtr mainPage;
    if (foundAll) {
        for (int i = 0; i < 4; ++i) {
            // Writers already have their checkboxes places correctly
            if (!isWriter) {
                if (!mainPage) {
                    mainPage = getOrCreateMainPage();
                }
                if (foundEnabled[i]->getParentKnob() == mainPage) {
                    //foundEnabled[i]->setAddNewLine(i == 3);
                    mainPage->removeKnob(foundEnabled[i]);
                    mainPage->insertKnob(i, foundEnabled[i]);
                }
            }
            _imp->enabledChan[i] = foundEnabled[i];
        }
    }

    bool pluginDefaultPref[4];
    bool useRGBACheckbox = _imp->effect->isHostChannelSelectorSupported(&pluginDefaultPref[0], &pluginDefaultPref[1], &pluginDefaultPref[2], &pluginDefaultPref[3]);


    if (useRGBACheckbox) {
        if (foundAll) {
            std::cerr << getScriptName_mt_safe() << ": WARNING: property " << kNatronOfxImageEffectPropChannelSelector << " is different of " << kOfxImageComponentNone << " but uses its own checkboxes" << std::endl;
        } else {
            if (!mainPage) {
                mainPage = getOrCreateMainPage();
            }

            //Create the selectors
            for (int i = 0; i < 4; ++i) {
                foundEnabled[i] =  AppManager::createKnob<KnobBool>(_imp->effect, channelLabels[i], 1, false);
                foundEnabled[i]->setName(channelNames[i]);
                foundEnabled[i]->setAnimationEnabled(false);
                foundEnabled[i]->setAddNewLine(i == 3);
                foundEnabled[i]->setDefaultValue(pluginDefaultPref[i]);
                foundEnabled[i]->setHintToolTip(channelHints[i]);
                mainPage->insertKnob(i, foundEnabled[i]);
                _imp->enabledChan[i] = foundEnabled[i];
            }
            foundAll = true;
        }
    }
    if ( !isWriter && foundAll && !getApp()->isBackground() ) {
        if (!mainPage) {
            mainPage = getOrCreateMainPage();
        }
        _imp->enabledChan[3].lock()->setAddNewLine(false);
        KnobStringPtr premultWarning = AppManager::createKnob<KnobString>(_imp->effect, std::string(), 1, false);
        premultWarning->setIconLabel("dialog-warning");
        premultWarning->setSecret(true);
        premultWarning->setAsLabel();
        premultWarning->setEvaluateOnChange(false);
        premultWarning->setIsPersistent(false);
        premultWarning->setHintToolTip( tr("The alpha checkbox is checked and the RGB "
                                           "channels in output are alpha-premultiplied. Any of the unchecked RGB channel "
                                           "may be incorrect because the alpha channel changed but their value did not. "
                                           "To fix this, either check all RGB channels (or uncheck alpha) or unpremultiply the "
                                           "input image first.").toStdString() );
        mainPage->insertKnob(4, premultWarning);
        _imp->premultWarning = premultWarning;
    }
} // Node::findOrCreateChannelEnabled

void
Node::createChannelSelectors(const std::vector<std::pair<bool, bool> >& hasMaskChannelSelector,
                             const std::vector<std::string>& inputLabels,
                             const KnobPagePtr& mainPage,
                             KnobIPtr* lastKnobBeforeAdvancedOption)
{
    ///Create input layer selectors
    for (std::size_t i = 0; i < inputLabels.size(); ++i) {
        if (!hasMaskChannelSelector[i].first) {
            _imp->createChannelSelector(i, inputLabels[i], false, mainPage, lastKnobBeforeAdvancedOption);
        }
    }
    ///Create output layer selectors
    _imp->createChannelSelector(-1, "Output", true, mainPage, lastKnobBeforeAdvancedOption);
}

void
Node::initializeDefaultKnobs(bool loadingSerialization, bool hasGUI)
{
    //Readers and Writers don't have default knobs since these knobs are on the ReadNode/WriteNode itself
    NodePtr ioContainer = getIOContainer();

    //Add the "Node" page
    KnobPagePtr settingsPage = AppManager::checkIfKnobExistsWithNameOrCreate<KnobPage>(_imp->effect, kNodePageParamName, tr(kNodePageParamLabel));
    settingsPage->setDeclaredByPlugin(false);

    //Create the "Label" knob
    BackdropPtr isBackdropNode = isEffectBackdrop();
    QString labelKnobLabel = isBackdropNode ? tr("Name label") : tr("Label");
    createLabelKnob( settingsPage, labelKnobLabel.toStdString() );

    if (isBackdropNode || isEffectStubNode()) {
        //backdrops just have a label
        return;
    }


    ///find in all knobs a page param to set this param into
    const KnobsVec & knobs = _imp->effect->getKnobs();

    findPluginFormatKnobs(knobs, loadingSerialization);
    findRightClickMenuKnob(knobs);

    KnobPagePtr mainPage;


    // Scan all inputs to find masks and get inputs labels
    //Pair hasMaskChannelSelector, isMask
    int inputsCount = getMaxInputCount();
    std::vector<std::pair<bool, bool> > hasMaskChannelSelector(inputsCount);
    std::vector<std::string> inputLabels(inputsCount);
    for (int i = 0; i < inputsCount; ++i) {
        inputLabels[i] = _imp->effect->getInputLabel(i);

        assert( i < (int)_imp->inputsComponents.size() );
        const std::list<ImageComponents>& inputSupportedComps = _imp->inputsComponents[i];
        bool isMask = _imp->effect->isInputMask(i);
        bool supportsOnlyAlpha = inputSupportedComps.size() == 1 && inputSupportedComps.front().getNumComponents() == 1;

        hasMaskChannelSelector[i].first = false;
        hasMaskChannelSelector[i].second = isMask;

        if ( isMask || supportsOnlyAlpha ) {
            hasMaskChannelSelector[i].first = true;
            if (!mainPage) {
                mainPage = getOrCreateMainPage();
            }
        }
    }


    // Create the Output Layer choice if needed plus input layers selectors
    KnobIPtr lastKnobBeforeAdvancedOption;
    bool requiresLayerShuffle = _imp->effect->getCreateChannelSelectorKnob();
    if (requiresLayerShuffle) {
        if (!mainPage) {
            mainPage = getOrCreateMainPage();
        }
        createChannelSelectors(hasMaskChannelSelector, inputLabels, mainPage, &lastKnobBeforeAdvancedOption);
    }


    findOrCreateChannelEnabled();

    ///Find in the plug-in the Mask/Mix related parameter to re-order them so it is consistent across nodes
    std::vector<std::pair<std::string, KnobIPtr > > foundPluginDefaultKnobsToReorder;
    foundPluginDefaultKnobsToReorder.push_back( std::make_pair( kOfxMaskInvertParamName, KnobIPtr() ) );
    foundPluginDefaultKnobsToReorder.push_back( std::make_pair( kOfxMixParamName, KnobIPtr() ) );
    ///Insert auto-added knobs before mask invert if found
    for (std::size_t i = 0; i < knobs.size(); ++i) {
        for (std::size_t j = 0; j < foundPluginDefaultKnobsToReorder.size(); ++j) {
            if (knobs[i]->getName() == foundPluginDefaultKnobsToReorder[j].first) {
                foundPluginDefaultKnobsToReorder[j].second = knobs[i];
            }

        }
    }



    assert(foundPluginDefaultKnobsToReorder.size() > 0 && foundPluginDefaultKnobsToReorder[0].first == kOfxMaskInvertParamName);

    createMaskSelectors(hasMaskChannelSelector, inputLabels, mainPage, !foundPluginDefaultKnobsToReorder[0].second.get(), &lastKnobBeforeAdvancedOption);


    //Create the host mix if needed
    if ( _imp->effect->isHostMixingEnabled() ) {
        if (!mainPage) {
            mainPage = getOrCreateMainPage();
        }
        getOrCreateHostMixKnob(mainPage);
    }


    /*
     * Reposition the MaskInvert and Mix parameters declared by the plug-in
     */

    for (std::size_t i = 0; i < foundPluginDefaultKnobsToReorder.size(); ++i) {
        if (foundPluginDefaultKnobsToReorder[i].second) {
            if (!mainPage) {
                mainPage = getOrCreateMainPage();
            }
            if (foundPluginDefaultKnobsToReorder[i].second->getParentKnob() == mainPage) {
                mainPage->removeKnob( foundPluginDefaultKnobsToReorder[i].second);
                mainPage->addKnob(foundPluginDefaultKnobsToReorder[i].second);
            }
        }
    }


    if (lastKnobBeforeAdvancedOption && mainPage) {
        
        KnobsVec mainPageChildren = mainPage->getChildren();
        int i = 0;
        for (KnobsVec::iterator it = mainPageChildren.begin(); it != mainPageChildren.end(); ++it, ++i) {
            if (*it == lastKnobBeforeAdvancedOption) {
                if (i > 0) {
                    KnobsVec::iterator prev = it;
                    --prev;
                    if ( !toKnobSeparator(*prev) ) {
                        KnobSeparatorPtr sep = AppManager::createKnob<KnobSeparator>(_imp->effect, std::string(), 1, false);
                        sep->setName("advancedSep");
                        mainPage->insertKnob(i, sep);
                    }
                }

                break;
            }
        }
    }


    createNodePage(settingsPage);

    NodeGroupPtr isGrpNode = isEffectNodeGroup();
    if (!isGrpNode) {
        createInfoPage();
    } else {
        if (isGrpNode->isSubGraphUserVisible()) {
            createPyPlugPage();

            if (hasGUI) {
                createPyPlugExportGroup();
            }
        }
    }


    if (_imp->effect->isWriter()
        && !ioContainer) {
        //Create a frame step parameter for writers, and control it in OutputSchedulerThread.cpp

        if (!mainPage) {
            mainPage = getOrCreateMainPage();
        }

        KnobButtonPtr renderButton = AppManager::createKnob<KnobButton>(_imp->effect, tr("Render"), 1, false);
        renderButton->setHintToolTip( tr("Starts rendering the specified frame range.") );
        renderButton->setAsRenderButton();
        renderButton->setName("startRender");
        renderButton->setEvaluateOnChange(false);
        _imp->renderButton = renderButton;
        mainPage->addKnob(renderButton);

        createPythonPage();
    }
} // Node::initializeDefaultKnobs

void
Node::initializeKnobs(bool loadingSerialization, bool hasGUI)
{
    ////Only called by the main-thread


    _imp->effect->beginChanges();

    assert( QThread::currentThread() == qApp->thread() );

    InitializeKnobsFlag_RAII __isInitializingKnobsFlag__(getEffectInstance());

    //Initialize plug-in knobs
    _imp->effect->initializeKnobsPublic();

    if ( _imp->effect->getMakeSettingsPanel() ) {
        //initialize default knobs added by Natron
        initializeDefaultKnobs(loadingSerialization, hasGUI);
    }

    declarePythonKnobs();
    
    _imp->effect->endChanges();

    Q_EMIT knobsInitialized();
} // initializeKnobs



int
Node::getFrameStepKnobValue() const
{
    KnobIPtr knob = getKnobByName(kNatronWriteParamFrameStep);
    if (!knob) {
        return 1;
    }
    KnobIntPtr k = toKnobInt(knob);

    if (!k) {
        return 1;
    } else {
        int v = k->getValue();

        return std::max(1, v);
    }
}

bool
Node::handleFormatKnob(const KnobIPtr& knob)
{
    KnobChoicePtr choice = _imp->pluginFormatKnobs.formatChoice.lock();

    if (!choice) {
        return false;
    }

    if (knob != choice) {
        return false;
    }
    if (choice->getIsSecret()) {
        return true;
    }
    int curIndex = choice->getValue();
    Format f;
    if ( !getApp()->getProject()->getProjectFormatAtIndex(curIndex, &f) ) {
        assert(false);

        return true;
    }

    KnobIntPtr size = _imp->pluginFormatKnobs.size.lock();
    KnobDoublePtr par = _imp->pluginFormatKnobs.par.lock();
    assert(size && par);

    _imp->effect->beginChanges();
    size->blockValueChanges();
    size->setValues(f.width(), f.height(), ViewSpec::all(), eValueChangedReasonNatronInternalEdited);
    size->unblockValueChanges();
    par->blockValueChanges();
    par->setValue( f.getPixelAspectRatio() );
    par->unblockValueChanges();

    _imp->effect->endChanges();

    return true;
}

void
Node::refreshFormatParamChoice(const std::vector<std::string>& entries,
                               int defValue,
                               bool loadingProject)
{
    KnobChoicePtr choice = _imp->pluginFormatKnobs.formatChoice.lock();

    if (!choice) {
        return;
    }
    int curIndex = choice->getValue();
    choice->populateChoices(entries);
    choice->beginChanges();
    choice->setDefaultValue(defValue);

    // We don't want to serialize the default value even if it changed, because it will be restored by the project
    choice->setCurrentDefaultValueAsInitialValue();

    if (!loadingProject) {
        //changedKnob was not called because we are initializing knobs
        handleFormatKnob(choice);
    } else {
        if ( curIndex < (int)entries.size() ) {
            choice->setValue(curIndex);
        }
    }

    choice->endChanges();
}

void
Node::refreshPreviewsAfterProjectLoad()
{
    computePreviewImage( getApp()->getTimeLine()->currentFrame() );
    Q_EMIT s_refreshPreviewsAfterProjectLoadRequested();
}

QString
Node::makeDocumentation(bool genHTML) const
{
    QString ret;
    QString markdown;
    QTextStream ts(&ret);
    QTextStream ms(&markdown);

    QString pluginID, pluginLabel, pluginDescription, pluginIcon;
    int majorVersion = getMajorVersion();
    int minorVersion = getMinorVersion();
    std::vector<std::string> pluginGroup;
    bool pluginDescriptionIsMarkdown = false;
    QVector<QStringList> inputs;
    QVector<QStringList> items;

    {
        PluginPtr plugin = getPlugin();
        assert(plugin);

        pluginID = QString::fromUtf8(plugin->getPluginID().c_str());
        pluginLabel =  QString::fromUtf8(plugin->getPluginLabel().c_str());
        pluginDescription =  QString::fromUtf8( plugin->getProperty<std::string>(kNatronPluginPropDescription).c_str() );
        pluginIcon = QString::fromUtf8(plugin->getProperty<std::string>(kNatronPluginPropIconFilePath).c_str());
        pluginGroup = plugin->getPropertyN<std::string>(kNatronPluginPropGrouping);
        pluginDescriptionIsMarkdown = plugin->getProperty<bool>(kNatronPluginPropDescriptionIsMarkdown);


        for (int i = 0; i < _imp->effect->getMaxInputCount(); ++i) {
            QStringList input;
            QString optional = _imp->effect->isInputOptional(i) ? tr("Yes") : tr("No");
            input << QString::fromStdString( _imp->effect->getInputLabel(i) ) << QString::fromStdString( _imp->effect->getInputHint(i) ) << optional;
            inputs.push_back(input);

            // Don't show more than doc for 4 inputs otherwise it will just clutter the page
            if (i == 3) {
                break;
            }
        }
    }

    // check for plugin icon
    QString pluginIconUrl;
    if ( !pluginIcon.isEmpty() ) {
        QFile iconFile(pluginIcon);
        if ( iconFile.exists() ) {
            if (genHTML) {
                pluginIconUrl.append( QString::fromUtf8("/LOCAL_FILE/") );
                pluginIconUrl.append(pluginIcon);
                pluginIconUrl.replace( QString::fromUtf8("\\"), QString::fromUtf8("/") );
            } else {
                pluginIconUrl.append(pluginID);
                pluginIconUrl.append(QString::fromUtf8(".png"));
            }
        }
    }

    // check for extra markdown file
    QString extraMarkdown;
    QString pluginMD = pluginIcon;
    pluginMD.replace( QString::fromUtf8(".png"), QString::fromUtf8(".md") );
    QFile pluginMarkdownFile(pluginMD);
    if ( pluginMarkdownFile.exists() ) {
        if ( pluginMarkdownFile.open(QIODevice::ReadOnly | QIODevice::Text) ) {
            extraMarkdown = QString::fromUtf8( pluginMarkdownFile.readAll() );
            pluginMarkdownFile.close();
        }
    }

    // generate knobs info
    KnobsVec knobs = getEffectInstance()->getKnobs_mt_safe();
    for (KnobsVec::const_iterator it = knobs.begin(); it != knobs.end(); ++it) {

        if ( (*it)->getIsSecret() ) {
            continue;
        }

        if (!(*it)->isDeclaredByPlugin()) {
            continue;
        }
        QString knobScriptName = QString::fromUtf8( (*it)->getName().c_str() );
        QString knobLabel = QString::fromUtf8( (*it)->getLabel().c_str() );
        QString knobHint = QString::fromUtf8( (*it)->getHintToolTip().c_str() );

        QString defValuesStr, knobType;
        std::vector<std::pair<QString, QString> > dimsDefaultValueStr;
        KnobIntPtr isInt = toKnobInt(*it);
        KnobChoicePtr isChoice = toKnobChoice(*it);
        KnobBoolPtr isBool = toKnobBool(*it);
        KnobDoublePtr isDbl = toKnobDouble(*it);
        KnobStringPtr isString = toKnobString(*it);
        KnobSeparatorPtr isSep = toKnobSeparator(*it);
        KnobButtonPtr isBtn = toKnobButton(*it);
        KnobParametricPtr isParametric = toKnobParametric(*it);
        KnobGroupPtr isGroup = toKnobGroup(*it);
        KnobPagePtr isPage = toKnobPage(*it);
        KnobColorPtr isColor = toKnobColor(*it);

        if (isInt) {
            knobType = tr("Integer");
        } else if (isChoice) {
            knobType = tr("Choice");
        } else if (isBool) {
            knobType = tr("Boolean");
        } else if (isDbl) {
            knobType = tr("Double");
        } else if (isString) {
            knobType = tr("String");
        } else if (isSep) {
            knobType = tr("Seperator");
        } else if (isBtn) {
            knobType = tr("Button");
        } else if (isParametric) {
            knobType = tr("Parametric");
        } else if (isGroup) {
            knobType = tr("Group");
        } else if (isPage) {
            knobType = tr("Page");
        } else if (isColor) {
            knobType = tr("Color");
        } else {
            knobType = tr("N/A");
        }

        if (!isGroup && !isPage) {
            for (int i = 0; i < (*it)->getDimension(); ++i) {
                QString valueStr;

                if (!isBtn && !isSep && !isParametric) {
                    if (isChoice) {
                        int index = isChoice->getDefaultValue(i);
                        std::vector<std::string> entries = isChoice->getEntries_mt_safe();
                        if ( (index >= 0) && ( index < (int)entries.size() ) ) {
                            valueStr = QString::fromUtf8( entries[index].c_str() );
                        }
                        std::vector<std::string> entriesHelp = isChoice->getEntriesHelp_mt_safe();
                        if ( entries.size() == entriesHelp.size() ) {
                            knobHint.append( QString::fromUtf8("\n\n") );
                            for (size_t i = 0; i < entries.size(); i++) {
                                QString entry = QString::fromUtf8( entries[i].c_str() );
                                QString entryHelp = QString::fromUtf8( entriesHelp[i].c_str() );
                                if (!entry.isEmpty() && !entryHelp.isEmpty() ) {
                                    knobHint.append( QString::fromUtf8("**%1**: %2\n").arg(entry).arg(entryHelp) );
                                }
                            }
                        }
                    } else if (isInt) {
                        valueStr = QString::number( isInt->getDefaultValue(i) );
                    } else if (isDbl) {
                        valueStr = QString::number( isDbl->getDefaultValue(i) );
                    } else if (isBool) {
                        valueStr = isBool->getDefaultValue(i) ? tr("On") : tr("Off");
                    } else if (isString) {
                        valueStr = QString::fromUtf8( isString->getDefaultValue(i).c_str() );
                    } else if (isColor) {
                        valueStr = QString::number( isColor->getDefaultValue(i) );
                    }
                }

                dimsDefaultValueStr.push_back( std::make_pair(QString::fromUtf8( (*it)->getDimensionName(i).c_str() ), valueStr) );
            }

            for (std::size_t i = 0; i < dimsDefaultValueStr.size(); ++i) {
                if ( !dimsDefaultValueStr[i].second.isEmpty() ) {
                    if (dimsDefaultValueStr.size() > 1) {
                        defValuesStr.append(dimsDefaultValueStr[i].first);
                        defValuesStr.append( QString::fromUtf8(": ") );
                    }
                    defValuesStr.append(dimsDefaultValueStr[i].second);
                    if (i < dimsDefaultValueStr.size() - 1) {
                        defValuesStr.append( QString::fromUtf8(" ") );
                    }
                }
            }
            if ( defValuesStr.isEmpty() ) {
                defValuesStr = tr("N/A");
            }
        }

        if (!isPage && !isSep && !isGroup) {
            QStringList row;
            row << knobLabel << knobScriptName << knobType << defValuesStr << knobHint;
            items.append(row);
        }
    } // for (KnobsVec::const_iterator it = knobs.begin(); it!=knobs.end(); ++it) {


    // generate plugin info
    ms << pluginLabel << "\n==========\n\n";
    if (!pluginIconUrl.isEmpty()) {
        ms << "![](" << pluginIconUrl << ")\n\n";
    }
    ms << tr("*This documentation is for version %2.%3 of %1.*").arg(pluginLabel).arg(majorVersion).arg(minorVersion) << "\n\n";

    if (!pluginDescriptionIsMarkdown) {
        if (genHTML) {
            pluginDescription = NATRON_NAMESPACE::convertFromPlainText(pluginDescription, NATRON_NAMESPACE::WhiteSpaceNormal);

            // replace URLs with links
            QRegExp re( QString::fromUtf8("((http|ftp|https)://([\\w_-]+(?:(?:\\.[\\w_-]+)+))([\\w.,@?^=%&:/~+#-]*[\\w@?^=%&/~+#-])?)") );
            pluginDescription.replace( re, QString::fromUtf8("<a href=\"\\1\">\\1</a>") );
        } else {
            pluginDescription.replace( QString::fromUtf8("\n"), QString::fromUtf8("\n\n") );
        }
    }

    ms << pluginDescription << "\n\n";

    // create markdown table
    ms << tr("Inputs") << "\n----------\n\n";
    ms << tr("Input") << " | " << tr("Description") << " | " << tr("Optional") << "\n";
    ms << "--- | --- | ---\n";
    if (inputs.size() > 0) {
        Q_FOREACH(const QStringList &input, inputs) {
            QString inputName = input.at(0);
            inputName.replace(QString::fromUtf8("\n"),QString::fromUtf8("<br />"));
            if (inputName.isEmpty()) {
                inputName = QString::fromUtf8("&nbsp;");
            }

            QString inputDesc = input.at(1);
            inputDesc.replace(QString::fromUtf8("\n"),QString::fromUtf8("<br />"));
            if (inputDesc.isEmpty()) {
                inputDesc = QString::fromUtf8("&nbsp;");
            }

            QString inputOpt = input.at(2);
            if (inputOpt.isEmpty()) {
                inputOpt = QString::fromUtf8("&nbsp;");
            }

            ms << inputName << " | " << inputDesc << " | " << inputOpt << "\n";
        }
    }
    ms << tr("Controls") << "\n----------\n\n";
    ms << tr("Label (UI Name)") << " | " << tr("Script-Name") << " | " <<tr("Type") << " | " << tr("Default-Value") << " | " << tr("Function") << "\n";
    ms << "--- | --- | --- | --- | ---\n";
    if (items.size() > 0) {
        Q_FOREACH(const QStringList &item, items) {
            QString itemLabel = item.at(0);
            itemLabel.replace(QString::fromUtf8("\n"),QString::fromUtf8("<br />"));
            if (itemLabel.isEmpty()) {
                itemLabel = QString::fromUtf8("&nbsp;");
            }

            QString itemScript = item.at(1);
            itemScript.replace(QString::fromUtf8("\n"),QString::fromUtf8("<br />"));
            if (itemScript.isEmpty()) {
                itemScript = QString::fromUtf8("&nbsp;");
            }

            QString itemType = item.at(2);
            if (itemType.isEmpty()) {
                itemType = QString::fromUtf8("&nbsp;");
            }

            QString itemDefault = item.at(3);
            itemDefault.replace(QString::fromUtf8("\n"),QString::fromUtf8("<br />"));
            if (itemDefault.isEmpty()) {
                itemDefault = QString::fromUtf8("&nbsp;");
            }

            QString itemFunction = item.at(4);
            itemFunction.replace(QString::fromUtf8("\n"),QString::fromUtf8("<br />"));
            if (itemFunction.isEmpty()) {
                itemFunction = QString::fromUtf8("&nbsp;");
            }

            ms << itemLabel << " | " << itemScript << " | " << itemType << " | " << itemDefault << " | " << itemFunction << "\n";
        }
    }

    // add extra markdown if available
    if ( !extraMarkdown.isEmpty() ) {
        ms << "\n\n";
        ms << extraMarkdown;
    }

    // output
    if (genHTML) {
        ts << "<!DOCTYPE HTML PUBLIC \"-//W3C//DTD HTML 4.01 Transitional//EN\" \"http://www.w3.org/TR/html4/loose.dtd\">";
        ts << "<html><head>";
        ts << "<title>" << pluginLabel << " - NATRON_DOCUMENTATION</title>";
        ts << "<link rel=\"stylesheet\" href=\"_static/default.css\" type=\"text/css\" /><link rel=\"stylesheet\" href=\"_static/style.css\" type=\"text/css\" /><script type=\"text/javascript\" src=\"_static/jquery.js\"></script><script type=\"text/javascript\" src=\"_static/dropdown.js\"></script>";
        ts << "</head><body>";
        ts << "<div class=\"related\"><h3>" << tr("Navigation") << "</h3><ul>";
        ts << "<li><a href=\"/index.html\">NATRON_DOCUMENTATION</a> &raquo;</li>";
        ts << "<li><a href=\"/_group.html\">" << tr("Reference Guide") << "</a> &raquo;</li>";
        if ( !pluginGroup.empty() ) {
            const QString group = QString::fromUtf8(pluginGroup[0].c_str());
            if (!group.isEmpty()) {
                ts << "<li><a href=\"/_group.html?id=" << group << "\">" << group << "</a> &raquo;</li>";
            }
        }
        ts << "</ul></div>";
        ts << "<div class=\"document\"><div class=\"documentwrapper\"><div class=\"body\"><div class=\"section\">";
        QString html = Markdown::convert2html(markdown);
        ts << Markdown::fixNodeHTML(html);
        ts << "</div></div></div><div class=\"clearer\"></div></div><div class=\"footer\"></div></body></html>";
    } else {
        ts << markdown;
    }

    return ret;
} // Node::makeDocumentation

bool
Node::isForceCachingEnabled() const
{
    KnobBoolPtr b = _imp->forceCaching.lock();

    return b ? b->getValue() : false;
}

void
Node::setForceCachingEnabled(bool value)
{
    KnobBoolPtr b = _imp->forceCaching.lock();
    if (!b) {
        return;
    }
    b->setValue(value);
}

void
Node::onSetSupportRenderScaleMaybeSet(int support)
{
    if ( (EffectInstance::SupportsEnum)support == EffectInstance::eSupportsYes ) {
        KnobBoolPtr b = _imp->useFullScaleImagesWhenRenderScaleUnsupported.lock();
        if (b) {
            b->setSecret(true);
        }
    }
}

bool
Node::useScaleOneImagesWhenRenderScaleSupportIsDisabled() const
{
    KnobBoolPtr b =  _imp->useFullScaleImagesWhenRenderScaleUnsupported.lock();

    return b ? b->getValue() : false;
}

void
Node::beginEditKnobs()
{
    _imp->effect->beginEditKnobs();
}


EffectInstancePtr
Node::getEffectInstance() const
{
    ///Thread safe as it never changes
    return _imp->effect;
}

void
<<<<<<< HEAD
Node::hasViewersConnected(std::list<ViewerInstancePtr>* viewers) const
{
    ViewerInstancePtr thisViewer = isEffectViewerInstance();

    if (thisViewer) {
        std::list<ViewerInstancePtr>::const_iterator alreadyExists = std::find(viewers->begin(), viewers->end(), thisViewer);
        if ( alreadyExists == viewers->end() ) {
            viewers->push_back(thisViewer);
=======
Node::hasViewersConnectedInternal(std::list<ViewerInstance* >* viewers,
                                 std::list<const Node*>* markedNodes) const
{

    if (std::find(markedNodes->begin(), markedNodes->end(), this) != markedNodes->end()) {
        return;
    }

    markedNodes->push_back(this);
    ViewerInstance* thisViewer = dynamic_cast<ViewerInstance*>( _imp->effect.get() );

    if (thisViewer) {
        viewers->push_back(thisViewer);
    } else {
        NodesList outputs;
        getOutputsWithGroupRedirection(outputs);

        for (NodesList::iterator it = outputs.begin(); it != outputs.end(); ++it) {
            assert(*it);
            (*it)->hasViewersConnectedInternal(viewers, markedNodes);
>>>>>>> c1baa047
        }
    }
}

void
Node::hasOutputNodesConnectedInternal(std::list<OutputEffectInstance* >* writers,
                                     std::list<const Node*>* markedNodes) const
{
    if (std::find(markedNodes->begin(), markedNodes->end(), this) != markedNodes->end()) {
        return;
    }

    markedNodes->push_back(this);

    OutputEffectInstance* thisWriter = dynamic_cast<OutputEffectInstance*>( _imp->effect.get() );

    if ( thisWriter && thisWriter->isOutput() && !dynamic_cast<GroupOutput*>(thisWriter) ) {
        writers->push_back(thisWriter);
    } else {
        NodesList outputs;
        getOutputsWithGroupRedirection(outputs);

        for (NodesList::iterator it = outputs.begin(); it != outputs.end(); ++it) {
            assert(*it);
            (*it)->hasOutputNodesConnectedInternal(writers, markedNodes);
        }
    }
}

void
Node::hasOutputNodesConnected(std::list<OutputEffectInstance* >* writers) const
{
    std::list<const Node*> m;
    hasOutputNodesConnectedInternal(writers, &m);
}

void
Node::hasViewersConnected(std::list<ViewerInstance* >* viewers) const
{

    std::list<const Node*> m;
    hasViewersConnectedInternal(viewers, &m);

}

/**
 * @brief Resolves links of the graph in the case of containers (that do not do any rendering but only contain nodes inside)
 * so that algorithms that cycle the tree from bottom to top
 * properly visit all nodes in the correct order
 **/
static NodePtr
applyNodeRedirectionsUpstream(const NodePtr& node,
                              bool useGuiInput)
{
    if (!node) {
        return node;
    }
    NodeGroupPtr isGrp = node->isEffectNodeGroup();
    if (isGrp) {
        //The node is a group, instead jump directly to the output node input of the  group
        return applyNodeRedirectionsUpstream(isGrp->getOutputNodeInput(useGuiInput), useGuiInput);
    }

    PrecompNodePtr isPrecomp = node->isEffectPrecompNode();
    if (isPrecomp) {
        //The node is a precomp, instead jump directly to the output node of the precomp
        return applyNodeRedirectionsUpstream(isPrecomp->getOutputNode(), useGuiInput);
    }

    GroupInputPtr isInput = node->isEffectGroupInput();
    if (isInput) {
        //The node is a group input,  jump to the corresponding input of the group
        NodeCollectionPtr collection = node->getGroup();
        assert(collection);
        isGrp = toNodeGroup(collection);
        if (isGrp) {
            return applyNodeRedirectionsUpstream(isGrp->getRealInputForInput(useGuiInput, node), useGuiInput);
        }
    }

    return node;
}

/**
 * @brief Resolves links of the graph in the case of containers (that do not do any rendering but only contain nodes inside)
 * so that algorithms that cycle the tree from top to bottom
 * properly visit all nodes in the correct order. Note that one node may translate to several nodes since multiple nodes
 * may be connected to the same node.
 **/
static void
applyNodeRedirectionsDownstream(int recurseCounter,
                                const NodePtr& node,
                                bool useGuiOutputs,
                                NodesList& translated)
{
    NodeGroupPtr isGrp = node->isEffectNodeGroup();

    if (isGrp) {
        //The node is a group, meaning it should not be taken into account, instead jump directly to the input nodes output of the group
        NodesList inputNodes;
        isGrp->getInputsOutputs(&inputNodes, useGuiOutputs);
        for (NodesList::iterator it2 = inputNodes.begin(); it2 != inputNodes.end(); ++it2) {
            //Call recursively on them
            applyNodeRedirectionsDownstream(recurseCounter + 1, *it2, useGuiOutputs, translated);
        }

        return;
    }

    GroupOutputPtr isOutput = node->isEffectGroupOutput();
    if (isOutput) {
        //The node is the output of a group, its outputs are the outputs of the group
        NodeCollectionPtr collection = isOutput->getNode()->getGroup();
        if (!collection) {
            return;
        }
        isGrp = toNodeGroup(collection);
        if (isGrp) {
            NodesWList groupOutputs;
            if (useGuiOutputs) {
                groupOutputs = isGrp->getNode()->getGuiOutputs();
            } else {
                NodePtr grpNode = isGrp->getNode();
                if (grpNode) {
                    grpNode->getOutputs_mt_safe(groupOutputs);
                }
            }
            for (NodesWList::iterator it2 = groupOutputs.begin(); it2 != groupOutputs.end(); ++it2) {
                //Call recursively on them
                NodePtr output = it2->lock();
                if (output) {
                    applyNodeRedirectionsDownstream(recurseCounter + 1, output, useGuiOutputs, translated);
                }
            }
        }

        return;
    }

    PrecompNodePtr isInPrecomp = node->isPartOfPrecomp();
    if ( isInPrecomp && (isInPrecomp->getOutputNode() == node) ) {
        //This node is the output of the precomp, its outputs are the outputs of the precomp node
        NodesWList groupOutputs;
        if (useGuiOutputs) {
            groupOutputs = isInPrecomp->getNode()->getGuiOutputs();
        } else {
            isInPrecomp->getNode()->getOutputs_mt_safe(groupOutputs);
        }
        for (NodesWList::iterator it2 = groupOutputs.begin(); it2 != groupOutputs.end(); ++it2) {
            //Call recursively on them
            NodePtr output = it2->lock();
            if (output) {
                applyNodeRedirectionsDownstream(recurseCounter + 1, output, useGuiOutputs, translated);
            }
        }

        return;
    }

    //Base case: return this node
    if (recurseCounter > 0) {
        translated.push_back(node);
    }
} // applyNodeRedirectionsDownstream

void
Node::getOutputsWithGroupRedirection(NodesList& outputs) const
{
    NodesList redirections;
    NodePtr thisShared = boost::const_pointer_cast<Node>( shared_from_this() );

    applyNodeRedirectionsDownstream(0, thisShared, false, redirections);
    if ( !redirections.empty() ) {
        outputs.insert( outputs.begin(), redirections.begin(), redirections.end() );
    } else {
        QMutexLocker l(&_imp->outputsMutex);
        for (NodesWList::const_iterator it = _imp->outputs.begin(); it != _imp->outputs.end(); ++it) {
            NodePtr output = it->lock();
            if (output) {
                outputs.push_back(output);
            }
        }
    }
}

<<<<<<< HEAD
void
Node::hasOutputNodesConnected(std::list<OutputEffectInstancePtr>* writers) const
{
    OutputEffectInstancePtr thisWriter = isEffectOutput();

    if ( thisWriter && thisWriter->isOutput() && !toGroupOutput(thisWriter) ) {
        std::list<OutputEffectInstancePtr>::const_iterator alreadyExists = std::find(writers->begin(), writers->end(), thisWriter);
        if ( alreadyExists == writers->end() ) {
            writers->push_back(thisWriter);
        }
    } else {
        NodesList outputs;
        getOutputsWithGroupRedirection(outputs);
=======
>>>>>>> c1baa047


int
Node::getMajorVersion() const
{

    PluginPtr plugin = getPlugin();
    if (!plugin) {
        return 0;
    }

    return (int)plugin->getProperty<unsigned int>(kNatronPluginPropVersion, 0);
}

int
Node::getMinorVersion() const
{
    ///Thread safe as it never changes
    PluginPtr plugin = getPlugin();
    if (!plugin) {
        return 0;
    }

    return (int)plugin->getProperty<unsigned int>(kNatronPluginPropVersion, 1);
}

void
Node::initializeInputs()
{
    ////Only called by the main-thread
    assert( QThread::currentThread() == qApp->thread() );
    const int inputCount = getMaxInputCount();
    InputsV oldInputs;
    {
        QMutexLocker k(&_imp->inputsLabelsMutex);
        _imp->inputLabels.resize(inputCount);
        _imp->inputHints.resize(inputCount);
        for (int i = 0; i < inputCount; ++i) {
            _imp->inputLabels[i] = _imp->effect->getInputLabel(i);
            _imp->inputHints[i] = _imp->effect->getInputHint(i);
        }
    }
    {
        QMutexLocker l(&_imp->lastRenderStartedMutex);
        _imp->inputIsRenderingCounter.resize(inputCount);
    }
    {
        QMutexLocker l(&_imp->inputsMutex);
        oldInputs = _imp->inputs;

        std::vector<bool> oldInputsVisibility = _imp->inputsVisibility;
        _imp->inputIsRenderingCounter.resize(inputCount);
        _imp->inputs.resize(inputCount);
        _imp->guiInputs.resize(inputCount);
        _imp->inputsVisibility.resize(inputCount);
        ///if we added inputs, just set to NULL the new inputs, and add their label to the labels map
        for (int i = 0; i < inputCount; ++i) {
            if ( i < (int)oldInputs.size() ) {
                _imp->inputs[i] = oldInputs[i];
                _imp->guiInputs[i] = oldInputs[i];
            } else {
                _imp->inputs[i].reset();
                _imp->guiInputs[i].reset();
            }
            if (i < (int) oldInputsVisibility.size()) {
                _imp->inputsVisibility[i] = oldInputsVisibility[i];
            } else {
                _imp->inputsVisibility[i] = true;
            }
        }


        ///Set the components the plug-in accepts
        _imp->inputsComponents.resize(inputCount);
        for (int i = 0; i < inputCount; ++i) {
            _imp->inputsComponents[i].clear();
            if ( _imp->effect->isInputMask(i) ) {
                //Force alpha for masks
                _imp->inputsComponents[i].push_back( ImageComponents::getAlphaComponents() );
            } else {
                _imp->effect->addAcceptedComponents(i, &_imp->inputsComponents[i]);
            }
        }
        _imp->outputComponents.clear();
        _imp->effect->addAcceptedComponents(-1, &_imp->outputComponents);
    }
    _imp->inputsInitialized = true;

    Q_EMIT inputsInitialized();
} // Node::initializeInputs

NodePtr
Node::getInput(int index) const
{
    return getInputInternal(false, true, index);
}

NodePtr
Node::getInputInternal(bool useGuiInput,
                       bool useGroupRedirections,
                       int index) const
{
    if (!_imp->inputsInitialized) {
        qDebug() << "Node::getInput(): inputs not initialized";
    }
    QMutexLocker l(&_imp->inputsMutex);
    if ( ( index >= (int)_imp->inputs.size() ) || (index < 0) ) {
        return NodePtr();
    }

    NodePtr ret =  useGuiInput ? _imp->guiInputs[index].lock() : _imp->inputs[index].lock();
    if (ret && useGroupRedirections) {
        ret = applyNodeRedirectionsUpstream(ret, useGuiInput);
    }

    return ret;
}

NodePtr
Node::getGuiInput(int index) const
{
    return getInputInternal(true, true, index);
}

NodePtr
Node::getRealInput(int index) const
{
    return getInputInternal(false, false, index);
}

NodePtr
Node::getRealGuiInput(int index) const
{
    return getInputInternal(true, false, index);
}

int
Node::getInputIndex(const NodeConstPtr& node) const
{
    QMutexLocker l(&_imp->inputsMutex);

    for (U32 i = 0; i < _imp->inputs.size(); ++i) {
        if (_imp->inputs[i].lock() == node) {
            return i;
        }
    }

    return -1;
}

const std::vector<NodeWPtr > &
Node::getInputs() const
{
    ////Only called by the main-thread
    assert( QThread::currentThread() == qApp->thread() );
    assert(_imp->inputsInitialized);
    return _imp->inputs;
}

const std::vector<NodeWPtr > &
Node::getGuiInputs() const
{
    ////Only called by the main-thread
    assert( QThread::currentThread() == qApp->thread() );
    assert(_imp->inputsInitialized);

    return _imp->guiInputs;
}

std::vector<NodeWPtr >
Node::getInputs_copy() const
{
    assert(_imp->inputsInitialized);

    QMutexLocker l(&_imp->inputsMutex);

    return _imp->inputs;
}

std::string
Node::getInputLabel(int inputNb) const
{
    assert(_imp->inputsInitialized);

    QMutexLocker l(&_imp->inputsLabelsMutex);
    if ( (inputNb < 0) || ( inputNb >= (int)_imp->inputLabels.size() ) ) {
        throw std::invalid_argument("Index out of range");
    }

    return _imp->inputLabels[inputNb];
}

std::string
Node::getInputHint(int inputNb) const
{
    assert(_imp->inputsInitialized);

    QMutexLocker l(&_imp->inputsLabelsMutex);
    if ( (inputNb < 0) || ( inputNb >= (int)_imp->inputHints.size() ) ) {
        throw std::invalid_argument("Index out of range");
    }

    return _imp->inputHints[inputNb];
}

void
Node::setInputLabel(int inputNb, const std::string& label)
{
    {
        QMutexLocker l(&_imp->inputsLabelsMutex);
        if ( (inputNb < 0) || ( inputNb >= (int)_imp->inputLabels.size() ) ) {
            throw std::invalid_argument("Index out of range");
        }
        _imp->inputLabels[inputNb] = label;
    }
    std::map<int, MaskSelector>::iterator foundMask = _imp->maskSelectors.find(inputNb);
    if (foundMask != _imp->maskSelectors.end()) {
        foundMask->second.channel.lock()->setLabel(label);
    }

    std::map<int, ChannelSelector>::iterator foundChannel = _imp->channelsSelectors.find(inputNb);
    if (foundChannel != _imp->channelsSelectors.end()) {
        foundChannel->second.layer.lock()->setLabel(label + std::string(" Layer"));
    }

    Q_EMIT inputEdgeLabelChanged(inputNb, QString::fromUtf8(label.c_str()));
}

void
Node::setInputHint(int inputNb, const std::string& hint)
{
    {
        QMutexLocker l(&_imp->inputsLabelsMutex);
        if ( (inputNb < 0) || ( inputNb >= (int)_imp->inputHints.size() ) ) {
            throw std::invalid_argument("Index out of range");
        }
        _imp->inputHints[inputNb] = hint;
    }
}

bool
Node::isInputVisible(int inputNb) const
{
    QMutexLocker k(&_imp->inputsMutex);
    if (inputNb >= 0 && inputNb < (int)_imp->inputsVisibility.size()) {
        return _imp->inputsVisibility[inputNb];
    } else {
        throw std::invalid_argument("Index out of range");
    }
    return false;
}

void
Node::setInputVisible(int inputNb, bool visible)
{
    {
        QMutexLocker k(&_imp->inputsMutex);
        if (inputNb >= 0 && inputNb < (int)_imp->inputsVisibility.size()) {
            _imp->inputsVisibility[inputNb] = visible;
        } else {
            throw std::invalid_argument("Index out of range");
        }
    }
    Q_EMIT inputVisibilityChanged(inputNb);
}


int
Node::getInputNumberFromLabel(const std::string& inputLabel) const
{
    assert(_imp->inputsInitialized);
    QMutexLocker l(&_imp->inputsLabelsMutex);
    for (U32 i = 0; i < _imp->inputLabels.size(); ++i) {
        if (_imp->inputLabels[i] == inputLabel) {
            return i;
        }
    }

    return -1;
}

bool
Node::isInputConnected(int inputNb) const
{
    assert(_imp->inputsInitialized);

    return getInput(inputNb) != NULL;
}

bool
Node::hasInputConnected() const
{
    assert(_imp->inputsInitialized);

    QMutexLocker l(&_imp->inputsMutex);
    for (U32 i = 0; i < _imp->inputs.size(); ++i) {
        if ( _imp->inputs[i].lock() ) {
            return true;
        }
    }


    return false;
}

bool
Node::hasMandatoryInputDisconnected() const
{
    QMutexLocker l(&_imp->inputsMutex);

    for (U32 i = 0; i < _imp->inputs.size(); ++i) {
        if ( !_imp->inputs[i].lock() && !_imp->effect->isInputOptional(i) ) {
            return true;
        }
    }

    return false;
}

bool
Node::hasAllInputsConnected() const
{
    QMutexLocker l(&_imp->inputsMutex);

    for (U32 i = 0; i < _imp->inputs.size(); ++i) {
        if ( !_imp->inputs[i].lock() ) {
            return false;
        }
    }

    return true;
}

bool
Node::hasOutputConnected() const
{
    ////Only called by the main-thread

    if ( isOutputNode() ) {
        return true;
    }
    if ( QThread::currentThread() == qApp->thread() ) {
        if (_imp->outputs.size() > 0) {
            return true;
        }
    } else {
        QMutexLocker l(&_imp->outputsMutex);
        if (_imp->outputs.size() > 0) {
            return true;
        }
    }

    return false;
}

bool
Node::checkIfConnectingInputIsOk(const NodePtr& input) const
{
    ////Only called by the main-thread
    assert( QThread::currentThread() == qApp->thread() );
    if (!input || input.get() == this) {
        return false;
    }
    bool found = input->isNodeUpstream(shared_from_this());
    return !found;
}

bool
Node::isNodeUpstreamInternal(const NodeConstPtr& input, std::list<const Node*>& markedNodes) const
{
    if (!input) {
        return false;
    }

    if (std::find(markedNodes.begin(), markedNodes.end(), this) != markedNodes.end()) {
        return false;
    }

    markedNodes.push_back(this);

    // No need to lock inputs is only written to by the main-thread
    for (std::size_t i = 0; i  < _imp->guiInputs.size(); ++i) {
        if (_imp->guiInputs[i].lock() == input) {
            return true;
        }
    }

    for (std::size_t i = 0; i  < _imp->guiInputs.size(); ++i) {
        NodePtr in = _imp->guiInputs[i].lock();
        if (in) {
            if (in->isNodeUpstreamInternal(input, markedNodes)) {
                return true;
            }
        }
    }
    return false;
}

bool
Node::isNodeUpstream(const NodeConstPtr& input) const
{
    ////Only called by the main-thread
    assert( QThread::currentThread() == qApp->thread() );
    std::list<const Node*> markedNodes;
    return isNodeUpstreamInternal(input, markedNodes);
}


static Node::CanConnectInputReturnValue
checkCanConnectNoMultiRes(const Node* output,
                          const NodePtr& input)
{
    //http://openfx.sourceforge.net/Documentation/1.3/ofxProgrammingReference.html#kOfxImageEffectPropSupportsMultiResolution
    //Check that the input has the same RoD that another input and that its rod is set to 0,0
    RenderScale scale(1.);
    RectD rod;
    U64 inputHash;
    bool gotHash = input->getEffectInstance()->getRenderHash(input->getEffectInstance()->getCurrentTime(), ViewIdx(0), &inputHash);
    (void)gotHash;
    StatusEnum stat = input->getEffectInstance()->getRegionOfDefinition_public(inputHash,
                                                                               output->getApp()->getTimeLine()->currentFrame(),
                                                                               scale,
                                                                               ViewIdx(0),
                                                                               &rod);

    if ( (stat == eStatusFailed) && !rod.isNull() ) {
        return Node::eCanConnectInput_givenNodeNotConnectable;
    }
    if ( (rod.x1 != 0) || (rod.y1 != 0) ) {
        return Node::eCanConnectInput_multiResNotSupported;
    }

    // Commented-out: Some Furnace plug-ins from The Foundry (e.g F_Steadiness) are not supporting multi-resolution but actually produce an output
    // with a RoD different from the input

    /*RectD outputRod;
       stat = output->getEffectInstance()->getRegionOfDefinition_public(output->getCacheID(), output->getApp()->getTimeLine()->currentFrame(), scale, ViewIdx(0), &outputRod);
       Q_UNUSED(stat);

       if ( !outputRod.isNull() && (rod != outputRod) ) {
        return Node::eCanConnectInput_multiResNotSupported;
       }*/

    for (int i = 0; i < output->getMaxInputCount(); ++i) {
        NodePtr inputNode = output->getInput(i);
        if (inputNode) {
            RectD inputRod;
            stat = inputNode->getEffectInstance()->getRegionOfDefinition_public(0,
                                                                                output->getApp()->getTimeLine()->currentFrame(),
                                                                                scale,
                                                                                ViewIdx(0),
                                                                                &inputRod);
            if ( (stat == eStatusFailed) && !inputRod.isNull() ) {
                return Node::eCanConnectInput_givenNodeNotConnectable;
            }
            if (inputRod != rod) {
                return Node::eCanConnectInput_multiResNotSupported;
            }
        }
    }

    return Node::eCanConnectInput_ok;
}

Node::CanConnectInputReturnValue
Node::canConnectInput(const NodePtr& input,
                      int inputNumber) const
{
    ///No-one is allowed to connect to the other node
    if ( !input || !input->canOthersConnectToThisNode() ) {
        return eCanConnectInput_givenNodeNotConnectable;
    }

    ///Check for invalid index
    {
        QMutexLocker l(&_imp->inputsMutex);
        if ( (inputNumber < 0) || ( inputNumber >= (int)_imp->guiInputs.size() ) ) {
            return eCanConnectInput_indexOutOfRange;
        }
        if ( _imp->guiInputs[inputNumber].lock() ) {
            return eCanConnectInput_inputAlreadyConnected;
        }
    }

    NodeGroupPtr isGrp = input->isEffectNodeGroup();
    if ( isGrp && !isGrp->getOutputNode(true) ) {
        return eCanConnectInput_groupHasNoOutput;
    }


    ///Applying this connection would create cycles in the graph
    if ( !checkIfConnectingInputIsOk( input ) ) {
        return eCanConnectInput_graphCycles;
    }


    if ( !_imp->effect->supportsMultiResolution() ) {
        CanConnectInputReturnValue ret = checkCanConnectNoMultiRes(this, input);
        if (ret != eCanConnectInput_ok) {
            return ret;
        }
    }

    {
        ///Check for invalid pixel aspect ratio if the node doesn't support multiple clip PARs

        double inputPAR = input->getEffectInstance()->getAspectRatio(-1);
        double inputFPS = input->getEffectInstance()->getFrameRate();
        QMutexLocker l(&_imp->inputsMutex);

        for (InputsV::const_iterator it = _imp->guiInputs.begin(); it != _imp->guiInputs.end(); ++it) {
            NodePtr node = it->lock();
            if (node) {
                if ( !_imp->effect->supportsMultipleClipPARs() ) {
                    if (node->getEffectInstance()->getAspectRatio(-1) != inputPAR) {
                        return eCanConnectInput_differentPars;
                    }
                }

                if (std::abs(node->getEffectInstance()->getFrameRate() - inputFPS) > 0.01) {
                    return eCanConnectInput_differentFPS;
                }
            }
        }
    }

    return eCanConnectInput_ok;
} // Node::canConnectInput

bool
Node::connectInput(const NodePtr & input,
                   int inputNumber)
{
    assert(_imp->inputsInitialized);
    assert(input);

    ///Check for cycles: they are forbidden in the graph
    if ( !checkIfConnectingInputIsOk( input ) ) {
        return false;
    }

    ///For effects that do not support multi-resolution, make sure the input effect is correct
    ///otherwise the rendering might crash
    if ( !_imp->effect->supportsMultiResolution() && !getApp()->getProject()->isLoadingProject() ) {
        CanConnectInputReturnValue ret = checkCanConnectNoMultiRes(this, input);
        if (ret != eCanConnectInput_ok) {
            return false;
        }
    }

    bool useGuiInputs = isNodeRendering();
    _imp->effect->abortAnyEvaluation();

    {
        ///Check for invalid index
        QMutexLocker l(&_imp->inputsMutex);
        if ( (inputNumber < 0) ||
             ( inputNumber >= (int)_imp->inputs.size() ) ||
             ( !useGuiInputs && _imp->inputs[inputNumber].lock() ) ||
             ( useGuiInputs && _imp->guiInputs[inputNumber].lock() ) ) {
            return false;
        }

        ///Set the input
        if (!useGuiInputs) {
            _imp->inputs[inputNumber] = input;
            _imp->guiInputs[inputNumber] = input;
        } else {
            _imp->guiInputs[inputNumber] = input;
        }
        input->connectOutput( useGuiInputs, shared_from_this() );
    }

    getApp()->recheckInvalidExpressions();

    ///Get notified when the input name has changed
    QObject::connect( input.get(), SIGNAL(labelChanged(QString)), this, SLOT(onInputLabelChanged(QString)) );

    ///Notify the GUI
    Q_EMIT inputChanged(inputNumber);
    bool mustCallEnd = false;

    if (!useGuiInputs) {
        ///Call the instance changed action with a reason clip changed
        beginInputEdition();
        mustCallEnd = true;
        onInputChanged(inputNumber);
    }

    bool creatingNodeTree = getApp()->isCreatingNodeTree();
    if (!creatingNodeTree) {
        _imp->effect->invalidateHashCache();
    }

    std::string inputChangedCB = getInputChangedCallback();
    if ( !inputChangedCB.empty() ) {
        _imp->runInputChangedCallback(inputNumber, inputChangedCB);
    }

    if (mustCallEnd) {
        endInputEdition(true);
    }

    return true;
} // Node::connectInput


bool
Node::replaceInputInternal(const NodePtr& input, int inputNumber, bool useGuiInputs)
{
    assert(_imp->inputsInitialized);
    assert(input);
    ///Check for cycles: they are forbidden in the graph
    if ( !checkIfConnectingInputIsOk( input ) ) {
        return false;
    }


    ///For effects that do not support multi-resolution, make sure the input effect is correct
    ///otherwise the rendering might crash
    if ( !_imp->effect->supportsMultiResolution() ) {
        CanConnectInputReturnValue ret = checkCanConnectNoMultiRes(this, input);
        if (ret != eCanConnectInput_ok) {
            return false;
        }
    }

    {
        ///Check for invalid index
        QMutexLocker l(&_imp->inputsMutex);
        if ( (inputNumber < 0) || ( inputNumber > (int)_imp->inputs.size() ) ) {
            return false;
        }
    }


    {
        QMutexLocker l(&_imp->inputsMutex);
        ///Set the input

        if (!useGuiInputs) {
            NodePtr curIn = _imp->inputs[inputNumber].lock();
            if (curIn) {
                QObject::connect( curIn.get(), SIGNAL(labelChanged(QString)), this, SLOT(onInputLabelChanged(QString)) );
                curIn->disconnectOutput(useGuiInputs, this);
            }
            _imp->inputs[inputNumber] = input;
            _imp->guiInputs[inputNumber] = input;
        } else {
            NodePtr curIn = _imp->guiInputs[inputNumber].lock();
            if (curIn) {
                QObject::connect( curIn.get(), SIGNAL(labelChanged(QString)), this, SLOT(onInputLabelChanged(QString)) );
                curIn->disconnectOutput(useGuiInputs, this);
            }
            _imp->guiInputs[inputNumber] = input;
        }
        input->connectOutput( useGuiInputs, shared_from_this() );
    }

    ///Get notified when the input name has changed
    QObject::connect( input.get(), SIGNAL(labelChanged(QString)), this, SLOT(onInputLabelChanged(QString)) );

    ///Notify the GUI
    Q_EMIT inputChanged(inputNumber);
    bool mustCallEnd = false;
    if (!useGuiInputs) {
        beginInputEdition();
        mustCallEnd = true;
        ///Call the instance changed action with a reason clip changed
        onInputChanged(inputNumber);
    }

    bool creatingNodeTree = getApp()->isCreatingNodeTree();
    if (!creatingNodeTree) {
        // Notify cache
        _imp->effect->invalidateHashCache();
    }


    std::string inputChangedCB = getInputChangedCallback();
    if ( !inputChangedCB.empty() ) {
        _imp->runInputChangedCallback(inputNumber, inputChangedCB);
    }

    if (mustCallEnd) {
        endInputEdition(true);
    }
    
    return true;
}

bool
Node::replaceInput(const NodePtr& input,
                   int inputNumber)
{


    bool useGuiInputs = isNodeRendering();
    _imp->effect->abortAnyEvaluation();
    return replaceInputInternal(input, inputNumber, useGuiInputs);
} // Node::replaceInput

void
Node::switchInput0And1()
{
    assert(_imp->inputsInitialized);
    int maxInputs = getMaxInputCount();
    if (maxInputs < 2) {
        return;
    }
    ///get the first input number to switch
    int inputAIndex = -1;
    for (int i = 0; i < maxInputs; ++i) {
        if ( !_imp->effect->isInputMask(i) ) {
            inputAIndex = i;
            break;
        }
    }

    ///There's only a mask ??
    if (inputAIndex == -1) {
        return;
    }

    ///get the second input number to switch
    int inputBIndex = -1;
    int firstMaskInput = -1;
    for (int j = 0; j < maxInputs; ++j) {
        if (j == inputAIndex) {
            continue;
        }
        if ( !_imp->effect->isInputMask(j) ) {
            inputBIndex = j;
            break;
        } else {
            firstMaskInput = j;
        }
    }
    if (inputBIndex == -1) {
        ///if there's a mask use it as input B for the switch
        if (firstMaskInput != -1) {
            inputBIndex = firstMaskInput;
        }
    }

    bool useGuiInputs = isNodeRendering();
    _imp->effect->abortAnyEvaluation();

    {
        QMutexLocker l(&_imp->inputsMutex);
        assert( inputAIndex < (int)_imp->inputs.size() && inputBIndex < (int)_imp->inputs.size() );
        NodePtr input0, input1;

        if (!useGuiInputs) {
            input0 = _imp->inputs[inputAIndex].lock();
            input1 = _imp->inputs[inputBIndex].lock();
            _imp->inputs[inputAIndex] = _imp->inputs[inputBIndex];
            _imp->inputs[inputBIndex] = input0;
            _imp->guiInputs[inputAIndex] = _imp->inputs[inputAIndex];
            _imp->guiInputs[inputBIndex] = _imp->inputs[inputBIndex];
        } else {
            input0 = _imp->guiInputs[inputAIndex].lock();
            input1 = _imp->guiInputs[inputBIndex].lock();
            _imp->guiInputs[inputAIndex] = _imp->guiInputs[inputBIndex];
            _imp->guiInputs[inputBIndex] = input0;
        }

    }
    Q_EMIT inputChanged(inputAIndex);
    Q_EMIT inputChanged(inputBIndex);
    bool mustCallEnd = false;
    if (!useGuiInputs) {
        beginInputEdition();
        mustCallEnd = true;
        onInputChanged(inputAIndex);
        onInputChanged(inputBIndex);
    }
    bool creatingNodeTree = getApp()->isCreatingNodeTree();
    if (!creatingNodeTree) {
        // Notify cache
        _imp->effect->invalidateHashCache();

    }

    std::string inputChangedCB = getInputChangedCallback();
    if ( !inputChangedCB.empty() ) {
        _imp->runInputChangedCallback(inputAIndex, inputChangedCB);
        _imp->runInputChangedCallback(inputBIndex, inputChangedCB);
    }


    if (mustCallEnd) {
        endInputEdition(true);
    }
} // switchInput0And1

void
Node::onInputLabelChanged(const QString & name)
{
    assert( QThread::currentThread() == qApp->thread() );
    assert(_imp->inputsInitialized);
    Node* inp = dynamic_cast<Node*>( sender() );
    assert(inp);
    if (!inp) {
        // coverity[dead_error_line]
        return;
    }
    int inputNb = -1;
    ///No need to lock, inputs is only written to by the mainthread

    for (U32 i = 0; i < _imp->guiInputs.size(); ++i) {
        if (_imp->guiInputs[i].lock().get() == inp) {
            inputNb = i;
            break;
        }
    }

    if (inputNb != -1) {
        Q_EMIT inputLabelChanged(inputNb, name);
    }
}

void
Node::connectOutput(bool useGuiValues,
                    const NodePtr& output)
{
    assert(output);

    {
        QMutexLocker l(&_imp->outputsMutex);
        if (!useGuiValues) {
            _imp->outputs.push_back(output);
            _imp->guiOutputs.push_back(output);
        } else {
            _imp->guiOutputs.push_back(output);
        }
    }
    Q_EMIT outputsChanged();
}

int
Node::disconnectInput(int inputNumber)
{
    assert(_imp->inputsInitialized);

    NodePtr inputShared;
    bool useGuiValues = isNodeRendering();
    bool destroyed;
    {
        QMutexLocker k(&_imp->isBeingDestroyedMutex);
        destroyed = _imp->isBeingDestroyed;
    }
    if (!destroyed) {
        _imp->effect->abortAnyEvaluation();
    }

    {
        QMutexLocker l(&_imp->inputsMutex);
        if ( (inputNumber < 0) ||
             ( inputNumber > (int)_imp->inputs.size() ) ||
             ( !useGuiValues && !_imp->inputs[inputNumber].lock() ) ||
             ( useGuiValues && !_imp->guiInputs[inputNumber].lock() ) ) {
            return -1;
        }
        inputShared = useGuiValues ? _imp->guiInputs[inputNumber].lock() : _imp->inputs[inputNumber].lock();
    }


    QObject::disconnect( inputShared.get(), SIGNAL(labelChanged(QString)), this, SLOT(onInputLabelChanged(QString)) );
    inputShared->disconnectOutput(useGuiValues, this);

    {
        QMutexLocker l(&_imp->inputsMutex);
        if (!useGuiValues) {
            _imp->inputs[inputNumber].reset();
            _imp->guiInputs[inputNumber].reset();
        } else {
            _imp->guiInputs[inputNumber].reset();
        }
    }

    {
        QMutexLocker k(&_imp->isBeingDestroyedMutex);
        if (_imp->isBeingDestroyed) {
            return -1;
        }
    }

    Q_EMIT inputChanged(inputNumber);
    bool mustCallEnd = false;
    if (!useGuiValues) {
        beginInputEdition();
        mustCallEnd = true;
        onInputChanged(inputNumber);
    }
    bool creatingNodeTree = getApp()->isCreatingNodeTree();
    if (!creatingNodeTree) {
        // Notify cache
        _imp->effect->invalidateHashCache();
    }


    std::string inputChangedCB = getInputChangedCallback();
    if ( !inputChangedCB.empty() ) {
        _imp->runInputChangedCallback(inputNumber, inputChangedCB);
    }
    if (mustCallEnd) {
        endInputEdition(true);
    }

    return inputNumber;
} // Node::disconnectInput

int
Node::disconnectInputInternal(const NodePtr& input, bool useGuiValues)
{
    assert(_imp->inputsInitialized);
    int found = -1;
    NodePtr inputShared;
    {
        QMutexLocker l(&_imp->inputsMutex);
        if (!useGuiValues) {
            for (std::size_t i = 0; i < _imp->inputs.size(); ++i) {
                NodePtr curInput = _imp->inputs[i].lock();
                if (curInput == input) {
                    inputShared = curInput;
                    found = (int)i;
                    break;
                }
            }
        } else {
            for (std::size_t i = 0; i < _imp->guiInputs.size(); ++i) {
                NodePtr curInput = _imp->guiInputs[i].lock();
                if (curInput == input) {
                    inputShared = curInput;
                    found = (int)i;
                    break;
                }
            }
        }
    }
    if (found != -1) {
        {
            QMutexLocker l(&_imp->inputsMutex);
            if (!useGuiValues) {
                _imp->inputs[found].reset();
                _imp->guiInputs[found].reset();
            } else {
                _imp->guiInputs[found].reset();
            }
        }
        input->disconnectOutput(useGuiValues, this);
        Q_EMIT inputChanged(found);
        bool mustCallEnd = false;
        if (!useGuiValues) {
            beginInputEdition();
            mustCallEnd = true;
            onInputChanged(found);
        }
        bool creatingNodeTree = getApp()->isCreatingNodeTree();
        if (!creatingNodeTree) {
            ///Recompute the hash
            if ( !getApp()->getProject()->isProjectClosing() ) {
                _imp->effect->invalidateHashCache();
            }
        }



        std::string inputChangedCB = getInputChangedCallback();
        if ( !inputChangedCB.empty() ) {
            _imp->runInputChangedCallback(found, inputChangedCB);
        }

        if (mustCallEnd) {
            endInputEdition(true);
        }

        return found;
    }
    
    return -1;
}

int
Node::disconnectInput(const NodePtr& input)
{

    bool useGuiValues = isNodeRendering();
    _imp->effect->abortAnyEvaluation();
    return disconnectInputInternal(input, useGuiValues);
} // Node::disconnectInput

int
Node::disconnectOutput(bool useGuiValues,
                       const Node* output)
{
    assert(output);
    int ret = -1;
    {
        QMutexLocker l(&_imp->outputsMutex);
        if (!useGuiValues) {
            int ret = 0;
            for (NodesWList::iterator it = _imp->outputs.begin(); it != _imp->outputs.end(); ++it, ++ret) {
                if (it->lock().get() == output) {
                    _imp->outputs.erase(it);
                    break;
                }
            }
        }
        int ret = 0;
        for (NodesWList::iterator it = _imp->guiOutputs.begin(); it != _imp->guiOutputs.end(); ++it, ++ret) {
            if (it->lock().get() == output) {
                _imp->guiOutputs.erase(it);
                break;
            }
        }
    }

    //Will just refresh the gui
    Q_EMIT outputsChanged();

    return ret;
}

int
Node::inputIndex(const NodePtr& n) const
{
    if (!n) {
        return -1;
    }

    ///Only called by the main-thread
    assert( QThread::currentThread() == qApp->thread() );
    assert(_imp->inputsInitialized);

    ///No need to lock this is only called by the main-thread
    for (std::size_t i = 0; i < _imp->inputs.size(); ++i) {
        if (_imp->inputs[i].lock() == n) {
            return i;
        }
    }


    return -1;
}

void
Node::clearLastRenderedImage()
{
    _imp->effect->clearLastRenderedImage();
}

void
Node::deactivate(const std::list< NodePtr > & outputsToDisconnect,
                 bool disconnectAll,
                 bool reconnect,
                 bool hideGui,
                 bool triggerRender,
                 bool unslaveKnobs)
{

    if ( !_imp->effect || !isActivated() ) {
        return;
    }
    //first tell the gui to clear any persistent message linked to this node
    clearPersistentMessage(false);



    bool beingDestroyed;
    {
        QMutexLocker k(&_imp->isBeingDestroyedMutex);
        beingDestroyed = _imp->isBeingDestroyed;
    }


    ///kill any thread it could have started
    ///Commented-out: If we were to undo the deactivate we don't want all threads to be
    ///exited, just exit them when the effect is really deleted instead
    //quitAnyProcessing();
    if (!beingDestroyed) {
        _imp->effect->abortAnyEvaluation(false /*keepOldestRender*/);
        _imp->abortPreview_non_blocking();
    }

    NodeCollectionPtr parentCol = getGroup();


    if (unslaveKnobs) {
        ///For all knobs that have listeners, invalidate expressions
        NodeGroupPtr isParentGroup = toNodeGroup(parentCol);
        KnobsVec knobs = _imp->effect->getKnobs_mt_safe();
        for (U32 i = 0; i < knobs.size(); ++i) {
            KnobI::ListenerDimsMap listeners;
            knobs[i]->getListeners(listeners);
            for (KnobI::ListenerDimsMap::iterator it = listeners.begin(); it != listeners.end(); ++it) {
                KnobIPtr listener = it->first.lock();
                if (!listener) {
                    continue;
                }
                KnobHolderPtr holder = listener->getHolder();
                if (!holder) {
                    continue;
                }
                if ( ( holder == _imp->effect ) || (holder == isParentGroup) ) {
                    continue;
                }

                EffectInstancePtr isEffect = toEffectInstance(holder);
                if (!isEffect) {
                    continue;
                }

                NodePtr effectNode = isEffect->getNode();
                if (!effectNode) {
                    continue;
                }
                NodeCollectionPtr effectParent = effectNode->getGroup();
                if (!effectParent) {
                    continue;
                }
                NodeGroupPtr isEffectParentGroup = toNodeGroup(effectParent);
                if ( isEffectParentGroup && (isEffectParentGroup == _imp->effect) ) {
                    continue;
                }

                isEffect->beginChanges();
                for (int dim = 0; dim < listener->getDimension(); ++dim) {
                    std::pair<int, KnobIPtr > master = listener->getMaster(dim);
                    if (master.second == knobs[i]) {
                        listener->unSlave(dim, true);
                    }

                    std::string hasExpr = listener->getExpression(dim);
                    if ( !hasExpr.empty() ) {
                        std::stringstream ss;
                        ss << tr("Missing node ").toStdString();
                        ss << getFullyQualifiedName();
                        ss << ' ';
                        ss << tr("in expression.").toStdString();
                        listener->setExpressionInvalid( dim, false, ss.str() );
                    }
                }
                isEffect->endChanges(true);
            }
        }
    }

    ///if the node has 1 non-optional input, attempt to connect the outputs to the input of the current node
    ///this node is the node the outputs should attempt to connect to
    NodePtr inputToConnectTo;
    NodePtr firstOptionalInput;
    int firstNonOptionalInput = -1;
    if (reconnect) {
        bool hasOnlyOneInputConnected = false;

        ///No need to lock guiInputs is only written to by the mainthread
        for (std::size_t i = 0; i < _imp->guiInputs.size(); ++i) {
            NodePtr input = _imp->guiInputs[i].lock();
            if (input) {
                if ( !_imp->effect->isInputOptional(i) ) {
                    if (firstNonOptionalInput == -1) {
                        firstNonOptionalInput = i;
                        hasOnlyOneInputConnected = true;
                    } else {
                        hasOnlyOneInputConnected = false;
                    }
                } else if (!firstOptionalInput) {
                    firstOptionalInput = input;
                    if (hasOnlyOneInputConnected) {
                        hasOnlyOneInputConnected = false;
                    } else {
                        hasOnlyOneInputConnected = true;
                    }
                }
            }
        }

        if (hasOnlyOneInputConnected) {
            if (firstNonOptionalInput != -1) {
                inputToConnectTo = getRealGuiInput(firstNonOptionalInput);
            } else if (firstOptionalInput) {
                inputToConnectTo = firstOptionalInput;
            }
        }
    }
    /*Removing this node from the output of all inputs*/
    _imp->deactivatedState.clear();


    std::vector<NodePtr > inputsQueueCopy;


    if (hideGui) {
        for (std::size_t i = 0; i < _imp->guiInputs.size(); ++i) {
            NodePtr input = _imp->guiInputs[i].lock();
            if (input) {
                input->disconnectOutput(false, this);
            }
        }
    }


    ///For each output node we remember that the output node  had its input number inputNb connected
    ///to this node
    NodesWList outputsQueueCopy;
    {
        QMutexLocker l(&_imp->outputsMutex);
        outputsQueueCopy = _imp->guiOutputs;
    }


    for (NodesWList::iterator it = outputsQueueCopy.begin(); it != outputsQueueCopy.end(); ++it) {
        NodePtr output = it->lock();
        if (!output) {
            continue;
        }
        bool dc = false;
        if (disconnectAll) {
            dc = true;
        } else {
            for (NodesList::const_iterator found = outputsToDisconnect.begin(); found != outputsToDisconnect.end(); ++found) {
                if (*found == output) {
                    dc = true;
                    break;
                }
            }
        }
        if (dc) {
            int inputNb = output->getInputIndex(shared_from_this());
            if (inputNb != -1) {
                _imp->deactivatedState.insert( make_pair(*it, inputNb) );

                ///reconnect if inputToConnectTo is not null
                if (inputToConnectTo) {
                    output->replaceInputInternal(inputToConnectTo, inputNb, false);
                } else {
                    ignore_result( output->disconnectInputInternal(shared_from_this(), false) );
                }
            }
        }
    }

    // If the effect was doing OpenGL rendering and had context(s) bound, dettach them.
    _imp->effect->dettachAllOpenGLContexts();


    ///Free all memory used by the plug-in.

    ///COMMENTED-OUT: Don't do this, the node may still be rendering here since the abort call is not blocking.
    ///_imp->effect->clearPluginMemoryChunks();
    clearLastRenderedImage();

    if (parentCol && !beingDestroyed) {
        parentCol->notifyNodeDeactivated( shared_from_this() );
    }

    if (hideGui && !beingDestroyed) {
        Q_EMIT deactivated(triggerRender);
    }
    {
        QMutexLocker l(&_imp->activatedMutex);
        _imp->activated = false;
    }


    ///If the node is a group, deactivate all nodes within the group
    NodeGroupPtr isGrp = isEffectNodeGroup();
    if (isGrp) {
        isGrp->setIsDeactivatingGroup(true);
        NodesList nodes = isGrp->getNodes();
        for (NodesList::iterator it = nodes.begin(); it != nodes.end(); ++it) {
            (*it)->deactivate(std::list< NodePtr >(), false, false, true, false);
        }
        isGrp->setIsDeactivatingGroup(false);
    }


    AppInstancePtr app = getApp();
    if ( app && !app->getProject()->isProjectClosing() ) {
        _imp->runOnNodeDeleteCB();
    }

    deleteNodeVariableToPython( getFullyQualifiedName() );
} // deactivate

void
Node::activate(const std::list< NodePtr > & outputsToRestore,
               bool restoreAll,
               bool triggerRender)
{
    ///Only called by the main-thread
    assert( QThread::currentThread() == qApp->thread() );
    if ( !_imp->effect || isActivated() ) {
        return;
    }


    ///No need to lock, guiInputs is only written to by the main-thread
    NodePtr thisShared = shared_from_this();

    ///for all inputs, reconnect their output to this node
    for (std::size_t i = 0; i < _imp->inputs.size(); ++i) {
        NodePtr input = _imp->inputs[i].lock();
        if (input) {
            input->connectOutput(false, thisShared);
        }
    }


    ///Restore all outputs that was connected to this node
    for (std::map<NodeWPtr, int >::iterator it = _imp->deactivatedState.begin();
         it != _imp->deactivatedState.end(); ++it) {
        NodePtr output = it->first.lock();
        if (!output) {
            continue;
        }

        bool restore = false;
        if (restoreAll) {
            restore = true;
        } else {
            for (NodesList::const_iterator found = outputsToRestore.begin(); found != outputsToRestore.end(); ++found) {
                if (*found == output) {
                    restore = true;
                    break;
                }
            }
        }

        if (restore) {
            ///before connecting the outputs to this node, disconnect any link that has been made
            ///between the outputs by the user. This should normally never happen as the undo/redo
            ///stack follow always the same order.
            NodePtr outputHasInput = output->getInput(it->second);
            if (outputHasInput) {
                bool ok = getApp()->getProject()->disconnectNodes(outputHasInput, output);
                assert(ok);
                Q_UNUSED(ok);
            }

            ///and connect the output to this node
            output->connectInput(thisShared, it->second);
        }
    }

    {
        QMutexLocker l(&_imp->activatedMutex);
        _imp->activated = true; //< flag it true before notifying the GUI because the gui rely on this flag (espcially the Viewer)
    }

    NodeCollectionPtr group = getGroup();
    if (group) {
        group->notifyNodeActivated( shared_from_this() );
    }
    Q_EMIT activated(triggerRender);


    declareAllPythonAttributes();
    getApp()->recheckInvalidExpressions();


    ///If the node is a group, activate all nodes within the group first
    NodeGroupPtr isGrp = isEffectNodeGroup();
    if (isGrp) {
        isGrp->setIsActivatingGroup(true);
        NodesList nodes = isGrp->getNodes();
        for (NodesList::iterator it = nodes.begin(); it != nodes.end(); ++it) {
            (*it)->activate(std::list< NodePtr >(), false, false);
        }
        isGrp->setIsActivatingGroup(false);
    }


    _imp->runOnNodeCreatedCB(true);
} // activate

class NodeDestroyNodeInternalArgs
    : public GenericWatcherCallerArgs
{
public:

    bool autoReconnect;

    NodeDestroyNodeInternalArgs()
        : GenericWatcherCallerArgs()
        , autoReconnect(false)
    {}

    virtual ~NodeDestroyNodeInternalArgs() {}
};

void
Node::onProcessingQuitInDestroyNodeInternal(int taskID,
                                            const WatcherCallerArgsPtr& args)
{
    assert(_imp->renderWatcher);
    assert(taskID == (int)NodeRenderWatcher::eBlockingTaskQuitAnyProcessing);
    Q_UNUSED(taskID);
    assert(args);
    NodeDestroyNodeInternalArgs* thisArgs = dynamic_cast<NodeDestroyNodeInternalArgs*>( args.get() );
    assert(thisArgs);
    doDestroyNodeInternalEnd(thisArgs ? thisArgs->autoReconnect : false);
    _imp->renderWatcher.reset();
}

void
Node::doDestroyNodeInternalEnd(bool autoReconnect)
{
    //if (doDeactivate) {
        deactivate(NodesList(),
                   true,
                   autoReconnect,
                   true,
                   false);
    //}

    {
        NodeGuiIPtr guiPtr = _imp->guiPointer.lock();
        if (guiPtr) {
            guiPtr->destroyGui();
        }
    }

    ///If its a group, clear its nodes
    NodeGroupPtr isGrp = isEffectNodeGroup();
    if (isGrp) {
        isGrp->clearNodesBlocking();
    }


    ///Quit any rendering
    {
        OutputEffectInstancePtr isOutput = isEffectOutput();
        if (isOutput) {
            isOutput->getRenderEngine()->quitEngine(true);
        }
    }
    ///Remove all images in the cache associated to this node
    ///This will not remove from the disk cache if the project is closing
    removeAllImagesFromCache();

    AppInstancePtr app = getApp();
    if (app) {
        app->recheckInvalidExpressions();
    }

    ///Remove the Python node
    deleteNodeVariableToPython( getFullyQualifiedName() );


    ///Kill the effect
    if (_imp->effect) {
        _imp->effect->clearPluginMemoryChunks();
    }

    ///If inside the group, remove it from the group
    ///the use_count() after the call to removeNode should be 2 and should be the shared_ptr held by the caller and the
    ///thisShared ptr

    NodeCollectionPtr thisGroup = getGroup();
    if ( thisGroup ) {
        thisGroup->removeNode(this);
    }

    _imp->effect.reset();


} // doDestroyNodeInternalEnd

void
Node::destroyNode(bool blockingDestroy,
                          bool autoReconnect)
{
    if (!_imp->effect) {
        return;
    }

    {
        QMutexLocker k(&_imp->activatedMutex);
        _imp->isBeingDestroyed = true;
    }

    bool allProcessingQuit = areAllProcessingThreadsQuit();
    if (allProcessingQuit || blockingDestroy) {
        if (!allProcessingQuit) {
            quitAnyProcessing_blocking(false);
        }
        doDestroyNodeInternalEnd(false);
    } else {
        NodeGroupPtr isGrp = isEffectNodeGroup();
        NodesList nodesToWatch;
        nodesToWatch.push_back( shared_from_this() );
        if (isGrp) {
            isGrp->getNodes_recursive(nodesToWatch, false);
        }
        _imp->renderWatcher.reset( new NodeRenderWatcher(nodesToWatch) );
        QObject::connect( _imp->renderWatcher.get(), SIGNAL(taskFinished(int,WatcherCallerArgsPtr)), this, SLOT(onProcessingQuitInDestroyNodeInternal(int,WatcherCallerArgsPtr)) );
        boost::shared_ptr<NodeDestroyNodeInternalArgs> args( new NodeDestroyNodeInternalArgs() );
        args->autoReconnect = autoReconnect;
        _imp->renderWatcher->scheduleBlockingTask(NodeRenderWatcher::eBlockingTaskQuitAnyProcessing, args);
    }
} // Node::destroyNodeInternal

KnobIPtr
Node::getKnobByName(const std::string & name) const
{
    ///MT-safe, never changes
    if (!_imp->effect) {
        return KnobIPtr();
    }

    return _imp->effect->getKnobByName(name);
}

NATRON_NAMESPACE_ANONYMOUS_ENTER

///output is always RGBA with alpha = 255
template<typename PIX, int maxValue, int srcNComps>
void
renderPreview(const Image & srcImg,
              int *dstWidth,
              int *dstHeight,
              bool convertToSrgb,
              unsigned int* dstPixels)
{
    ///recompute it after the rescaling
    const RectI & srcBounds = srcImg.getBounds();
    double yZoomFactor = *dstHeight / (double)srcBounds.height();
    double xZoomFactor = *dstWidth / (double)srcBounds.width();
    double zoomFactor;

    if (xZoomFactor < yZoomFactor) {
        zoomFactor = xZoomFactor;
        *dstHeight = srcBounds.height() * zoomFactor;
    } else {
        zoomFactor = yZoomFactor;
        *dstWidth = srcBounds.width() * zoomFactor;
    }

    Image::ReadAccess acc = srcImg.getReadRights();


    for (int i = 0; i < *dstHeight; ++i) {
        double y = (i - *dstHeight / 2.) / zoomFactor + (srcBounds.y1 + srcBounds.y2) / 2.;
        int yi = std::floor(y + 0.5);
        U32 *dst_pixels = dstPixels + *dstWidth * (*dstHeight - 1 - i);
        const PIX* src_pixels = (const PIX*)acc.pixelAt(srcBounds.x1, yi);
        if (!src_pixels) {
            // out of bounds
            for (int j = 0; j < *dstWidth; ++j) {
#ifndef __NATRON_WIN32__
                dst_pixels[j] = toBGRA(0, 0, 0, 0);
#else
                dst_pixels[j] = toBGRA(0, 0, 0, 255);
#endif
            }
        } else {
            for (int j = 0; j < *dstWidth; ++j) {
                // bilinear interpolation is pointless when downscaling a lot, and this is a preview anyway.
                // just use nearest neighbor
                double x = (j - *dstWidth / 2.) / zoomFactor + (srcBounds.x1 + srcBounds.x2) / 2.;
                int xi = std::floor(x + 0.5) - srcBounds.x1;     // round to nearest
                if ( (xi < 0) || ( xi >= (srcBounds.x2 - srcBounds.x1) ) ) {
#ifndef __NATRON_WIN32__
                    dst_pixels[j] = toBGRA(0, 0, 0, 0);
#else
                    dst_pixels[j] = toBGRA(0, 0, 0, 255);
#endif
                } else {
                    float rFilt = src_pixels[xi * srcNComps] / (float)maxValue;
                    float gFilt = srcNComps < 2 ? 0 : src_pixels[xi * srcNComps + 1] / (float)maxValue;
                    float bFilt = srcNComps < 3 ? 0 : src_pixels[xi * srcNComps + 2] / (float)maxValue;
                    if (srcNComps == 1) {
                        gFilt = bFilt = rFilt;
                    }
                    int r = Color::floatToInt<256>(convertToSrgb ? Color::to_func_srgb(rFilt) : rFilt);
                    int g = Color::floatToInt<256>(convertToSrgb ? Color::to_func_srgb(gFilt) : gFilt);
                    int b = Color::floatToInt<256>(convertToSrgb ? Color::to_func_srgb(bFilt) : bFilt);
                    dst_pixels[j] = toBGRA(r, g, b, 255);
                }
            }
        }
    }
}     // renderPreview

///output is always RGBA with alpha = 255
template<typename PIX, int maxValue>
void
renderPreviewForDepth(const Image & srcImg,
                      int elemCount,
                      int *dstWidth,
                      int *dstHeight,
                      bool convertToSrgb,
                      unsigned int* dstPixels)
{
    switch (elemCount) {
    case 0:

        return;
    case 1:
        renderPreview<PIX, maxValue, 1>(srcImg, dstWidth, dstHeight, convertToSrgb, dstPixels);
        break;
    case 2:
        renderPreview<PIX, maxValue, 2>(srcImg, dstWidth, dstHeight, convertToSrgb, dstPixels);
        break;
    case 3:
        renderPreview<PIX, maxValue, 3>(srcImg, dstWidth, dstHeight, convertToSrgb, dstPixels);
        break;
    case 4:
        renderPreview<PIX, maxValue, 4>(srcImg, dstWidth, dstHeight, convertToSrgb, dstPixels);
        break;
    default:
        break;
    }
}     // renderPreviewForDepth

NATRON_NAMESPACE_ANONYMOUS_EXIT


bool
Node::makePreviewImage(SequenceTime time,
                       int *width,
                       int *height,
                       unsigned int* buf)
{
    if (!isNodeCreated()) {
        return false;
    }


    {
        QMutexLocker k(&_imp->isBeingDestroyedMutex);
        if (_imp->isBeingDestroyed) {
            return false;
        }
    }

    if ( _imp->checkForExitPreview() ) {
        return false;
    }


    /// prevent 2 previews to occur at the same time since there's only 1 preview instance
    ComputingPreviewSetter_RAII computingPreviewRAII( _imp.get() );

    EffectInstancePtr effect;
    NodeGroupPtr isGroup = isEffectNodeGroup();
    if (isGroup) {
        NodePtr outputNode = isGroup->getOutputNodeInput(false);
        if (outputNode) {
            return outputNode->makePreviewImage(time, width, height, buf);
        }
        return false;
    } else {
        effect = _imp->effect;
    }

    if (!effect) {
        return false;
    }

    effect->clearPersistentMessage(false);


    const double par = effect->getAspectRatio(-1);


    NodePtr thisNode = shared_from_this();
    RenderingFlagSetter flagIsRendering(thisNode);


    {
        AbortableRenderInfoPtr abortInfo = AbortableRenderInfo::create(true, 0);
        const bool isRenderUserInteraction = true;
        const bool isSequentialRender = false;
        AbortableThread* isAbortable = dynamic_cast<AbortableThread*>( QThread::currentThread() );
        if (isAbortable) {
            isAbortable->setAbortInfo( isRenderUserInteraction, abortInfo, thisNode->getEffectInstance() );
        }


        ParallelRenderArgsSetter::CtorArgsPtr tlsArgs(new ParallelRenderArgsSetter::CtorArgs);
        tlsArgs->time = time;
        tlsArgs->view = ViewIdx(0);
        tlsArgs->isRenderUserInteraction = isRenderUserInteraction;
        tlsArgs->isSequential = isSequentialRender;
        tlsArgs->abortInfo = abortInfo;
        tlsArgs->treeRoot = thisNode;
        tlsArgs->textureIndex = 0;
        tlsArgs->timeline = getApp()->getTimeLine();
        tlsArgs->activeRotoPaintNode = NodePtr();
        tlsArgs->activeRotoDrawableItem = RotoDrawableItemPtr();
        tlsArgs->isDoingRotoNeatRender = false;
        tlsArgs->isAnalysis = false;
        tlsArgs->draftMode = true;
        tlsArgs->stats = RenderStatsPtr();

        boost::shared_ptr<ParallelRenderArgsSetter> frameRenderArgs;
        try {
            frameRenderArgs.reset(new ParallelRenderArgsSetter(tlsArgs));
        } catch (...) {
            return false;
        }

        U64 nodeHash;
        bool gotHash = effect->getRenderHash(time, ViewIdx(0), &nodeHash);
        assert(gotHash);
        (void)gotHash;

        RenderScale scale(1.);
        RectD rod;
        StatusEnum stat = effect->getRegionOfDefinition_public(nodeHash, time, scale, ViewIdx(0), &rod);
        if ( (stat == eStatusFailed) || rod.isNull() ) {
            return false;
        }
        assert( !rod.isNull() );

        double yZoomFactor = (double)*height / (double)rod.height();
        double xZoomFactor = (double)*width / (double)rod.width();
        double closestPowerOf2X = xZoomFactor >= 1 ? 1 : std::pow( 2, -std::ceil( std::log(xZoomFactor) / std::log(2.) ) );
        double closestPowerOf2Y = yZoomFactor >= 1 ? 1 : std::pow( 2, -std::ceil( std::log(yZoomFactor) / std::log(2.) ) );
        int closestPowerOf2 = std::max(closestPowerOf2X, closestPowerOf2Y);
        unsigned int mipMapLevel = std::min(std::log( (double)closestPowerOf2 ) / std::log(2.), 5.);
        scale.x = Image::getScaleFromMipMapLevel(mipMapLevel);
        scale.y = scale.x;


        RectI renderWindow;
        rod.toPixelEnclosing(mipMapLevel, par, &renderWindow);

        stat = frameRenderArgs->computeRequestPass(mipMapLevel, rod);
        if (stat == eStatusFailed) {
            return false;
        }

        std::list<ImageComponents> requestedComps;
        ImageBitDepthEnum depth = effect->getBitDepth(-1);
        requestedComps.push_back( effect->getComponents(-1) );


        // Exceptions are caught because the program can run without a preview,
        // but any exception in renderROI is probably fatal.
        std::map<ImageComponents, ImagePtr> planes;
        try {
            boost::scoped_ptr<EffectInstance::RenderRoIArgs> renderArgs( new EffectInstance::RenderRoIArgs(time,
                                                                                                           scale,
                                                                                                           mipMapLevel,
                                                                                                           ViewIdx(0), //< preview only renders view 0 (left)
                                                                                                           false,
                                                                                                           renderWindow,
                                                                                                           rod,
                                                                                                           requestedComps, //< preview is always rgb...
                                                                                                           depth,
                                                                                                           false,
                                                                                                           effect,
                                                                                                           eStorageModeRAM /*returnStorage*/,
                                                                                                           time /*callerRenderTime*/) );
            EffectInstance::RenderRoIRetCode retCode;
            retCode = effect->renderRoI(*renderArgs, &planes);
            if (retCode != EffectInstance::eRenderRoIRetCodeOk) {
                return false;
            }
        } catch (...) {
            return false;
        }

        if ( planes.empty() ) {
            return false;
        }

        const ImagePtr& img = planes.begin()->second;
        const ImageComponents& components = img->getComponents();
        int elemCount = components.getNumComponents();

        ///we convert only when input is Linear.
        //Rec709 and srGB is acceptable for preview
        bool convertToSrgb = getApp()->getDefaultColorSpaceForBitDepth( img->getBitDepth() ) == eViewerColorSpaceLinear;

        switch ( img->getBitDepth() ) {
        case eImageBitDepthByte: {
            renderPreviewForDepth<unsigned char, 255>(*img, elemCount, width, height, convertToSrgb, buf);
            break;
        }
        case eImageBitDepthShort: {
            renderPreviewForDepth<unsigned short, 65535>(*img, elemCount, width, height, convertToSrgb, buf);
            break;
        }
        case eImageBitDepthHalf:
            break;
        case eImageBitDepthFloat: {
            renderPreviewForDepth<float, 1>(*img, elemCount, width, height, convertToSrgb, buf);
            break;
        }
        case eImageBitDepthNone:
            break;
        }
    } // ParallelRenderArgsSetter

    ///Exit of the thread
    appPTR->getAppTLS()->cleanupTLSForThread();

    return true;
} // makePreviewImage

bool
Node::isInputNode() const
{
    ///MT-safe, never changes
    return _imp->effect->isGenerator();
}

bool
Node::isOutputNode() const
{   ///MT-safe, never changes
    return _imp->effect->isOutput();
}

bool
Node::isOpenFXNode() const
{
    ///MT-safe, never changes
    return _imp->effect->isOpenFX();
}


/**
 * @brief Returns true if the node is a rotopaint node
 **/
bool
Node::isRotoPaintingNode() const
{
    return _imp->effect ? _imp->effect->isRotoPaintNode() : false;
}

ViewerNodePtr
Node::isEffectViewerNode() const
{
    return toViewerNode(_imp->effect);
}

ViewerInstancePtr
Node::isEffectViewerInstance() const
{
    return toViewerInstance(_imp->effect);
}

NodeGroupPtr
Node::isEffectNodeGroup() const
{
    return toNodeGroup(_imp->effect);
}

StubNodePtr
Node::isEffectStubNode() const
{
    return toStubNode(_imp->effect);
}


PrecompNodePtr
Node::isEffectPrecompNode() const
{
    return toPrecompNode(_imp->effect);
}

OutputEffectInstancePtr
Node::isEffectOutput() const
{
    return toOutputEffectInstance(_imp->effect);
}

GroupInputPtr
Node::isEffectGroupInput() const
{
    return toGroupInput(_imp->effect);
}

GroupOutputPtr
Node::isEffectGroupOutput() const
{
    return toGroupOutput(_imp->effect);
}

ReadNodePtr
Node::isEffectReadNode() const
{
    return toReadNode(_imp->effect);
}

WriteNodePtr
Node::isEffectWriteNode() const
{
    return toWriteNode(_imp->effect);
}

BackdropPtr
Node::isEffectBackdrop() const
{
    return toBackdrop(_imp->effect);
}

OneViewNodePtr
Node::isEffectOneViewNode() const
{
    return toOneViewNode(_imp->effect);
}

RotoContextPtr
Node::getRotoContext() const
{
    return _imp->rotoContext;
}

TrackerContextPtr
Node::getTrackerContext() const
{
    return _imp->trackContext;
}

const KnobsVec &
Node::getKnobs() const
{
    ///MT-safe from EffectInstance::getKnobs()
    return _imp->effect->getKnobs();
}

void
Node::setKnobsFrozen(bool frozen)
{
    ///MT-safe from EffectInstance::setKnobsFrozen
    _imp->effect->setKnobsFrozen(frozen);

    QMutexLocker l(&_imp->inputsMutex);
    for (std::size_t i = 0; i < _imp->inputs.size(); ++i) {
        NodePtr input = _imp->inputs[i].lock();
        if (input) {
            input->setKnobsFrozen(frozen);
        }
    }
}

std::string
Node::getPluginIconFilePath() const
{
    PluginPtr plugin = getPlugin();
    if (!plugin) {
        return std::string();
    }


    return plugin->getProperty<std::string>(kNatronPluginPropIconFilePath);
}

bool
Node::isPyPlug() const
{
    if (!_imp->isPyPlug) {
        return false;
    }
    NodeGroupPtr isGrp = toNodeGroup(_imp->effect);
    if (!isGrp) {
        return false;
    }
    return !isGrp->isSubGraphEditedByUser();
}

std::string
Node::getPluginID() const
{
    PluginPtr plugin = getPlugin();
    if (!plugin) {
        return std::string();
    }

    return plugin->getPluginID();
}

std::string
Node::getPluginLabel() const
{
    PluginPtr plugin = getPlugin();
    if (!plugin) {
        return std::string();
    }
    return plugin->getPluginLabel();
}

std::string
Node::getPluginResourcesPath() const
{
    PluginPtr plugin = getPlugin();
    if (!plugin) {
        return std::string();
    }
    return plugin->getProperty<std::string>(kNatronPluginPropResourcesPath);
}

std::string
Node::getPluginDescription() const
{
    PluginPtr plugin = getPlugin();
    if (!plugin) {
        return std::string();
    }
    return plugin->getProperty<std::string>(kNatronPluginPropDescription);
}

void
Node::getPluginGrouping(std::vector<std::string>* grouping) const
{
    PluginPtr plugin = getPlugin();
    if (!plugin) {
        return;
    }
    *grouping = plugin->getPropertyN<std::string>(kNatronPluginPropGrouping);
}


int
Node::getMaxInputCount() const
{
    ///MT-safe, never changes
    assert(_imp->effect);

    return _imp->effect->getMaxInputCount();
}

static std::string removeTrailingDigits(const std::string& str)
{
    if (str.empty()) {
        return std::string();
    }
    std::size_t i = str.size() - 1;
    while (i > 0 && std::isdigit(str[i])) {
        --i;
    }

    if (i == 0) {
        // Name only consists of digits
        return std::string();
    }

    return str.substr(0, i + 1);
}

bool
Node::isEntitledForInspectorInputsStyle() const
{

    // Find the number of inputs that share the same basename

    int nInputsWithSameBasename = 0;

    std::string baseInputName;

    // We need a boolean here because the baseInputName may be empty in the case input names only contain numbers
    bool baseInputNameSet = false;

    int maxInputs = getMaxInputCount();
    for (int i = 0; i < maxInputs; ++i) {
        if (!baseInputNameSet) {
            baseInputName = removeTrailingDigits(getInputLabel(i));
            baseInputNameSet = true;
            nInputsWithSameBasename = 1;
        } else {
            std::string thisBaseName = removeTrailingDigits(getInputLabel(i));
            if (thisBaseName == baseInputName) {
                ++nInputsWithSameBasename;
            }
        }

    }
    return maxInputs > 4 && nInputsWithSameBasename >= 4;
}

bool
Node::makePreviewByDefault() const
{
    ///MT-safe, never changes
    assert(_imp->effect);

    return _imp->effect->makePreviewByDefault();
}

void
Node::togglePreview()
{
    ///MT-safe from Knob
    KnobBoolPtr b = _imp->previewEnabledKnob.lock();
    if (!b) {
        return;
    }
    b->setValue( !b->getValue() );
}

bool
Node::isPreviewEnabled() const
{
    ///MT-safe from EffectInstance
    KnobBoolPtr b = _imp->previewEnabledKnob.lock();
    if (!b) {
        return false;
    }

    return b->getValue();
}

bool
Node::aborted() const
{
    ///MT-safe from EffectInstance
    assert(_imp->effect);

    return _imp->effect->aborted();
}

bool
Node::message(MessageTypeEnum type,
              const std::string & content) const
{
    ///If the node was aborted, don't transmit any message because we could cause a deadlock
    if ( _imp->effect->aborted() || (!_imp->nodeCreated && _imp->wasCreatedSilently) || _imp->restoringDefaults) {
        return false;
    }

    // See https://github.com/MrKepzie/Natron/issues/1313
    // Messages posted from a separate thread should be logged and not show a pop-up
    if ( QThread::currentThread() != qApp->thread() ) {

        LogEntry::LogEntryColor c;
        if (getColor(&c.r, &c.g, &c.b)) {
            c.colorSet = true;
        }
        appPTR->writeToErrorLog_mt_safe(QString::fromUtf8( getLabel_mt_safe().c_str() ), QDateTime::currentDateTime(), QString::fromUtf8( content.c_str() ), false, c);
        if (type == eMessageTypeError) {
            appPTR->showErrorLog();
        }
        return true;
    }

    NodePtr ioContainer = getIOContainer();
    if (ioContainer) {
        ioContainer->message(type, content);
        return true;
    }
    // Some nodes may be hidden from the user but may still report errors (such that the group is in fact hidden to the user)
    if ( !isPersistent() && getGroup() ) {
        NodeGroup* isGroup = dynamic_cast<NodeGroup*>( getGroup().get() );
        if (isGroup) {
            isGroup->message(type, content);
        }
    }

    switch (type) {
    case eMessageTypeInfo:
        Dialogs::informationDialog(getLabel_mt_safe(), content);

        return true;
    case eMessageTypeWarning:
        Dialogs::warningDialog(getLabel_mt_safe(), content);

        return true;
    case eMessageTypeError:
        Dialogs::errorDialog(getLabel_mt_safe(), content);

        return true;
    case eMessageTypeQuestion:

        return Dialogs::questionDialog(getLabel_mt_safe(), content, false) == eStandardButtonYes;
    default:

        return false;
    }
}

void
Node::setPersistentMessage(MessageTypeEnum type,
                           const std::string & content)
{
    if (!_imp->nodeCreated && _imp->wasCreatedSilently) {
        return;
    }

    if ( !appPTR->isBackground() ) {
        //if the message is just an information, display a popup instead.
        NodePtr ioContainer = getIOContainer();
        if (ioContainer) {
            ioContainer->setPersistentMessage(type, content);

            return;
        }
        // Some nodes may be hidden from the user but may still report errors (such that the group is in fact hidden to the user)
        if ( !isPersistent() && getGroup() ) {
            NodeGroupPtr isGroup = toNodeGroup(getGroup());
            if (isGroup) {
                isGroup->setPersistentMessage(type, content);
            }
        }

        if (type == eMessageTypeInfo) {
            message(type, content);

            return;
        }

        {
            QMutexLocker k(&_imp->persistentMessageMutex);
            QString mess = QString::fromUtf8( content.c_str() );
            if (mess == _imp->persistentMessage) {
                return;
            }
            _imp->persistentMessageType = (int)type;
            _imp->persistentMessage = mess;
        }
        Q_EMIT persistentMessageChanged();
    } else {
        std::cout << "Persistent message: " << content << std::endl;
    }
}

bool
Node::hasPersistentMessage() const
{
    QMutexLocker k(&_imp->persistentMessageMutex);

    return !_imp->persistentMessage.isEmpty();
}

void
Node::getPersistentMessage(QString* message,
                           int* type,
                           bool prefixLabelAndType) const
{
    QMutexLocker k(&_imp->persistentMessageMutex);

    *type = _imp->persistentMessageType;

    if ( prefixLabelAndType && !_imp->persistentMessage.isEmpty() ) {
        message->append( QString::fromUtf8( getLabel_mt_safe().c_str() ) );
        if (*type == eMessageTypeError) {
            message->append( QString::fromUtf8(" error: ") );
        } else if (*type == eMessageTypeWarning) {
            message->append( QString::fromUtf8(" warning: ") );
        }
    }
    message->append(_imp->persistentMessage);
}

void
Node::clearPersistentMessageRecursive(std::list<NodePtr>& markedNodes)
{
    if ( std::find(markedNodes.begin(), markedNodes.end(), shared_from_this()) != markedNodes.end() ) {
        return;
    }
    markedNodes.push_back(shared_from_this());
    clearPersistentMessageInternal();

    int nInputs = getMaxInputCount();
    ///No need to lock, guiInputs is only written to by the main-thread
    for (int i = 0; i < nInputs; ++i) {
        NodePtr input = getInput(i);
        if (input) {
            input->clearPersistentMessageRecursive(markedNodes);
        }
    }
}

void
Node::clearPersistentMessageInternal()
{
    bool changed;
    {
        QMutexLocker k(&_imp->persistentMessageMutex);
        changed = !_imp->persistentMessage.isEmpty();
        if (changed) {
            _imp->persistentMessage.clear();
        }
    }

    if (changed) {
        Q_EMIT persistentMessageChanged();
    }
}

void
Node::clearPersistentMessage(bool recurse)
{
    AppInstancePtr app = getApp();

    if (!app) {
        return;
    }
    if ( app->isBackground() ) {
        return;
    }
    if (recurse) {
        std::list<NodePtr> markedNodes;
        clearPersistentMessageRecursive(markedNodes);
    } else {
        clearPersistentMessageInternal();
    }
}

void
Node::purgeAllInstancesCaches()
{
    ///Only called by the main-thread
    assert( QThread::currentThread() == qApp->thread() );
    assert(_imp->effect);
    _imp->effect->purgeCaches();
}

bool
Node::notifyInputNIsRendering(int inputNb)
{
    if ( !getApp() || getApp()->isGuiFrozen() ) {
        return false;
    }

    timeval now;


    gettimeofday(&now, 0);

    QMutexLocker l(&_imp->lastRenderStartedMutex);
    double t =  now.tv_sec  - _imp->lastInputNRenderStartedSlotCallTime.tv_sec +
               (now.tv_usec - _imp->lastInputNRenderStartedSlotCallTime.tv_usec) * 1e-6f;

    assert( inputNb >= 0 && inputNb < (int)_imp->inputIsRenderingCounter.size() );

    if ( (t > NATRON_RENDER_GRAPHS_HINTS_REFRESH_RATE_SECONDS) || (_imp->inputIsRenderingCounter[inputNb] == 0) ) {
        _imp->lastInputNRenderStartedSlotCallTime = now;
        ++_imp->inputIsRenderingCounter[inputNb];

        l.unlock();

        Q_EMIT inputNIsRendering(inputNb);

        return true;
    }

    return false;
}

void
Node::notifyInputNIsFinishedRendering(int inputNb)
{
    {
        QMutexLocker l(&_imp->lastRenderStartedMutex);
        assert( inputNb >= 0 && inputNb < (int)_imp->inputIsRenderingCounter.size() );
        --_imp->inputIsRenderingCounter[inputNb];
    }
    Q_EMIT inputNIsFinishedRendering(inputNb);
}

bool
Node::notifyRenderingStarted()
{
    if ( !getApp() || getApp()->isGuiFrozen() ) {
        return false;
    }

    timeval now;

    gettimeofday(&now, 0);


    QMutexLocker l(&_imp->lastRenderStartedMutex);
    double t =  now.tv_sec  - _imp->lastRenderStartedSlotCallTime.tv_sec +
               (now.tv_usec - _imp->lastRenderStartedSlotCallTime.tv_usec) * 1e-6f;

    if ( (t > NATRON_RENDER_GRAPHS_HINTS_REFRESH_RATE_SECONDS) || (_imp->renderStartedCounter == 0) ) {
        _imp->lastRenderStartedSlotCallTime = now;
        ++_imp->renderStartedCounter;


        l.unlock();

        Q_EMIT renderingStarted();

        return true;
    }

    return false;
}

void
Node::notifyRenderingEnded()
{
    {
        QMutexLocker l(&_imp->lastRenderStartedMutex);
        --_imp->renderStartedCounter;
    }
    Q_EMIT renderingEnded();
}

int
Node::getIsInputNRenderingCounter(int inputNb) const
{
    QMutexLocker l(&_imp->lastRenderStartedMutex);

    assert( inputNb >= 0 && inputNb < (int)_imp->inputIsRenderingCounter.size() );

    return _imp->inputIsRenderingCounter[inputNb];
}

int
Node::getIsNodeRenderingCounter() const
{
    QMutexLocker l(&_imp->lastRenderStartedMutex);

    return _imp->renderStartedCounter;
}

void
Node::setOutputFilesForWriter(const std::string & pattern)
{
    assert(_imp->effect);
    _imp->effect->setOutputFilesForWriter(pattern);
}

void
Node::registerPluginMemory(size_t nBytes)
{
    {
        QMutexLocker l(&_imp->memoryUsedMutex);
        _imp->pluginInstanceMemoryUsed += nBytes;
    }
    Q_EMIT pluginMemoryUsageChanged(nBytes);
}

void
Node::unregisterPluginMemory(size_t nBytes)
{
    {
        QMutexLocker l(&_imp->memoryUsedMutex);
        _imp->pluginInstanceMemoryUsed -= nBytes;
    }
    Q_EMIT pluginMemoryUsageChanged(-nBytes);
}

QMutex &
Node::getRenderInstancesSharedMutex()
{
    return _imp->renderInstancesSharedMutex;
}

static void
refreshPreviewsRecursivelyUpstreamInternal(double time,
                                           const NodePtr& node,
                                           std::list<NodePtr>& marked)
{
    if ( std::find(marked.begin(), marked.end(), node) != marked.end() ) {
        return;
    }

    if ( node->isPreviewEnabled() ) {
        node->refreshPreviewImage( time );
    }

    marked.push_back(node);

    std::vector<NodeWPtr > inputs = node->getInputs_copy();

    for (std::size_t i = 0; i < inputs.size(); ++i) {
        NodePtr input = inputs[i].lock();
        if (input) {
            input->refreshPreviewsRecursivelyUpstream(time);
        }
    }
}

void
Node::refreshPreviewsRecursivelyUpstream(double time)
{
    std::list<NodePtr> marked;

    refreshPreviewsRecursivelyUpstreamInternal(time, shared_from_this(), marked);
}

static void
refreshPreviewsRecursivelyDownstreamInternal(double time,
                                             const NodePtr& node,
                                             std::list<NodePtr>& marked)
{
    if ( std::find(marked.begin(), marked.end(), node) != marked.end() ) {
        return;
    }

    if ( node->isPreviewEnabled() ) {
        node->refreshPreviewImage( time );
    }

    marked.push_back(node);

    NodesList outputs;
    node->getOutputsWithGroupRedirection(outputs);
    for (NodesList::const_iterator it = outputs.begin(); it != outputs.end(); ++it) {
        (*it)->refreshPreviewsRecursivelyDownstream(time);
    }
}

void
Node::refreshPreviewsRecursivelyDownstream(double time)
{
    if ( !getNodeGui() ) {
        return;
    }
    std::list<NodePtr> marked;
    refreshPreviewsRecursivelyDownstreamInternal(time, shared_from_this(), marked);
}

void
Node::onAllKnobsSlaved(bool isSlave,
                       const KnobHolderPtr& master)
{
    ///Only called by the main-thread
    assert( QThread::currentThread() == qApp->thread() );

    if (isSlave) {
        EffectInstancePtr effect = toEffectInstance(master);
        assert(effect);
        if (effect) {
            NodePtr masterNode = effect->getNode();
            {
                QMutexLocker l(&_imp->masterNodeMutex);
                _imp->masterNode = masterNode;
            }
            QObject::connect( masterNode.get(), SIGNAL(deactivated(bool)), this, SLOT(onMasterNodeDeactivated()) );
            QObject::connect( masterNode.get(), SIGNAL(previewImageChanged(double)), this, SLOT(refreshPreviewImage(double)) );
        }
    } else {
        NodePtr master = getMasterNode();
        QObject::disconnect( master.get(), SIGNAL(deactivated(bool)), this, SLOT(onMasterNodeDeactivated()) );
        QObject::disconnect( master.get(), SIGNAL(previewImageChanged(double)), this, SLOT(refreshPreviewImage(double)) );
        {
            QMutexLocker l(&_imp->masterNodeMutex);
            _imp->masterNode.reset();
        }
    }

    Q_EMIT allKnobsSlaved(isSlave);
}

void
Node::onKnobSlaved(const KnobIPtr& slave,
                   const KnobIPtr& master,
                   int dimension,
                   bool isSlave)
{
    // If this is a unslave action, remove the clone state
    if (!isSlave) {
        NodePtr masterNode = getMasterNode();
        if ( masterNode ) {
            onAllKnobsSlaved(false, KnobHolderPtr());
        }
    }


    ///If the holder isn't an effect, ignore it too
    EffectInstancePtr isEffect = toEffectInstance( master->getHolder() );
    NodePtr parentNode;
    if (!isEffect) {
        TrackMarkerPtr isMarker = toTrackMarker( master->getHolder() );
        if (isMarker) {
            parentNode = isMarker->getContext()->getNode();
        }
    } else {
        parentNode = isEffect->getNode();
    }

    bool changed = false;
    {
        QMutexLocker l(&_imp->masterNodeMutex);
        KnobLinkList::iterator found = _imp->nodeLinks.end();
        for (KnobLinkList::iterator it = _imp->nodeLinks.begin(); it != _imp->nodeLinks.end(); ++it) {
            if (it->slave.lock() == slave) {
                found = it;
                break;
            }
        }

        if ( found == _imp->nodeLinks.end() ) {
            if (!isSlave) {
                ///We want to unslave from the given node but the link didn't existed, just return
                return;
            } else {
                ///Add a new link
                KnobLink link;
                link.masterNode = parentNode;
                link.slave = slave;
                link.master = master;
                link.dimension = dimension;
                _imp->nodeLinks.push_back(link);
                changed = true;
            }
        } else if ( found != _imp->nodeLinks.end() ) {
            if (isSlave) {
                ///We want to slave to the given node but it already has a link on another parameter, just return
                return;
            } else {
                ///Remove the given link
                _imp->nodeLinks.erase(found);
                changed = true;
            }
        }
    }
    if (changed) {
        Q_EMIT knobsLinksChanged();
    }
} // onKnobSlaved

void
Node::getKnobsLinks(std::list<Node::KnobLink> & links) const
{
    QMutexLocker l(&_imp->masterNodeMutex);

    links = _imp->nodeLinks;
}

void
Node::onMasterNodeDeactivated()
{
    ///Only called by the main-thread
    assert( QThread::currentThread() == qApp->thread() );
    if (!_imp->effect) {
        return;
    }
    _imp->effect->unslaveAllKnobs();
}

NodePtr
Node::getIOContainer() const
{
    return _imp->ioContainer.lock();
}


NodePtr
Node::getMasterNode() const
{
    QMutexLocker l(&_imp->masterNodeMutex);

    return _imp->masterNode.lock();
}

bool
Node::isSupportedComponent(int inputNb,
                           const ImageComponents& comp) const
{
    QMutexLocker l(&_imp->inputsMutex);

    if (inputNb >= 0) {
        assert( inputNb < (int)_imp->inputsComponents.size() );
        std::list<ImageComponents>::const_iterator found =
            std::find(_imp->inputsComponents[inputNb].begin(), _imp->inputsComponents[inputNb].end(), comp);

        return found != _imp->inputsComponents[inputNb].end();
    } else {
        assert(inputNb == -1);
        std::list<ImageComponents>::const_iterator found =
            std::find(_imp->outputComponents.begin(), _imp->outputComponents.end(), comp);

        return found != _imp->outputComponents.end();
    }
}

ImageComponents
Node::findClosestInList(const ImageComponents& comp,
                        const std::list<ImageComponents> &components,
                        bool multiPlanar)
{
    if ( components.empty() ) {
        return ImageComponents::getNoneComponents();
    }
    std::list<ImageComponents>::const_iterator closestComp = components.end();
    for (std::list<ImageComponents>::const_iterator it = components.begin(); it != components.end(); ++it) {
        if ( closestComp == components.end() ) {
            if ( multiPlanar && ( it->getNumComponents() == comp.getNumComponents() ) ) {
                return comp;
            }
            closestComp = it;
        } else {
            if ( it->getNumComponents() == comp.getNumComponents() ) {
                if (multiPlanar) {
                    return comp;
                }
                closestComp = it;
                break;
            } else {
                int diff = it->getNumComponents() - comp.getNumComponents();
                int diffSoFar = closestComp->getNumComponents() - comp.getNumComponents();
                if ( (diff > 0) && (diff < diffSoFar) ) {
                    closestComp = it;
                }
            }
        }
    }
    if ( closestComp == components.end() ) {
        return ImageComponents::getNoneComponents();
    }

    return *closestComp;
}

ImageComponents
Node::findClosestSupportedComponents(int inputNb,
                                     const ImageComponents& comp) const
{
    std::list<ImageComponents> comps;
    {
        QMutexLocker l(&_imp->inputsMutex);

        if (inputNb >= 0) {
            assert( inputNb < (int)_imp->inputsComponents.size() );
            comps = _imp->inputsComponents[inputNb];
        } else {
            assert(inputNb == -1);
            comps = _imp->outputComponents;
        }
    }

    return findClosestInList( comp, comps, _imp->effect->isMultiPlanar() );
}

int
Node::isMaskChannelKnob(const KnobIConstPtr& knob) const
{
    for (std::map<int, MaskSelector >::const_iterator it = _imp->maskSelectors.begin(); it != _imp->maskSelectors.end(); ++it) {
        if (it->second.channel.lock() == knob) {
            return it->first;
        }
    }

    return -1;
}

bool
Node::isMaskEnabled(int inputNb) const
{
    std::map<int, MaskSelector >::const_iterator it = _imp->maskSelectors.find(inputNb);

    if ( it != _imp->maskSelectors.end() ) {
        return it->second.enabled.lock()->getValue();
    } else {
        return true;
    }
}

void
Node::lock(const ImagePtr & image)
{
    QMutexLocker l(&_imp->imagesBeingRenderedMutex);
    std::list<ImagePtr >::iterator it =
        std::find(_imp->imagesBeingRendered.begin(), _imp->imagesBeingRendered.end(), image);

    while ( it != _imp->imagesBeingRendered.end() ) {
        _imp->imageBeingRenderedCond.wait(&_imp->imagesBeingRenderedMutex);
        it = std::find(_imp->imagesBeingRendered.begin(), _imp->imagesBeingRendered.end(), image);
    }
    ///Okay the image is not used by any other thread, claim that we want to use it
    assert( it == _imp->imagesBeingRendered.end() );
    _imp->imagesBeingRendered.push_back(image);
}

bool
Node::tryLock(const ImagePtr & image)
{
    QMutexLocker l(&_imp->imagesBeingRenderedMutex);
    std::list<ImagePtr >::iterator it =
        std::find(_imp->imagesBeingRendered.begin(), _imp->imagesBeingRendered.end(), image);

    if ( it != _imp->imagesBeingRendered.end() ) {
        return false;
    }
    ///Okay the image is not used by any other thread, claim that we want to use it
    assert( it == _imp->imagesBeingRendered.end() );
    _imp->imagesBeingRendered.push_back(image);

    return true;
}

void
Node::unlock(const ImagePtr & image)
{
    QMutexLocker l(&_imp->imagesBeingRenderedMutex);
    std::list<ImagePtr >::iterator it =
        std::find(_imp->imagesBeingRendered.begin(), _imp->imagesBeingRendered.end(), image);

    ///The image must exist, otherwise this is a bug
    assert( it != _imp->imagesBeingRendered.end() );
    _imp->imagesBeingRendered.erase(it);
    ///Notify all waiting threads that we're finished
    _imp->imageBeingRenderedCond.wakeAll();
}

ImagePtr
Node::getImageBeingRendered(double time,
                            unsigned int mipMapLevel,
                            ViewIdx view)
{
    QMutexLocker l(&_imp->imagesBeingRenderedMutex);

    for (std::list<ImagePtr >::iterator it = _imp->imagesBeingRendered.begin();
         it != _imp->imagesBeingRendered.end(); ++it) {
        const ImageKey &key = (*it)->getKey();
        if ( (key._view == view) && ( (*it)->getMipMapLevel() == mipMapLevel ) && (key._time == time) ) {
            return *it;
        }
    }

    return ImagePtr();
}

void
Node::beginInputEdition()
{
    assert( QThread::currentThread() == qApp->thread() );
    ++_imp->inputModifiedRecursion;
}

void
Node::endInputEdition(bool triggerRender)
{
    assert( QThread::currentThread() == qApp->thread() );
    if (_imp->inputModifiedRecursion > 0) {
        --_imp->inputModifiedRecursion;
    }

    if (!_imp->inputModifiedRecursion) {
        bool hasChanged = !_imp->inputsModified.empty();
        _imp->inputsModified.clear();

        if (hasChanged) {
            // When creating a node tree, the refresh is done on all the tree when done
            if ( !getApp()->isCreatingNodeTree() ) {
                forceRefreshAllInputRelatedData();
            }
            refreshDynamicProperties();
        }

        triggerRender = triggerRender && hasChanged;

        if (triggerRender) {
            std::list<ViewerInstancePtr> viewers;
            hasViewersConnected(&viewers);
            for (std::list<ViewerInstancePtr>::iterator it2 = viewers.begin(); it2 != viewers.end(); ++it2) {
                (*it2)->renderCurrentFrame(true);
            }
        }
    }
}

void
Node::onInputChanged(int inputNb)
{
    if ( getApp()->getProject()->isProjectClosing() ) {
        return;
    }
    assert( QThread::currentThread() == qApp->thread() );

    bool mustCallEndInputEdition = _imp->inputModifiedRecursion == 0;
    if (mustCallEndInputEdition) {
        beginInputEdition();
    }

    refreshMaskEnabledNess(inputNb);
    //refreshLayersSelectorsVisibility();

    bool shouldDoInputChanged = ( !getApp()->getProject()->isProjectClosing() && !getApp()->isCreatingNodeTree() );

    if (shouldDoInputChanged) {
        ///When loading a group (or project) just wait until everything is setup to actually compute input
        ///related data such as clip preferences
        ///Exception for the Rotopaint node which needs to setup its own graph internally


        ///Don't do clip preferences while loading a project, they will be refreshed globally once the project is loaded.
        _imp->effect->onInputChanged(inputNb);
        _imp->inputsModified.insert(inputNb);

        // If the effect has render clones, kill them as the plug-in might have changed its internal state
        _imp->effect->clearRenderInstances();

        //A knob value might have changed recursively, redraw  any overlay
        if ( !_imp->effect->isDequeueingValuesSet() &&
             ( _imp->effect->getRecursionLevel() == 0) && _imp->effect->checkIfOverlayRedrawNeeded() ) {
            _imp->effect->redrawOverlayInteract();
        }
    }

    /*
       If this is a group, also notify the output nodes of the GroupInput node inside the Group corresponding to
       the this inputNb
     */
    NodeGroupPtr isGroup = isEffectNodeGroup();
    if (isGroup) {
        std::vector<NodePtr> groupInputs;
        isGroup->getInputs(&groupInputs, false);
        if ( (inputNb >= 0) && ( inputNb < (int)groupInputs.size() ) && groupInputs[inputNb] ) {
            std::map<NodePtr, int> inputOutputs;
            groupInputs[inputNb]->getOutputsConnectedToThisNode(&inputOutputs);
            for (std::map<NodePtr, int> ::iterator it = inputOutputs.begin(); it != inputOutputs.end(); ++it) {
                it->first->onInputChanged(it->second);
            }
        }
    }

    /*
       If this is an output node, notify the Group output nodes that their input have changed.
     */
    GroupOutputPtr isGroupOutput = isEffectGroupOutput();
    if (isGroupOutput) {
        NodeGroupPtr containerGroup = toNodeGroup( isGroupOutput->getNode()->getGroup() );
        if (containerGroup) {
            std::map<NodePtr, int> groupOutputs;
            containerGroup->getNode()->getOutputsConnectedToThisNode(&groupOutputs);
            for (std::map<NodePtr, int> ::iterator it = groupOutputs.begin(); it != groupOutputs.end(); ++it) {
                it->first->onInputChanged(it->second);
            }
        }
    }

    /*
     * If this node is the output of a pre-comp, notify the precomp output nodes that their input have changed
     */
    PrecompNodePtr isInPrecomp = isPartOfPrecomp();
    if ( isInPrecomp && (isInPrecomp->getOutputNode().get() == this) ) {
        std::map<NodePtr, int> inputOutputs;
        isInPrecomp->getNode()->getOutputsConnectedToThisNode(&inputOutputs);
        for (std::map<NodePtr, int> ::iterator it = inputOutputs.begin(); it != inputOutputs.end(); ++it) {
            it->first->onInputChanged(it->second);
        }
    }

    if (mustCallEndInputEdition) {
        endInputEdition(true);
    }
} // Node::onInputChanged

void
Node::onParentMultiInstanceInputChanged(int input)
{
    ++_imp->inputModifiedRecursion;
    _imp->effect->onInputChanged(input);
    --_imp->inputModifiedRecursion;
}

bool
Node::duringInputChangedAction() const
{
    assert( QThread::currentThread() == qApp->thread() );

    return _imp->inputModifiedRecursion > 0;
}

void
Node::onFileNameParameterChanged(const KnobIPtr& fileKnob)
{
    if ( _imp->effect->isReader() ) {
        computeFrameRangeForReader(fileKnob);

        ///Refresh the preview automatically if the filename changed

        ///union the project frame range if not locked with the reader frame range
        bool isLocked = getApp()->getProject()->isFrameRangeLocked();
        if (!isLocked) {
            double leftBound = INT_MIN, rightBound = INT_MAX;
            _imp->effect->getFrameRange_public(0, &leftBound, &rightBound);

            if ( (leftBound != INT_MIN) && (rightBound != INT_MAX) ) {
                if ( getGroup() || getIOContainer() ) {
                    getApp()->getProject()->unionFrameRangeWith(leftBound, rightBound);
                }
            }
        }
    } else if ( _imp->effect->isWriter() ) {
        KnobFilePtr isFile = toKnobFile(fileKnob);
        if (isFile && _imp->ofxSubLabelKnob.lock()) {
            KnobStringBasePtr isString = _imp->ofxSubLabelKnob.lock();

            std::string pattern = isFile->getValue();
            if (isString) {
                std::size_t foundSlash = pattern.find_last_of("/");
                if (foundSlash != std::string::npos) {
                    pattern = pattern.substr(foundSlash + 1);
                }

                isString->setValue(pattern);
            }
        }

        /*
           Check if the filename param has a %V in it, in which case make sure to hide the Views parameter
         */
        if (isFile) {
            std::string pattern = isFile->getValue();
            std::size_t foundViewPattern = pattern.find_first_of("%v");
            if (foundViewPattern == std::string::npos) {
                foundViewPattern = pattern.find_first_of("%V");
            }
            if (foundViewPattern != std::string::npos) {
                //We found view pattern
                KnobIPtr viewsKnob = getKnobByName(kWriteOIIOParamViewsSelector);
                if (viewsKnob) {
                    KnobChoicePtr viewsSelector = toKnobChoice(viewsKnob);
                    if (viewsSelector) {
                        viewsSelector->setSecret(true);
                    }
                }
            }
        }
    }
} // Node::onFileNameParameterChanged

void
Node::getOriginalFrameRangeForReader(const std::string& pluginID,
                                     const std::string& canonicalFileName,
                                     int* firstFrame,
                                     int* lastFrame)
{
    if (pluginID == PLUGINID_OFX_READFFMPEG) {
        ///If the plug-in is a video, only ffmpeg may know how many frames there are
        *firstFrame = INT_MIN;
        *lastFrame = INT_MAX;
    } else {
        SequenceParsing::SequenceFromPattern seq;
        FileSystemModel::filesListFromPattern(canonicalFileName, &seq);
        if ( seq.empty() || (seq.size() == 1) ) {
            *firstFrame = 1;
            *lastFrame = 1;
        } else if (seq.size() > 1) {
            *firstFrame = seq.begin()->first;
            *lastFrame = seq.rbegin()->first;
        }
    }
}

void
Node::computeFrameRangeForReader(const KnobIPtr& fileKnob)
{
    /*
       We compute the original frame range of the sequence for the plug-in
       because the plug-in does not have access to the exact original pattern
       hence may not exactly end-up with the same file sequence as what the user
       selected from the file dialog.
     */
    ReadNodePtr isReadNode = isEffectReadNode();
    std::string pluginID;

    if (isReadNode) {
        NodePtr embeddedPlugin = isReadNode->getEmbeddedReader();
        if (embeddedPlugin) {
            pluginID = embeddedPlugin->getPluginID();
        }
    } else {
        pluginID = getPluginID();
    }

    int leftBound = INT_MIN;
    int rightBound = INT_MAX;
    ///Set the originalFrameRange parameter of the reader if it has one.
    KnobIPtr knob = getKnobByName(kReaderParamNameOriginalFrameRange);
    if (knob) {
        KnobIntPtr originalFrameRange = toKnobInt(knob);
        if ( originalFrameRange && (originalFrameRange->getDimension() == 2) ) {
            KnobFilePtr isFile = toKnobFile(fileKnob);
            assert(isFile);
            if (!isFile) {
                throw std::logic_error("Node::computeFrameRangeForReader");
            }

            if (pluginID == PLUGINID_OFX_READFFMPEG) {
                ///If the plug-in is a video, only ffmpeg may know how many frames there are
                originalFrameRange->setValues(INT_MIN, INT_MAX, ViewSpec::all(), eValueChangedReasonNatronInternalEdited);
            } else {
                std::string pattern = isFile->getValue();
                getApp()->getProject()->canonicalizePath(pattern);
                SequenceParsing::SequenceFromPattern seq;
                FileSystemModel::filesListFromPattern(pattern, &seq);
                if ( seq.empty() || (seq.size() == 1) ) {
                    leftBound = 1;
                    rightBound = 1;
                } else if (seq.size() > 1) {
                    leftBound = seq.begin()->first;
                    rightBound = seq.rbegin()->first;
                }
                originalFrameRange->setValues(leftBound, rightBound, ViewSpec::all(), eValueChangedReasonNatronInternalEdited);
            }
        }
    }
}

bool
Node::canHandleRenderScaleForOverlays() const
{
    return _imp->effect->canHandleRenderScaleForOverlays();
}

bool
Node::shouldDrawOverlay() const
{
    if ( !hasOverlay() ) {
        return false;
    }

    if (!_imp->isPersistent) {
        return false;
    }

    if ( !isActivated() ) {
        return false;
    }

    if ( isNodeDisabled() ) {
        return false;
    }

    if ( !isEffectViewerNode() && !isSettingsPanelVisible() ) {
        return false;
    }

    if ( isSettingsPanelMinimized() ) {
        return false;
    }


    return true;
}

void
Node::drawHostOverlay(double time,
                      const RenderScale& renderScale,
                      ViewIdx view)
{
    NodeGuiIPtr nodeGui = getNodeGui();

    if (nodeGui) {
        nodeGui->drawHostOverlay(time, renderScale, view);
    }
}

bool
Node::onOverlayPenDownDefault(double time,
                              const RenderScale& renderScale,
                              ViewIdx view,
                              const QPointF & viewportPos,
                              const QPointF & pos,
                              double pressure)
{
    NodeGuiIPtr nodeGui = getNodeGui();

    if (nodeGui) {
        return nodeGui->onOverlayPenDownDefault(time, renderScale, view, viewportPos, pos, pressure);
    }

    return false;
}

bool
Node::onOverlayPenDoubleClickedDefault(double time,
                                       const RenderScale& renderScale,
                                       ViewIdx view,
                                       const QPointF & viewportPos,
                                       const QPointF & pos)
{
    NodeGuiIPtr nodeGui = getNodeGui();

    if (nodeGui) {
        return nodeGui->onOverlayPenDoubleClickedDefault(time, renderScale, view, viewportPos, pos);
    }

    return false;
}

bool
Node::onOverlayPenMotionDefault(double time,
                                const RenderScale& renderScale,
                                ViewIdx view,
                                const QPointF & viewportPos,
                                const QPointF & pos,
                                double pressure)
{
    NodeGuiIPtr nodeGui = getNodeGui();

    if (nodeGui) {
        return nodeGui->onOverlayPenMotionDefault(time, renderScale, view, viewportPos, pos, pressure);
    }

    return false;
}

bool
Node::onOverlayPenUpDefault(double time,
                            const RenderScale& renderScale,
                            ViewIdx view,
                            const QPointF & viewportPos,
                            const QPointF & pos,
                            double pressure)
{
    NodeGuiIPtr nodeGui = getNodeGui();

    if (nodeGui) {
        return nodeGui->onOverlayPenUpDefault(time, renderScale, view, viewportPos, pos, pressure);
    }

    return false;
}

bool
Node::onOverlayKeyDownDefault(double time,
                              const RenderScale& renderScale,
                              ViewIdx view,
                              Key key,
                              KeyboardModifiers modifiers)
{
    NodeGuiIPtr nodeGui = getNodeGui();

    if (nodeGui) {
        return nodeGui->onOverlayKeyDownDefault(time, renderScale, view, key, modifiers);
    }

    return false;
}

bool
Node::onOverlayKeyUpDefault(double time,
                            const RenderScale& renderScale,
                            ViewIdx view,
                            Key key,
                            KeyboardModifiers modifiers)
{
    NodeGuiIPtr nodeGui = getNodeGui();

    if (nodeGui) {
        return nodeGui->onOverlayKeyUpDefault(time, renderScale, view, key, modifiers);
    }

    return false;
}

bool
Node::onOverlayKeyRepeatDefault(double time,
                                const RenderScale& renderScale,
                                ViewIdx view,
                                Key key,
                                KeyboardModifiers modifiers)
{
    NodeGuiIPtr nodeGui = getNodeGui();

    if (nodeGui) {
        return nodeGui->onOverlayKeyRepeatDefault(time, renderScale, view, key, modifiers);
    }

    return false;
}

bool
Node::onOverlayFocusGainedDefault(double time,
                                  const RenderScale& renderScale,
                                  ViewIdx view)
{
    NodeGuiIPtr nodeGui = getNodeGui();

    if (nodeGui) {
        return nodeGui->onOverlayFocusGainedDefault(time, renderScale, view);
    }

    return false;
}

bool
Node::onOverlayFocusLostDefault(double time,
                                const RenderScale& renderScale,
                                ViewIdx view)
{
    NodeGuiIPtr nodeGui = getNodeGui();

    if (nodeGui) {
        return nodeGui->onOverlayFocusLostDefault(time, renderScale, view);
    }

    return false;
}

void
Node::removePositionHostOverlay(const KnobIPtr& knob)
{
    NodeGuiIPtr nodeGui = getNodeGui();

    if (nodeGui) {
        nodeGui->removePositionHostOverlay(knob);
    }
}

void
Node::addPositionInteract(const KnobDoublePtr& position,
                          const KnobBoolPtr& interactive)
{
    assert( QThread::currentThread() == qApp->thread() );
    if ( appPTR->isBackground() ) {
        return;
    }

    boost::shared_ptr<HostOverlayKnobsPosition> knobs( new HostOverlayKnobsPosition() );
    knobs->addKnob(position, HostOverlayKnobsPosition::eKnobsEnumerationPosition);
    if (interactive) {
        knobs->addKnob(interactive, HostOverlayKnobsPosition::eKnobsEnumerationInteractive);
    }
    NodeGuiIPtr nodeGui = getNodeGui();
    if (!nodeGui) {
        _imp->nativeOverlays.push_back(knobs);
    } else {
        nodeGui->addDefaultInteract(knobs);
    }
}

void
Node::addTransformInteract(const KnobDoublePtr& translate,
                           const KnobDoublePtr& scale,
                           const KnobBoolPtr& scaleUniform,
                           const KnobDoublePtr& rotate,
                           const KnobDoublePtr& skewX,
                           const KnobDoublePtr& skewY,
                           const KnobChoicePtr& skewOrder,
                           const KnobDoublePtr& center,
                           const KnobBoolPtr& invert,
                           const KnobBoolPtr& interactive)
{
    assert( QThread::currentThread() == qApp->thread() );
    if ( appPTR->isBackground() ) {
        return;
    }

    boost::shared_ptr<HostOverlayKnobsTransform> knobs( new HostOverlayKnobsTransform() );
    knobs->addKnob(translate, HostOverlayKnobsTransform::eKnobsEnumerationTranslate);
    knobs->addKnob(scale, HostOverlayKnobsTransform::eKnobsEnumerationScale);
    knobs->addKnob(scaleUniform, HostOverlayKnobsTransform::eKnobsEnumerationUniform);
    knobs->addKnob(rotate, HostOverlayKnobsTransform::eKnobsEnumerationRotate);
    knobs->addKnob(center, HostOverlayKnobsTransform::eKnobsEnumerationCenter);
    knobs->addKnob(skewX, HostOverlayKnobsTransform::eKnobsEnumerationSkewx);
    knobs->addKnob(skewY, HostOverlayKnobsTransform::eKnobsEnumerationSkewy);
    knobs->addKnob(skewOrder, HostOverlayKnobsTransform::eKnobsEnumerationSkewOrder);
    if (invert) {
        knobs->addKnob(invert, HostOverlayKnobsTransform::eKnobsEnumerationInvert);
    }
    if (interactive) {
        knobs->addKnob(interactive, HostOverlayKnobsTransform::eKnobsEnumerationInteractive);
    }
    NodeGuiIPtr nodeGui = getNodeGui();
    if (!nodeGui) {
        _imp->nativeOverlays.push_back(knobs);
    } else {
        nodeGui->addDefaultInteract(knobs);
    }
}

void
Node::addCornerPinInteract(const KnobDoublePtr& from1,
                           const KnobDoublePtr& from2,
                           const KnobDoublePtr& from3,
                           const KnobDoublePtr& from4,
                           const KnobDoublePtr& to1,
                           const KnobDoublePtr& to2,
                           const KnobDoublePtr& to3,
                           const KnobDoublePtr& to4,
                           const KnobBoolPtr& enable1,
                           const KnobBoolPtr& enable2,
                           const KnobBoolPtr& enable3,
                           const KnobBoolPtr& enable4,
                           const KnobChoicePtr& overlayPoints,
                           const KnobBoolPtr& invert,
                           const KnobBoolPtr& interactive)
{
    assert( QThread::currentThread() == qApp->thread() );
    if ( appPTR->isBackground() ) {
        return;
    }
    boost::shared_ptr<HostOverlayKnobsCornerPin> knobs( new HostOverlayKnobsCornerPin() );
    knobs->addKnob(from1, HostOverlayKnobsCornerPin::eKnobsEnumerationFrom1);
    knobs->addKnob(from2, HostOverlayKnobsCornerPin::eKnobsEnumerationFrom2);
    knobs->addKnob(from3, HostOverlayKnobsCornerPin::eKnobsEnumerationFrom3);
    knobs->addKnob(from4, HostOverlayKnobsCornerPin::eKnobsEnumerationFrom4);

    knobs->addKnob(to1, HostOverlayKnobsCornerPin::eKnobsEnumerationTo1);
    knobs->addKnob(to2, HostOverlayKnobsCornerPin::eKnobsEnumerationTo2);
    knobs->addKnob(to3, HostOverlayKnobsCornerPin::eKnobsEnumerationTo3);
    knobs->addKnob(to4, HostOverlayKnobsCornerPin::eKnobsEnumerationTo4);

    knobs->addKnob(enable1, HostOverlayKnobsCornerPin::eKnobsEnumerationEnable1);
    knobs->addKnob(enable2, HostOverlayKnobsCornerPin::eKnobsEnumerationEnable2);
    knobs->addKnob(enable3, HostOverlayKnobsCornerPin::eKnobsEnumerationEnable3);
    knobs->addKnob(enable4, HostOverlayKnobsCornerPin::eKnobsEnumerationEnable4);

    knobs->addKnob(overlayPoints, HostOverlayKnobsCornerPin::eKnobsEnumerationOverlayPoints);

    if (invert) {
        knobs->addKnob(invert, HostOverlayKnobsCornerPin::eKnobsEnumerationInvert);
    }
    if (interactive) {
        knobs->addKnob(interactive, HostOverlayKnobsCornerPin::eKnobsEnumerationInteractive);
    }
    NodeGuiIPtr nodeGui = getNodeGui();
    if (!nodeGui) {
        _imp->nativeOverlays.push_back(knobs);
    } else {
        nodeGui->addDefaultInteract(knobs);
    }
}

void
Node::initializeHostOverlays()
{
    NodeGuiIPtr nodeGui = getNodeGui();

    if (!nodeGui) {
        return;
    }
    for (std::list<HostOverlayKnobsPtr> ::iterator it = _imp->nativeOverlays.begin(); it != _imp->nativeOverlays.end(); ++it) {
        nodeGui->addDefaultInteract(*it);
    }
    _imp->nativeOverlays.clear();
}


bool
Node::isSubGraphEditedByUser() const
{
    
    NodeGroupPtr isGroup = isEffectNodeGroup();
    if (!isGroup) {
        return false;
    }
    return isGroup->isSubGraphEditedByUser();
}



bool
Node::hasHostOverlayForParam(const KnobIConstPtr& knob) const
{
    NodeGuiIPtr nodeGui = getNodeGui();

    if ( nodeGui && nodeGui->hasHostOverlayForParam(knob) ) {
        return true;
    }

    return false;
}

bool
Node::hasHostOverlay() const
{
    NodeGuiIPtr nodeGui = getNodeGui();

    if ( nodeGui && nodeGui->hasHostOverlay() ) {
        return true;
    }

    return false;
}

void
Node::pushUndoCommand(const UndoCommandPtr& command)
{
    NodeGuiIPtr nodeGui = getNodeGui();

    if (nodeGui) {
        nodeGui->pushUndoCommand(command);
    } else {
        command->redo();
    }
}

void
Node::setCurrentCursor(CursorEnum defaultCursor)
{
    NodeGuiIPtr nodeGui = getNodeGui();

    if (nodeGui) {
        nodeGui->setCurrentCursor(defaultCursor);
    }
}

bool
Node::setCurrentCursor(const QString& customCursorFilePath)
{
    NodeGuiIPtr nodeGui = getNodeGui();

    if (nodeGui) {
        return nodeGui->setCurrentCursor(customCursorFilePath);
    }

    return false;
}

void
Node::setCurrentViewportForHostOverlays(OverlaySupport* viewPort)
{
    NodeGuiIPtr nodeGui = getNodeGui();

    if ( nodeGui && nodeGui->hasHostOverlay() ) {
        nodeGui->setCurrentViewportForHostOverlays(viewPort);
    }
}

const std::vector<std::string>&
Node::getCreatedViews() const
{
    assert( QThread::currentThread() == qApp->thread() );

    return _imp->createdViews;
}

void
Node::refreshCreatedViews()
{
    KnobIPtr knob = getKnobByName(kReadOIIOAvailableViewsKnobName);

    if (knob) {
        refreshCreatedViews(knob);
    }
}

void
Node::refreshCreatedViews(const KnobIPtr& knob)
{
    assert( QThread::currentThread() == qApp->thread() );

    KnobStringPtr availableViewsKnob = toKnobString(knob);
    if (!availableViewsKnob) {
        return;
    }
    QString value = QString::fromUtf8( availableViewsKnob->getValue().c_str() );
    QStringList views = value.split( QLatin1Char(',') );

    _imp->createdViews.clear();

    const std::vector<std::string>& projectViews = getApp()->getProject()->getProjectViewNames();
    QStringList qProjectViews;
    for (std::size_t i = 0; i < projectViews.size(); ++i) {
        qProjectViews.push_back( QString::fromUtf8( projectViews[i].c_str() ) );
    }

    QStringList missingViews;
    for (QStringList::Iterator it = views.begin(); it != views.end(); ++it) {
        if ( !qProjectViews.contains(*it, Qt::CaseInsensitive) && !it->isEmpty() ) {
            missingViews.push_back(*it);
        }
        _imp->createdViews.push_back( it->toStdString() );
    }

    if ( !missingViews.isEmpty() ) {
        KnobIPtr fileKnob = getKnobByName(kOfxImageEffectFileParamName);
        KnobFilePtr inputFileKnob = toKnobFile(fileKnob);
        if (inputFileKnob) {
            std::string filename = inputFileKnob->getValue();
            std::stringstream ss;
            for (int i = 0; i < missingViews.size(); ++i) {
                ss << missingViews[i].toStdString();
                if (i < missingViews.size() - 1) {
                    ss << ", ";
                }
            }
            ss << std::endl;
            ss << std::endl;
            ss << tr("These views are in %1 but do not exist in the project.\nWould you like to create them?").arg( QString::fromUtf8( filename.c_str() ) ).toStdString();
            std::string question  = ss.str();
            StandardButtonEnum rep = Dialogs::questionDialog(tr("Views available").toStdString(), question, false, StandardButtons(eStandardButtonYes | eStandardButtonNo), eStandardButtonYes);
            if (rep == eStandardButtonYes) {
                std::vector<std::string> viewsToCreate;
                for (QStringList::Iterator it = missingViews.begin(); it != missingViews.end(); ++it) {
                    viewsToCreate.push_back( it->toStdString() );
                }
                getApp()->getProject()->createProjectViews(viewsToCreate);
            }
        }
    }

    Q_EMIT availableViewsChanged();
} // Node::refreshCreatedViews

bool
Node::getHideInputsKnobValue() const
{
    KnobBoolPtr k = _imp->hideInputs.lock();

    if (!k) {
        return false;
    }

    return k->getValue();
}

void
Node::setHideInputsKnobValue(bool hidden)
{
    KnobBoolPtr k = _imp->hideInputs.lock();

    if (!k) {
        return;
    }
    k->setValue(hidden);
}

void
Node::onRefreshIdentityStateRequestReceived()
{

    assert( QThread::currentThread() == qApp->thread() );
    if ( (_imp->refreshIdentityStateRequestsCount == 0) || !_imp->effect ) {
        //was already processed
        return;
    }
    _imp->refreshIdentityStateRequestsCount = 0;

    ProjectPtr project = getApp()->getProject();
    if (project->isLoadingProject()) {
        return;
    }
    double time = project->currentFrame();
    RenderScale scale(1.);
    double inputTime = 0;
    U64 hash = 0;
    bool viewAware =  _imp->effect->isViewAware();
    int nViews = !viewAware ? 1 : project->getProjectViewsCount();
    Format frmt;
    project->getProjectDefaultFormat(&frmt);

    //The one view node might report it is identity, but we do not want it to display it


    bool isIdentity = false;
    int inputNb = -1;
    OneViewNodePtr isOneView = isEffectOneViewNode();
    if (!isOneView) {
        for (int i = 0; i < nViews; ++i) {
            int identityInputNb = -1;
            ViewIdx identityView;
            bool isViewIdentity = _imp->effect->isIdentity_public(true, hash, time, scale, frmt, ViewIdx(i), &inputTime, &identityView, &identityInputNb);
            if ( (i > 0) && ( (isViewIdentity != isIdentity) || (identityInputNb != inputNb) || (identityView.value() != i) ) ) {
                isIdentity = false;
                inputNb = -1;
                break;
            }
            isIdentity |= isViewIdentity;
            inputNb = identityInputNb;
            if (!isIdentity) {
                break;
            }
        }
    }

    //Check for consistency across views or then say the effect is not identity since the UI cannot display 2 different states
    //depending on the view


    NodeGuiIPtr nodeUi = _imp->guiPointer.lock();
    if (nodeUi) {
        nodeUi->onIdentityStateChanged(isIdentity ? inputNb : -1);
    }
} // Node::onRefreshIdentityStateRequestReceived

void
Node::refreshIdentityState()
{
    assert( QThread::currentThread() == qApp->thread() );

    if ( !_imp->guiPointer.lock() ) {
        return;
    }

    //Post a new request
    ++_imp->refreshIdentityStateRequestsCount;
    Q_EMIT refreshIdentityStateRequested();
}

KnobStringPtr
Node::getExtraLabelKnob() const
{
    return _imp->nodeLabelKnob.lock();
}

KnobStringPtr
Node::getOFXSubLabelKnob() const
{
    return _imp->ofxSubLabelKnob.lock();
}

/*
   This is called AFTER the instanceChanged action has been called on the plug-in
 */
bool
Node::onEffectKnobValueChanged(const KnobIPtr& what,
                               ValueChangedReasonEnum reason)
{
    if (!what) {
        return false;
    }
    for (std::map<int, MaskSelector >::iterator it = _imp->maskSelectors.begin(); it != _imp->maskSelectors.end(); ++it) {
        if (it->second.channel.lock() == what) {
            _imp->onMaskSelectorChanged(it->first, it->second);
            break;
        }
    }

    bool ret = true;
    if ( what == _imp->previewEnabledKnob.lock() ) {
        if ( (reason == eValueChangedReasonUserEdited) || (reason == eValueChangedReasonSlaveRefresh) ) {
            Q_EMIT previewKnobToggled();
        }
    } else if ( what == _imp->renderButton.lock() ) {
        if ( getEffectInstance()->isWriter() ) {
            /*if this is a button and it is a render button,we're safe to assume the plug-ins wants to start rendering.*/
            AppInstance::RenderWork w;
            w.writer = isEffectOutput();
            w.firstFrame = INT_MIN;
            w.lastFrame = INT_MAX;
            w.frameStep = INT_MIN;
            w.useRenderStats = getApp()->isRenderStatsActionChecked();
            std::list<AppInstance::RenderWork> works;
            works.push_back(w);
            getApp()->startWritersRendering(false, works);
        }
    } else if (what == _imp->disableNodeKnob.lock()) {
        Q_EMIT disabledKnobToggled( _imp->disableNodeKnob.lock()->getValue() );
    } else if ( what == _imp->nodeLabelKnob.lock() || what == _imp->ofxSubLabelKnob.lock() ) {
        Q_EMIT nodeExtraLabelChanged();
    } else if ( what == _imp->hideInputs.lock() ) {
        Q_EMIT hideInputsKnobChanged( _imp->hideInputs.lock()->getValue() );
    } else if ( _imp->effect->isReader() && (what->getName() == kReadOIIOAvailableViewsKnobName) ) {
        refreshCreatedViews(what);
    } else if ( what == _imp->refreshInfoButton.lock() ) {
        std::stringstream ssinfo;
        int maxinputs = getMaxInputCount();
        for (int i = 0; i < maxinputs; ++i) {
            std::string inputInfo = makeInfoForInput(i);
            if ( !inputInfo.empty() ) {
                ssinfo << inputInfo << "<br />";
            }
        }
        std::string outputInfo = makeInfoForInput(-1);
        ssinfo << outputInfo << "<br />";
        ssinfo << "<b>" << tr("Supports tiles:").toStdString() << "</b> <font color=#c8c8c8>";
        ssinfo << ( getCurrentSupportTiles() ? tr("Yes") : tr("No") ).toStdString() << "</font><br />";
        if (_imp->effect) {
            ssinfo << "<b>" << tr("Supports multiresolution:").toStdString() << "</b> <font color=#c8c8c8>";
            ssinfo << ( _imp->effect->supportsMultiResolution() ? tr("Yes") : tr("No") ).toStdString() << "</font><br />";
            ssinfo << "<b>" << tr("Supports renderscale:").toStdString() << "</b> <font color=#c8c8c8>";
            switch ( _imp->effect->supportsRenderScaleMaybe() ) {
                case EffectInstance::eSupportsMaybe:
                    ssinfo << tr("Maybe").toStdString();
                    break;

                case EffectInstance::eSupportsNo:
                    ssinfo << tr("No").toStdString();
                    break;

                case EffectInstance::eSupportsYes:
                    ssinfo << tr("Yes").toStdString();
                    break;
            }
            ssinfo << "</font><br />";
            ssinfo << "<b>" << tr("Supports multiple clip PARs:").toStdString() << "</b> <font color=#c8c8c8>";
            ssinfo << ( _imp->effect->supportsMultipleClipPARs() ? tr("Yes") : tr("No") ).toStdString() << "</font><br />";
            ssinfo << "<b>" << tr("Supports multiple clip depths:").toStdString() << "</b> <font color=#c8c8c8>";
            ssinfo << ( _imp->effect->supportsMultipleClipDepths() ? tr("Yes") : tr("No") ).toStdString() << "</font><br />";
        }
        ssinfo << "<b>" << tr("Render thread safety:").toStdString() << "</b> <font color=#c8c8c8>";
        switch ( getCurrentRenderThreadSafety() ) {
            case eRenderSafetyUnsafe:
                ssinfo << tr("Unsafe").toStdString();
                break;

            case eRenderSafetyInstanceSafe:
                ssinfo << tr("Safe").toStdString();
                break;

            case eRenderSafetyFullySafe:
                ssinfo << tr("Fully safe").toStdString();
                break;

            case eRenderSafetyFullySafeFrame:
                ssinfo << tr("Fully safe frame").toStdString();
                break;
        }
        ssinfo << "</font><br />";
        ssinfo << "<b>" << tr("OpenGL Rendering Support:").toStdString() << "</b>: <font color=#c8c8c8>";
        PluginOpenGLRenderSupport glSupport = getCurrentOpenGLRenderSupport();
        switch (glSupport) {
            case ePluginOpenGLRenderSupportNone:
                ssinfo << tr("No").toStdString();
                break;
            case ePluginOpenGLRenderSupportNeeded:
                ssinfo << tr("Yes but CPU rendering is not supported").toStdString();
                break;
            case ePluginOpenGLRenderSupportYes:
                ssinfo << tr("Yes").toStdString();
                break;
            default:
                break;
        }
        ssinfo << "</font>";
        _imp->nodeInfos.lock()->setValue( ssinfo.str() );
    } else if ( what == _imp->openglRenderingEnabledKnob.lock() ) {
        bool enabled = true;
        int thisKnobIndex = _imp->openglRenderingEnabledKnob.lock()->getValue();
        if (thisKnobIndex == 1 || (thisKnobIndex == 2 && getApp()->isBackground())) {
            enabled = false;
        }
        if (enabled) {
            // Check value on project now
            if (!getApp()->getProject()->isOpenGLRenderActivated()) {
                enabled = false;
            }
        }
        _imp->effect->onEnableOpenGLKnobValueChanged(enabled);
    } else if (what == _imp->processAllLayersKnob.lock()) {

        std::map<int, ChannelSelector>::iterator foundOutput = _imp->channelsSelectors.find(-1);
        if (foundOutput != _imp->channelsSelectors.end()) {
            _imp->onLayerChanged(true);
        }
    } else if (what == _imp->pyPlugExportButtonKnob.lock() && reason != eValueChangedReasonRestoreDefault) {
        // Trigger a knob changed action on the group
        KnobGroupPtr k = _imp->pyPlugExportDialog.lock();
        if (k) {
            if ( k->getValue() ) {
                k->setValue(false);
            } else {
                k->setValue(true);
            }
        }
    } else if (what == _imp->pyPlugExportDialogOkButton.lock() && reason == eValueChangedReasonUserEdited) {
        try {
            exportNodeToPyPlug(_imp->pyPlugExportDialogFile.lock()->getValue());
        } catch (const std::exception& e) {
            Dialogs::errorDialog(tr("Export").toStdString(), e.what());
        }
        _imp->pyPlugExportDialog.lock()->setValue(false);
    } else if (what == _imp->pyPlugExportDialogCancelButton.lock()) {
        _imp->pyPlugExportDialog.lock()->setValue(false);
    } else {
        ret = false;
    }

    if (!ret) {
        KnobGroupPtr isGroup = toKnobGroup(what);
        if ( isGroup && isGroup->getIsDialog() && reason == eValueChangedReasonNatronInternalEdited) {
            NodeGuiIPtr gui = getNodeGui();
            if (gui) {
                gui->showGroupKnobAsDialog(isGroup);
                ret = true;
            }
        }
    }

    if (!ret) {
        for (std::map<int, ChannelSelector>::iterator it = _imp->channelsSelectors.begin(); it != _imp->channelsSelectors.end(); ++it) {
            if (it->second.layer.lock() == what) {
                _imp->onLayerChanged(it->first == -1);
                ret = true;
                break;
            }
        }
    }

    if (!ret) {
        for (int i = 0; i < 4; ++i) {
            KnobBoolPtr enabled = _imp->enabledChan[i].lock();
            if (!enabled) {
                break;
            }
            if (enabled == what) {
                checkForPremultWarningAndCheckboxes();
                ret = true;
                Q_EMIT enabledChannelCheckboxChanged();
                break;
            }
        }
    }

    if (!ret) {
        GroupInputPtr isInput = isEffectGroupInput();
        if (isInput) {
            if ( (what->getName() == kNatronGroupInputIsOptionalParamName)
                 || ( what->getName() == kNatronGroupInputIsMaskParamName) ) {
                NodeCollectionPtr col = isInput->getNode()->getGroup();
                assert(col);
                NodeGroupPtr isGrp = toNodeGroup(col);
                assert(isGrp);
                if (isGrp) {
                    ///Refresh input arrows of the node to reflect the state
                    isGrp->getNode()->initializeInputs();
                    ret = true;
                }
            }
        }
    }

    return ret;
} // Node::onEffectKnobValueChanged

KnobChoicePtr
Node::getOrCreateOpenGLEnabledKnob() const
{
    KnobChoicePtr openglRenderingKnob = _imp->openglRenderingEnabledKnob.lock();
    if (openglRenderingKnob) {
        return openglRenderingKnob;
    }
    openglRenderingKnob = AppManager::checkIfKnobExistsWithNameOrCreate<KnobChoice>(_imp->effect, "enableGPURendering", tr("GPU Rendering"));
    openglRenderingKnob->setDeclaredByPlugin(false);
    assert(openglRenderingKnob);
    openglRenderingKnob->setAnimationEnabled(false);
    {
        std::vector<std::string> entries;
        std::vector<std::string> helps;
        entries.push_back("Enabled");
        helps.push_back( tr("If a plug-in support GPU rendering, prefer rendering using the GPU if possible.").toStdString() );
        entries.push_back("Disabled");
        helps.push_back( tr("Disable GPU rendering for all plug-ins.").toStdString() );
        entries.push_back("Disabled if background");
        helps.push_back( tr("Disable GPU rendering when rendering with NatronRenderer but not in GUI mode.").toStdString() );
        openglRenderingKnob->populateChoices(entries, helps);
    }

    openglRenderingKnob->setHintToolTip( tr("Select when to activate GPU rendering for this node. Note that if the GPU Rendering parameter in the Project settings is set to disabled then GPU rendering will not be activated regardless of that value.") );

    KnobPagePtr settingsPageKnob = AppManager::checkIfKnobExistsWithNameOrCreate<KnobPage>(_imp->effect, kNodePageParamName, tr(kNodePageParamLabel));
    settingsPageKnob->addKnob(openglRenderingKnob);
    _imp->openglRenderingEnabledKnob = openglRenderingKnob;

    return openglRenderingKnob;
}

void
Node::onOpenGLEnabledKnobChangedOnProject(bool activated)
{
    bool enabled = activated;
    KnobChoicePtr k = _imp->openglRenderingEnabledKnob.lock();
    if (enabled) {
        if (k) {
            k->setAllDimensionsEnabled(true);
            int thisKnobIndex = k->getValue();
            if (thisKnobIndex == 1 || (thisKnobIndex == 2 && getApp()->isBackground())) {
                enabled = false;
            }
        }
    } else {
        if (k) {
            k->setAllDimensionsEnabled(true);
        }
    }
    _imp->effect->onEnableOpenGLKnobValueChanged(enabled);
    
}

KnobChoicePtr
Node::getLayerChoiceKnob(int inputNb) const
{
    std::map<int, ChannelSelector>::iterator found = _imp->channelsSelectors.find(inputNb);

    if ( found == _imp->channelsSelectors.end() ) {
        return KnobChoicePtr();
    }
    return found->second.layer.lock();
}

void
Node::refreshLayersSelectorsVisibility()
{

    KnobBoolPtr processAllKnob = _imp->processAllLayersKnob.lock();
    if (!processAllKnob) {
        return;
    }
    bool outputIsAll = processAllKnob->getValue();

    // Disable all input selectors as it doesn't make sense to edit them whilst output is All

    ImageComponents mainInputComps, outputComps;

    int mainInputIndex = getPreferredInput();

    for (std::map<int, ChannelSelector>::iterator it = _imp->channelsSelectors.begin(); it != _imp->channelsSelectors.end(); ++it) {
        if (it->first >= 0) {
            NodePtr inp = getInput(it->first);
            bool mustBeSecret = !inp.get() || outputIsAll;
            KnobChoicePtr layerKnob = it->second.layer.lock();
            layerKnob->setSecret(mustBeSecret);

            if (mainInputIndex != -1 && mainInputIndex == it->first) {
                // This is the main-input
                mainInputComps = _imp->getSelectedLayerInternal(it->first, it->second);
            }

        } else {
            it->second.layer.lock()->setSecret(outputIsAll);
            outputComps = _imp->getSelectedLayerInternal(it->first, it->second);
        }
    }


    // Refresh RGBA checkbox visibility
    if (_imp->enabledChan[0].lock()) {
        if (outputIsAll) {
            for (int i = 0; i < 4; ++i) {
                _imp->enabledChan[i].lock()->setSecret(true);
            }
        } else {
            refreshEnabledKnobsLabel(mainInputComps, outputComps);
        }
    }
}


void
Node::refreshEnabledKnobsLabel(const ImageComponents& mainInputComps, const ImageComponents& outputComps)
{
    if (!_imp->enabledChan[0].lock()) {
        return;
    }

    // We display the number of channels that the output layer can have
    int nOutputComps = outputComps.getNumComponents();

    // But we name the channels by the name of the input layer
    const std::vector<std::string>& inputChannelNames = mainInputComps.getComponentsNames();
    const std::vector<std::string>& outputChannelNames = outputComps.getComponentsNames();

    switch (nOutputComps) {
    case 1: {
        for (int i = 0; i < 3; ++i) {
            KnobBoolPtr enabled = _imp->enabledChan[i].lock();
            enabled->setSecret(true);
        }
        KnobBoolPtr alpha = _imp->enabledChan[3].lock();
        alpha->setSecret(false);
        std::string channelName;
        if (inputChannelNames.size() == 1) {
            channelName = inputChannelNames[0];
        } else if (inputChannelNames.size() == 4) {
            channelName = inputChannelNames[3];
        } else {
            channelName = outputChannelNames[0];
        }
        alpha->setLabel(channelName);

        break;
    }
    case 2: {
        for (int i = 2; i < 4; ++i) {
            KnobBoolPtr enabled = _imp->enabledChan[i].lock();
            enabled->setSecret(true);
        }
        for (int i = 0; i < 2; ++i) {
            KnobBoolPtr enabled = _imp->enabledChan[i].lock();
            enabled->setSecret(false);
            if ((int)inputChannelNames.size() > i) {
                enabled->setLabel(inputChannelNames[i]);
            } else {
                enabled->setLabel(outputChannelNames[i]);
            }

        }
        break;
    }
    case 3: {
        for (int i = 3; i < 4; ++i) {
            KnobBoolPtr enabled = _imp->enabledChan[i].lock();
            enabled->setSecret(true);
        }
        for (int i = 0; i < 3; ++i) {
            KnobBoolPtr enabled = _imp->enabledChan[i].lock();
            enabled->setSecret(false);
            if ((int)inputChannelNames.size() > i) {
                enabled->setLabel(inputChannelNames[i]);
            } else {
                enabled->setLabel(outputChannelNames[i]);
            }
        }
        break;
    }
    case 4: {
        for (int i = 0; i < 4; ++i) {
            KnobBoolPtr enabled = _imp->enabledChan[i].lock();
            enabled->setSecret(false);
            if ((int)inputChannelNames.size() > i) {
                enabled->setLabel(inputChannelNames[i]);
            } else {
                enabled->setLabel(outputChannelNames[i]);
            }
        }
        break;
    }

    case 0:
    default: {
        for (int i = 0; i < 4; ++i) {
            KnobBoolPtr enabled = _imp->enabledChan[i].lock();
            enabled->setSecret(true);
        }
        break;
    }
    } // switch
} // Node::refreshEnabledKnobsLabel



bool
Node::getProcessChannel(int channelIndex) const
{
    assert(channelIndex >= 0 && channelIndex < 4);
    KnobBoolPtr k = _imp->enabledChan[channelIndex].lock();
    if (k) {
        return k->getValue();
    }

    return true;
}

KnobBoolPtr
Node::getProcessChannelKnob(int channelIndex) const
{
    assert(channelIndex >= 0 && channelIndex < 4);
    return _imp->enabledChan[channelIndex].lock();
}

bool
Node::getSelectedLayer(int inputNb,
                       std::bitset<4> *processChannels,
                       bool* isAll,
                       ImageComponents* layer) const
{


    std::map<int, ChannelSelector>::const_iterator foundSelector = _imp->channelsSelectors.find(inputNb);
    NodePtr maskInput;
    int chanIndex = getMaskChannel(inputNb, layer, &maskInput);
    bool hasChannelSelector = true;
    if (chanIndex != -1) {
        *isAll = false;
        Q_UNUSED(chanIndex);
        if (processChannels) {
            (*processChannels)[0] = true;
            (*processChannels)[1] = true;
            (*processChannels)[2] = true;
            (*processChannels)[3] = true;
        }

        return true;
    } else {
        if ( foundSelector == _imp->channelsSelectors.end() ) {
            //Fetch in input what the user has set for the output
            foundSelector = _imp->channelsSelectors.find(-1);
        }
        if ( foundSelector == _imp->channelsSelectors.end() ) {
            hasChannelSelector = false;
        }
    }

    // Check if it is all choice
    KnobBoolPtr processAllKnob = _imp->processAllLayersKnob.lock();
    *isAll = false;
    if (processAllKnob) {
        *isAll = processAllKnob->getValue();
    }
    if (!*isAll && foundSelector != _imp->channelsSelectors.end()) {
        *layer = _imp->getSelectedLayerInternal(inputNb, foundSelector->second);
    }

    if (processChannels) {
        if ( _imp->enabledChan[0].lock() ) {
            (*processChannels)[0] = _imp->enabledChan[0].lock()->getValue();
            (*processChannels)[1] = _imp->enabledChan[1].lock()->getValue();
            (*processChannels)[2] = _imp->enabledChan[2].lock()->getValue();
            (*processChannels)[3] = _imp->enabledChan[3].lock()->getValue();
        } else {
            (*processChannels)[0] = true;
            (*processChannels)[1] = true;
            (*processChannels)[2] = true;
            (*processChannels)[3] = true;
        }
    }
    return hasChannelSelector;
}

bool
Node::hasAtLeastOneChannelToProcess() const
{
    std::map<int, ChannelSelector>::const_iterator foundSelector = _imp->channelsSelectors.find(-1);

    if ( foundSelector == _imp->channelsSelectors.end() ) {
        return true;
    }
    if ( _imp->enabledChan[0].lock() ) {
        std::bitset<4> processChannels;
        processChannels[0] = _imp->enabledChan[0].lock()->getValue();
        processChannels[1] = _imp->enabledChan[1].lock()->getValue();
        processChannels[2] = _imp->enabledChan[2].lock()->getValue();
        processChannels[3] = _imp->enabledChan[3].lock()->getValue();
        if (!processChannels[0] && !processChannels[1] && !processChannels[2] && !processChannels[3]) {
            return false;
        }
    }

    return true;
}

KnobBoolPtr
Node::getDisabledKnob() const
{
    return _imp->disableNodeKnob.lock();
}

bool
Node::isLifetimeActivated(int *firstFrame,
                          int *lastFrame) const
{
    KnobBoolPtr enableLifetimeKnob = _imp->enableLifeTimeKnob.lock();

    if (!enableLifetimeKnob) {
        return false;
    }
    if ( !enableLifetimeKnob->getValue() ) {
        return false;
    }
    KnobIntPtr lifetimeKnob = _imp->lifeTimeKnob.lock();
    *firstFrame = lifetimeKnob->getValue(0);
    *lastFrame = lifetimeKnob->getValue(1);

    return true;
}

bool
Node::isNodeDisabled() const
{
    KnobBoolPtr b = _imp->disableNodeKnob.lock();
    bool thisDisabled = b ? b->getValue() : false;
    NodeGroupPtr isContainerGrp = toNodeGroup( getGroup() );

    if (isContainerGrp) {
        return thisDisabled || isContainerGrp->getNode()->isNodeDisabled();
    }
    NodePtr ioContainer = getIOContainer();
    if (ioContainer) {
        return ioContainer->isNodeDisabled();
    }

    int lifeTimeFirst, lifeTimeEnd;
    bool lifeTimeEnabled = isLifetimeActivated(&lifeTimeFirst, &lifeTimeEnd);
    double curFrame = _imp->effect->getCurrentTime();
    bool enabled = ( !lifeTimeEnabled || (curFrame >= lifeTimeFirst && curFrame <= lifeTimeEnd) ) && !thisDisabled;

    return !enabled;
}

void
Node::setNodeDisabled(bool disabled)
{
    KnobBoolPtr b = _imp->disableNodeKnob.lock();

    if (b) {
        b->setValue(disabled);

        // Clear the actions cache because if this function is called from another thread, the hash will not be incremented
        _imp->effect->clearActionsCache();
    }
}

void
Node::showKeyframesOnTimeline(bool emitSignal)
{
    assert( QThread::currentThread() == qApp->thread() );
    if ( _imp->keyframesDisplayedOnTimeline || appPTR->isBackground() ) {
        return;
    }
    _imp->keyframesDisplayedOnTimeline = true;
    std::list<SequenceTime> keys;
    getAllKnobsKeyframes(&keys);
    getApp()->addMultipleKeyframeIndicatorsAdded(keys, emitSignal);
}

void
Node::hideKeyframesFromTimeline(bool emitSignal)
{
    assert( QThread::currentThread() == qApp->thread() );
    if ( !_imp->keyframesDisplayedOnTimeline || appPTR->isBackground() ) {
        return;
    }
    _imp->keyframesDisplayedOnTimeline = false;
    std::list<SequenceTime> keys;
    getAllKnobsKeyframes(&keys);
    getApp()->removeMultipleKeyframeIndicator(keys, emitSignal);
}

bool
Node::areKeyframesVisibleOnTimeline() const
{
    assert( QThread::currentThread() == qApp->thread() );

    return _imp->keyframesDisplayedOnTimeline;
}

bool
Node::hasAnimatedKnob() const
{
    const KnobsVec & knobs = getKnobs();
    bool hasAnimation = false;

    for (U32 i = 0; i < knobs.size(); ++i) {
        if ( knobs[i]->canAnimate() ) {
            for (int j = 0; j < knobs[i]->getDimension(); ++j) {
                if ( knobs[i]->isAnimated(j) ) {
                    hasAnimation = true;
                    break;
                }
            }
        }
        if (hasAnimation) {
            break;
        }
    }

    return hasAnimation;
}

void
Node::getAllKnobsKeyframes(std::list<SequenceTime>* keyframes)
{
    assert(keyframes);
    const KnobsVec & knobs = getKnobs();

    for (U32 i = 0; i < knobs.size(); ++i) {
        if ( knobs[i]->getIsSecret() || !knobs[i]->getIsPersistent() ) {
            continue;
        }
        if ( !knobs[i]->canAnimate() ) {
            continue;
        }
        int dim = knobs[i]->getDimension();
        KnobFilePtr isFile = toKnobFile(knobs[i]);
        if (isFile) {
            ///skip file knobs
            continue;
        }
        for (int j = 0; j < dim; ++j) {
            if ( knobs[i]->canAnimate() && knobs[i]->isAnimated( j, ViewIdx(0) ) ) {
                KeyFrameSet kfs = knobs[i]->getCurve(ViewIdx(0), j)->getKeyFrames_mt_safe();
                for (KeyFrameSet::iterator it = kfs.begin(); it != kfs.end(); ++it) {
                    keyframes->push_back( it->getTime() );
                }
            }
        }
    }
}

ImageBitDepthEnum
Node::getClosestSupportedBitDepth(ImageBitDepthEnum depth)
{
    bool foundShort = false;
    bool foundByte = false;

    for (std::list<ImageBitDepthEnum>::const_iterator it = _imp->supportedDepths.begin(); it != _imp->supportedDepths.end(); ++it) {
        if (*it == depth) {
            return depth;
        } else if (*it == eImageBitDepthFloat) {
            return eImageBitDepthFloat;
        } else if (*it == eImageBitDepthShort) {
            foundShort = true;
        } else if (*it == eImageBitDepthByte) {
            foundByte = true;
        }
    }
    if (foundShort) {
        return eImageBitDepthShort;
    } else if (foundByte) {
        return eImageBitDepthByte;
    } else {
        ///The plug-in doesn't support any bitdepth, the program shouldn't even have reached here.
        assert(false);

        return eImageBitDepthNone;
    }
}

ImageBitDepthEnum
Node::getBestSupportedBitDepth() const
{
    bool foundShort = false;
    bool foundByte = false;

    for (std::list<ImageBitDepthEnum>::const_iterator it = _imp->supportedDepths.begin(); it != _imp->supportedDepths.end(); ++it) {
        switch (*it) {
        case eImageBitDepthByte:
            foundByte = true;
            break;

        case eImageBitDepthShort:
            foundShort = true;
            break;

        case eImageBitDepthHalf:
            break;

        case eImageBitDepthFloat:

            return eImageBitDepthFloat;

        case eImageBitDepthNone:
            break;
        }
    }

    if (foundShort) {
        return eImageBitDepthShort;
    } else if (foundByte) {
        return eImageBitDepthByte;
    } else {
        ///The plug-in doesn't support any bitdepth, the program shouldn't even have reached here.
        assert(false);

        return eImageBitDepthNone;
    }
}

bool
Node::isSupportedBitDepth(ImageBitDepthEnum depth) const
{
    return std::find(_imp->supportedDepths.begin(), _imp->supportedDepths.end(), depth) != _imp->supportedDepths.end();
}

std::string
Node::getNodeExtraLabel() const
{
    KnobStringPtr s = _imp->nodeLabelKnob.lock();

    if (s) {
        return s->getValue();
    } else {
        return std::string();
    }
}

bool
Node::hasSequentialOnlyNodeUpstream(std::string & nodeName) const
{
    ///Just take into account sequentiallity for writers
    if ( (_imp->effect->getSequentialPreference() == eSequentialPreferenceOnlySequential) && _imp->effect->isWriter() ) {
        nodeName = getScriptName_mt_safe();

        return true;
    } else {
        QMutexLocker l(&_imp->inputsMutex);

        for (InputsV::iterator it = _imp->inputs.begin(); it != _imp->inputs.end(); ++it) {
            NodePtr input = it->lock();
            if ( input && input->hasSequentialOnlyNodeUpstream(nodeName) && input->getEffectInstance()->isWriter() ) {
                nodeName = input->getScriptName_mt_safe();

                return true;
            }
        }

        return false;
    }
}


bool
Node::isBackdropNode() const
{
    return getPluginID() == PLUGINID_NATRON_BACKDROP;
}

void
Node::updateEffectSubLabelKnob(const QString & name)
{
    if (!_imp->effect) {
        return;
    }
    KnobStringPtr strKnob = _imp->ofxSubLabelKnob.lock();
    if (strKnob) {
        strKnob->setValue( name.toStdString() );
    }
}

bool
Node::canOthersConnectToThisNode() const
{
    if ( isEffectBackdrop() ) {
        return false;
    } else if ( isEffectGroupOutput() ) {
        return false;
    } else if ( _imp->effect->isWriter() && (_imp->effect->getSequentialPreference() == eSequentialPreferenceOnlySequential) ) {
        return false;
    }
    ///In debug mode only allow connections to Writer nodes
# ifdef DEBUG
    return !isEffectViewerInstance();
# else // !DEBUG
    return !isEffectViewerInstance() /* && !_imp->effect->isWriter()*/;
# endif // !DEBUG
}

void
Node::setNodeIsRenderingInternal(NodesWList& markedNodes)
{
    ///If marked, we alredy set render args
    for (NodesWList::iterator it = markedNodes.begin(); it != markedNodes.end(); ++it) {
        if (it->lock().get() == this) {
            return;
        }
    }

    ///Wait for the main-thread to be done dequeuing the connect actions queue
    if ( QThread::currentThread() != qApp->thread() ) {
        QMutexLocker k(&_imp->nodeIsDequeuingMutex);
        while ( _imp->nodeIsDequeuing && !aborted() ) {
            _imp->nodeIsDequeuingCond.wait(&_imp->nodeIsDequeuingMutex);
        }
    }

    ///Increment the node is rendering counter
    {
        QMutexLocker nrLocker(&_imp->nodeIsRenderingMutex);
        ++_imp->nodeIsRendering;
    }


    ///mark this
    markedNodes.push_back( shared_from_this() );

    ///Call recursively

    int maxInpu = getMaxInputCount();
    for (int i = 0; i < maxInpu; ++i) {
        NodePtr input = getInput(i);
        if (input) {
            input->setNodeIsRenderingInternal(markedNodes);
        }
    }
}

RenderingFlagSetter::RenderingFlagSetter(const NodePtr& n)
    : node(n)
    , nodes()
{
    n->setNodeIsRendering(nodes);
}

RenderingFlagSetter::~RenderingFlagSetter()
{
    for (NodesWList::iterator it = nodes.begin(); it != nodes.end(); ++it) {
        NodePtr n = it->lock();
        if (!n) {
            continue;
        }
        n->unsetNodeIsRendering();
    }
}

void
Node::setNodeIsRendering(NodesWList& nodes)
{
    setNodeIsRenderingInternal(nodes);
}

void
Node::unsetNodeIsRendering()
{
    bool mustDequeue;
    {
        int nodeIsRendering;
        ///Decrement the node is rendering counter
        QMutexLocker k(&_imp->nodeIsRenderingMutex);
        if (_imp->nodeIsRendering > 1) {
            --_imp->nodeIsRendering;
        } else {
            _imp->nodeIsRendering = 0;
        }
        nodeIsRendering = _imp->nodeIsRendering;


        mustDequeue = nodeIsRendering == 0 && !appPTR->isBackground();
    }

    if (mustDequeue) {
        Q_EMIT mustDequeueActions();
    }
}

bool
Node::isNodeRendering_nolock() const
{
    return _imp->nodeIsRendering > 0;
}

void
Node::lockNodeRenderingMutex()
{
    _imp->nodeIsRenderingMutex.lock();
}

void
Node::unlockNodeRenderingMutex()
{
    _imp->nodeIsRenderingMutex.unlock();
}

bool
Node::isNodeRendering() const
{
    QMutexLocker k(&_imp->nodeIsRenderingMutex);

    return _imp->nodeIsRendering > 0;
}

void
Node::dequeueActions()
{
    assert( QThread::currentThread() == qApp->thread() );

    ///Flag that the node is dequeuing.
    {
        QMutexLocker k(&_imp->nodeIsDequeuingMutex);
        assert(!_imp->nodeIsDequeuing);
        _imp->nodeIsDequeuing = true;
    }
    bool hasChanged = false;
    if (_imp->effect) {
        hasChanged |= _imp->effect->dequeueValuesSet();
        NodeGroupPtr isGroup = isEffectNodeGroup();
        if (isGroup) {
            isGroup->dequeueConnexions();
        }
    }
    RotoDrawableItemPtr strokeItem = getAttachedRotoItem();
    if (strokeItem) {
        strokeItem->dequeueGuiActions(false);
    }


    std::set<int> inputChanges;
    {
        QMutexLocker k(&_imp->inputsMutex);
        assert( _imp->guiInputs.size() == _imp->inputs.size() );

        for (std::size_t i = 0; i < _imp->inputs.size(); ++i) {
            NodePtr inp = _imp->inputs[i].lock();
            NodePtr guiInp = _imp->guiInputs[i].lock();
            if (inp != guiInp) {
                inputChanges.insert(i);
                _imp->inputs[i] = guiInp;
            }
        }
    }
    {
        QMutexLocker k(&_imp->outputsMutex);
        _imp->outputs = _imp->guiOutputs;
    }

    if ( !inputChanges.empty() ) {
        beginInputEdition();
        hasChanged = true;
        for (std::set<int>::iterator it = inputChanges.begin(); it != inputChanges.end(); ++it) {
            onInputChanged(*it);
        }
        endInputEdition(true);
    }
    if (hasChanged) {
        _imp->effect->invalidateHashCache();
        refreshIdentityState();
    }

    {
        QMutexLocker k(&_imp->nodeIsDequeuingMutex);
        //Another slots in this thread might have aborted the dequeuing
        if (_imp->nodeIsDequeuing) {
            _imp->nodeIsDequeuing = false;

            //There might be multiple threads waiting
            _imp->nodeIsDequeuingCond.wakeAll();
        }
    }
} // Node::dequeueActions

static void
addIdentityNodesRecursively(NodeConstPtr caller,
                            NodeConstPtr node,
                            double time,
                            ViewIdx view,
                            std::list<NodeConstPtr>* outputs,
                            std::list<NodeConstPtr>* markedNodes)
{
    if ( std::find(markedNodes->begin(), markedNodes->end(), node) != markedNodes->end() ) {
        return;
    }

    markedNodes->push_back(node);


    if (caller != node) {
        ParallelRenderArgsPtr inputFrameArgs = node->getEffectInstance()->getParallelRenderArgsTLS();
        const FrameViewRequest* request = 0;
        bool isIdentity = false;
        if (inputFrameArgs && inputFrameArgs->request) {
            request = inputFrameArgs->request->getFrameViewRequest(time, view);
            if (request) {
                isIdentity = request->globalData.identityInputNb != -1;
            }
        }

        if (!request) {
            /*
               Very unlikely that there's no request pass. But we still check
             */
            RenderScale scale(1.);
            double inputTimeId;
            ViewIdx identityView;
            int inputNbId;
            U64 renderHash = 0;


            RectI format = node->getEffectInstance()->getOutputFormat();

            isIdentity = node->getEffectInstance()->isIdentity_public(true, renderHash, time, scale, format, view, &inputTimeId, &identityView, &inputNbId);
        }


        if (!isIdentity) {
            outputs->push_back(node);

            return;
        }
    }

    ///Append outputs of this node instead
    NodesWList nodeOutputs;
    node->getOutputs_mt_safe(nodeOutputs);
    NodesWList outputsToAdd;
    for (NodesWList::iterator it = nodeOutputs.begin(); it != nodeOutputs.end(); ++it) {
        NodePtr output = it->lock();
        if (!output) {
            continue;
        }
        GroupOutputPtr isGroupOutput = output->isEffectGroupOutput();
        //If the node is an output node, add all the outputs of the group node instead
        if (isGroupOutput) {
            NodeCollectionPtr collection = output->getGroup();
            assert(collection);
            NodeGroupPtr isGrp = toNodeGroup(collection);
            if (isGrp) {
                NodesWList groupOutputs;
                isGrp->getNode()->getOutputs_mt_safe(groupOutputs);
                for (NodesWList::iterator it2 = groupOutputs.begin(); it2 != groupOutputs.end(); ++it2) {
                    outputsToAdd.push_back(*it2);
                }
            }
        }

        //If the node is a group, add all its inputs
        NodeGroupPtr isGrp = output->isEffectNodeGroup();
        if (isGrp) {
            NodesList inputOutputs;
            isGrp->getInputsOutputs(&inputOutputs, false);
            for (NodesList::iterator it2 = inputOutputs.begin(); it2 != inputOutputs.end(); ++it2) {
                outputsToAdd.push_back(*it2);
            }

        }

    }
    nodeOutputs.insert( nodeOutputs.end(), outputsToAdd.begin(), outputsToAdd.end() );
    for (NodesWList::iterator it = nodeOutputs.begin(); it != nodeOutputs.end(); ++it) {
        NodePtr node = it->lock();
        if (node) {
            addIdentityNodesRecursively(caller, node, time, view, outputs, markedNodes);
        }
    }
} // addIdentityNodesRecursively

bool
Node::shouldCacheOutput(bool isFrameVaryingOrAnimated,
                        double time,
                        ViewIdx view,
                        int /*visitsCount*/) const
{
    /*
     * Here is a list of reasons when caching is enabled for a node:
     * - It is references multiple times below in the graph
     * - Its single output has its settings panel opened,  meaning the user is actively editing the output
     * - The force caching parameter in the "Node" tab is checked
     * - The aggressive caching preference of Natron is checked
     * - We are in a recursive action (such as an analysis)
     * - The plug-in does temporal clip access
     * - Preview image is enabled (and Natron is not running in background)
     * - The node is a direct input of a viewer, this is to overcome linear graphs where all nodes would not be cached
     * - The node is not frame varying, meaning it will always produce the same image at any time
     * - The node is a roto node and it is being edited
     * - The node does not support tiles
     */

    std::list<NodeConstPtr> outputs;
    {
        std::list<NodeConstPtr> markedNodes;
        addIdentityNodesRecursively(shared_from_this(), shared_from_this(), time, view, &outputs, &markedNodes);
    }
    std::size_t sz = outputs.size();

    if (sz > 1) {
        ///The node is referenced multiple times below, cache it
        return true;
    } else {
        if (sz == 1) {
            NodeConstPtr output = outputs.front();
            ViewerNodePtr isViewer = output->isEffectViewerNode();
            if (isViewer) {

                if (isViewer->getCurrentAInput().get() == this ||
                    isViewer->getCurrentBInput().get() == this) {
                    ///The node is a direct input of the viewer. Cache it because it is likely the user will make

                    ///changes to the viewer that will need this image.
                    return true;
                }
            }

            RotoPaintPtr isRoto = toRotoPaint( output->getEffectInstance() );
            if (isRoto) {
                // THe roto internally makes multiple references to the input so cache it
                return true;
            }

            if (!isFrameVaryingOrAnimated) {
                //This image never changes, cache it once.
                return true;
            }
            if ( output->isSettingsPanelVisible() ) {
                //Output node has panel opened, meaning the user is likely to be heavily editing

                //that output node, hence requesting this node a lot. Cache it.
                return true;
            }
            if ( _imp->effect->doesTemporalClipAccess() ) {
                //Very heavy to compute since many frames are fetched upstream. Cache it.
                return true;
            }
            if ( !_imp->effect->supportsTiles() ) {
                //No tiles, image is going to be produced fully, cache it to prevent multiple access

                //with different RoIs
                return true;
            }
            if (_imp->effect->getRecursionLevel() > 0) {
                //We are in a call from getImage() and the image needs to be computed, so likely in an

                //analysis pass. Cache it because the image is likely to get asked for severla times.
                return true;
            }
            if ( isForceCachingEnabled() ) {
                //Users wants it cached
                return true;
            }
            NodeGroupPtr parentIsGroup = toNodeGroup( getGroup() );
            if ( parentIsGroup && parentIsGroup->getNode()->isForceCachingEnabled() && (parentIsGroup->getOutputNodeInput(false).get() == this) ) {
                //if the parent node is a group and it has its force caching enabled, cache the output of the Group Output's node input.
                return true;
            }

            if ( appPTR->isAggressiveCachingEnabled() ) {
                ///Users wants all nodes cached
                return true;
            }

            if ( isPreviewEnabled() && !appPTR->isBackground() ) {
                ///The node has a preview, meaning the image will be computed several times between previews & actual renders. Cache it.
                return true;
            }

            if ( isRotoPaintingNode() && isSettingsPanelVisible() ) {
                ///The Roto node is being edited, cache its output (special case because Roto has an internal node tree)
                return true;
            }

            RotoDrawableItemPtr attachedStroke = _imp->paintStroke.lock();
            if ( attachedStroke && attachedStroke->getContext()->getNode()->isSettingsPanelVisible() ) {
                ///Internal RotoPaint tree and the Roto node has its settings panel opened, cache it.
                return true;
            }
        } else {
            // outputs == 0, never cache, unless explicitly set or rotopaint internal node
            RotoDrawableItemPtr attachedStroke = _imp->paintStroke.lock();

            return isForceCachingEnabled() || appPTR->isAggressiveCachingEnabled() ||
                   ( attachedStroke && attachedStroke->getContext()->getNode()->isSettingsPanelVisible() );
        }
    }

    return false;
} // Node::shouldCacheOutput


bool
Node::refreshMaskEnabledNess(int inputNb)
{
    std::map<int, MaskSelector>::iterator found = _imp->maskSelectors.find(inputNb);
    NodePtr inp = getInput(inputNb);
    bool changed = false;

    if ( found != _imp->maskSelectors.end() ) {
        KnobBoolPtr enabled = found->second.enabled.lock();
        assert(enabled);
        enabled->blockValueChanges();
        bool curValue = enabled->getValue();
        bool newValue = inp ? true : false;
        changed = curValue != newValue;
        if (changed) {
            enabled->setValue(newValue);
        }
        enabled->unblockValueChanges();
    }

    return changed;
}

bool
Node::refreshDraftFlagInternal(const std::vector<NodeWPtr >& inputs)
{
    bool hasDraftInput = false;

    for (std::size_t i = 0; i < inputs.size(); ++i) {
        NodePtr input = inputs[i].lock();
        if (input) {
            hasDraftInput |= input->isDraftModeUsed();
        }
    }
    hasDraftInput |= _imp->effect->supportsRenderQuality();
    bool changed;
    {
        QMutexLocker k(&_imp->pluginsPropMutex);
        changed = _imp->draftModeUsed != hasDraftInput;
        _imp->draftModeUsed = hasDraftInput;
    }

    return changed;
}

void
Node::refreshAllInputRelatedData(bool canChangeValues)
{
    refreshAllInputRelatedData( canChangeValues, getInputs_copy() );
}

bool
Node::refreshAllInputRelatedData(bool /*canChangeValues*/,
                                 const std::vector<NodeWPtr >& inputs)
{
    assert( QThread::currentThread() == qApp->thread() );
    RefreshingInputData_RAII _refreshingflag( _imp.get() );
    bool hasChanged = false;
    hasChanged |= refreshDraftFlagInternal(inputs);

    bool loadingProject = getApp()->getProject()->isLoadingProject();
    ///if all non optional clips are connected, call getClipPrefs
    ///The clip preferences action is never called until all non optional clips have been attached to the plugin.
    /// EDIT: we allow calling getClipPreferences even if some non optional clip is not connected so that layer menus get properly created
    const bool canCallRefreshMetaData = true; // = !hasMandatoryInputDisconnected();

    if (canCallRefreshMetaData) {
        if (loadingProject) {
            //Nb: we clear the action cache because when creating the node many calls to getRoD and stuff might have returned
            //empty rectangles, but since we force the hash to remain what was in the project file, we might then get wrong RoDs returned
            _imp->effect->clearActionsCache();
        }

        double time = (double)getApp()->getTimeLine()->currentFrame();
        RenderScale scaleOne(1.);
        ///Render scale support might not have been set already because getRegionOfDefinition could have failed until all non optional inputs were connected
        if (_imp->effect->supportsRenderScaleMaybe() == EffectInstance::eSupportsMaybe) {
            RectD rod;
            StatusEnum stat = _imp->effect->getRegionOfDefinition(time, scaleOne, ViewIdx(0), &rod);
            if (stat != eStatusFailed) {
                RenderScale scale(0.5);
                stat = _imp->effect->getRegionOfDefinition(time, scale, ViewIdx(0), &rod);
                if (stat != eStatusFailed) {
                    _imp->effect->setSupportsRenderScaleMaybe(EffectInstance::eSupportsYes);
                } else {
                    _imp->effect->setSupportsRenderScaleMaybe(EffectInstance::eSupportsNo);
                }
            }
        }
        hasChanged |= _imp->effect->refreshMetaDatas_public(false);
    }

    hasChanged |= refreshChannelSelectors();

    refreshIdentityState();

    {
        QMutexLocker k(&_imp->pluginsPropMutex);
        _imp->mustComputeInputRelatedData = false;
    }

    return hasChanged;
} // Node::refreshAllInputRelatedData

bool
Node::refreshInputRelatedDataInternal(std::list<NodePtr>& markedNodes)
{
    {
        QMutexLocker k(&_imp->pluginsPropMutex);
        if (!_imp->mustComputeInputRelatedData) {
            //We didn't change
            return false;
        }
    }

    std::list<NodePtr>::iterator found = std::find(markedNodes.begin(), markedNodes.end(), shared_from_this());

    if ( found != markedNodes.end() ) {
        return false;
    }

    ///Check if inputs must be refreshed first

    int maxInputs = getMaxInputCount();
    std::vector<NodeWPtr > inputsCopy(maxInputs);
    for (int i = 0; i < maxInputs; ++i) {
        NodePtr input = getInput(i);
        inputsCopy[i] = input;
        if ( input && input->isInputRelatedDataDirty() ) {
            input->refreshInputRelatedDataInternal(markedNodes);
        }
    }


    markedNodes.push_back(shared_from_this());

    bool hasChanged = refreshAllInputRelatedData(false, inputsCopy);

    return hasChanged;
}

bool
Node::isInputRelatedDataDirty() const
{
    QMutexLocker k(&_imp->pluginsPropMutex);

    return _imp->mustComputeInputRelatedData;
}

void
Node::forceRefreshAllInputRelatedData()
{
    markInputRelatedDataDirtyRecursive();

    NodeGroupPtr isGroup = isEffectNodeGroup();
    if (isGroup) {
        NodesList inputs;
        isGroup->getInputsOutputs(&inputs, false);
        for (NodesList::iterator it = inputs.begin(); it != inputs.end(); ++it) {
            if ( (*it) ) {
                (*it)->refreshInputRelatedDataRecursive();
            }
        }
    } else {
        refreshInputRelatedDataRecursive();
    }
}

void
Node::markAllInputRelatedDataDirty()
{
    {
        QMutexLocker k(&_imp->pluginsPropMutex);
        _imp->mustComputeInputRelatedData = true;
    }
    if ( isRotoPaintingNode() ) {
        RotoContextPtr roto = getRotoContext();
        assert(roto);
        NodesList rotoNodes;
        roto->getRotoPaintTreeNodes(&rotoNodes);
        for (NodesList::iterator it = rotoNodes.begin(); it != rotoNodes.end(); ++it) {
            (*it)->markAllInputRelatedDataDirty();
        }
    }
}

void
Node::markInputRelatedDataDirtyRecursiveInternal(std::list<NodePtr>& markedNodes,
                                                 bool recurse)
{
    std::list<NodePtr>::iterator found = std::find(markedNodes.begin(), markedNodes.end(), shared_from_this());

    if ( found != markedNodes.end() ) {
        return;
    }
    markAllInputRelatedDataDirty();
    markedNodes.push_back(shared_from_this());
    if (recurse) {
        NodesList outputs;
        getOutputsWithGroupRedirection(outputs);
        for (NodesList::const_iterator it = outputs.begin(); it != outputs.end(); ++it) {
            (*it)->markInputRelatedDataDirtyRecursiveInternal( markedNodes, true );
        }
    }
}

void
Node::markInputRelatedDataDirtyRecursive()
{
    std::list<NodePtr> marked;

    markInputRelatedDataDirtyRecursiveInternal(marked, true);
}

void
Node::refreshInputRelatedDataRecursiveInternal(std::list<NodePtr>& markedNodes)
{
    if ( getApp()->isCreatingNodeTree() ) {
        return;
    }
    refreshInputRelatedDataInternal(markedNodes);

    ///Now notify outputs we have changed
    NodesList outputs;
    getOutputsWithGroupRedirection(outputs);
    for (NodesList::const_iterator it = outputs.begin(); it != outputs.end(); ++it) {
        (*it)->refreshInputRelatedDataRecursiveInternal( markedNodes );
    }
}

void
Node::refreshInputRelatedDataRecursive()
{
    std::list<NodePtr> markedNodes;

    refreshInputRelatedDataRecursiveInternal(markedNodes);
}

bool
Node::isDraftModeUsed() const
{
    QMutexLocker k(&_imp->pluginsPropMutex);

    return _imp->draftModeUsed;
}

void
Node::setPosition(double x,
                  double y)
{
    NodeGuiIPtr gui = _imp->guiPointer.lock();

    if (gui) {
        gui->setPosition(x, y);
    } else {
        onNodeUIPositionChanged(x,y);
    }
}

void
Node::getPosition(double *x,
                  double *y) const
{
    QMutexLocker k(&_imp->nodeUIDataMutex);
    *x = _imp->nodePositionCoords[0];
    *y = _imp->nodePositionCoords[1];
}

void
Node::onNodeUIPositionChanged(double x, double y)
{
    QMutexLocker k(&_imp->nodeUIDataMutex);
    _imp->nodePositionCoords[0] = x;
    _imp->nodePositionCoords[1] = y;
}

void
Node::onNodeUISizeChanged(double w,
              double h)
{
    QMutexLocker k(&_imp->nodeUIDataMutex);
    _imp->nodeSize[0] = w;
    _imp->nodeSize[1] = h;
}


void
Node::setSize(double w,
              double h)
{
    NodeGuiIPtr gui = _imp->guiPointer.lock();

    if (gui) {
        gui->setSize(w, h);
    } else {
        onNodeUISizeChanged(w,h);
    }
}


void
Node::getSize(double* w,
              double* h) const
{
    QMutexLocker k(&_imp->nodeUIDataMutex);
    *w = _imp->nodeSize[0];
    *h = _imp->nodeSize[1];
}

bool
Node::getColor(double* r,
               double *g,
               double* b) const
{
    QMutexLocker k(&_imp->nodeUIDataMutex);
    *r = _imp->nodeColor[0];
    *g = _imp->nodeColor[1];
    *b = _imp->nodeColor[2];
    return true;
}

void
Node::getDefaultColor(double* r, double *g, double* b) const
{
    std::vector<std::string> grouping;
    getPluginGrouping(&grouping);
    std::string majGroup = grouping.empty() ? "" : grouping.front();
    float defR, defG, defB;

    SettingsPtr settings = appPTR->getCurrentSettings();

    if ( _imp->effect->isReader() ) {
        settings->getReaderColor(&defR, &defG, &defB);
    } else if ( _imp->effect->isWriter() ) {
        settings->getWriterColor(&defR, &defG, &defB);
    } else if ( _imp->effect->isGenerator() ) {
        settings->getGeneratorColor(&defR, &defG, &defB);
    } else if (majGroup == PLUGIN_GROUP_COLOR) {
        settings->getColorGroupColor(&defR, &defG, &defB);
    } else if (majGroup == PLUGIN_GROUP_FILTER) {
        settings->getFilterGroupColor(&defR, &defG, &defB);
    } else if (majGroup == PLUGIN_GROUP_CHANNEL) {
        settings->getChannelGroupColor(&defR, &defG, &defB);
    } else if (majGroup == PLUGIN_GROUP_KEYER) {
        settings->getKeyerGroupColor(&defR, &defG, &defB);
    } else if (majGroup == PLUGIN_GROUP_MERGE) {
        settings->getMergeGroupColor(&defR, &defG, &defB);
    } else if (majGroup == PLUGIN_GROUP_PAINT) {
        settings->getDrawGroupColor(&defR, &defG, &defB);
    } else if (majGroup == PLUGIN_GROUP_TIME) {
        settings->getTimeGroupColor(&defR, &defG, &defB);
    } else if (majGroup == PLUGIN_GROUP_TRANSFORM) {
        settings->getTransformGroupColor(&defR, &defG, &defB);
    } else if (majGroup == PLUGIN_GROUP_MULTIVIEW) {
        settings->getViewsGroupColor(&defR, &defG, &defB);
    } else if (majGroup == PLUGIN_GROUP_DEEP) {
        settings->getDeepGroupColor(&defR, &defG, &defB);
    } else if (dynamic_cast<Backdrop*>(_imp->effect.get())) {
        settings->getDefaultBackdropColor(&defR, &defG, &defB);
    } else {
        settings->getDefaultNodeColor(&defR, &defG, &defB);
    }
    *r = defR;
    *g = defG;
    *b = defB;

}

bool
Node::hasColorChangedSinceDefault() const
{
    double defR, defG, defB;
    getDefaultColor(&defR, &defG, &defB);
    if ( (std::abs(_imp->nodeColor[0] - defR) > 0.01) || (std::abs(_imp->nodeColor[1] - defG) > 0.01) || (std::abs(_imp->nodeColor[2] - defB) > 0.01) ) {
        return true;
    }

    return false;
}

void
Node::onNodeUIColorChanged(double r,
                           double g,
                           double b)
{
    QMutexLocker k(&_imp->nodeUIDataMutex);
    _imp->nodeColor[0] = r;
    _imp->nodeColor[1] = g;
    _imp->nodeColor[2] = b;

}


void
Node::setColor(double r,
               double g,
               double b)
{
    NodeGuiIPtr gui = _imp->guiPointer.lock();

    if (gui) {
        gui->setColor(r, g, b);
    } else {
        onNodeUIColorChanged(r,g,b);
    }
}

bool
Node::getOverlayColor(double* r,
                      double *g,
                      double* b) const
{
    NodeGuiIPtr node_ui = getNodeGui();
    if (node_ui && node_ui->isOverlayLocked()) {
        *r = 0.5;
        *g = 0.5;
        *b = 0.5;
        return true;
    }

    {
        QMutexLocker k(&_imp->nodeUIDataMutex);
        *r = _imp->overlayColor[0];
        *g = _imp->overlayColor[1];
        *b = _imp->overlayColor[2];
    }
    if (*r == -1 && *g == -1 && *b == -1) {
        // No overlay color
        return false;
    }

    return true;
}

void
Node::onNodeUISelectionChanged(bool isSelected)
{
    QMutexLocker k(&_imp->nodeUIDataMutex);
    _imp->nodeIsSelected = isSelected;
}

bool
Node::getNodeIsSelected() const
{
    QMutexLocker k(&_imp->nodeUIDataMutex);
    return _imp->nodeIsSelected;
}

void
Node::onNodeUIOverlayColorChanged(double r,
                           double g,
                           double b)
{
    QMutexLocker k(&_imp->nodeUIDataMutex);
    _imp->overlayColor[0] = r;
    _imp->overlayColor[1] = g;
    _imp->overlayColor[2] = b;

}

void
Node::setOverlayColor(double r, double g, double b)
{
    NodeGuiIPtr gui = _imp->guiPointer.lock();

    if (gui) {
        gui->setOverlayColor(r, g, b);
    } else {
        onNodeUIOverlayColorChanged(r,g,b);
    }
}


void
Node::setNodeGuiPointer(const NodeGuiIPtr& gui)
{
    assert( !_imp->guiPointer.lock() );
    assert( QThread::currentThread() == qApp->thread() );
    _imp->guiPointer = gui;
}

NodeGuiIPtr
Node::getNodeGui() const
{
    return _imp->guiPointer.lock();
}

bool
Node::isUserSelected() const
{
    NodeGuiIPtr gui = _imp->guiPointer.lock();

    if (!gui) {
        return false;
    }

    return gui->isUserSelected();
}

bool
Node::isSettingsPanelMinimized() const
{
    NodeGuiIPtr gui = _imp->guiPointer.lock();

    if (!gui) {
        return false;
    }

    return gui->isSettingsPanelMinimized();
}

bool
Node::isSettingsPanelVisibleInternal(std::set<NodeConstPtr>& recursionList) const
{
    NodeGuiIPtr gui = _imp->guiPointer.lock();

    if (!gui) {
        return false;
    }

    if ( recursionList.find(shared_from_this()) != recursionList.end() ) {
        return false;
    }
    recursionList.insert(shared_from_this());

    {
        NodePtr master = getMasterNode();
        if (master) {
            return master->isSettingsPanelVisible();
        }
        for (KnobLinkList::iterator it = _imp->nodeLinks.begin(); it != _imp->nodeLinks.end(); ++it) {
            NodePtr masterNode = it->masterNode.lock();
            if ( masterNode && (masterNode.get() != this) && masterNode->isSettingsPanelVisibleInternal(recursionList) ) {
                return true;
            }
        }
    }

    return gui->isSettingsPanelVisible();
}

bool
Node::isSettingsPanelVisible() const
{
    std::set<NodeConstPtr> tmplist;

    return isSettingsPanelVisibleInternal(tmplist);
}

void
Node::attachRotoItem(const RotoDrawableItemPtr& stroke)
{
    assert( QThread::currentThread() == qApp->thread() );
    _imp->paintStroke = stroke;
    setProcessChannelsValues(true, true, true, true);
}

RotoDrawableItemPtr
Node::getAttachedRotoItem() const
{
    return _imp->paintStroke.lock();
}

void
Node::declareNodeVariableToPython(const std::string& nodeName)
{
#ifdef NATRON_RUN_WITHOUT_PYTHON

    return;
#endif
    if (getScriptName_mt_safe().empty()) {
        return;
    }


    PythonGILLocker pgl;
    PyObject* mainModule = appPTR->getMainModule();
    assert(mainModule);

    std::string appID = getApp()->getAppIDString();
    std::string nodeFullName = appID + "." + nodeName;
    bool alreadyDefined = false;
    PyObject* nodeObj = NATRON_PYTHON_NAMESPACE::getAttrRecursive(nodeFullName, mainModule, &alreadyDefined);
    assert(nodeObj);
    Q_UNUSED(nodeObj);

    if (!alreadyDefined) {
        std::stringstream ss;
        ss << nodeFullName << " = " << appID << ".getNode(\"" << nodeName << "\")\n";
#ifdef DEBUG
        ss << "if not " << nodeFullName << ":\n";
        ss << "    print \"[BUG]: " << nodeFullName << " does not exist!\"";
#endif
        std::string script = ss.str();
        std::string output;
        std::string err;
        if ( !appPTR->isBackground() ) {
            getApp()->printAutoDeclaredVariable(script);
        }
        if ( !NATRON_PYTHON_NAMESPACE::interpretPythonScript(script, &err, &output) ) {
            qDebug() << err.c_str();
        }
    }
}

void
Node::setNodeVariableToPython(const std::string& oldName,
                              const std::string& newName)
{
#ifdef NATRON_RUN_WITHOUT_PYTHON

    return;
#endif
    if (getScriptName_mt_safe().empty()) {
        return;
    }
    QString appID = QString::fromUtf8( getApp()->getAppIDString().c_str() );
    QString str = QString( appID + QString::fromUtf8(".%1 = ") + appID + QString::fromUtf8(".%2\ndel ") + appID + QString::fromUtf8(".%2\n") ).arg( QString::fromUtf8( newName.c_str() ) ).arg( QString::fromUtf8( oldName.c_str() ) );
    std::string script = str.toStdString();
    std::string err;
    if ( !appPTR->isBackground() ) {
        getApp()->printAutoDeclaredVariable(script);
    }
    if ( !NATRON_PYTHON_NAMESPACE::interpretPythonScript(script, &err, 0) ) {
        qDebug() << err.c_str();
    }
}

void
Node::deleteNodeVariableToPython(const std::string& nodeName)
{
#ifdef NATRON_RUN_WITHOUT_PYTHON

    return;
#endif
   if (getScriptName_mt_safe().empty()) {
        return;
    }

    AppInstancePtr app = getApp();
    if (!app) {
        return;
    }
    QString appID = QString::fromUtf8( getApp()->getAppIDString().c_str() );
    std::string nodeFullName = appID.toStdString() + "." + nodeName;
    bool alreadyDefined = false;
    PyObject* nodeObj = NATRON_PYTHON_NAMESPACE::getAttrRecursive(nodeFullName, appPTR->getMainModule(), &alreadyDefined);
    assert(nodeObj);
    Q_UNUSED(nodeObj);
    if (alreadyDefined) {
        std::string script = "del " + nodeFullName;
        std::string err;
        if ( !appPTR->isBackground() ) {
            getApp()->printAutoDeclaredVariable(script);
        }
        if ( !NATRON_PYTHON_NAMESPACE::interpretPythonScript(script, &err, 0) ) {
            qDebug() << err.c_str();
        }
    }
}

void
Node::declarePythonKnobs()
{
#ifdef NATRON_RUN_WITHOUT_PYTHON

    return;
#endif
    if (getScriptName_mt_safe().empty()) {
        return;
    }
    PythonGILLocker pgl;

    if ( !getGroup() ) {
        return;
    }

    std::locale locale;
    std::string nodeName;
    if (getIOContainer()) {
        nodeName = getIOContainer()->getFullyQualifiedName();
    } else {
        nodeName = getFullyQualifiedName();
    }
    std::string appID = getApp()->getAppIDString();
    bool alreadyDefined = false;
    std::string nodeFullName = appID + "." + nodeName;
    PyObject* nodeObj = NATRON_PYTHON_NAMESPACE::getAttrRecursive(nodeFullName, NATRON_PYTHON_NAMESPACE::getMainModule(), &alreadyDefined);
    assert(nodeObj);
    Q_UNUSED(nodeObj);
    if (!alreadyDefined) {
        qDebug() << QString::fromUtf8("declarePythonKnobs(): attribute ") + QString::fromUtf8( nodeFullName.c_str() ) + QString::fromUtf8(" is not defined");
        throw std::logic_error(std::string("declarePythonKnobs(): attribute ") + nodeFullName + " is not defined");
    }


    std::stringstream ss;
#ifdef DEBUG
    ss << "if not " << nodeFullName << ":\n";
    ss << "    print \"[BUG]: " << nodeFullName << " is not defined!\"\n";
#endif
    const KnobsVec& knobs = getKnobs();
    for (U32 i = 0; i < knobs.size(); ++i) {
        const std::string& knobName = knobs[i]->getName();
        if ( !knobName.empty() && (knobName.find(" ") == std::string::npos) && !std::isdigit(knobName[0], locale) ) {
            if ( PyObject_HasAttrString( nodeObj, knobName.c_str() ) ) {
                continue;
            }
            ss << nodeFullName <<  "." << knobName << " = ";
            ss << nodeFullName << ".getParam(\"" << knobName << "\")\n";
        }
    }

    std::string script = ss.str();
    if ( !script.empty() ) {
        if ( !appPTR->isBackground() ) {
            getApp()->printAutoDeclaredVariable(script);
        }
        std::string err;
        std::string output;
        if ( !NATRON_PYTHON_NAMESPACE::interpretPythonScript(script, &err, &output) ) {
            qDebug() << err.c_str();
        }
    }
} // Node::declarePythonFields

void
Node::removeParameterFromPython(const std::string& parameterName)
{
#ifdef NATRON_RUN_WITHOUT_PYTHON

    return;
#endif
    if (getScriptName_mt_safe().empty()) {
        return;
    }
    PythonGILLocker pgl;
    std::string appID = getApp()->getAppIDString();
    std::string nodeName;
    if (getIOContainer()) {
        nodeName = getIOContainer()->getFullyQualifiedName();
    } else {
        nodeName = getFullyQualifiedName();
    }
    std::string nodeFullName = appID + "." + nodeName;
    bool alreadyDefined = false;
    PyObject* nodeObj = NATRON_PYTHON_NAMESPACE::getAttrRecursive(nodeFullName, NATRON_PYTHON_NAMESPACE::getMainModule(), &alreadyDefined);
    assert(nodeObj);
    Q_UNUSED(nodeObj);
    if (!alreadyDefined) {
        qDebug() << QString::fromUtf8("removeParameterFromPython(): attribute ") + QString::fromUtf8( nodeFullName.c_str() ) + QString::fromUtf8(" is not defined");
        throw std::logic_error(std::string("removeParameterFromPython(): attribute ") + nodeFullName + " is not defined");
    }
    assert( PyObject_HasAttrString( nodeObj, parameterName.c_str() ) );
    std::string script = "del " + nodeFullName + "." + parameterName;
    if ( !appPTR->isBackground() ) {
        getApp()->printAutoDeclaredVariable(script);
    }
    std::string err;
    if ( !NATRON_PYTHON_NAMESPACE::interpretPythonScript(script, &err, 0) ) {
        qDebug() << err.c_str();
    }
}

void
Node::declareAllPythonAttributes()
{
#ifdef NATRON_RUN_WITHOUT_PYTHON

    return;
#endif
    try {
        declareNodeVariableToPython( getFullyQualifiedName() );
        declarePythonKnobs();
        if (_imp->rotoContext) {
            declareRotoPythonField();
        }
        if (_imp->trackContext) {
            declareTrackerPythonField();
        }
    } catch (const std::exception& e) {
        qDebug() << e.what();
    }
}

void
Node::runChangedParamCallback(const KnobIPtr& k, bool userEdited)
{
    std::string cb = getKnobChangedCallback();
    if (!cb.empty()) {
        _imp->runChangedParamCallback(cb, k, userEdited);
    }
}

std::string
Node::getKnobChangedCallback() const
{
    KnobStringPtr s = _imp->knobChangedCallback.lock();

    return s ? s->getValue() : std::string();
}

std::string
Node::getInputChangedCallback() const
{
    KnobStringPtr s = _imp->inputChangedCallback.lock();

    return s ? s->getValue() : std::string();
}


std::string
Node::getBeforeRenderCallback() const
{
    KnobStringPtr s = _imp->beforeRender.lock();

    return s ? s->getValue() : std::string();
}

std::string
Node::getBeforeFrameRenderCallback() const
{
    KnobStringPtr s = _imp->beforeFrameRender.lock();

    return s ? s->getValue() : std::string();
}

std::string
Node::getAfterRenderCallback() const
{
    KnobStringPtr s = _imp->afterRender.lock();

    return s ? s->getValue() : std::string();
}

std::string
Node::getAfterFrameRenderCallback() const
{
    KnobStringPtr s = _imp->afterFrameRender.lock();

    return s ? s->getValue() : std::string();
}

std::string
Node::getAfterNodeCreatedCallback() const
{
    KnobStringPtr s = _imp->nodeCreatedCallback.lock();

    return s ? s->getValue() : std::string();
}

std::string
Node::getBeforeNodeRemovalCallback() const
{
    KnobStringPtr s = _imp->nodeRemovalCallback.lock();

    return s ? s->getValue() : std::string();
}

void
Node::runInputChangedCallback(int index)
{
    std::string cb = getInputChangedCallback();

    if ( !cb.empty() ) {
        _imp->runInputChangedCallback(index, cb);
    }
}

KnobChoicePtr
Node::getChannelSelectorKnob(int inputNb) const
{
    std::map<int, ChannelSelector>::const_iterator found = _imp->channelsSelectors.find(inputNb);

    if ( found == _imp->channelsSelectors.end() ) {
        if (inputNb == -1) {
            ///The effect might be multi-planar and supply its own
            KnobIPtr knob = getKnobByName(kNatronOfxParamOutputChannels);
            if (!knob) {
                return KnobChoicePtr();
            }

            return toKnobChoice(knob);
        }

        return KnobChoicePtr();
    }

    return found->second.layer.lock();
}

KnobBoolPtr
Node::getProcessAllLayersKnob() const
{
    return _imp->processAllLayersKnob.lock();
}

void
Node::checkForPremultWarningAndCheckboxes()
{
    if ( isOutputNode() || _imp->effect->isGenerator() || _imp->effect->isReader() ) {
        return;
    }
    KnobBoolPtr chans[4];
    KnobStringPtr premultWarn = _imp->premultWarning.lock();
    if (!premultWarn) {
        return;
    }
    NodePtr prefInput = getPreferredInputNode();

    //Do not display a warning for Roto paint
    if ( !prefInput || _imp->effect->isRotoPaintNode() ) {
        //No input, do not warn
        premultWarn->setSecret(true);

        return;
    }
    for (int i = 0; i < 4; ++i) {
        chans[i] = _imp->enabledChan[i].lock();

        //No checkboxes
        if (!chans[i]) {
            premultWarn->setSecret(true);

            return;
        }

        //not RGBA
        if ( chans[i]->getIsSecret() ) {
            return;
        }
    }

    ImagePremultiplicationEnum premult = _imp->effect->getPremult();

    //not premult
    if (premult != eImagePremultiplicationPremultiplied) {
        premultWarn->setSecret(true);

        return;
    }

    bool checked[4];
    checked[3] = chans[3]->getValue();

    //alpha unchecked
    if (!checked[3]) {
        premultWarn->setSecret(true);

        return;
    }
    for (int i = 0; i < 3; ++i) {
        checked[i] = chans[i]->getValue();
        if (!checked[i]) {
            premultWarn->setSecret(false);

            return;
        }
    }

    //RGB checked
    premultWarn->setSecret(true);
} // Node::checkForPremultWarningAndCheckboxes

static void
parseLayerString(const std::string& encoded,
                 bool* isColor)
{
    if ( (encoded == kNatronRGBAPlaneUserName) ||
         ( encoded == kNatronRGBPlaneUserName) ||
         ( encoded == kNatronAlphaPlaneUserName) ) {
        *isColor = true;
    } else {
        *isColor = false;
    }
}

static bool
parseMaskChannelString(const std::string& encodedChannel,
                       std::string* nodeName,
                       std::string* layerName,
                       std::string* channelName,
                       bool *isColor)
{
    std::size_t foundLastDot = encodedChannel.find_last_of('.');

    if (foundLastDot == std::string::npos) {
        *isColor = false;
        if (encodedChannel == "None") {
            *layerName = "None";

            return true;
        }

        return false;
    }
    *channelName = encodedChannel.substr(foundLastDot + 1);

    std::string baseName = encodedChannel.substr(0, foundLastDot);
    std::size_t foundPrevDot = baseName.find_first_of('.');
    if (foundPrevDot != std::string::npos) {
        //Remove the node name
        *layerName = baseName.substr(foundPrevDot + 1);
        *nodeName = baseName.substr(0, foundPrevDot);
    } else {
        *layerName = baseName;
        nodeName->clear();
    }
    *isColor = *layerName == kNatronRGBAComponentsName || *layerName == kNatronRGBComponentsName || *layerName == kNatronAlphaComponentsName;

    return true;
}

class MergeMaskChannelData
    : public KnobChoiceMergeEntriesData
{
public:

    std::string bNode, bLayer, bChannel;
    bool isColor;
    bool dataSet;

    MergeMaskChannelData()
        : KnobChoiceMergeEntriesData()
        , isColor(false)
        , dataSet(false)
    {
    }

    virtual void clear()
    {
        dataSet = false;
        bNode.clear();
        bLayer.clear();
        bChannel.clear();
    }

    virtual ~MergeMaskChannelData()
    {
    }
};

static bool
maskChannelEqualityFunctorInternal(const std::string& aLayer,
                                   const std::string& aChannel,
                                   const std::string& bLayer,
                                   const std::string& bChannel,
                                   bool aIsColor,
                                   bool bIsColor)
{
    if ( aChannel.empty() && bChannel.empty() ) {
        // None choice
        return aLayer == bLayer;
    } else if (aChannel != bChannel) {
        return false;
    } else {
        // Same channel, check layer
        if (aLayer == bLayer) {
            return true;
        } else if (aIsColor && bIsColor) {
            return true;
        }
    }

    return false;
}

static bool
maskChannelEqualityFunctor(const std::string& a,
                           const std::string& b,
                           KnobChoiceMergeEntriesData* data)
{
    MergeMaskChannelData* mergeData = dynamic_cast<MergeMaskChannelData*>(data);

    assert(mergeData);
    if (!mergeData) {
        return false;
    }
    std::string aNode, aLayer, aChannel;
    bool aIsColor;
    parseMaskChannelString(a, &aNode, &aLayer, &aChannel, &aIsColor);
    if (!mergeData->dataSet) {
        parseMaskChannelString(b, &mergeData->bNode, &mergeData->bLayer, &mergeData->bChannel, &mergeData->isColor);
        mergeData->dataSet = true;
    }

    return maskChannelEqualityFunctorInternal(aLayer, aChannel, mergeData->bLayer, mergeData->bChannel, aIsColor, mergeData->isColor);
}

class MergeLayerData
    : public KnobChoiceMergeEntriesData
{
public:

    bool isColor;
    bool dataSet;

    MergeLayerData()
        : KnobChoiceMergeEntriesData()
        , isColor(false)
        , dataSet(false)
    {
    }

    virtual void clear()
    {
        dataSet = false;
    }

    virtual ~MergeLayerData()
    {
    }
};

static bool
layerEqualityFunctor(const std::string& a,
                     const std::string& b,
                     KnobChoiceMergeEntriesData* data)
{
    MergeLayerData* mergeData = dynamic_cast<MergeLayerData*>(data);

    assert(mergeData);
    if (!mergeData) {
        return false;
    }
    bool aIsColor;
    parseLayerString(a, &aIsColor);
    if (!mergeData->dataSet) {
        parseLayerString(b, &mergeData->isColor);
        mergeData->dataSet = true;
    }
    if (aIsColor && mergeData->isColor) {
        return true;
    } else if (a == b) {
        return true;
    }

    return false;
}

static bool isRedComponent(const std::string& a) {
    std::string str = a;
    boost::to_lower(str);
    return str == "red" || str == "r";
}

static bool isGreenComponent(const std::string& a) {
    std::string str = a;
    boost::to_lower(str);
    return str == "green" || str == "g";
}

static bool isBlueComponent(const std::string& a) {
    std::string str = a;
    boost::to_lower(str);
    return str == "blue" || str == "b";
}

static bool isAlphaComponent(const std::string& a) {
    std::string str = a;
    boost::to_lower(str);
    return str == "alpha" || str == "a";
}

static bool channelNamesEqualFunctor(const std::string& a, const std::string& b)
{
    if (isRedComponent(a) && isRedComponent(b)) {
        return true;
    } else if (isGreenComponent(a) && isGreenComponent(b)) {
        return true;
    } else if (isBlueComponent(a) && isBlueComponent(b)) {
        return true;
    } else if (isAlphaComponent(a) && isAlphaComponent(b)) {
        return true;
    }
    return false;
}

int
Node::getMaskChannel(int inputNb,
                     ImageComponents* comps,
                     NodePtr* maskInput) const
{
    *comps = ImageComponents::getNoneComponents();
    maskInput->reset();
    std::map<int, MaskSelector >::const_iterator it = _imp->maskSelectors.find(inputNb);

    if ( it != _imp->maskSelectors.end() ) {
        std::string maskEncoded =  it->second.channel.lock()->getActiveEntryText_mt_safe();
        std::string nodeName, layerName, channelName;
        bool isColor;
        bool ok = parseMaskChannelString(maskEncoded, &nodeName, &layerName, &channelName, &isColor);

        if ( !ok || (layerName == "None") ) {
            return -1;
        } else {
            QMutexLocker locker(&it->second.compsMutex);
            for (std::size_t i = 0; i < it->second.compsAvailable.size(); ++i) {
                if ( (it->second.compsAvailable[i].first.getLayerName() == layerName) ||
                     ( isColor && it->second.compsAvailable[i].first.isColorPlane() ) ) {
                    const std::vector<std::string>& channels = it->second.compsAvailable[i].first.getComponentsNames();
                    for (std::size_t j = 0; j < channels.size(); ++j) {
                        if (channelNamesEqualFunctor(channels[j], channelName)) {
                            *comps = it->second.compsAvailable[i].first;
                            *maskInput = it->second.compsAvailable[i].second.lock();

                            return j;
                        }
                    }
                }
            }
        }
        //Default to alpha
        // *comps = ImageComponents::getAlphaComponents();
        //return 0;
    }

    return -1;
}

bool
Node::refreshChannelSelectors()
{
    if ( !isNodeCreated() ) {
        return false;
    }
    _imp->effect->setComponentsAvailableDirty(true);

    double time = getApp()->getTimeLine()->currentFrame();
    bool hasChanged = false;
    for (std::map<int, ChannelSelector>::iterator it = _imp->channelsSelectors.begin(); it != _imp->channelsSelectors.end(); ++it) {
        NodePtr node;
        if (it->first == -1) {
            node = shared_from_this();
        } else {
            node = getInput(it->first);
        }

        KnobChoicePtr layerKnob = it->second.layer.lock();

        // The Output Layer menu has a All choice, input layers menus have a None choice.
        std::vector<std::string> choices;
        if (it->first >= 0) {
            choices.push_back("None");
        }
        int gotColor = -1;
        ImageComponents colorComp;

        //
        // These are default layers that we always display in the layer selector.
        // If one of them is found in the clip preferences, we set the default value to it.
        //
        std::map<std::string, int > defaultLayers;
        {
            std::vector<std::string> projectLayers = getApp()->getProject()->getProjectDefaultLayerNames();
            for (std::size_t i = 0; i < projectLayers.size(); ++i) {
                defaultLayers[projectLayers[i]] = -1;
            }
        }


        // We may not have an input
        if (node) {
            // Get the components available on the node
            EffectInstance::ComponentsAvailableMap compsAvailable;
            node->getEffectInstance()->getComponentsAvailable(it->first != -1, true, time, &compsAvailable);
            {
                QMutexLocker k(&it->second.compsMutex);
                it->second.compsAvailable = compsAvailable;
            }
            for (EffectInstance::ComponentsAvailableMap::iterator it2 = compsAvailable.begin(); it2 != compsAvailable.end(); ++it2) {
                // Insert the color plane second in the menu
                if ( it2->first.isColorPlane() ) {
                    int numComp = it2->first.getNumComponents();
                    colorComp = it2->first;

                    assert(choices.size() > 0);
                    std::vector<std::string>::iterator pos = choices.begin();
                    ++pos; // bypass the "None" choice
                    gotColor = 1;


                    std::string colorCompName;
                    if (numComp == 1) {
                        colorCompName = kNatronAlphaPlaneUserName;
                    } else if (numComp == 3) {
                        colorCompName = kNatronRGBPlaneUserName;
                    } else if (numComp == 4) {
                        colorCompName = kNatronRGBAPlaneUserName;
                    } else {
                        assert(false);
                    }
                    choices.insert(pos, colorCompName);


                    // Increment all default indexes since we inserted color in the list
                    for (std::map<std::string, int >::iterator it = defaultLayers.begin(); it != defaultLayers.end(); ++it) {
                        if (it->second != -1) {
                            ++it->second;
                        }
                    }
                } else {
                    std::string choiceName = ImageComponents::mapNatronInternalPlaneNameToUserFriendlyPlaneName( it2->first.getLayerName() );
                    std::map<std::string, int>::iterator foundDefaultLayer = defaultLayers.find( it2->first.getLayerName() );
                    if ( foundDefaultLayer != defaultLayers.end() ) {
                        foundDefaultLayer->second = choices.size() - 1;
                    }


                    choices.push_back(choiceName);
                }
            }
        } // if (node) {

        // If we did not find the color plane, insert it since it is the unique mandatory plane.
        if (gotColor == -1) {
            assert(choices.size() > 0);
            std::vector<std::string>::iterator pos = choices.begin();
            ++pos;
            gotColor = 1;
            Q_UNUSED(gotColor);
            ///Increment all default indexes
            for (std::map<std::string, int>::iterator it = defaultLayers.begin(); it != defaultLayers.end(); ++it) {
                if (it->second != -1) {
                    ++it->second;
                }
            }
            colorComp = ImageComponents::getRGBAComponents();
            choices.insert(pos, kNatronRGBAPlaneUserName);
        }

        // Insert default layers
        for (std::map<std::string, int>::iterator itl = defaultLayers.begin(); itl != defaultLayers.end(); ++itl) {
            if (itl->second == -1) {
                std::string choiceName = ImageComponents::mapNatronInternalPlaneNameToUserFriendlyPlaneName(itl->first);
                choices.push_back(choiceName);
            }
        }

        const std::vector<std::string> currentLayerEntries = layerKnob->getEntries_mt_safe();
        const std::string curLayer_FriendlyName = layerKnob->getActiveEntryText_mt_safe();
        const std::string curLayer = ImageComponents::mapUserFriendlyPlaneNameToNatronInternalPlaneName(curLayer_FriendlyName);


        {
            MergeLayerData tmpData;
            bool menuChanged = layerKnob->populateChoices(choices, std::vector<std::string>(), layerEqualityFunctor, &tmpData);
            if (menuChanged) {
                hasChanged = true;
                s_outputLayerChanged();
            }
        }
    } // for (std::map<int,ChannelSelector>::iterator it = _imp->channelsSelectors.begin(); it != _imp->channelsSelectors.end(); ++it) {

    NodePtr prefInputNode;
    if ( !_imp->maskSelectors.empty() ) {
        int prefInputNb = getPreferredInput();
        if (prefInputNb != -1) {
            prefInputNode = getInput(prefInputNb);
        }
    }

    for (std::map<int, MaskSelector>::iterator it = _imp->maskSelectors.begin(); it != _imp->maskSelectors.end(); ++it) {
        NodePtr node;
        if (it->first == -1) {
            node = shared_from_this();
        } else {
            node = getInput(it->first);
        }


        std::vector<std::string> choices;
        choices.push_back("None");

        //Get the mask input components
        EffectInstance::ComponentsAvailableMap compsAvailable;
        std::list<EffectInstancePtr> markedNodes;
        if (node) {
            node->getEffectInstance()->getComponentsAvailable(true, true, time, &compsAvailable, &markedNodes);
        }

        //Also get the node's preferred input (the "main" input) components
        EffectInstance::ComponentsAvailableMap prefInputAvailComps;

        if (prefInputNode) {
            prefInputNode->getEffectInstance()->getComponentsAvailable(true, true, time, &prefInputAvailComps, &markedNodes);

            //Merge the 2 components available maps, but preferring channels coming from the Mask input
            for (EffectInstance::ComponentsAvailableMap::iterator it = prefInputAvailComps.begin(); it != prefInputAvailComps.end(); ++it) {
                //If the component is already present in the 'comps' map, only add it if we are the preferred input
                EffectInstance::ComponentsAvailableMap::iterator colorMatch = compsAvailable.end();
                bool found = false;
                for (EffectInstance::ComponentsAvailableMap::iterator it2 = compsAvailable.begin(); it2 != compsAvailable.end(); ++it2) {
                    if (it2->first == it->first) {
                        found = true;
                        break;
                    } else if ( it2->first.isColorPlane() ) {
                        colorMatch = it2;
                    }
                }
                if (!found) {
                    if ( ( colorMatch != compsAvailable.end() ) && it->first.isColorPlane() ) {
                        //we found another color components type, skip
                        continue;
                    } else {
                        compsAvailable.insert(*it);
                    }
                }
            }
        } // if (prefInputNode)


        std::vector<std::pair<ImageComponents, NodeWPtr > > compsOrdered;
        ImageComponents gotColor;
        NodePtr nodeGotColor;
        for (EffectInstance::ComponentsAvailableMap::iterator comp = compsAvailable.begin(); comp != compsAvailable.end(); ++comp) {
            if ( comp->first.isColorPlane() ) {
                //compsOrdered.insert(compsOrdered.begin(), std::make_pair(comp->first,comp->second));
                gotColor = comp->first;
                nodeGotColor = comp->second.lock();
            } else {
                compsOrdered.push_back(*comp);
            }
        }


        {
            QMutexLocker k(&it->second.compsMutex);
            it->second.compsAvailable = compsOrdered;

            // Add the components available for the color plane, but only retain RGBA in the channel selector.
            // We do this because by default the channel selector has RGBA but when input is RGB it will complain that Alpha is not available.
            if (gotColor) {
                it->second.compsAvailable.push_back( std::make_pair(gotColor, nodeGotColor) );
            }
        }

        for (std::vector<std::pair<ImageComponents, NodeWPtr > >::iterator it2 = compsOrdered.begin(); it2 != compsOrdered.end(); ++it2) {
            const std::vector<std::string>& channels = it2->first.getComponentsNames();
            bool isColor = it2->first.isColorPlane();
            const std::string& layerName = isColor ? it2->first.getComponentsGlobalName() : it2->first.getLayerName();
            NodePtr providerNode = it2->second.lock();
            std::string nodeName;
            if (providerNode) {
                nodeName = providerNode->getScriptName_mt_safe();
            }

            for (std::size_t i = 0; i < channels.size(); ++i) {
                std::string option;
                if (!isColor) {
                    option += nodeName;
                    if ( !nodeName.empty() ) {
                        option += '.';
                    }
                }
                option += layerName;
                if ( !layerName.empty() ) {
                    option += '.';
                }
                option += channels[i];
                choices.push_back(option);
            }
        }


        {
            std::vector<std::string>::iterator pos = choices.begin();
            ++pos;

            const ImageComponents& rgba = ImageComponents::getRGBAComponents();
            const std::string& rgbaCompname = rgba.getComponentsGlobalName();
            const std::vector<std::string>& rgbaChannels = rgba.getComponentsNames();
            std::vector<std::string> rgbaOptions;
            for (std::size_t i = 0; i < rgbaChannels.size(); ++i) {
                std::string option = rgbaCompname + '.' + rgbaChannels[i];
                rgbaOptions.push_back(option);
            }
            choices.insert( pos, rgbaOptions.begin(), rgbaOptions.end() );
        }

        KnobChoicePtr channelKnob = it->second.channel.lock();
        const std::vector<std::string> currentLayerEntries = channelKnob->getEntries_mt_safe();
        const std::string curChannelEncoded = channelKnob->getActiveEntryText_mt_safe();

        // This will merge previous channels with new channels available while retaining previously existing channels.
        {
            MergeMaskChannelData tmpData;
            hasChanged |= channelKnob->populateChoices(choices, std::vector<std::string>(), maskChannelEqualityFunctor, &tmpData);
        }
    }
    return hasChanged;
} // Node::refreshChannelSelectors()

bool
Node::addUserComponents(const ImageComponents& comps)
{
    ///The node has node channel selector, don't allow adding a custom plane.
    KnobIPtr outputLayerKnob = getKnobByName(kNatronOfxParamOutputChannels);

    if (_imp->channelsSelectors.empty() && !outputLayerKnob) {
        return false;
    }

    if (!outputLayerKnob) {
        //The effect does not have kNatronOfxParamOutputChannels but maybe the selector provided by Natron
        std::map<int, ChannelSelector>::iterator found = _imp->channelsSelectors.find(-1);
        if ( found == _imp->channelsSelectors.end() ) {
            return false;
        }
        outputLayerKnob = found->second.layer.lock();
    }

    {
        QMutexLocker k(&_imp->createdComponentsMutex);
        for (std::list<ImageComponents>::iterator it = _imp->createdComponents.begin(); it != _imp->createdComponents.end(); ++it) {
            if ( it->getLayerName() == comps.getLayerName() ) {
                return false;
            }
        }

        _imp->createdComponents.push_back(comps);
    }
    if (!_imp->isRefreshingInputRelatedData) {
        ///Clip preferences have changed
        RenderScale s(1.);
        getEffectInstance()->refreshMetaDatas_public(true);
    }
    {
        ///Set the selector to the new channel
        KnobChoicePtr layerChoice = toKnobChoice(outputLayerKnob);
        if (layerChoice) {
            layerChoice->setValueFromLabel(comps.getLayerName(), 0);
        }
    }

    return true;
}

void
Node::getUserCreatedComponents(std::list<ImageComponents>* comps)
{
    QMutexLocker k(&_imp->createdComponentsMutex);

    *comps = _imp->createdComponents;
}

double
Node::getHostMixingValue(double time,
                         ViewIdx view) const
{
    KnobDoublePtr mix = _imp->mixWithSource.lock();

    return mix ? mix->getValueAtTime(time, 0, view) : 1.;
}

NATRON_NAMESPACE_EXIT;

NATRON_NAMESPACE_USING;
#include "moc_Node.cpp"<|MERGE_RESOLUTION|>--- conflicted
+++ resolved
@@ -4643,17 +4643,7 @@
 }
 
 void
-<<<<<<< HEAD
-Node::hasViewersConnected(std::list<ViewerInstancePtr>* viewers) const
-{
-    ViewerInstancePtr thisViewer = isEffectViewerInstance();
-
-    if (thisViewer) {
-        std::list<ViewerInstancePtr>::const_iterator alreadyExists = std::find(viewers->begin(), viewers->end(), thisViewer);
-        if ( alreadyExists == viewers->end() ) {
-            viewers->push_back(thisViewer);
-=======
-Node::hasViewersConnectedInternal(std::list<ViewerInstance* >* viewers,
+Node::hasViewersConnectedInternal(std::list<ViewerInstancePtr >* viewers,
                                  std::list<const Node*>* markedNodes) const
 {
 
@@ -4662,7 +4652,7 @@
     }
 
     markedNodes->push_back(this);
-    ViewerInstance* thisViewer = dynamic_cast<ViewerInstance*>( _imp->effect.get() );
+    ViewerInstancePtr thisViewer = toViewerInstance( _imp->effect);
 
     if (thisViewer) {
         viewers->push_back(thisViewer);
@@ -4673,13 +4663,12 @@
         for (NodesList::iterator it = outputs.begin(); it != outputs.end(); ++it) {
             assert(*it);
             (*it)->hasViewersConnectedInternal(viewers, markedNodes);
->>>>>>> c1baa047
-        }
-    }
-}
-
-void
-Node::hasOutputNodesConnectedInternal(std::list<OutputEffectInstance* >* writers,
+        }
+    }
+}
+
+void
+Node::hasOutputNodesConnectedInternal(std::list<OutputEffectInstancePtr >* writers,
                                      std::list<const Node*>* markedNodes) const
 {
     if (std::find(markedNodes->begin(), markedNodes->end(), this) != markedNodes->end()) {
@@ -4688,9 +4677,9 @@
 
     markedNodes->push_back(this);
 
-    OutputEffectInstance* thisWriter = dynamic_cast<OutputEffectInstance*>( _imp->effect.get() );
-
-    if ( thisWriter && thisWriter->isOutput() && !dynamic_cast<GroupOutput*>(thisWriter) ) {
+    OutputEffectInstancePtr thisWriter = boost::dynamic_pointer_cast<OutputEffectInstance>(_imp->effect);
+
+    if ( thisWriter && thisWriter->isOutput() && !dynamic_cast<GroupOutput*>(thisWriter.get()) ) {
         writers->push_back(thisWriter);
     } else {
         NodesList outputs;
@@ -4704,14 +4693,14 @@
 }
 
 void
-Node::hasOutputNodesConnected(std::list<OutputEffectInstance* >* writers) const
+Node::hasOutputNodesConnected(std::list<OutputEffectInstancePtr >* writers) const
 {
     std::list<const Node*> m;
     hasOutputNodesConnectedInternal(writers, &m);
 }
 
 void
-Node::hasViewersConnected(std::list<ViewerInstance* >* viewers) const
+Node::hasViewersConnected(std::list<ViewerInstancePtr >* viewers) const
 {
 
     std::list<const Node*> m;
@@ -4858,23 +4847,6 @@
         }
     }
 }
-
-<<<<<<< HEAD
-void
-Node::hasOutputNodesConnected(std::list<OutputEffectInstancePtr>* writers) const
-{
-    OutputEffectInstancePtr thisWriter = isEffectOutput();
-
-    if ( thisWriter && thisWriter->isOutput() && !toGroupOutput(thisWriter) ) {
-        std::list<OutputEffectInstancePtr>::const_iterator alreadyExists = std::find(writers->begin(), writers->end(), thisWriter);
-        if ( alreadyExists == writers->end() ) {
-            writers->push_back(thisWriter);
-        }
-    } else {
-        NodesList outputs;
-        getOutputsWithGroupRedirection(outputs);
-=======
->>>>>>> c1baa047
 
 
 int
