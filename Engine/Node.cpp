--- conflicted
+++ resolved
@@ -10408,15 +10408,7 @@
         return;
     }
 
-<<<<<<< HEAD
-    if (getIOContainer()) {
-        return;
-    }
-
     AppInstancePtr app = getApp();
-=======
-    AppInstPtr app = getApp();
->>>>>>> 844641fc
     if (!app) {
         return;
     }
