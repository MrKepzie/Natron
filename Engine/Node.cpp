/* ***** BEGIN LICENSE BLOCK *****
 * This file is part of Natron <http://www.natron.fr/>,
 * Copyright (C) 2013-2017 INRIA and Alexandre Gauthier-Foichat
 *
 * Natron is free software: you can redistribute it and/or modify
 * it under the terms of the GNU General Public License as published by
 * the Free Software Foundation; either version 2 of the License, or
 * (at your option) any later version.
 *
 * Natron is distributed in the hope that it will be useful,
 * but WITHOUT ANY WARRANTY; without even the implied warranty of
 * MERCHANTABILITY or FITNESS FOR A PARTICULAR PURPOSE.  See the
 * GNU General Public License for more details.
 *
 * You should have received a copy of the GNU General Public License
 * along with Natron.  If not, see <http://www.gnu.org/licenses/gpl-2.0.html>
 * ***** END LICENSE BLOCK ***** */

// ***** BEGIN PYTHON BLOCK *****
// from <https://docs.python.org/3/c-api/intro.html#include-files>:
// "Since Python may define some pre-processor definitions which affect the standard headers on some systems, you must include Python.h before any standard headers are included."
#include <Python.h>
// ***** END PYTHON BLOCK *****

#include "Node.h"
#include "Engine/NodePrivate.h"

#include <limits>
#include <locale>
#include <algorithm> // min, max
#include <bitset>
#include <cassert>
#include <stdexcept>
#include <sstream> // stringstream

#include "Global/Macros.h"

#include <QtCore/QDateTime>
#include <QtCore/QDebug>
#include <QtCore/QReadWriteLock>
#include <QtCore/QCoreApplication>
#include <QtCore/QWaitCondition>
#include <QtCore/QTextStream>
#include <QtCore/QFile>
#include <QtCore/QRegExp>

#include <ofxNatron.h>

#include <SequenceParsing.h>


#include "Engine/NodePrivate.h"
#include "Engine/AppInstance.h"
#include "Engine/AppManager.h"
#include "Engine/Backdrop.h"
#include "Engine/Cache.h"
#include "Engine/Curve.h"
#include "Engine/CreateNodeArgs.h"
#include "Engine/DiskCacheNode.h"
#include "Engine/Dot.h"
#include "Engine/EffectInstance.h"
#include "Engine/EffectInstanceTLSData.h"
#include "Engine/Format.h"
#include "Engine/FileSystemModel.h"
#include "Engine/FStreamsSupport.h"
#include "Engine/GroupInput.h"
#include "Engine/GroupOutput.h"
#include "Engine/GenericSchedulerThreadWatcher.h"
#include "Engine/Hash64.h"
#include "Engine/Image.h"
#include "Engine/Knob.h"
#include "Engine/KnobTypes.h"
#include "Engine/KnobFile.h"
#include "Engine/LibraryBinary.h"
#include "Engine/Log.h"
#include "Engine/Lut.h"
#include "Engine/MemoryInfo.h" // printAsRAM
#include "Engine/NodeGroup.h"
#include "Engine/NodeGraphI.h"
#include "Engine/NodeGuiI.h"
#include "Engine/OfxEffectInstance.h"
#include "Engine/OfxHost.h"
#include "Engine/OneViewNode.h"
#include "Engine/OpenGLViewerI.h"
#include "Engine/OutputSchedulerThread.h"
#include "Engine/Plugin.h"
#include "Engine/ProjectSerialization.h"
#include "Engine/PrecompNode.h"
#include "Engine/Project.h"
#include "Engine/ReadNode.h"
#include "Engine/RenderValuesCache.h"
#include "Engine/RotoLayer.h"
#include "Engine/RotoPaint.h"
#include "Engine/RotoStrokeItem.h"
#include "Engine/StubNode.h"
#include "Engine/Settings.h"
#include "Engine/TimeLine.h"
#include "Engine/Timer.h"
#include "Engine/TrackMarker.h"
#include "Engine/TrackerNode.h"
#include "Engine/TrackerHelper.h"
#include "Engine/TreeRenderNodeArgs.h"
#include "Engine/TLSHolder.h"
#include "Engine/UndoCommand.h"
#include "Engine/Utils.h" // convertFromPlainText
#include "Engine/ViewIdx.h"
#include "Engine/ViewerInstance.h"
#include "Engine/ViewerNode.h"
#include "Engine/WriteNode.h"



///The flickering of edges/nodes in the nodegraph will be refreshed
///at most every...
#define NATRON_RENDER_GRAPHS_HINTS_REFRESH_RATE_SECONDS 1

<<<<<<< HEAD
=======
NATRON_NAMESPACE_ENTER;

using std::make_pair;
using std::cout; using std::endl;
using boost::shared_ptr;


// protect local classes in anonymous namespace
NATRON_NAMESPACE_ANONYMOUS_ENTER

/*The output node was connected from inputNumber to this...*/
typedef std::map<NodeWPtr, int > DeactivatedState;
typedef std::list<Node::KnobLink> KnobLinkList;
typedef std::vector<NodeWPtr> InputsV;


class ChannelSelector
{
public:

    boost::weak_ptr<KnobChoice> layer;


    ChannelSelector()
        : layer()
    {
    }

    ChannelSelector(const ChannelSelector& other)
    {
        *this = other;
    }

    void operator=(const ChannelSelector& other)
    {
        layer = other.layer;
    }
};

class MaskSelector
{
public:

    boost::weak_ptr<KnobBool> enabled;
    boost::weak_ptr<KnobChoice> channel;
    mutable QMutex compsMutex;
    //Stores the components available at build time of the choice menu
    std::vector<std::pair<ImagePlaneDesc, NodeWPtr > > compsAvailable;

    MaskSelector()
        : enabled()
        , channel()
        , compsMutex()
        , compsAvailable()
    {
    }

    MaskSelector(const MaskSelector& other)
    {
        *this = other;
    }

    void operator=(const MaskSelector& other)
    {
        enabled = other.enabled;
        channel = other.channel;
        QMutexLocker k(&compsMutex);
        compsAvailable = other.compsAvailable;
    }
};


struct FormatKnob
{
    boost::weak_ptr<KnobInt> size;
    boost::weak_ptr<KnobDouble> par;
    boost::weak_ptr<KnobChoice> formatChoice;
};

struct PyPlugInfo
{
    std::string pluginPythonModule; // the absolute filename of the python script

    //Set to true when the user has edited a PyPlug
    bool isPyPlug;
    std::string pyPlugID; //< if this is a pyplug, this is the ID of the Plug-in. This is because the plugin handle will be the one of the Group
    std::string pyPlugLabel;
    std::string pyPlugDesc;
    std::string pyPlugIconFilePath;
    std::list<std::string> pyPlugGrouping;
    int pyPlugVersion;

    PyPlugInfo()
    : isPyPlug(false)
    , pyPlugVersion(0)
    {

    }
};

NATRON_NAMESPACE_ANONYMOUS_EXIT


struct Node::Implementation
{
    Q_DECLARE_TR_FUNCTIONS(Node)

public:
    Implementation(Node* publicInterface,
                   const AppInstPtr& app_,
                   const boost::shared_ptr<NodeCollection>& collection,
                   Plugin* plugin_)
        : _publicInterface(publicInterface)
        , group(collection)
        , precomp()
        , app(app_)
        , isPartOfProject(true)
        , knobsInitialized(false)
        , inputsInitialized(false)
        , outputsMutex()
        , outputs()
        , guiOutputs()
        , inputsMutex()
        , inputs()
        , guiInputs()
        , effect()
        , inputsComponents()
        , outputComponents()
        , inputsLabelsMutex()
        , inputLabels()
        , scriptName()
        , label()
        , cacheID()
        , deactivatedState()
        , activatedMutex()
        , activated(true)
        , plugin(plugin_)
        , pyPluginInfoMutex()
        , pyPlugInfo()
        , computingPreview(false)
        , previewThreadQuit(false)
        , computingPreviewMutex()
        , pluginInstanceMemoryUsed(0)
        , memoryUsedMutex()
        , mustQuitPreview(0)
        , mustQuitPreviewMutex()
        , mustQuitPreviewCond()
        , renderInstancesSharedMutex(QMutex::Recursive)
        , knobsAge(0)
        , knobsAgeMutex()
        , masterNodeMutex()
        , masterNode()
        , nodeLinks()
#ifdef NATRON_ENABLE_IO_META_NODES
        , ioContainer()
#endif
        , frameIncrKnob()
        , nodeSettingsPage()
        , nodeLabelKnob()
        , previewEnabledKnob()
        , disableNodeKnob()
        , infoPage()
        , nodeInfos()
        , refreshInfoButton()
        , useFullScaleImagesWhenRenderScaleUnsupported()
        , forceCaching()
        , hideInputs()
        , beforeFrameRender()
        , beforeRender()
        , afterFrameRender()
        , afterRender()
        , enabledChan()
        , channelsSelectors()
        , maskSelectors()
        , rotoContext()
        , trackContext()
        , imagesBeingRenderedMutex()
        , imageBeingRenderedCond()
        , imagesBeingRendered()
        , supportedDepths()
        , isMultiInstance(false)
        , multiInstanceParent()
        , childrenMutex()
        , children()
        , multiInstanceParentName()
        , keyframesDisplayedOnTimeline(false)
        , lastRenderStartedMutex()
        , lastRenderStartedSlotCallTime()
        , renderStartedCounter(0)
        , inputIsRenderingCounter(0)
        , lastInputNRenderStartedSlotCallTime()
        , nodeIsDequeuing(false)
        , nodeIsDequeuingMutex()
        , nodeIsDequeuingCond()
        , nodeIsRendering(0)
        , nodeIsRenderingMutex()
        , persistentMessage()
        , persistentMessageType(0)
        , persistentMessageMutex()
        , guiPointer()
        , nativeOverlays()
        , nodeCreated(false)
        , wasCreatedSilently(false)
        , createdComponentsMutex()
        , createdComponents()
        , paintStroke()
        , pluginsPropMutex()
        , pluginSafety(eRenderSafetyInstanceSafe)
        , currentThreadSafety(eRenderSafetyInstanceSafe)
        , currentSupportTiles(false)
        , currentSupportOpenGLRender(ePluginOpenGLRenderSupportNone)
        , currentSupportSequentialRender(eSequentialPreferenceNotSequential)
        , currentCanTransform(false)
        , draftModeUsed(false)
        , mustComputeInputRelatedData(true)
        , duringPaintStrokeCreation(false)
        , lastStrokeMovementMutex()
        , strokeBitmapCleared(false)
        , useAlpha0ToConvertFromRGBToRGBA(false)
        , isBeingDestroyedMutex()
        , isBeingDestroyed(false)
        , inputModifiedRecursion(0)
        , inputsModified()
        , refreshIdentityStateRequestsCount(0)
        , isRefreshingInputRelatedData(false)
        , streamWarnings()
        , requiresGLFinishBeforeRender(false)
        , hostChannelSelectorEnabled(false)
    {
        ///Initialize timers
        gettimeofday(&lastRenderStartedSlotCallTime, 0);
        gettimeofday(&lastInputNRenderStartedSlotCallTime, 0);
    }

    void abortPreview_non_blocking();

    void abortPreview_blocking(bool allowPreviewRenders);

    bool checkForExitPreview();

    void setComputingPreview(bool v)
    {
        QMutexLocker l(&computingPreviewMutex);

        computingPreview = v;
    }

    void restoreUserKnobsRecursive(const std::list<boost::shared_ptr<KnobSerializationBase> >& knobs,
                                   const boost::shared_ptr<KnobGroup>& group,
                                   const boost::shared_ptr<KnobPage>& page);

    void restoreKnobLinksRecursive(const GroupKnobSerialization* group,
                                   const NodesList & allNodes,
                                   const std::map<std::string, std::string>& oldNewScriptNamesMapping);

    void ifGroupForceHashChangeOfInputs();

    void runOnNodeCreatedCB(bool userEdited);

    void runOnNodeDeleteCB();

    void runOnNodeCreatedCBInternal(const std::string& cb, bool userEdited);

    void runOnNodeDeleteCBInternal(const std::string& cb);


    void appendChild(const NodePtr& child);

    void runInputChangedCallback(int index, const std::string& script);

    void createChannelSelector(int inputNb, const std::string & inputName, bool isOutput, const boost::shared_ptr<KnobPage>& page, KnobPtr* lastKnobBeforeAdvancedOption);

    void onLayerChanged(int inputNb, const ChannelSelector& selector);

    void onMaskSelectorChanged(int inputNb, const MaskSelector& selector);

    ImagePlaneDesc getSelectedLayerInternal(int inputNb, const std::list<ImagePlaneDesc>& availableLayers, const ChannelSelector& selector) const;


    Node* _publicInterface;
    boost::weak_ptr<NodeCollection> group;
    boost::weak_ptr<PrecompNode> precomp;
    AppInstWPtr app; // pointer to the app: needed to access the application's default-project's format
    bool isPartOfProject;
    bool knobsInitialized;
    bool inputsInitialized;
    mutable QMutex outputsMutex;
    NodesWList outputs, guiOutputs;
    mutable QMutex inputsMutex; //< protects guiInputs so the serialization thread can access them

    ///The  inputs are the ones used while rendering and guiInputs the ones used by the gui whenever
    ///the node is currently rendering. Once the render is finished, inputs are refreshed automatically to the value of
    ///guiInputs
    InputsV inputs, guiInputs;

    //to the inputs in a thread-safe manner.
    EffectInstPtr effect;  //< the effect hosted by this node

    ///The accepted components in input and in output of the plug-in
    ///These two are also protected by inputsMutex
    std::vector< std::list<ImagePlaneDesc> > inputsComponents;
    std::list<ImagePlaneDesc> outputComponents;
    mutable QMutex nameMutex;
    mutable QMutex inputsLabelsMutex;
    std::vector<std::string> inputLabels; // inputs name, protected by inputsLabelsMutex
    std::vector<std::string> inputHints; // protected by inputsLabelsMutex
    std::vector<bool> inputsVisibility; // protected by inputsMutex
    std::string scriptName; //node name internally and as visible to python
    std::string label; // node label as visible in the GUI

    ///The cacheID is the first script name that was given to a node
    ///it is then used in the cache to identify images that belong to this node
    ///In order for the cache to be persistent, the cacheID is serialized with the node
    ///and 2 nodes cannot have the same cacheID.
    std::string cacheID;
    DeactivatedState deactivatedState;
    mutable QMutex activatedMutex;
    bool activated;
    Plugin* plugin; //< the plugin which stores the function to instantiate the effect
    mutable QMutex pyPluginInfoMutex;
    PyPlugInfo pyPlugInfo;
    bool computingPreview;
    bool previewThreadQuit;
    mutable QMutex computingPreviewMutex;
    size_t pluginInstanceMemoryUsed; //< global count on all EffectInstance's of the memory they use.
    QMutex memoryUsedMutex; //< protects _pluginInstanceMemoryUsed
    int mustQuitPreview;
    QMutex mustQuitPreviewMutex;
    QWaitCondition mustQuitPreviewCond;
    QMutex renderInstancesSharedMutex; //< see eRenderSafetyInstanceSafe in EffectInstance::renderRoI
    //only 1 clone can render at any time
    U64 knobsAge; //< the age of the knobs in this effect. It gets incremented every times the effect has its evaluate() function called.
    mutable QReadWriteLock knobsAgeMutex; //< protects knobsAge and hash
    Hash64 hash; //< recomputed everytime knobsAge is changed.
    mutable QMutex masterNodeMutex; //< protects masterNode and nodeLinks
    NodeWPtr masterNode; //< this points to the master when the node is a clone
    KnobLinkList nodeLinks; //< these point to the parents of the params links

#ifdef NATRON_ENABLE_IO_META_NODES
    //When creating a Reader or Writer node, this is a pointer to the "bundle" node that the user actually see.
    NodeWPtr ioContainer;
#endif

    boost::weak_ptr<KnobInt> frameIncrKnob;
    boost::weak_ptr<KnobPage> nodeSettingsPage;
    boost::weak_ptr<KnobString> nodeLabelKnob;
    boost::weak_ptr<KnobBool> previewEnabledKnob;
    boost::weak_ptr<KnobBool> disableNodeKnob;
    boost::weak_ptr<KnobChoice> openglRenderingEnabledKnob;
    boost::weak_ptr<KnobInt> lifeTimeKnob;
    boost::weak_ptr<KnobBool> enableLifeTimeKnob;
    boost::weak_ptr<KnobString> knobChangedCallback;
    boost::weak_ptr<KnobString> inputChangedCallback;
    boost::weak_ptr<KnobString> nodeCreatedCallback;
    boost::weak_ptr<KnobString> nodeRemovalCallback;
    boost::weak_ptr<KnobPage> infoPage;
    boost::weak_ptr<KnobString> nodeInfos;
    boost::weak_ptr<KnobButton> refreshInfoButton;
    boost::weak_ptr<KnobBool> useFullScaleImagesWhenRenderScaleUnsupported;
    boost::weak_ptr<KnobBool> forceCaching;
    boost::weak_ptr<KnobBool> hideInputs;
    boost::weak_ptr<KnobString> beforeFrameRender;
    boost::weak_ptr<KnobString> beforeRender;
    boost::weak_ptr<KnobString> afterFrameRender;
    boost::weak_ptr<KnobString> afterRender;
    boost::weak_ptr<KnobBool> enabledChan[4];
    boost::weak_ptr<KnobString> premultWarning;
    boost::weak_ptr<KnobDouble> mixWithSource;
    boost::weak_ptr<KnobButton> renderButton; //< render button for writers
    FormatKnob pluginFormatKnobs;
    boost::weak_ptr<KnobBool> processAllLayersKnob;
    std::map<int, ChannelSelector> channelsSelectors;
    std::map<int, MaskSelector> maskSelectors;
    boost::shared_ptr<RotoContext> rotoContext; //< valid when the node has a rotoscoping context (i.e: paint context)
    boost::shared_ptr<TrackerContext> trackContext;
    mutable QMutex imagesBeingRenderedMutex;
    QWaitCondition imageBeingRenderedCond;
    std::list< boost::shared_ptr<Image> > imagesBeingRendered; ///< a list of all the images being rendered simultaneously
    std::list <ImageBitDepthEnum> supportedDepths;

    ///True when several effect instances are represented under the same node.
    bool isMultiInstance;
    NodeWPtr multiInstanceParent;
    mutable QMutex childrenMutex;
    NodesWList children;

    ///the name of the parent at the time this node was created
    std::string multiInstanceParentName;
    bool keyframesDisplayedOnTimeline;

    ///This is to avoid the slots connected to the main-thread to be called too much
    QMutex lastRenderStartedMutex; //< protects lastRenderStartedSlotCallTime & lastInputNRenderStartedSlotCallTime
    timeval lastRenderStartedSlotCallTime;
    int renderStartedCounter;
    std::vector<int> inputIsRenderingCounter;
    timeval lastInputNRenderStartedSlotCallTime;

    ///True when the node is dequeuing the connectionQueue and no render should be started 'til it is empty
    bool nodeIsDequeuing;
    QMutex nodeIsDequeuingMutex;
    QWaitCondition nodeIsDequeuingCond;

    ///Counter counting how many parallel renders are active on the node
    int nodeIsRendering;
    mutable QMutex nodeIsRenderingMutex;
    QString persistentMessage;
    int persistentMessageType;
    mutable QMutex persistentMessageMutex;
    boost::weak_ptr<NodeGuiI> guiPointer;
    std::list<boost::shared_ptr<HostOverlayKnobs> > nativeOverlays;
    bool nodeCreated;
    bool wasCreatedSilently;
    mutable QMutex createdComponentsMutex;
    std::list<ImagePlaneDesc> createdComponents; // comps created by the user
    boost::weak_ptr<RotoDrawableItem> paintStroke;

    // These are dynamic props
    mutable QMutex pluginsPropMutex;
    RenderSafetyEnum pluginSafety, currentThreadSafety;
    bool currentSupportTiles;
    PluginOpenGLRenderSupport currentSupportOpenGLRender;
    SequentialPreferenceEnum currentSupportSequentialRender;
    bool currentCanTransform;
    bool draftModeUsed, mustComputeInputRelatedData;
    bool duringPaintStrokeCreation; // protected by lastStrokeMovementMutex
    mutable QMutex lastStrokeMovementMutex;
    bool strokeBitmapCleared;


    //This flag is used for the Roto plug-in and for the Merge inside the rotopaint tree
    //so that if the input of the roto node is RGB, it gets converted with alpha = 0, otherwise the user
    //won't be able to paint the alpha channel
    bool useAlpha0ToConvertFromRGBToRGBA;
    mutable QMutex isBeingDestroyedMutex;
    bool isBeingDestroyed;
    boost::shared_ptr<NodeRenderWatcher> renderWatcher;
    /*
       Used to block render emitions while modifying nodes links
       MT-safe: only accessed/used on main thread
     */
    int inputModifiedRecursion;
    std::set<int> inputsModified;

    //For readers, this is the name of the views in the file
    std::vector<std::string> createdViews;

    //To concatenate calls to refreshIdentityState, accessed only on main-thread
    int refreshIdentityStateRequestsCount;
    int isRefreshingInputRelatedData; // only used by the main thread
    std::map<Node::StreamWarningEnum, QString> streamWarnings;

    // Some plug-ins (mainly Hitfilm Ignite detected for now) use their own OpenGL context that is sharing resources with our OpenGL contexT.
    // as a result if we don't call glFinish() before calling the render action, the plug-in context might use textures that were not finished yet.
    bool requiresGLFinishBeforeRender;

    bool hostChannelSelectorEnabled;
};

class RefreshingInputData_RAII
{
    Node::Implementation *_imp;

public:

    RefreshingInputData_RAII(Node::Implementation* imp)
        : _imp(imp)
    {
        ++_imp->isRefreshingInputRelatedData;
    }

    ~RefreshingInputData_RAII()
    {
        --_imp->isRefreshingInputRelatedData;
    }
};

>>>>>>> 8128e21d

NATRON_NAMESPACE_ENTER;

Node::Node(const AppInstancePtr& app,
           const NodeCollectionPtr& group,
           const PluginPtr& plugin)
    : QObject()
    , _imp( new NodePrivate(this, app, group, plugin) )
{
    QObject::connect(this, SIGNAL(refreshIdentityStateRequested()), this, SLOT(onRefreshIdentityStateRequestReceived()), Qt::QueuedConnection);

    if (plugin && QString::fromUtf8(plugin->getPluginID().c_str()).startsWith(QLatin1String("com.FXHOME.HitFilm"))) {
        _imp->requiresGLFinishBeforeRender = true;
    }
}


Node::~Node()
{
    destroyNode(true, false);
}

bool
Node::isGLFinishRequiredBeforeRender() const
{
    return _imp->requiresGLFinishBeforeRender;
}

bool
Node::isPersistent() const
{
    return _imp->isPersistent;
}


PluginPtr
Node::getPlugin() const
{
    if (isPyPlug()) {
        return _imp->pyPlugHandle.lock();
    } else {
        return _imp->plugin.lock();
    }
}

PluginPtr
Node::getPyPlugPlugin() const
{
    return _imp->pyPlugHandle.lock();
}

PluginPtr
Node::getOriginalPlugin() const
{
    return _imp->plugin.lock();
}

void
Node::setPrecompNode(const PrecompNodePtr& precomp)
{
    //QMutexLocker k(&_imp->pluginsPropMutex);
    _imp->precomp = precomp;
}

PrecompNodePtr
Node::isPartOfPrecomp() const
{
    //QMutexLocker k(&_imp->pluginsPropMutex);
    return _imp->precomp.lock();
}

std::string
Node::getCurrentNodePresets() const
{
    QMutexLocker k(&_imp->nodePresetMutex);
    return _imp->initialNodePreset;
}


void
Node::setRenderThreadSafety(RenderSafetyEnum safety)
{
    QMutexLocker k(&_imp->pluginsPropMutex);

    _imp->currentThreadSafety = safety;
}

RenderSafetyEnum
Node::getCurrentRenderThreadSafety() const
{
    if ( !isMultiThreadingSupportEnabledForPlugin() ) {
        return eRenderSafetyUnsafe;
    }
    QMutexLocker k(&_imp->pluginsPropMutex);

    return _imp->currentThreadSafety;
}

void
Node::revertToPluginThreadSafety()
{
    QMutexLocker k(&_imp->pluginsPropMutex);

    _imp->currentThreadSafety = _imp->pluginSafety;
}


RenderSafetyEnum
Node::getPluginRenderThreadSafety() const
{
    QMutexLocker k(&_imp->pluginsPropMutex);
    return _imp->pluginSafety;
}

void
Node::setCurrentOpenGLRenderSupport(PluginOpenGLRenderSupport support)
{
    QMutexLocker k(&_imp->pluginsPropMutex);

    _imp->currentSupportOpenGLRender = support;
}

PluginOpenGLRenderSupport
Node::getCurrentOpenGLRenderSupport() const
{
    PluginPtr plugin = getPlugin();
    if (plugin) {
        PluginOpenGLRenderSupport pluginProp = (PluginOpenGLRenderSupport)plugin->getProperty<int>(kNatronPluginPropOpenGLSupport);
        if (pluginProp != ePluginOpenGLRenderSupportYes) {
            return pluginProp;
        }
    }

    if (!getApp()->getProject()->isGPURenderingEnabledInProject()) {
        return ePluginOpenGLRenderSupportNone;
    }

    // Ok still turned on, check the value of the opengl support knob in the Node page
    KnobChoicePtr openglSupportKnob = _imp->openglRenderingEnabledKnob.lock();
    if (openglSupportKnob) {
        int index = openglSupportKnob->getValue();
        if (index == 1) {
            return ePluginOpenGLRenderSupportNone;
        } else if (index == 2 && getApp()->isBackground()) {
            return ePluginOpenGLRenderSupportNone;
        }
    }

    // Descriptor returned that it supported OpenGL, let's see if it turned off/on in the instance the OpenGL rendering
    QMutexLocker k(&_imp->pluginsPropMutex);

    return _imp->currentSupportOpenGLRender;
}

void
Node::setCurrentSequentialRenderSupport(SequentialPreferenceEnum support)
{
    QMutexLocker k(&_imp->pluginsPropMutex);

    _imp->currentSupportSequentialRender = support;
}

SequentialPreferenceEnum
Node::getCurrentSequentialRenderSupport() const
{
    QMutexLocker k(&_imp->pluginsPropMutex);

    return _imp->currentSupportSequentialRender;
}

void
Node::setCurrentSupportTiles(bool support)
{
    QMutexLocker k(&_imp->pluginsPropMutex);

    _imp->currentSupportTiles = support;
}

bool
Node::getCurrentSupportTiles() const
{
    QMutexLocker k(&_imp->pluginsPropMutex);

    return _imp->currentSupportTiles;
}

void
Node::setCurrentSupportRenderScale(bool support)
{
    QMutexLocker k(&_imp->pluginsPropMutex);

    _imp->currentSupportsRenderScale = support;
}

bool
Node::getCurrentSupportRenderScale() const
{
    QMutexLocker k(&_imp->pluginsPropMutex);

    return _imp->currentSupportsRenderScale;
}

void
Node::setCurrentCanDistort(bool support)
{
    QMutexLocker k(&_imp->pluginsPropMutex);

    _imp->currentCanDistort = support;
}

bool
Node::getCurrentCanDistort() const
{
    QMutexLocker k(&_imp->pluginsPropMutex);

    return _imp->currentCanDistort;
}

void
Node::setCurrentCanTransform(bool support)
{
    QMutexLocker k(&_imp->pluginsPropMutex);

    _imp->currentDeprecatedTransformSupport = support;
}

bool
Node::getCurrentCanTransform() const
{
    QMutexLocker k(&_imp->pluginsPropMutex);

    return _imp->currentDeprecatedTransformSupport;
}

void
Node::refreshDynamicProperties()
{
    PluginOpenGLRenderSupport pluginGLSupport = ePluginOpenGLRenderSupportNone;
    PluginPtr plugin = getPlugin();
    if (plugin) {
        pluginGLSupport = (PluginOpenGLRenderSupport)plugin->getProperty<int>(kNatronPluginPropOpenGLSupport);
        if (plugin->isOpenGLEnabled() && pluginGLSupport == ePluginOpenGLRenderSupportYes) {
            // Ok the plug-in supports OpenGL, figure out now if can be turned on/off by the instance
            pluginGLSupport = _imp->effect->getCurrentOpenGLSupport();
        }
    }


    setCurrentOpenGLRenderSupport(pluginGLSupport);
    bool tilesSupported = _imp->effect->supportsTiles();
    bool supportsRenderScale = _imp->effect->supportsRenderScale();
    bool multiResSupported = _imp->effect->supportsMultiResolution();
    bool canDistort = _imp->effect->getCanDistort();
    bool currentDeprecatedTransformSupport = _imp->effect->getCanTransform();

    _imp->pluginSafety = _imp->effect->getCurrentRenderThreadSafety();
    
    if (!tilesSupported && _imp->pluginSafety == eRenderSafetyFullySafeFrame) {
        // an effect which does not support tiles cannot support host frame threading
        setRenderThreadSafety(eRenderSafetyFullySafe);
    } else {
        setRenderThreadSafety(_imp->pluginSafety);
    }

    setCurrentSupportTiles(multiResSupported && tilesSupported);
    setCurrentSupportRenderScale(supportsRenderScale);
    setCurrentSequentialRenderSupport( _imp->effect->getSequentialPreference() );
    setCurrentCanDistort(canDistort);
    setCurrentCanTransform(currentDeprecatedTransformSupport);
}

bool
Node::isRenderScaleSupportEnabledForPlugin() const
{
    PluginPtr plugin = getPlugin();
    return plugin ? plugin->isRenderScaleEnabled() : true;
}

bool
Node::isMultiThreadingSupportEnabledForPlugin() const
{
    PluginPtr plugin = getPlugin();
    return plugin ? plugin->isMultiThreadingEnabled() : true;
}


bool
Node::isDuringPaintStrokeCreation() const
{
    // We should render only
    RotoStrokeItemPtr attachedStroke = toRotoStrokeItem(getAttachedRotoItem());
    if (!attachedStroke) {
        return false;
    }
    return attachedStroke->isCurrentlyDrawing();
}


void
Node::refreshAcceptedBitDepths()
{
    assert( QThread::currentThread() == qApp->thread() );
    _imp->supportedDepths.clear();
    _imp->effect->addSupportedBitDepth(&_imp->supportedDepths);
    if ( _imp->supportedDepths.empty() ) {
        //From the spec:
        //The default for a plugin is to have none set, the plugin must define at least one in its describe action.
        throw std::runtime_error(tr("This plug-in does not support any of 8-bit, 16-bit or 32-bit floating point image processing").toStdString());
    }

}

bool
Node::isNodeCreated() const
{
<<<<<<< HEAD
=======
    return getApp()->getPaintStrokeWholeBbox();
}

void
Node::getPaintStrokeRoD(double time,
                        RectD* bbox) const
{
    bool duringPaintStroke = _imp->effect->isDuringPaintStrokeCreationThreadLocal();
    QMutexLocker k(&_imp->lastStrokeMovementMutex);

    if (duringPaintStroke) {
        *bbox = getPaintStrokeRoD_duringPainting();
    } else {
        boost::shared_ptr<RotoDrawableItem> stroke = _imp->paintStroke.lock();
        if (!stroke) {
            throw std::logic_error("");
        }
        *bbox = stroke->getBoundingBox(time);
    }
}

bool
Node::isLastPaintStrokeBitmapCleared() const
{
    QMutexLocker k(&_imp->lastStrokeMovementMutex);

    return _imp->strokeBitmapCleared;
}

void
Node::clearLastPaintStrokeRoD()
{
    QMutexLocker k(&_imp->lastStrokeMovementMutex);

    _imp->strokeBitmapCleared = true;
}

void
Node::getLastPaintStrokePoints(double time,
                               unsigned int mipmapLevel,
                               std::list<std::list<std::pair<Point, double> > >* strokes,
                               int* strokeIndex) const
{
    bool duringPaintStroke;
    {
        QMutexLocker k(&_imp->lastStrokeMovementMutex);
        duringPaintStroke = _imp->duringPaintStrokeCreation;
    }

    if (duringPaintStroke) {
        getApp()->getLastPaintStrokePoints(strokes, strokeIndex);
        //adapt to mipmaplevel if needed
        if (mipmapLevel == 0) {
            return;
        }
        int pot = 1 << mipmapLevel;
        for (std::list<std::list<std::pair<Point, double> > >::iterator it = strokes->begin(); it != strokes->end(); ++it) {
            for (std::list<std::pair<Point, double> >::iterator it2 = it->begin(); it2 != it->end(); ++it2) {
                std::pair<Point, double> &p = *it2;
                p.first.x /= pot;
                p.first.y /= pot;
            }
        }
    } else {
        boost::shared_ptr<RotoDrawableItem> item = _imp->paintStroke.lock();
        RotoStrokeItem* stroke = dynamic_cast<RotoStrokeItem*>( item.get() );
        assert(stroke);
        if (!stroke) {
            throw std::logic_error("");
        }
        stroke->evaluateStroke(mipmapLevel, time, strokes);
        *strokeIndex = 0;
    }
}

boost::shared_ptr<Image>
Node::getOrRenderLastStrokeImage(unsigned int mipMapLevel,
                                 double par,
                                 const ImagePlaneDesc& components,
                                 ImageBitDepthEnum depth) const
{
    QMutexLocker k(&_imp->lastStrokeMovementMutex);
    std::list<RectI> restToRender;
    boost::shared_ptr<RotoDrawableItem> item = _imp->paintStroke.lock();
    boost::shared_ptr<RotoStrokeItem> stroke = boost::dynamic_pointer_cast<RotoStrokeItem>(item);

    assert(stroke);
    if (!stroke) {
        throw std::logic_error("");
    }

    // qDebug() << getScriptName_mt_safe().c_str() << "Rendering stroke: " << _imp->lastStrokeMovementBbox.x1 << _imp->lastStrokeMovementBbox.y1 << _imp->lastStrokeMovementBbox.x2 << _imp->lastStrokeMovementBbox.y2;

    RectD lastStrokeBbox;
    std::list<std::pair<Point, double> > lastStrokePoints;
    double distNextIn = 0.;
    boost::shared_ptr<Image> strokeImage;
    getApp()->getRenderStrokeData(&lastStrokeBbox, &lastStrokePoints, &distNextIn, &strokeImage);
    double distToNextOut = stroke->renderSingleStroke(lastStrokeBbox, lastStrokePoints, mipMapLevel, par, components, depth, distNextIn, &strokeImage);

    getApp()->updateStrokeImage(strokeImage, distToNextOut, true);

    return strokeImage;
}

void
Node::refreshAcceptedBitDepths()
{
    assert( QThread::currentThread() == qApp->thread() );
    _imp->effect->addSupportedBitDepth(&_imp->supportedDepths);
}

bool
Node::isNodeCreated() const
{
>>>>>>> 8128e21d
    return _imp->nodeCreated;
}

void
Node::setProcessChannelsValues(bool doR,
                               bool doG,
                               bool doB,
                               bool doA)
{
    KnobBoolPtr eR = _imp->enabledChan[0].lock();

    if (eR) {
        eR->setValue(doR);
    }
    KnobBoolPtr eG = _imp->enabledChan[1].lock();
    if (eG) {
        eG->setValue(doG);
    }
    KnobBoolPtr eB = _imp->enabledChan[2].lock();
    if (eB) {
        eB->setValue(doB);
    }
    KnobBoolPtr eA = _imp->enabledChan[3].lock();
    if (eA) {
        eA->setValue(doA);
    }
}

bool
Node::setStreamWarningInternal(StreamWarningEnum warning,
                               const QString& message)
{
    assert( QThread::currentThread() == qApp->thread() );
    std::map<Node::StreamWarningEnum, QString>::iterator found = _imp->streamWarnings.find(warning);
    if ( found == _imp->streamWarnings.end() ) {
        _imp->streamWarnings.insert( std::make_pair(warning, message) );

        return true;
    } else {
        if (found->second != message) {
            found->second = message;

            return true;
        }
    }

    return false;
}

void
Node::setStreamWarning(StreamWarningEnum warning,
                       const QString& message)
{
    if ( setStreamWarningInternal(warning, message) ) {
        Q_EMIT streamWarningsChanged();
    }
}

void
Node::setStreamWarnings(const std::map<StreamWarningEnum, QString>& warnings)
{
    bool changed = false;

    for (std::map<StreamWarningEnum, QString>::const_iterator it = warnings.begin(); it != warnings.end(); ++it) {
        changed |= setStreamWarningInternal(it->first, it->second);
    }
    if (changed) {
        Q_EMIT streamWarningsChanged();
    }
}



void
Node::getStreamWarnings(std::map<StreamWarningEnum, QString>* warnings) const
{
    assert( QThread::currentThread() == qApp->thread() );
    *warnings = _imp->streamWarnings;
}




NodeCollectionPtr
Node::getGroup() const
{
    QMutexLocker k(&_imp->groupMutex);
    return _imp->group.lock();
}

void
Node::loadKnob(const KnobIPtr & knob,
               const SERIALIZATION_NAMESPACE::KnobSerializationList & knobsValues)
{
    // Try to find a serialized value for this knob

    for (SERIALIZATION_NAMESPACE::KnobSerializationList::const_iterator it = knobsValues.begin(); it != knobsValues.end(); ++it) {
        if ( (*it)->getName() == knob->getName() ) {
            knob->fromSerialization(**it);
            break;
        }
    }

} // Node::loadKnob

bool
Node::linkToNode(const NodePtr& other)
{
    // Only link same plug-in
    if (!other || other->getPluginID() != getPluginID()) {
        return false;
    }
    const KnobsVec& knobs = getKnobs();
    for (KnobsVec::const_iterator it = knobs.begin(); it!=knobs.end(); ++it) {
        {
            KnobButtonPtr isButton = toKnobButton(*it);
            if (isButton && !isButton->getIsCheckable()) {
                // Don't link trigger buttons
                continue;
            }
        }
       
        KnobIPtr masterKnob = other->getKnobByName((*it)->getName());
        if (!masterKnob) {
            continue;
        }
        (*it)->linkTo(masterKnob);
    }
    return true;
}

void
Node::unlinkAllKnobs()
{
    const KnobsVec& knobs = getKnobs();
    for (KnobsVec::const_iterator it = knobs.begin(); it != knobs.end(); ++it) {
        (*it)->unlink(DimSpec::all(), ViewSetSpec::all(), true);
    }
}

void
Node::getLinkedNodes(std::list<std::pair<NodePtr, bool> >* nodes) const
{
    // For each knob we keep track of the master nodes we find.
    // If the number of knobs refering the node is equal to the number of knobs dimension/view pairs
    // then the node is considered a clone.
    std::map<NodePtr, int> masterNodes;
    int nVisitedKnobDimensionView = 0;
    const KnobsVec& knobs = getKnobs();

    // For Groups, since a PyPlug may have by default some parameters linked,
    // we do not count the links to internal nodes to figure out if we need to appear linked or not.
    NodeGroupPtr isNodeGroup = isEffectNodeGroup();
    NodesList groupNodes;
    if (isNodeGroup) {
        groupNodes = isNodeGroup->getNodes();
    }
    for (KnobsVec::const_iterator it = knobs.begin(); it != knobs.end(); ++it) {

        // Should we consider this knob to determine if the node is a clone or not ?
        bool countKnobAmongstVisited = true;
        {
            KnobButtonPtr isButton = toKnobButton(*it);
            if (isButton && !isButton->getIsCheckable()) {
                // Ignore trigger buttons
                countKnobAmongstVisited = false;
            }
        }

        if (!(*it)->getEvaluateOnChange()) {
            countKnobAmongstVisited = false;
        }

        int nDims = (*it)->getNDimensions();
        std::list<ViewIdx> views = (*it)->getViewsList();
        for (std::list<ViewIdx>::const_iterator it2 = views.begin(); it2 != views.end(); ++it2) {
            for (int i = 0; i < nDims; ++i) {

                if (countKnobAmongstVisited) {
                    ++nVisitedKnobDimensionView;
                }


                KnobDimViewKeySet dimViewSharedKnobs;
                (*it)->getSharedValues(DimIdx(i), *it2, &dimViewSharedKnobs);

                {
                    KnobDimViewKeySet expressionDependencies;
                    if ((*it)->getExpressionDependencies(DimIdx(i), *it2, expressionDependencies)) {

                    }
                    dimViewSharedKnobs.insert(expressionDependencies.begin(), expressionDependencies.end());
                }

                // insert all shared knobs for this dimension/view to the global sharedKnobs set
                for (KnobDimViewKeySet::const_iterator it3 = dimViewSharedKnobs.begin(); it3 != dimViewSharedKnobs.end() ;++it3) {
                    KnobIPtr sharedKnob = it3->knob.lock();
                    if (!sharedKnob) {
                        continue;
                    }

                    // Appear linked if there's at least one shared knob.
                    EffectInstancePtr sharedHolderIsEffect = toEffectInstance(sharedKnob->getHolder());
                    KnobTableItemPtr sharedHolderIsItem = toKnobTableItem(sharedKnob->getHolder());
                    if (sharedHolderIsItem) {
                        sharedHolderIsEffect = sharedHolderIsItem->getModel()->getNode()->getEffectInstance();
                    }
                    if (!sharedHolderIsEffect) {
                        continue;
                    }

                    // Increment the number of references to that node
                    NodePtr sharedNode = sharedHolderIsEffect->getNode();

                    // If the shared node is a child of this group, don't count as link
                    if (std::find(groupNodes.begin(), groupNodes.end(), sharedNode) != groupNodes.end()) {
                        continue;
                    }
                    if (sharedNode.get() != this) {
                        std::map<NodePtr, int>::iterator found = masterNodes.find(sharedNode);
                        if (found == masterNodes.end()) {
                            if (countKnobAmongstVisited) {
                                masterNodes[sharedNode] = 1;
                            } else {
                                masterNodes[sharedNode] = 0;
                            }
                        } else {
                            if (countKnobAmongstVisited) {
                                ++found->second;
                            }
                        }
                    }
                } // for all shared knobs
            } // for all dimensions
        } // for all views

    } // for all knobs

    for (std::map<NodePtr, int>::const_iterator it = masterNodes.begin(); it!=masterNodes.end(); ++it) {
        bool isCloneLink = it->second >= nVisitedKnobDimensionView && it->first->getPluginID() == getPluginID();
        nodes->push_back(std::make_pair(it->first, isCloneLink));

    }

} // getLinkedNodes

void
Node::getCloneLinkedNodes(std::list<NodePtr>* clones) const
{
    std::list<std::pair<NodePtr, bool> > links;
    getLinkedNodes(&links);
    for (std::list<std::pair<NodePtr, bool> >::const_iterator it = links.begin(); it!=links.end(); ++it) {
        if (it->second) {
            clones->push_back(it->first);
        }
    }
}

bool
Node::areAllProcessingThreadsQuit() const
{
    {
        QMutexLocker locker(&_imp->mustQuitPreviewMutex);
        if (_imp->computingPreview) {
            return false;
        }
    }

    //If this effect has a RenderEngine, make sure it is finished
    if (_imp->renderEngine) {
        if ( _imp->renderEngine->hasThreadsAlive() ) {
            return false;
        }
    }

    TrackerNodePtr isTracker = toTrackerNode(_imp->effect);
    if (isTracker) {
        TrackerHelperPtr tracker = isTracker->getTracker();
        if ( tracker && !tracker->hasTrackerThreadQuit() ) {
            return false;
        }
    }

    return true;
}

void
Node::quitAnyProcessing_non_blocking()
{
    //If this effect has a RenderEngine, make sure it is finished

    if (_imp->renderEngine) {
        _imp->renderEngine->quitEngine(true);
    }

    //Returns when the preview is done computign
    _imp->abortPreview_non_blocking();



    TrackerNodePtr isTracker = toTrackerNode(_imp->effect);
    if (isTracker) {
        TrackerHelperPtr tracker = isTracker->getTracker();
        if (tracker) {
            tracker->quitTrackerThread_non_blocking();
        }
    }
}

void
Node::quitAnyProcessing_blocking(bool allowThreadsToRestart)
{


    //If this effect has a RenderEngine, make sure it is finished

    if (_imp->renderEngine) {
        _imp->renderEngine->quitEngine(allowThreadsToRestart);
        _imp->renderEngine->waitForEngineToQuit_enforce_blocking();
    }

    //Returns when the preview is done computign
    _imp->abortPreview_blocking(allowThreadsToRestart);

    TrackerNodePtr isTracker = toTrackerNode(_imp->effect);
    if (isTracker) {
        TrackerHelperPtr tracker = isTracker->getTracker();
        if (tracker) {
            tracker->quitTrackerThread_blocking(allowThreadsToRestart);
        }
    }
}

void
Node::abortAnyProcessing_non_blocking()
{

    if (_imp->renderEngine) {
        getApp()->abortAllViewers(false);

    }

    TrackerNodePtr isTracker = toTrackerNode(_imp->effect);
    if (isTracker) {
        TrackerHelperPtr tracker = isTracker->getTracker();
        if (tracker) {
            tracker->abortTracking();
        }
    }

    _imp->abortPreview_non_blocking();
}

void
Node::abortAnyProcessing_blocking()
{
    if (_imp->renderEngine) {
        _imp->renderEngine->abortRenderingNoRestart();
        _imp->renderEngine->waitForAbortToComplete_enforce_blocking();
    }

    TrackerNodePtr isTracker = toTrackerNode(_imp->effect);
    if (isTracker) {
        TrackerHelperPtr tracker = isTracker->getTracker();
        if (tracker) {
            tracker->abortTracking_blocking();
        }
    }
    _imp->abortPreview_blocking(false);
}



AppInstancePtr
Node::getApp() const
{
    return _imp->app.lock();
}

bool
Node::isActivated() const
{
    QMutexLocker l(&_imp->activatedMutex);

    return _imp->activated;
}


bool
Node::isKeepInAnimationModuleButtonDown() const
{
    KnobButtonPtr b = _imp->keepInAnimationModuleKnob.lock();
    if (!b) {
        return false;
    }
    return b->getValue();
}

bool
Node::isForceCachingEnabled() const
{
<<<<<<< HEAD
    KnobBoolPtr b = _imp->forceCaching.lock();

    return b ? b->getValue() : false;
=======
    ///try to find a serialized value for this knob
    bool found = false;

    KnobChoice* isChoice = dynamic_cast<KnobChoice*>( knob.get() );
    if (isChoice) {

        const ProjectBeingLoadedInfo projectInfos = getApp()->getProjectBeingLoadedInfo();
        if (projectInfos.vMajor == 2 && projectInfos.vMinor < 3) {
            // Before Natron 2.2.3, all dynamic choice parameters for multiplane had a string parameter.
            // The string parameter had the same name as the choice parameter plus "Choice" appended.
            // If we found such a parameter, retrieve the string from it.
            std::string stringParamName = isChoice->getName() + "Choice";
            for (NodeSerialization::KnobValues::const_iterator it = knobsValues.begin(); it != knobsValues.end(); ++it) {
                if ( (*it)->getName() == stringParamName ) {
                    boost::shared_ptr<KnobString> stringKnob = boost::dynamic_pointer_cast<KnobString>((*it)->getKnob());
                    if (stringKnob) {
                        std::string serializedString = stringKnob->getValue();
                        isChoice->setActiveEntry(ChoiceOption(serializedString));
                    }
                    break;
                }
            }

        }
    }

    for (NodeSerialization::KnobValues::const_iterator it = knobsValues.begin(); it != knobsValues.end(); ++it) {
        if ( (*it)->getName() == knob->getName() ) {
            found = true;
            // don't load the value if the Knob is not persistent! (it is just the default value in this case)
            ///EDIT: Allow non persistent params to be loaded if we found a valid serialization for them
            //if ( knob->getIsPersistent() ) {
            KnobPtr serializedKnob = (*it)->getKnob();

            // A knob might change its type between versions, do not load it
            if ( knob->typeName() != serializedKnob->typeName() ) {
                continue;
            }

            knob->cloneDefaultValues( serializedKnob.get() );

            if (isChoice) {
                const TypeExtraData* extraData = (*it)->getExtraData();
                const ChoiceExtraData* choiceData = dynamic_cast<const ChoiceExtraData*>(extraData);
                assert(choiceData);
                if (choiceData) {
                    KnobChoice* choiceSerialized = dynamic_cast<KnobChoice*>( serializedKnob.get() );
                    assert(choiceSerialized);
                    if (choiceSerialized) {
                        isChoice->choiceRestoration(choiceSerialized, choiceData);
                    }
                }
            } else {
                // There is a case where the dimension of a parameter might have changed between versions, e.g:
                // the size parameter of the Blur node was previously a Double1D and has become a Double2D to control
                // both dimensions.
                // For compatibility, we do not load only the first dimension, otherwise the result wouldn't be the same,
                // instead we replicate the last dimension of the serialized knob to all other remaining dimensions to fit the
                // knob's dimensions.
                if ( serializedKnob->getDimension() < knob->getDimension() ) {
                    int nSerDims = serializedKnob->getDimension();
                    for (int i = 0; i < nSerDims; ++i) {
                        knob->cloneAndUpdateGui(serializedKnob.get(), i);
                    }
                    for (int i = nSerDims; i < knob->getDimension(); ++i) {
                        knob->cloneAndUpdateGui(serializedKnob.get(), i, nSerDims - 1);
                    }
                } else {
                    knob->cloneAndUpdateGui( serializedKnob.get() );
                }
                knob->setSecret( serializedKnob->getIsSecret() );
                if ( knob->getDimension() == serializedKnob->getDimension() ) {
                    for (int i = 0; i < knob->getDimension(); ++i) {
                        knob->setEnabled( i, serializedKnob->isEnabled(i) );
                    }
                }
            }

            if (knob->getName() == kOfxImageEffectFileParamName) {
                computeFrameRangeForReader( knob.get() );
            }

            //}
            break;
        }
    }
    if (!found) {
        ///Hack for old RGBA checkboxes which have a different name now
        bool isR = knob->getName() == "r";
        bool isG = knob->getName() == "g";
        bool isB = knob->getName() == "b";
        bool isA = knob->getName() == "a";
        if (isR || isG || isB || isA) {
            for (NodeSerialization::KnobValues::const_iterator it = knobsValues.begin(); it != knobsValues.end(); ++it) {
                if ( ( isR && ( (*it)->getName() == kNatronOfxParamProcessR ) ) ||
                     ( isG && ( (*it)->getName() == kNatronOfxParamProcessG ) ) ||
                     ( isB && ( (*it)->getName() == kNatronOfxParamProcessB ) ) ||
                     ( isA && ( (*it)->getName() == kNatronOfxParamProcessA ) ) ) {
                    KnobPtr serializedKnob = (*it)->getKnob();
                    knob->cloneAndUpdateGui( serializedKnob.get() );

                    knob->setSecret( serializedKnob->getIsSecret() );
                    if ( knob->getDimension() == serializedKnob->getDimension() ) {
                        for (int i = 0; i < knob->getDimension(); ++i) {
                            knob->setEnabled( i, serializedKnob->isEnabled(i) );
                        }
                    }
                }
            }
        }
    }
} // Node::loadKnob

void
Node::Implementation::restoreKnobLinksRecursive(const GroupKnobSerialization* group,
                                                const NodesList & allNodes,
                                                const std::map<std::string, std::string>& oldNewScriptNamesMapping)
{
    const std::list <boost::shared_ptr<KnobSerializationBase> >&  children = group->getChildren();

    for (std::list <boost::shared_ptr<KnobSerializationBase> >::const_iterator it = children.begin(); it != children.end(); ++it) {
        GroupKnobSerialization* isGrp = dynamic_cast<GroupKnobSerialization*>( it->get() );
        KnobSerialization* isRegular = dynamic_cast<KnobSerialization*>( it->get() );
        assert(isGrp || isRegular);
        if (isGrp) {
            restoreKnobLinksRecursive(isGrp, allNodes, oldNewScriptNamesMapping);
        } else if (isRegular) {
            KnobPtr knob =  _publicInterface->getKnobByName( isRegular->getName() );
            if (!knob) {
                LogEntry::LogEntryColor c;
                if (_publicInterface->getColor(&c.r, &c.g, &c.b)) {
                    c.colorSet = true;
                }

                QString err = tr("Could not find a parameter named %1").arg( QString::fromUtf8( (*it)->getName().c_str() ) );
                appPTR->writeToErrorLog_mt_safe(QString::fromUtf8( _publicInterface->getScriptName_mt_safe().c_str() ), QDateTime::currentDateTime(), err, false, c);
                continue;
            }
            isRegular->restoreKnobLinks(knob, allNodes, oldNewScriptNamesMapping);
            isRegular->restoreExpressions(knob, oldNewScriptNamesMapping);
        }
    }
}

void
Node::restoreKnobsLinks(const NodeSerialization & serialization,
                        const NodesList & allNodes,
                        const std::map<std::string, std::string>& oldNewScriptNamesMapping)
{
    ////Only called by the main-thread
    assert( QThread::currentThread() == qApp->thread() );

    const NodeSerialization::KnobValues & knobsValues = serialization.getKnobsValues();
    ///try to find a serialized value for this knob
    for (NodeSerialization::KnobValues::const_iterator it = knobsValues.begin(); it != knobsValues.end(); ++it) {
        KnobPtr knob = getKnobByName( (*it)->getName() );
        if (!knob) {
            LogEntry::LogEntryColor c;
            if (getColor(&c.r, &c.g, &c.b)) {
                c.colorSet = true;
            }

            QString err = tr("Could not find a parameter named %1").arg( QString::fromUtf8( (*it)->getName().c_str() ) );
            appPTR->writeToErrorLog_mt_safe(QString::fromUtf8( getScriptName_mt_safe().c_str() ), QDateTime::currentDateTime(), err, false, c);
            continue;
        }
        (*it)->restoreKnobLinks(knob, allNodes, oldNewScriptNamesMapping);
        (*it)->restoreExpressions(knob, oldNewScriptNamesMapping);
    }

    const std::list<boost::shared_ptr<GroupKnobSerialization> >& userKnobs = serialization.getUserPages();
    for (std::list<boost::shared_ptr<GroupKnobSerialization > >::const_iterator it = userKnobs.begin(); it != userKnobs.end(); ++it) {
        _imp->restoreKnobLinksRecursive( (*it).get(), allNodes, oldNewScriptNamesMapping );
    }
}

void
Node::setPagesOrder(const std::list<std::string>& pages)
{
    //re-order the pages
    std::list<KnobPtr > pagesOrdered;

    for (std::list<std::string>::const_iterator it = pages.begin(); it != pages.end(); ++it) {
        const KnobsVec &knobs = getKnobs();
        for (KnobsVec::const_iterator it2 = knobs.begin(); it2 != knobs.end(); ++it2) {
            if ( (*it2)->getName() == *it ) {
                pagesOrdered.push_back(*it2);
                _imp->effect->removeKnobFromList( it2->get() );
                break;
            }
        }
    }
    int index = 0;
    for (std::list<KnobPtr >::iterator it =  pagesOrdered.begin(); it != pagesOrdered.end(); ++it, ++index) {
        _imp->effect->insertKnob(index, *it);
    }
}

std::list<std::string>
Node::getPagesOrder() const
{
    const KnobsVec& knobs = getKnobs();
    std::list<std::string> ret;

    for (KnobsVec::const_iterator it = knobs.begin(); it != knobs.end(); ++it) {
        KnobPage* ispage = dynamic_cast<KnobPage*>( it->get() );
        if (ispage) {
            ret.push_back( ispage->getName() );
        }
    }

    return ret;
}

void
Node::restoreUserKnobs(const NodeSerialization& serialization)
{
    const std::list<boost::shared_ptr<GroupKnobSerialization> >& userPages = serialization.getUserPages();

    for (std::list<boost::shared_ptr<GroupKnobSerialization> >::const_iterator it = userPages.begin(); it != userPages.end(); ++it) {
        KnobPtr found = getKnobByName( (*it)->getName() );
        boost::shared_ptr<KnobPage> page;
        if (!found) {
            page = AppManager::createKnob<KnobPage>(_imp->effect.get(), (*it)->getLabel(), 1, false);
            page->setAsUserKnob(true);
            page->setName( (*it)->getName() );
        } else {
            page = boost::dynamic_pointer_cast<KnobPage>(found);
        }
        if (page) {
            _imp->restoreUserKnobsRecursive( (*it)->getChildren(), boost::shared_ptr<KnobGroup>(), page );
        }
    }
    setPagesOrder( serialization.getPagesOrdered() );
}

void
Node::Implementation::restoreUserKnobsRecursive(const std::list<boost::shared_ptr<KnobSerializationBase> >& knobs,
                                                const boost::shared_ptr<KnobGroup>& group,
                                                const boost::shared_ptr<KnobPage>& page)
{
    for (std::list<boost::shared_ptr<KnobSerializationBase> >::const_iterator it = knobs.begin(); it != knobs.end(); ++it) {
        GroupKnobSerialization* isGrp = dynamic_cast<GroupKnobSerialization*>( it->get() );
        KnobSerialization* isRegular = dynamic_cast<KnobSerialization*>( it->get() );
        assert(isGrp || isRegular);

        KnobPtr found = _publicInterface->getKnobByName( (*it)->getName() );

        if (isGrp) {
            boost::shared_ptr<KnobGroup> grp;
            if (!found) {
                grp = AppManager::createKnob<KnobGroup>(effect.get(), isGrp->getLabel(), 1, false);
            } else {
                grp = boost::dynamic_pointer_cast<KnobGroup>(found);
                if (!grp) {
                    continue;
                }
            }
            grp->setAsUserKnob(true);
            grp->setName( (*it)->getName() );
            if ( isGrp && isGrp->isSetAsTab() ) {
                grp->setAsTab();
            }
            page->addKnob(grp);
            if (group) {
                group->addKnob(grp);
            }
            grp->setValue( isGrp->isOpened() );
            restoreUserKnobsRecursive(isGrp->getChildren(), grp, page);
        } else if (isRegular) {
            assert( isRegular->isUserKnob() );
            KnobPtr sKnob = isRegular->getKnob();
            KnobPtr knob;
            KnobInt* isInt = dynamic_cast<KnobInt*>( sKnob.get() );
            KnobDouble* isDbl = dynamic_cast<KnobDouble*>( sKnob.get() );
            KnobBool* isBool = dynamic_cast<KnobBool*>( sKnob.get() );
            KnobChoice* isChoice = dynamic_cast<KnobChoice*>( sKnob.get() );
            KnobColor* isColor = dynamic_cast<KnobColor*>( sKnob.get() );
            KnobString* isStr = dynamic_cast<KnobString*>( sKnob.get() );
            KnobFile* isFile = dynamic_cast<KnobFile*>( sKnob.get() );
            KnobOutputFile* isOutFile = dynamic_cast<KnobOutputFile*>( sKnob.get() );
            KnobPath* isPath = dynamic_cast<KnobPath*>( sKnob.get() );
            KnobButton* isBtn = dynamic_cast<KnobButton*>( sKnob.get() );
            KnobSeparator* isSep = dynamic_cast<KnobSeparator*>( sKnob.get() );
            KnobParametric* isParametric = dynamic_cast<KnobParametric*>( sKnob.get() );

            assert(isInt || isDbl || isBool || isChoice || isColor || isStr || isFile || isOutFile || isPath || isBtn || isSep || isParametric);

            if (isInt) {
                boost::shared_ptr<KnobInt> k;

                if (!found) {
                    k = AppManager::createKnob<KnobInt>(effect.get(), isRegular->getLabel(),
                                                        sKnob->getDimension(), false);
                } else {
                    k = boost::dynamic_pointer_cast<KnobInt>(found);
                    if (!k) {
                        continue;
                    }
                }
                const ValueExtraData* data = dynamic_cast<const ValueExtraData*>( isRegular->getExtraData() );
                assert(data);
                if (data) {
                    std::vector<int> minimums, maximums, dminimums, dmaximums;
                    for (int i = 0; i < k->getDimension(); ++i) {
                        minimums.push_back(data->min);
                        maximums.push_back(data->max);
                        dminimums.push_back(data->dmin);
                        dmaximums.push_back(data->dmax);
                    }
                    k->setMinimumsAndMaximums(minimums, maximums);
                    k->setDisplayMinimumsAndMaximums(dminimums, dmaximums);
                }
                knob = k;
            } else if (isDbl) {
                boost::shared_ptr<KnobDouble> k;
                if (!found) {
                    k = AppManager::createKnob<KnobDouble>(effect.get(), isRegular->getLabel(),
                                                           sKnob->getDimension(), false);
                } else {
                    k = boost::dynamic_pointer_cast<KnobDouble>(found);
                    if (!k) {
                        continue;
                    }
                }
                const ValueExtraData* data = dynamic_cast<const ValueExtraData*>( isRegular->getExtraData() );
                assert(data);
                if (data) {
                    std::vector<double> minimums, maximums, dminimums, dmaximums;
                    for (int i = 0; i < k->getDimension(); ++i) {
                        minimums.push_back(data->min);
                        maximums.push_back(data->max);
                        dminimums.push_back(data->dmin);
                        dmaximums.push_back(data->dmax);
                    }
                    k->setMinimumsAndMaximums(minimums, maximums);
                    k->setDisplayMinimumsAndMaximums(dminimums, dmaximums);
                }
                knob = k;

                if ( isRegular->getUseHostOverlayHandle() ) {
                    KnobDouble* isDbl = dynamic_cast<KnobDouble*>( knob.get() );
                    if (isDbl) {
                        isDbl->setHasHostOverlayHandle(true);
                    }
                }
            } else if (isBool) {
                boost::shared_ptr<KnobBool> k;
                if (!found) {
                    k = AppManager::createKnob<KnobBool>(effect.get(), isRegular->getLabel(),
                                                         sKnob->getDimension(), false);
                } else {
                    k = boost::dynamic_pointer_cast<KnobBool>(found);
                    if (!k) {
                        continue;
                    }
                }
                knob = k;
            } else if (isChoice) {
                boost::shared_ptr<KnobChoice> k;
                if (!found) {
                    k = AppManager::createKnob<KnobChoice>(effect.get(), isRegular->getLabel(),
                                                           sKnob->getDimension(), false);
                } else {
                    k = boost::dynamic_pointer_cast<KnobChoice>(found);
                    if (!k) {
                        continue;
                    }
                }
                const ChoiceExtraData* data = dynamic_cast<const ChoiceExtraData*>( isRegular->getExtraData() );
                assert(data);
                if (data) {
                    std::vector<ChoiceOption> options(data->_entries.size());
                    for (std::size_t i =  0; i < options.size(); ++i) {
                        options[i].id = data->_entries[i];
                        if (i < data->_helpStrings.size()) {
                            options[i].tooltip = data->_helpStrings[i];
                        }
                    }
                    k->populateChoices(options);
                }
                knob = k;
            } else if (isColor) {
                boost::shared_ptr<KnobColor> k;
                if (!found) {
                    k = AppManager::createKnob<KnobColor>(effect.get(), isRegular->getLabel(),
                                                          sKnob->getDimension(), false);
                } else {
                    k = boost::dynamic_pointer_cast<KnobColor>(found);
                    if (!k) {
                        continue;
                    }
                }
                const ValueExtraData* data = dynamic_cast<const ValueExtraData*>( isRegular->getExtraData() );
                assert(data);
                if (data) {
                    std::vector<double> minimums, maximums, dminimums, dmaximums;
                    for (int i = 0; i < k->getDimension(); ++i) {
                        minimums.push_back(data->min);
                        maximums.push_back(data->max);
                        dminimums.push_back(data->dmin);
                        dmaximums.push_back(data->dmax);
                    }
                    k->setMinimumsAndMaximums(minimums, maximums);
                    k->setDisplayMinimumsAndMaximums(dminimums, dmaximums);
                }
                knob = k;
            } else if (isStr) {
                boost::shared_ptr<KnobString> k;
                if (!found) {
                    k = AppManager::createKnob<KnobString>(effect.get(), isRegular->getLabel(),
                                                           sKnob->getDimension(), false);
                } else {
                    k = boost::dynamic_pointer_cast<KnobString>(found);
                    if (!k) {
                        continue;
                    }
                }
                const TextExtraData* data = dynamic_cast<const TextExtraData*>( isRegular->getExtraData() );
                assert(data);
                if (data) {
                    if (data->label) {
                        k->setAsLabel();
                    } else if (data->multiLine) {
                        k->setAsMultiLine();
                        if (data->richText) {
                            k->setUsesRichText(true);
                        }
                    }
                }
                knob = k;
            } else if (isFile) {
                boost::shared_ptr<KnobFile> k;
                if (!found) {
                    k = AppManager::createKnob<KnobFile>(effect.get(), isRegular->getLabel(),
                                                         sKnob->getDimension(), false);
                } else {
                    k = boost::dynamic_pointer_cast<KnobFile>(found);
                    if (!k) {
                        continue;
                    }
                }
                const FileExtraData* data = dynamic_cast<const FileExtraData*>( isRegular->getExtraData() );
                assert(data);
                if (data && data->useSequences) {
                    k->setAsInputImage();
                }
                knob = k;
            } else if (isOutFile) {
                boost::shared_ptr<KnobOutputFile> k;
                if (!found) {
                    k = AppManager::createKnob<KnobOutputFile>(effect.get(), isRegular->getLabel(),
                                                               sKnob->getDimension(), false);
                } else {
                    k = boost::dynamic_pointer_cast<KnobOutputFile>(found);
                    if (!k) {
                        continue;
                    }
                }
                const FileExtraData* data = dynamic_cast<const FileExtraData*>( isRegular->getExtraData() );
                assert(data);
                if (data && data->useSequences) {
                    k->setAsOutputImageFile();
                }
                knob = k;
            } else if (isPath) {
                boost::shared_ptr<KnobPath> k;
                if (!found) {
                    k = AppManager::createKnob<KnobPath>(effect.get(), isRegular->getLabel(),
                                                         sKnob->getDimension(), false);
                } else {
                    k = boost::dynamic_pointer_cast<KnobPath>(found);
                    if (!k) {
                        continue;
                    }
                }
                const PathExtraData* data = dynamic_cast<const PathExtraData*>( isRegular->getExtraData() );
                assert(data);
                if (data && data->multiPath) {
                    k->setMultiPath(true);
                }
                knob = k;
            } else if (isBtn) {
                boost::shared_ptr<KnobButton> k;
                if (!found) {
                    k = AppManager::createKnob<KnobButton>(effect.get(), isRegular->getLabel(),
                                                           sKnob->getDimension(), false);
                } else {
                    k = boost::dynamic_pointer_cast<KnobButton>(found);
                    if (!k) {
                        continue;
                    }
                }
                knob = k;
            } else if (isSep) {
                boost::shared_ptr<KnobSeparator> k;
                if (!found) {
                    k = AppManager::createKnob<KnobSeparator>(effect.get(), isRegular->getLabel(),
                                                              sKnob->getDimension(), false);
                } else {
                    k = boost::dynamic_pointer_cast<KnobSeparator>(found);
                    if (!k) {
                        continue;
                    }
                }
                knob = k;
            } else if (isParametric) {
                boost::shared_ptr<KnobParametric> k;
                if (!found) {
                    k = AppManager::createKnob<KnobParametric>(effect.get(), isRegular->getLabel(), sKnob->getDimension(), false);
                } else {
                    k = boost::dynamic_pointer_cast<KnobParametric>(found);
                    if (!k) {
                        continue;
                    }
                }
                knob = k;
            }

            assert(knob);
            if (!knob) {
                continue;
            }
            knob->cloneDefaultValues( sKnob.get() );
            if (isChoice) {
                const ChoiceExtraData* data = dynamic_cast<const ChoiceExtraData*>( isRegular->getExtraData() );
                assert(data);
                KnobChoice* createdKnob = dynamic_cast<KnobChoice*>( knob.get() );
                assert(createdKnob);
                if (data && createdKnob) {
                    KnobChoice* sKnobChoice = dynamic_cast<KnobChoice*>( sKnob.get() );
                    if (sKnobChoice) {
                        createdKnob->choiceRestoration(sKnobChoice, data);
                    }
                }
            } else {
                knob->clone( sKnob.get() );
            }
            knob->setAsUserKnob(true);
            if (group) {
                group->addKnob(knob);
            } else if (page) {
                page->addKnob(knob);
            }

            knob->setIsPersistent( isRegular->isPersistent() );
            knob->setAnimationEnabled( isRegular->isAnimationEnabled() );
            knob->setEvaluateOnChange( isRegular->getEvaluatesOnChange() );
            knob->setName( isRegular->getName() );
            knob->setHintToolTip( isRegular->getHintToolTip() );
            if ( !isRegular->triggerNewLine() ) {
                knob->setAddNewLine(false);
            }
        }
    }
} // Node::Implementation::restoreUserKnobsRecursive

void
Node::setKnobsAge(U64 newAge)
{
    ////Only called by the main-thread
    assert( QThread::currentThread() == qApp->thread() );

    bool changed;
    {
        QWriteLocker l(&_imp->knobsAgeMutex);
        changed = _imp->knobsAge != newAge || !_imp->hash.value();
        if (changed) {
            _imp->knobsAge = newAge;
        }
    }
    if (changed) {
        Q_EMIT knobsAgeChanged(newAge);
        computeHash();
    }
}

void
Node::incrementKnobsAge_internal()
{
    {
        QWriteLocker l(&_imp->knobsAgeMutex);
        ++_imp->knobsAge;

        ///if the age of an effect somehow reaches the maximum age (will never happen)
        ///handle it by clearing the cache and resetting the age to 0.
        if ( _imp->knobsAge == std::numeric_limits<U64>::max() ) {
            appPTR->clearAllCaches();
            _imp->knobsAge = 0;
        }
    }
}

void
Node::incrementKnobsAge()
{
    U32 newAge;
    {
        QWriteLocker l(&_imp->knobsAgeMutex);
        ++_imp->knobsAge;

        ///if the age of an effect somehow reaches the maximum age (will never happen)
        ///handle it by clearing the cache and resetting the age to 0.
        if ( _imp->knobsAge == std::numeric_limits<U64>::max() ) {
            appPTR->clearAllCaches();
            _imp->knobsAge = 0;
        }
        newAge = _imp->knobsAge;
    }
    Q_EMIT knobsAgeChanged(newAge);

    computeHash();
}

U64
Node::getKnobsAge() const
{
    QReadLocker l(&_imp->knobsAgeMutex);

    return _imp->knobsAge;
}

bool
Node::isRenderingPreview() const
{
    QMutexLocker l(&_imp->computingPreviewMutex);

    return _imp->computingPreview;
}

bool
Node::hasOverlay() const
{
    if (!_imp->effect) {
        return false;
    }

    boost::shared_ptr<NodeGuiI> nodeGui = getNodeGui();
    if (nodeGui) {
        if ( nodeGui->hasHostOverlay() ) {
            return true;
        }
    }

    return _imp->effect->hasOverlay();
}

void
Node::Implementation::abortPreview_non_blocking()
{
    bool computing;
    {
        QMutexLocker locker(&computingPreviewMutex);
        computing = computingPreview;
    }

    if (computing) {
        QMutexLocker l(&mustQuitPreviewMutex);
        ++mustQuitPreview;
    }
}

void
Node::Implementation::abortPreview_blocking(bool allowPreviewRenders)
{
    bool computing;
    {
        QMutexLocker locker(&computingPreviewMutex);
        computing = computingPreview;
        previewThreadQuit = !allowPreviewRenders;
    }

    if (computing) {
        QMutexLocker l(&mustQuitPreviewMutex);
        assert(!mustQuitPreview);
        ++mustQuitPreview;
        while (mustQuitPreview) {
            mustQuitPreviewCond.wait(&mustQuitPreviewMutex);
        }
    }
}

bool
Node::Implementation::checkForExitPreview()
{
    {
        QMutexLocker locker(&mustQuitPreviewMutex);
        if (mustQuitPreview || previewThreadQuit) {
            mustQuitPreview = 0;
            mustQuitPreviewCond.wakeOne();

            return true;
        }

        return false;
    }
}

bool
Node::areAllProcessingThreadsQuit() const
{
    {
        QMutexLocker locker(&_imp->mustQuitPreviewMutex);
        if (!_imp->previewThreadQuit) {
            return false;
        }
    }

    //If this effect has a RenderEngine, make sure it is finished
    OutputEffectInstance* isOutput = dynamic_cast<OutputEffectInstance*>( _imp->effect.get() );

    if (isOutput) {
        if ( isOutput->getRenderEngine()->hasThreadsAlive() ) {
            return false;
        }
    }

    boost::shared_ptr<TrackerContext> trackerContext = getTrackerContext();
    if (trackerContext) {
        if ( !trackerContext->hasTrackerThreadQuit() ) {
            return false;
        }
    }

    return true;
}

void
Node::quitAnyProcessing_non_blocking()
{
    //If this effect has a RenderEngine, make sure it is finished
    OutputEffectInstance* isOutput = dynamic_cast<OutputEffectInstance*>( _imp->effect.get() );

    if (isOutput) {
        isOutput->getRenderEngine()->quitEngine(true);
    }

    //Returns when the preview is done computign
    _imp->abortPreview_non_blocking();

    boost::shared_ptr<TrackerContext> trackerContext = getTrackerContext();
    if (trackerContext) {
        trackerContext->quitTrackerThread_non_blocking();
    }

    if ( isRotoPaintingNode() ) {
        NodesList rotopaintNodes;
        getRotoContext()->getRotoPaintTreeNodes(&rotopaintNodes);
        for (NodesList::iterator it = rotopaintNodes.begin(); it != rotopaintNodes.end(); ++it) {
            (*it)->quitAnyProcessing_non_blocking();
        }
    }
}

void
Node::quitAnyProcessing_blocking(bool allowThreadsToRestart)
{
    {
        QMutexLocker k(&_imp->nodeIsDequeuingMutex);
        if (_imp->nodeIsDequeuing) {
            _imp->nodeIsDequeuing = false;

            //Attempt to wake-up  sleeping threads of the thread pool
            _imp->nodeIsDequeuingCond.wakeAll();
        }
    }


    //If this effect has a RenderEngine, make sure it is finished
    OutputEffectInstance* isOutput = dynamic_cast<OutputEffectInstance*>( _imp->effect.get() );

    if (isOutput) {
        boost::shared_ptr<RenderEngine> engine = isOutput->getRenderEngine();
        assert(engine);
        engine->quitEngine(allowThreadsToRestart);
        engine->waitForEngineToQuit_enforce_blocking();
    }

    //Returns when the preview is done computign
    _imp->abortPreview_blocking(allowThreadsToRestart);

    boost::shared_ptr<TrackerContext> trackerContext = getTrackerContext();
    if (trackerContext) {
        trackerContext->quitTrackerThread_blocking(allowThreadsToRestart);
    }

    if ( isRotoPaintingNode() ) {
        NodesList rotopaintNodes;
        getRotoContext()->getRotoPaintTreeNodes(&rotopaintNodes);
        for (NodesList::iterator it = rotopaintNodes.begin(); it != rotopaintNodes.end(); ++it) {
            (*it)->quitAnyProcessing_blocking(allowThreadsToRestart);
        }
    }
}

void
Node::abortAnyProcessing_non_blocking()
{
    OutputEffectInstance* isOutput = dynamic_cast<OutputEffectInstance*>( getEffectInstance().get() );

    if (isOutput) {
        isOutput->getRenderEngine()->abortRenderingNoRestart();
    }

    boost::shared_ptr<TrackerContext> trackerContext = getTrackerContext();
    if (trackerContext) {
        trackerContext->abortTracking();
    }

    _imp->abortPreview_non_blocking();
}

void
Node::abortAnyProcessing_blocking()
{
    OutputEffectInstance* isOutput = dynamic_cast<OutputEffectInstance*>( getEffectInstance().get() );

    if (isOutput) {
        boost::shared_ptr<RenderEngine> engine = isOutput->getRenderEngine();
        assert(engine);
        engine->abortRenderingNoRestart();
        engine->waitForAbortToComplete_enforce_blocking();
    }

    boost::shared_ptr<TrackerContext> trackerContext = getTrackerContext();
    if (trackerContext) {
        trackerContext->abortTracking_blocking();
    }

    _imp->abortPreview_blocking(false);
}

Node::~Node()
{
    destroyNode(true, false);
}

const std::vector<std::string> &
Node::getInputLabels() const
{
    assert(_imp->inputsInitialized);
    ///MT-safe as it never changes.
    ////Only called by the main-thread
    assert( QThread::currentThread() == qApp->thread() );

    return _imp->inputLabels;
}

const NodesWList &
Node::getOutputs() const
{
    ////Only called by the main-thread
    assert( QThread::currentThread() == qApp->thread() );

    return _imp->outputs;
}

const NodesWList &
Node::getGuiOutputs() const
{
    ////Only called by the main-thread
    assert( QThread::currentThread() == qApp->thread() );

    return _imp->guiOutputs;
}

void
Node::getOutputs_mt_safe(NodesWList& outputs) const
{
    QMutexLocker l(&_imp->outputsMutex);

    outputs =  _imp->outputs;
}

void
Node::getInputNames(std::map<std::string, std::string> & inputNames) const
{
    ///This is called by the serialization thread.
    ///We use the guiInputs because we want to serialize exactly how the tree was to the user

    NodePtr parent = _imp->multiInstanceParent.lock();

    if (parent) {
        parent->getInputNames(inputNames);

        return;
    }

    QMutexLocker l(&_imp->inputsLabelsMutex);
    assert( _imp->inputs.size() == _imp->inputLabels.size() );
    for (std::size_t i = 0; i < _imp->inputs.size(); ++i) {
        NodePtr input = _imp->inputs[i].lock();
        if (input) {
            inputNames.insert( std::make_pair( _imp->inputLabels[i], input->getScriptName_mt_safe() ) );
        }
    }
}

int
Node::getPreferredInputInternal(bool connected) const
{
    int nInputs = getMaxInputCount();

    if (nInputs == 0) {
        return -1;
    }
    std::vector<NodePtr> inputs(nInputs);
    std::vector<std::string> inputLabels(nInputs);
    int inputA = -1;
    int inputB = -1;
    {
        // fill input labels, and if one is called "Source", return it
        // if it's "A" or "B", keep the index.
        for (int i = 0; i < nInputs; ++i) {
            std::string inputLabel = getInputLabel(i);
            //printf("%d->%s\n", i, inputLabel.c_str());
            if (inputLabel == kOfxImageEffectSimpleSourceClipName) {
                inputs[i] = getInput(i);
                if ( (connected && inputs[i]) || (!connected && !inputs[i]) ) {
                    return i;
                }
            } else if (inputLabel == "A") {
                inputA = i;
            } else if (inputLabel == "B") {
                inputB = i;
            }
        }
    }
    bool useInputA = false;
    if (!connected) {
        // For the merge node, use the preference (only when not connected)
        useInputA = appPTR->getCurrentSettings()->isMergeAutoConnectingToAInput();
    }

    ///Find an input named A
    int inputToFind = -1, foundOther = -1;
    if ( useInputA || (getPluginID() == PLUGINID_OFX_SHUFFLE) ) {
        inputToFind = inputA;
        foundOther = inputB;
    } else {
        inputToFind = inputB;
        foundOther = inputA;
    }
    if (inputToFind != -1) {
        inputs[inputToFind] = getInput(inputToFind);
        if ( (connected && inputs[inputToFind]) || (!connected && !inputs[inputToFind]) ) {
            return inputToFind;
        }
    }
    if (foundOther != -1) {
        inputs[foundOther] = getInput(foundOther);
        if ( (connected && inputs[foundOther]) || (!connected && !inputs[foundOther]) ) {
            return foundOther;
        }
    }


    for (int i = 0; i < nInputs; ++i) {
        if (!inputs[i]) {
            inputs[i] = getInput(i);
        }
    }


    ///we return the first non-optional empty input
    int firstNonOptionalEmptyInput = -1;
    std::list<int> optionalEmptyInputs;
    std::list<int> optionalEmptyMasks;

    for (int i = 0; i < nInputs; ++i) {
        if ( _imp->effect->isInputRotoBrush(i) ) {
            continue;
        }
        if ( (connected && inputs[i]) || (!connected && !inputs[i]) ) {
            if ( !_imp->effect->isInputOptional(i) ) {
                if (firstNonOptionalEmptyInput == -1) {
                    firstNonOptionalEmptyInput = i;
                    break;
                }
            } else {
                if ( _imp->effect->isInputMask(i) ) {
                    optionalEmptyMasks.push_back(i);
                } else {
                    optionalEmptyInputs.push_back(i);
                }
            }
        }
    }


    ///Default to the first non optional empty input
    if (firstNonOptionalEmptyInput != -1) {
        return firstNonOptionalEmptyInput;
    }  else {
        if ( !optionalEmptyInputs.empty() ) {
            //We return the first optional empty input
            std::list<int>::iterator first = optionalEmptyInputs.begin();
            while ( first != optionalEmptyInputs.end() && _imp->effect->isInputRotoBrush(*first) ) {
                ++first;
            }
            if ( first == optionalEmptyInputs.end() ) {
                return -1;
            } else {
                return *first;
            }
        } else if ( !optionalEmptyMasks.empty() ) {
            return optionalEmptyMasks.front();
        } else {
            return -1;
        }
    }
} // Node::getPreferredInputInternal

int
Node::getPreferredInput() const
{
    return getPreferredInputInternal(true);
}

int
Node::getPreferredInputForConnection() const
{
    return getPreferredInputInternal(false);
}

NodePtr
Node::getPreferredInputNode() const
{
    GroupInput* isInput = dynamic_cast<GroupInput*>( _imp->effect.get() );
    PrecompNode* isPrecomp = dynamic_cast<PrecompNode*>( _imp->effect.get() );

    if (isInput) {
        NodeGroup* isGroup = dynamic_cast<NodeGroup*>( getGroup().get() );
        assert(isGroup);
        if (!isGroup) {
            return NodePtr();
        }
        int inputNb = -1;
        std::vector<NodePtr> groupInputs;
        isGroup->getInputs(&groupInputs, false);
        for (std::size_t i = 0; i < groupInputs.size(); ++i) {
            if (groupInputs[i].get() == this) {
                inputNb = i;
                break;
            }
        }
        if (inputNb != -1) {
            NodePtr input = isGroup->getNode()->getInput(inputNb);

            return input;
        }
    } else if (isPrecomp) {
        return isPrecomp->getOutputNode();
    } else {
        int idx = getPreferredInput();
        if (idx != -1) {
            return getInput(idx);
        }
    }

    return NodePtr();
}

void
Node::getOutputsConnectedToThisNode(std::map<NodePtr, int>* outputs)
{
    ////Only called by the main-thread
    assert( QThread::currentThread() == qApp->thread() );

    NodePtr thisSHared = shared_from_this();
    for (NodesWList::iterator it = _imp->outputs.begin(); it != _imp->outputs.end(); ++it) {
        NodePtr output = it->lock();
        if (!output) {
            continue;
        }

        int indexOfThis = output->inputIndex(thisSHared);
        assert(indexOfThis != -1);
        if (indexOfThis >= 0) {
            outputs->insert( std::make_pair(output, indexOfThis) );
        }
    }
}

const std::string &
Node::getScriptName() const
{
    ////Only called by the main-thread
    assert( QThread::currentThread() == qApp->thread() );
    QMutexLocker l(&_imp->nameMutex);

    return _imp->scriptName;
}

std::string
Node::getScriptName_mt_safe() const
{
    QMutexLocker l(&_imp->nameMutex);

    return _imp->scriptName;
}

static void
prependGroupNameRecursive(const NodePtr& group,
                          std::string& name)
{
    name.insert(0, ".");
    name.insert( 0, group->getScriptName_mt_safe() );
    boost::shared_ptr<NodeCollection> hasParentGroup = group->getGroup();
    boost::shared_ptr<NodeGroup> isGrp = boost::dynamic_pointer_cast<NodeGroup>(hasParentGroup);
    if (isGrp) {
        prependGroupNameRecursive(isGrp->getNode(), name);
    }
}

std::string
Node::getFullyQualifiedNameInternal(const std::string& scriptName) const
{
    std::string ret = scriptName;
    NodePtr parent = getParentMultiInstance();

    if (parent) {
        prependGroupNameRecursive(parent, ret);
    } else {
        boost::shared_ptr<NodeCollection> hasParentGroup = getGroup();
        NodeGroup* isGrp = dynamic_cast<NodeGroup*>( hasParentGroup.get() );
        if (isGrp) {
            NodePtr grpNode = isGrp->getNode();
            if (grpNode) {
                prependGroupNameRecursive(grpNode, ret);
            }
        }
    }

    return ret;
}

std::string
Node::getFullyQualifiedName() const
{
    return getFullyQualifiedNameInternal( getScriptName_mt_safe() );
}

void
Node::setLabel(const std::string& label)
{
    assert( QThread::currentThread() == qApp->thread() );

    {
        QMutexLocker k(&_imp->nameMutex);
        if (label == _imp->label) {
            return;
        }
        _imp->label = label;
    }
    boost::shared_ptr<NodeCollection> collection = getGroup();
    if (collection) {
        collection->notifyNodeNameChanged( shared_from_this() );
    }
    Q_EMIT labelChanged( QString::fromUtf8( label.c_str() ) );
}

const std::string&
Node::getLabel() const
{
    assert( QThread::currentThread() == qApp->thread() );
    QMutexLocker k(&_imp->nameMutex);

    return _imp->label;
}

std::string
Node::getLabel_mt_safe() const
{
    QMutexLocker k(&_imp->nameMutex);

    return _imp->label;
}

void
Node::setScriptName_no_error_check(const std::string & name)
{
    setNameInternal(name, false);
}

static void
insertDependenciesRecursive(Node* node,
                            KnobI::ListenerDimsMap* dependencies)
{
    const KnobsVec & knobs = node->getKnobs();

    for (std::size_t i = 0; i < knobs.size(); ++i) {
        KnobI::ListenerDimsMap dimDeps;
        knobs[i]->getListeners(dimDeps);
        for (KnobI::ListenerDimsMap::iterator it = dimDeps.begin(); it != dimDeps.end(); ++it) {
            KnobI::ListenerDimsMap::iterator found = dependencies->find(it->first);
            if ( found != dependencies->end() ) {
                assert( found->second.size() == it->second.size() );
                for (std::size_t j = 0; j < found->second.size(); ++j) {
                    if (it->second[j].isExpr) {
                        found->second[j].isListening |= it->second[j].isListening;
                    }
                }
            } else {
                dependencies->insert(*it);
            }
        }
    }

    NodeGroup* isGroup = node->isEffectGroup();
    if (isGroup) {
        NodesList nodes = isGroup->getNodes();
        for (NodesList::iterator it = nodes.begin(); it != nodes.end(); ++it) {
            insertDependenciesRecursive(it->get(), dependencies);
        }
    }
}

void
Node::setNameInternal(const std::string& name,
                      bool throwErrors)
{
    std::string oldName = getScriptName_mt_safe();
    std::string fullOldName = getFullyQualifiedName();
    std::string newName = name;
    bool onlySpaces = true;

    for (std::size_t i = 0; i < name.size(); ++i) {
        if (name[i] != '_') {
            onlySpaces = false;
            break;
        }
    }
    if (onlySpaces) {
        QString err = tr("The name must at least contain a character");
        if (throwErrors) {
            throw std::runtime_error(err.toStdString());
        } else {
            LogEntry::LogEntryColor c;
            if (getColor(&c.r, &c.g, &c.b)) {
                c.colorSet = true;
            }
            appPTR->writeToErrorLog_mt_safe(QString::fromUtf8(getFullyQualifiedName().c_str()), QDateTime::currentDateTime(), err, false, c);
            std::cerr << err.toStdString() << std::endl;

            return;
        }
    }

    boost::shared_ptr<NodeCollection> collection = getGroup();
    if (collection) {
        if (throwErrors) {
            try {
                collection->checkNodeName(this, name, false, false, &newName);
            } catch (const std::exception& e) {
                LogEntry::LogEntryColor c;
                if (getColor(&c.r, &c.g, &c.b)) {
                    c.colorSet = true;
                }
                appPTR->writeToErrorLog_mt_safe(QString::fromUtf8(getFullyQualifiedName().c_str()), QDateTime::currentDateTime(), QString::fromUtf8( e.what() ), false, c );
                std::cerr << e.what() << std::endl;

                return;
            }
        } else {
            collection->checkNodeName(this, name, false, false, &newName);
        }
    }


    if (oldName == newName) {
        return;
    }


    if ( !newName.empty() ) {
        bool isAttrDefined = false;
        std::string newPotentialQualifiedName = getApp()->getAppIDString() + "." + getFullyQualifiedNameInternal(newName);
        PyObject* obj = NATRON_PYTHON_NAMESPACE::getAttrRecursive(newPotentialQualifiedName, appPTR->getMainModule(), &isAttrDefined);
        Q_UNUSED(obj);
        if (isAttrDefined) {
            std::stringstream ss;
            ss << "A Python attribute with the same name (" << newPotentialQualifiedName << ") already exists.";
            if (throwErrors) {
                throw std::runtime_error( ss.str() );
            } else {
                std::string err = ss.str();
                LogEntry::LogEntryColor c;
                if (getColor(&c.r, &c.g, &c.b)) {
                    c.colorSet = true;
                }
                appPTR->writeToErrorLog_mt_safe(QString::fromUtf8(oldName.c_str()), QDateTime::currentDateTime(), QString::fromUtf8( err.c_str() ), false, c );
                std::cerr << err << std::endl;

                return;
            }
        }
    }

    bool mustSetCacheID;
    {
        QMutexLocker l(&_imp->nameMutex);
        _imp->scriptName = newName;
        mustSetCacheID = _imp->cacheID.empty();
        ///Set the label at the same time if the label is empty
        if ( _imp->label.empty() ) {
            _imp->label = newName;
        }
    }
    std::string fullySpecifiedName = getFullyQualifiedName();

    if (mustSetCacheID) {
        std::string baseName = fullySpecifiedName;
        std::string cacheID = fullySpecifiedName;
        int i = 1;
        while ( getGroup() && getGroup()->isCacheIDAlreadyTaken(cacheID) ) {
            std::stringstream ss;
            ss << baseName;
            ss << i;
            cacheID = ss.str();
            ++i;
        }
        QMutexLocker l(&_imp->nameMutex);
        _imp->cacheID = cacheID;
    }

    if (collection) {
        if ( !oldName.empty() ) {
            if (fullOldName != fullySpecifiedName) {
                try {
                    setNodeVariableToPython(fullOldName, fullySpecifiedName);
                } catch (const std::exception& e) {
                    qDebug() << e.what();
                }
            }
        } else { //if (!oldName.empty()) {
            declareNodeVariableToPython(fullySpecifiedName);
        }

        if (_imp->nodeCreated) {
            ///For all knobs that have listeners, change in the expressions of listeners this knob script-name
            KnobI::ListenerDimsMap dependencies;
            insertDependenciesRecursive(this, &dependencies);
            for (KnobI::ListenerDimsMap::iterator it = dependencies.begin(); it != dependencies.end(); ++it) {
                KnobPtr listener = it->first.lock();
                if (!listener) {
                    continue;
                }
                for (std::size_t d = 0; d < it->second.size(); ++d) {
                    if (it->second[d].isListening && it->second[d].isExpr) {
                        listener->replaceNodeNameInExpression(d, oldName, newName);
                    }
                }
            }
        }
    }

    QString qnewName = QString::fromUtf8( newName.c_str() );
    Q_EMIT scriptNameChanged(qnewName);
    Q_EMIT labelChanged(qnewName);
} // Node::setNameInternal

void
Node::setScriptName(const std::string& name)
{
    std::string newName;

    if ( getGroup() ) {
        getGroup()->checkNodeName(this, name, false, true, &newName);
    } else {
        newName = name;
    }
    //We do not allow setting the script-name of output nodes because we rely on it with NatronRenderer
    if ( dynamic_cast<GroupOutput*>( _imp->effect.get() ) ) {
        throw std::runtime_error( tr("Changing the script-name of an Output node is not a valid operation.").toStdString() );

        return;
    }


    setNameInternal(newName, true);
}

AppInstPtr
Node::getApp() const
{
    return _imp->app.lock();
}

bool
Node::isActivated() const
{
    QMutexLocker l(&_imp->activatedMutex);

    return _imp->activated;
}

std::string
Node::makeCacheInfo() const
{
    std::size_t ram, disk;

    appPTR->getMemoryStatsForCacheEntryHolder(this, &ram, &disk);
    QString ramSizeStr = printAsRAM( (U64)ram );
    QString diskSizeStr = printAsRAM( (U64)disk );
    std::stringstream ss;
    ss << "<b><font color=\"green\">Cache occupancy:</font></b> RAM: <font color=#c8c8c8>" << ramSizeStr.toStdString() << "</font> / Disk: <font color=#c8c8c8>" << diskSizeStr.toStdString() << "</font>";

    return ss.str();
}

std::string
Node::makeInfoForInput(int inputNumber) const
{
    if ( (inputNumber < -1) || ( inputNumber >= getMaxInputCount() ) ) {
        return "";
    }
    EffectInstPtr input;
    if (inputNumber != -1) {
        input = _imp->effect->getInput(inputNumber);
        /*if (input) {
            input = input->getNearestNonIdentity( getApp()->getTimeLine()->currentFrame() );
        }*/
    } else {
        input = _imp->effect;
    }

    if (!input) {
        return "";
    }


    double time = getApp()->getTimeLine()->currentFrame();
    std::stringstream ss;
    { // input name
        QString inputName;
        if (inputNumber != -1) {
            inputName = QString::fromUtf8( getInputLabel(inputNumber).c_str() );
        } else {
            inputName = tr("Output");
        }
        ss << "<b><font color=\"orange\">" << tr("%1:").arg(inputName).toStdString() << "</font></b><br />";
    }
    { // image format
        ss << "<b>" << tr("Image planes:").toStdString() << "</b> <font color=#c8c8c8>";
        std::list<ImagePlaneDesc> availableLayers;
        input->getAvailableLayers(time, ViewIdx(0), inputNumber, &availableLayers);
        std::list<ImagePlaneDesc>::iterator next = availableLayers.begin();
        if ( next != availableLayers.end() ) {
            ++next;
        }
        for (std::list<ImagePlaneDesc>::iterator it = availableLayers.begin(); it != availableLayers.end(); ++it) {

            ss << " "  << it->getPlaneID();
            if ( next != availableLayers.end() ) {
                ss << ", ";
                ++next;
            }
        }
        ss << "</font><br />";
    }
    {
        ImageBitDepthEnum depth = _imp->effect->getBitDepth(inputNumber);
        QString depthStr = tr("unknown");
        switch (depth) {
            case eImageBitDepthByte:
                depthStr = tr("8u");
                break;
            case eImageBitDepthShort:
                depthStr = tr("16u");
                break;
            case eImageBitDepthFloat:
                depthStr = tr("32fp");
                break;
            case eImageBitDepthHalf:
                depthStr = tr("16fp");
            case eImageBitDepthNone:
                break;
        }
        ss << "<b>" << tr("BitDepth:").toStdString() << "</b> <font color=#c8c8c8>" << depthStr.toStdString() << "</font><br />";
    }
    { // premult
        ImagePremultiplicationEnum premult = input->getPremult();
        QString premultStr = tr("unknown");
        switch (premult) {
        case eImagePremultiplicationOpaque:
            premultStr = tr("opaque");
            break;
        case eImagePremultiplicationPremultiplied:
            premultStr = tr("premultiplied");
            break;
        case eImagePremultiplicationUnPremultiplied:
            premultStr = tr("unpremultiplied");
            break;
        }
        ss << "<b>" << tr("Alpha premultiplication:").toStdString() << "</b> <font color=#c8c8c8>" << premultStr.toStdString() << "</font><br />";
    }
    { // par
        double par = input->getAspectRatio(-1);
        ss << "<b>" << tr("Pixel aspect ratio:").toStdString() << "</b> <font color=#c8c8c8>" << par << "</font><br />";
    }
    { // fps
        double fps = input->getFrameRate();
        ss << "<b>" << tr("Frame rate:").toStdString() << "</b> <font color=#c8c8c8>" << tr("%1fps").arg(fps).toStdString() << "</font><br />";
    }
    {
        double first = 1., last = 1.;
        input->getFrameRange_public(getHashValue(), &first, &last);
        ss << "<b>" << tr("Frame range:").toStdString() << "</b> <font color=#c8c8c8>" << first << " - " << last << "</font><br />";
    }
    {
        RenderScale scale(1.);
        RectD rod;
        bool isProjectFormat;
        StatusEnum stat = input->getRegionOfDefinition_public(getHashValue(),
                                                              time,
                                                              scale, ViewIdx(0), &rod, &isProjectFormat);
        if (stat != eStatusFailed) {
            ss << "<b>" << tr("Region of Definition (at t=%1):").arg(time).toStdString() << "</b> <font color=#c8c8c8>";
            ss << tr("left = %1 bottom = %2 right = %3 top = %4").arg(rod.x1).arg(rod.y1).arg(rod.x2).arg(rod.y2).toStdString() << "</font><br />";
        }
    }

    return ss.str();
} // Node::makeInfoForInput

void
Node::findPluginFormatKnobs()
{
    findPluginFormatKnobs(getKnobs(), true);
}

void
Node::findRightClickMenuKnob(const KnobsVec& knobs)
{
    for (std::size_t i = 0; i < knobs.size(); ++i) {
        if (knobs[i]->getName() == kNatronOfxParamRightClickMenu) {
            KnobPtr rightClickKnob = knobs[i];
            KnobChoice* isChoice = dynamic_cast<KnobChoice*>( rightClickKnob.get() );
            if (isChoice) {
                QObject::connect( isChoice, SIGNAL(populated()), this, SIGNAL(rightClickMenuKnobPopulated()) );
            }
            break;
        }
    }
}

void
Node::findPluginFormatKnobs(const KnobsVec & knobs,
                            bool loadingSerialization)
{
    ///Try to find a format param and hijack it to handle it ourselves with the project's formats
    KnobPtr formatKnob;

    for (std::size_t i = 0; i < knobs.size(); ++i) {
        if (knobs[i]->getName() == kNatronParamFormatChoice) {
            formatKnob = knobs[i];
            break;
        }
    }
    if (formatKnob) {
        KnobPtr formatSize;
        for (std::size_t i = 0; i < knobs.size(); ++i) {
            if (knobs[i]->getName() == kNatronParamFormatSize) {
                formatSize = knobs[i];
                break;
            }
        }
        KnobPtr formatPar;
        for (std::size_t i = 0; i < knobs.size(); ++i) {
            if (knobs[i]->getName() == kNatronParamFormatPar) {
                formatPar = knobs[i];
                break;
            }
        }
        if (formatSize && formatPar) {
            _imp->pluginFormatKnobs.formatChoice = boost::dynamic_pointer_cast<KnobChoice>(formatKnob);
            formatSize->setEvaluateOnChange(false);
            formatPar->setEvaluateOnChange(false);
            formatSize->setSecret(true);
            formatSize->setSecretByDefault(true);
            formatPar->setSecret(true);
            formatPar->setSecretByDefault(true);
            _imp->pluginFormatKnobs.size = boost::dynamic_pointer_cast<KnobInt>(formatSize);
            _imp->pluginFormatKnobs.par = boost::dynamic_pointer_cast<KnobDouble>(formatPar);

            std::vector<ChoiceOption> formats;
            int defValue;
            getApp()->getProject()->getProjectFormatEntries(&formats, &defValue);
            refreshFormatParamChoice(formats, defValue, loadingSerialization);
        }
    }
}

void
Node::createNodePage(const boost::shared_ptr<KnobPage>& settingsPage)
{
    boost::shared_ptr<KnobBool> hideInputs = AppManager::createKnob<KnobBool>(_imp->effect.get(), tr("Hide inputs"), 1, false);

    hideInputs->setName("hideInputs");
    hideInputs->setDefaultValue(false);
    hideInputs->setAnimationEnabled(false);
    hideInputs->setAddNewLine(false);
    hideInputs->setIsPersistent(true);
    hideInputs->setEvaluateOnChange(false);
    hideInputs->setHintToolTip( tr("When checked, the input arrows of the node in the nodegraph will be hidden") );
    _imp->hideInputs = hideInputs;
    settingsPage->addKnob(hideInputs);


    boost::shared_ptr<KnobBool> fCaching = AppManager::createKnob<KnobBool>(_imp->effect.get(), tr("Force caching"), 1, false);
    fCaching->setName("forceCaching");
    fCaching->setDefaultValue(false);
    fCaching->setAnimationEnabled(false);
    fCaching->setAddNewLine(false);
    fCaching->setIsPersistent(true);
    fCaching->setEvaluateOnChange(false);
    fCaching->setHintToolTip( tr("When checked, the output of this node will always be kept in the RAM cache for fast access of already computed "
                                 "images.") );
    _imp->forceCaching = fCaching;
    settingsPage->addKnob(fCaching);

    boost::shared_ptr<KnobBool> previewEnabled = AppManager::createKnob<KnobBool>(_imp->effect.get(), tr("Preview"), 1, false);
    assert(previewEnabled);
    previewEnabled->setDefaultValue( makePreviewByDefault() );
    previewEnabled->setName(kEnablePreviewKnobName);
    previewEnabled->setAnimationEnabled(false);
    previewEnabled->setAddNewLine(false);
    previewEnabled->setIsPersistent(false);
    previewEnabled->setEvaluateOnChange(false);
    previewEnabled->setHintToolTip( tr("Whether to show a preview on the node box in the node-graph.") );
    settingsPage->addKnob(previewEnabled);
    _imp->previewEnabledKnob = previewEnabled;

    boost::shared_ptr<KnobBool> disableNodeKnob = AppManager::createKnob<KnobBool>(_imp->effect.get(), tr("Disable"), 1, false);
    assert(disableNodeKnob);
    disableNodeKnob->setAnimationEnabled(false);
    disableNodeKnob->setIsMetadataSlave(true);
    disableNodeKnob->setName(kDisableNodeKnobName);
    disableNodeKnob->setAddNewLine(false);
    disableNodeKnob->setHintToolTip( tr("When disabled, this node acts as a pass through.") );
    settingsPage->addKnob(disableNodeKnob);
    _imp->disableNodeKnob = disableNodeKnob;



    boost::shared_ptr<KnobBool> useFullScaleImagesWhenRenderScaleUnsupported = AppManager::createKnob<KnobBool>(_imp->effect.get(), tr("Render high def. upstream"), 1, false);
    useFullScaleImagesWhenRenderScaleUnsupported->setAnimationEnabled(false);
    useFullScaleImagesWhenRenderScaleUnsupported->setDefaultValue(false);
    useFullScaleImagesWhenRenderScaleUnsupported->setName("highDefUpstream");
    useFullScaleImagesWhenRenderScaleUnsupported->setHintToolTip( tr("This node does not support rendering images at a scale lower than 1, it "
                                                                     "can only render high definition images. When checked this parameter controls "
                                                                     "whether the rest of the graph upstream should be rendered with a high quality too or at "
                                                                     "the most optimal resolution for the current viewer's viewport. Typically checking this "
                                                                     "means that an image will be slow to be rendered, but once rendered it will stick in the cache "
                                                                     "whichever zoom level you are using on the Viewer, whereas when unchecked it will be much "
                                                                     "faster to render but will have to be recomputed when zooming in/out in the Viewer.") );
    if ( ( isRenderScaleSupportEnabledForPlugin() ) && (getEffectInstance()->supportsRenderScaleMaybe() == EffectInstance::eSupportsYes) ) {
        useFullScaleImagesWhenRenderScaleUnsupported->setSecretByDefault(true);
    }
    settingsPage->addKnob(useFullScaleImagesWhenRenderScaleUnsupported);
    _imp->useFullScaleImagesWhenRenderScaleUnsupported = useFullScaleImagesWhenRenderScaleUnsupported;


    boost::shared_ptr<KnobInt> lifeTimeKnob = AppManager::createKnob<KnobInt>(_imp->effect.get(), tr("Lifetime Range"), 2, false);
    assert(lifeTimeKnob);
    lifeTimeKnob->setAnimationEnabled(false);
    lifeTimeKnob->setIsMetadataSlave(true);
    lifeTimeKnob->setName(kLifeTimeNodeKnobName);
    lifeTimeKnob->setAddNewLine(false);
    lifeTimeKnob->setHintToolTip( tr("This is the frame range during which the node will be active if Enable Lifetime is checked") );
    settingsPage->addKnob(lifeTimeKnob);
    _imp->lifeTimeKnob = lifeTimeKnob;


    boost::shared_ptr<KnobBool> enableLifetimeNodeKnob = AppManager::createKnob<KnobBool>(_imp->effect.get(), tr("Enable Lifetime"), 1, false);
    assert(enableLifetimeNodeKnob);
    enableLifetimeNodeKnob->setAnimationEnabled(false);
    enableLifetimeNodeKnob->setDefaultValue(false);
    enableLifetimeNodeKnob->setIsMetadataSlave(true);
    enableLifetimeNodeKnob->setName(kEnableLifeTimeNodeKnobName);
    enableLifetimeNodeKnob->setHintToolTip( tr("When checked, the node is only active during the specified frame range by the Lifetime Range parameter. "
                                               "Outside of this frame range, it behaves as if the Disable parameter is checked") );
    settingsPage->addKnob(enableLifetimeNodeKnob);
    _imp->enableLifeTimeKnob = enableLifetimeNodeKnob;

    PluginOpenGLRenderSupport glSupport = ePluginOpenGLRenderSupportNone;
    if (_imp->plugin && _imp->plugin->isOpenGLEnabled()) {
        glSupport = _imp->plugin->getPluginOpenGLRenderSupport();
    }
    if (glSupport != ePluginOpenGLRenderSupportNone) {
        boost::shared_ptr<KnobChoice> openglRenderingKnob = AppManager::createKnob<KnobChoice>(_imp->effect.get(), tr("GPU Rendering"), 1, false);
        assert(openglRenderingKnob);
        openglRenderingKnob->setAnimationEnabled(false);
        {
            std::vector<ChoiceOption> entries;
            entries.push_back(ChoiceOption("Enabled", "", tr("If a plug-in support GPU rendering, prefer rendering using the GPU if possible.").toStdString() ));
            entries.push_back(ChoiceOption("Disabled", "", tr("Disable GPU rendering for all plug-ins.").toStdString()));
            entries.push_back(ChoiceOption("Disabled if background", "", tr("Disable GPU rendering when rendering with NatronRenderer but not in GUI mode.").toStdString()));
            openglRenderingKnob->populateChoices(entries);

        }

        openglRenderingKnob->setName("enableGPURendering");
        openglRenderingKnob->setHintToolTip( tr("Select when to activate GPU rendering for this node. Note that if the GPU Rendering parameter in the Project settings is set to disabled then GPU rendering will not be activated regardless of that value.") );
        settingsPage->addKnob(openglRenderingKnob);
        _imp->openglRenderingEnabledKnob = openglRenderingKnob;
    }


    boost::shared_ptr<KnobString> knobChangedCallback = AppManager::createKnob<KnobString>(_imp->effect.get(), tr("After param changed callback"), 1, false);
    knobChangedCallback->setHintToolTip( tr("Set here the name of a function defined in Python which will be called for each  "
                                            "parameter change. Either define this function in the Script Editor "
                                            "or in the init.py script or even in the script of a Python group plug-in.\n"
                                            "The signature of the callback is: callback(thisParam, thisNode, thisGroup, app, userEdited) where:\n"
                                            "- thisParam: The parameter which just had its value changed\n"
                                            "- userEdited: A boolean informing whether the change was due to user interaction or "
                                            "because something internally triggered the change.\n"
                                            "- thisNode: The node holding the parameter\n"
                                            "- app: points to the current application instance\n"
                                            "- thisGroup: The group holding thisNode (only if thisNode belongs to a group)") );
    knobChangedCallback->setAnimationEnabled(false);
    knobChangedCallback->setName("onParamChanged");
    settingsPage->addKnob(knobChangedCallback);
    _imp->knobChangedCallback = knobChangedCallback;

    boost::shared_ptr<KnobString> inputChangedCallback = AppManager::createKnob<KnobString>(_imp->effect.get(), tr("After input changed callback"), 1, false);
    inputChangedCallback->setHintToolTip( tr("Set here the name of a function defined in Python which will be called after "
                                             "each connection is changed for the inputs of the node. "
                                             "Either define this function in the Script Editor "
                                             "or in the init.py script or even in the script of a Python group plug-in.\n"
                                             "The signature of the callback is: callback(inputIndex, thisNode, thisGroup, app):\n"
                                             "- inputIndex: the index of the input which changed, you can query the node "
                                             "connected to the input by calling the getInput(...) function.\n"
                                             "- thisNode: The node holding the parameter\n"
                                             "- app: points to the current application instance\n"
                                             "- thisGroup: The group holding thisNode (only if thisNode belongs to a group)") );

    inputChangedCallback->setAnimationEnabled(false);
    inputChangedCallback->setName("onInputChanged");
    settingsPage->addKnob(inputChangedCallback);
    _imp->inputChangedCallback = inputChangedCallback;

    NodeGroup* isGroup = dynamic_cast<NodeGroup*>( _imp->effect.get() );
    if (isGroup) {
        boost::shared_ptr<KnobString> onNodeCreated = AppManager::createKnob<KnobString>(_imp->effect.get(), tr("After Node Created"), 1, false);
        onNodeCreated->setName("afterNodeCreated");
        onNodeCreated->setHintToolTip( tr("Add here the name of a Python-defined function that will be called each time a node "
                                          "is created in the group. This will be called in addition to the After Node Created "
                                          " callback of the project for the group node and all nodes within it (not recursively).\n"
                                          "The boolean variable userEdited will be set to True if the node was created "
                                          "by the user or False otherwise (such as when loading a project, or pasting a node).\n"
                                          "The signature of the callback is: callback(thisNode, app, userEdited) where:\n"
                                          "- thisNode: the node which has just been created\n"
                                          "- userEdited: a boolean indicating whether the node was created by user interaction or from "
                                          "a script/project load/copy-paste\n"
                                          "- app: points to the current application instance.") );
        onNodeCreated->setAnimationEnabled(false);
        _imp->nodeCreatedCallback = onNodeCreated;
        settingsPage->addKnob(onNodeCreated);

        boost::shared_ptr<KnobString> onNodeDeleted = AppManager::createKnob<KnobString>(_imp->effect.get(), tr("Before Node Removal"), 1, false);
        onNodeDeleted->setName("beforeNodeRemoval");
        onNodeDeleted->setHintToolTip( tr("Add here the name of a Python-defined function that will be called each time a node "
                                          "is about to be deleted. This will be called in addition to the Before Node Removal "
                                          " callback of the project for the group node and all nodes within it (not recursively).\n"
                                          "This function will not be called when the project is closing.\n"
                                          "The signature of the callback is: callback(thisNode, app) where:\n"
                                          "- thisNode: the node about to be deleted\n"
                                          "- app: points to the current application instance.") );
        onNodeDeleted->setAnimationEnabled(false);
        _imp->nodeRemovalCallback = onNodeDeleted;
        settingsPage->addKnob(onNodeDeleted);
    }
} // Node::createNodePage

void
Node::createInfoPage()
{
    boost::shared_ptr<KnobPage> infoPage = AppManager::createKnob<KnobPage>(_imp->effect.get(), tr("Info").toStdString(), 1, false);

    infoPage->setName(NATRON_PARAMETER_PAGE_NAME_INFO);
    _imp->infoPage = infoPage;

    boost::shared_ptr<KnobString> nodeInfos = AppManager::createKnob<KnobString>(_imp->effect.get(), std::string(), 1, false);
    nodeInfos->setName("nodeInfos");
    nodeInfos->setAnimationEnabled(false);
    nodeInfos->setIsPersistent(false);
    nodeInfos->setAsMultiLine();
    nodeInfos->setAsCustomHTMLText(true);
    nodeInfos->setEvaluateOnChange(false);
    nodeInfos->setHintToolTip( tr("Input and output informations, press Refresh to update them with current values") );
    infoPage->addKnob(nodeInfos);
    _imp->nodeInfos = nodeInfos;


    boost::shared_ptr<KnobButton> refreshInfoButton = AppManager::createKnob<KnobButton>(_imp->effect.get(), tr("Refresh Info"), 1, false);
    refreshInfoButton->setName("refreshButton");
    refreshInfoButton->setEvaluateOnChange(false);
    infoPage->addKnob(refreshInfoButton);
    _imp->refreshInfoButton = refreshInfoButton;
}

void
Node::createPythonPage()
{
    boost::shared_ptr<KnobPage> pythonPage = AppManager::createKnob<KnobPage>(_imp->effect.get(), tr("Python"), 1, false);
    boost::shared_ptr<KnobString> beforeFrameRender =  AppManager::createKnob<KnobString>(_imp->effect.get(), tr("Before frame render"), 1, false);

    beforeFrameRender->setName("beforeFrameRender");
    beforeFrameRender->setAnimationEnabled(false);
    beforeFrameRender->setHintToolTip( tr("Add here the name of a Python defined function that will be called before rendering "
                                          "any frame.\n "
                                          "The signature of the callback is: callback(frame, thisNode, app) where:\n"
                                          "- frame: the frame to be rendered\n"
                                          "- thisNode: points to the writer node\n"
                                          "- app: points to the current application instance") );
    pythonPage->addKnob(beforeFrameRender);
    _imp->beforeFrameRender = beforeFrameRender;

    boost::shared_ptr<KnobString> beforeRender =  AppManager::createKnob<KnobString>(_imp->effect.get(), tr("Before render"), 1, false);
    beforeRender->setName("beforeRender");
    beforeRender->setAnimationEnabled(false);
    beforeRender->setHintToolTip( tr("Add here the name of a Python defined function that will be called once when "
                                     "starting rendering.\n "
                                     "The signature of the callback is: callback(thisNode, app) where:\n"
                                     "- thisNode: points to the writer node\n"
                                     "- app: points to the current application instance") );
    pythonPage->addKnob(beforeRender);
    _imp->beforeRender = beforeRender;

    boost::shared_ptr<KnobString> afterFrameRender =  AppManager::createKnob<KnobString>(_imp->effect.get(), tr("After frame render"), 1, false);
    afterFrameRender->setName("afterFrameRender");
    afterFrameRender->setAnimationEnabled(false);
    afterFrameRender->setHintToolTip( tr("Add here the name of a Python defined function that will be called after rendering "
                                         "any frame.\n "
                                         "The signature of the callback is: callback(frame, thisNode, app) where:\n"
                                         "- frame: the frame that has been rendered\n"
                                         "- thisNode: points to the writer node\n"
                                         "- app: points to the current application instance") );
    pythonPage->addKnob(afterFrameRender);
    _imp->afterFrameRender = afterFrameRender;

    boost::shared_ptr<KnobString> afterRender =  AppManager::createKnob<KnobString>(_imp->effect.get(), tr("After render"), 1, false);
    afterRender->setName("afterRender");
    afterRender->setAnimationEnabled(false);
    afterRender->setHintToolTip( tr("Add here the name of a Python defined function that will be called once when the rendering "
                                    "is finished.\n "
                                    "The signature of the callback is: callback(aborted, thisNode, app) where:\n"
                                    "- aborted: True if the render ended because it was aborted, False upon completion\n"
                                    "- thisNode: points to the writer node\n"
                                    "- app: points to the current application instance") );
    pythonPage->addKnob(afterRender);
    _imp->afterRender = afterRender;
} // Node::createPythonPage

void
Node::createHostMixKnob(const boost::shared_ptr<KnobPage>& mainPage)
{
    boost::shared_ptr<KnobDouble> mixKnob = AppManager::createKnob<KnobDouble>(_imp->effect.get(), tr("Mix"), 1, false);

    mixKnob->setName("hostMix");
    mixKnob->setHintToolTip( tr("Mix between the source image at 0 and the full effect at 1.") );
    mixKnob->setMinimum(0.);
    mixKnob->setMaximum(1.);
    mixKnob->setDefaultValue(1.);
    if (mainPage) {
        mainPage->addKnob(mixKnob);
    }
    _imp->mixWithSource = mixKnob;
}

void
Node::createMaskSelectors(const std::vector<std::pair<bool, bool> >& hasMaskChannelSelector,
                          const std::vector<std::string>& inputLabels,
                          const boost::shared_ptr<KnobPage>& mainPage,
                          bool addNewLineOnLastMask,
                          KnobPtr* lastKnobCreated)
{
    assert( hasMaskChannelSelector.size() == inputLabels.size() );

    for (std::size_t i = 0; i < hasMaskChannelSelector.size(); ++i) {
        if (!hasMaskChannelSelector[i].first) {
            continue;
        }


        MaskSelector sel;
        boost::shared_ptr<KnobBool> enabled = AppManager::createKnob<KnobBool>(_imp->effect.get(), inputLabels[i], 1, false);

        enabled->setDefaultValue(false, 0);
        enabled->setAddNewLine(false);
        if (hasMaskChannelSelector[i].second) {
            std::string enableMaskName(std::string(kEnableMaskKnobName) + "_" + inputLabels[i]);
            enabled->setName(enableMaskName);
            enabled->setHintToolTip( tr("Enable the mask to come from the channel named by the choice parameter on the right. "
                                        "Turning this off will act as though the mask was disconnected.") );
        } else {
            std::string enableMaskName(std::string(kEnableInputKnobName) + "_" + inputLabels[i]);
            enabled->setName(enableMaskName);
            enabled->setHintToolTip( tr("Enable the image to come from the channel named by the choice parameter on the right. "
                                        "Turning this off will act as though the input was disconnected.") );
        }
        enabled->setAnimationEnabled(false);
        if (mainPage) {
            mainPage->addKnob(enabled);
        }


        sel.enabled = enabled;

        boost::shared_ptr<KnobChoice> channel = AppManager::createKnob<KnobChoice>(_imp->effect.get(), std::string(), 1, false);
        // By default if connected it should be filled with None, Color.R, Color.G, Color.B, Color.A (@see refreshChannelSelectors)
        channel->setDefaultValue(4);
        channel->setAnimationEnabled(false);
        channel->setHintToolTip( tr("Use this channel from the original input to mix the output with the original input. "
                                    "Setting this to None is the same as disconnecting the input.") );
        if (hasMaskChannelSelector[i].second) {
            std::string channelMaskName(std::string(kMaskChannelKnobName) + "_" + inputLabels[i]);
            channel->setName(channelMaskName);
        } else {
            std::string channelMaskName(std::string(kInputChannelKnobName) + "_" + inputLabels[i]);
            channel->setName(channelMaskName);
        }
        sel.channel = channel;
        if (mainPage) {
            mainPage->addKnob(channel);
        }

        //Make sure the first default param in the vector is MaskInvert

        if (!addNewLineOnLastMask) {
            //If there is a MaskInvert parameter, make it on the same line as the Mask channel parameter
            channel->setAddNewLine(false);
        }
        if (!*lastKnobCreated) {
            *lastKnobCreated = enabled;
        }

        _imp->maskSelectors[i] = sel;
    } // for (int i = 0; i < inputsCount; ++i) {
} // Node::createMaskSelectors

#ifndef NATRON_ENABLE_IO_META_NODES
void
Node::createWriterFrameStepKnob(const boost::shared_ptr<KnobPage>& mainPage)
{
    ///Find a  "lastFrame" parameter and add it after it
    boost::shared_ptr<KnobInt> frameIncrKnob = AppManager::createKnob<KnobInt>(_imp->effect.get(), tr(kNatronWriteParamFrameStepLabel), 1, false);

    frameIncrKnob->setName(kNatronWriteParamFrameStep);
    frameIncrKnob->setHintToolTip( tr(kNatronWriteParamFrameStepHint) );
    frameIncrKnob->setAnimationEnabled(false);
    frameIncrKnob->setMinimum(1);
    frameIncrKnob->setDefaultValue(1);
    if (mainPage) {
        std::vector< KnobPtr > children = mainPage->getChildren();
        bool foundLastFrame = false;
        for (std::size_t i = 0; i < children.size(); ++i) {
            if (children[i]->getName() == "lastFrame") {
                mainPage->insertKnob(i + 1, frameIncrKnob);
                foundLastFrame = true;
                break;
            }
        }
        if (!foundLastFrame) {
            mainPage->addKnob(frameIncrKnob);
        }
    }
    _imp->frameIncrKnob = frameIncrKnob;
}

#endif

boost::shared_ptr<KnobPage>
Node::getOrCreateMainPage()
{
    const KnobsVec & knobs = _imp->effect->getKnobs();
    boost::shared_ptr<KnobPage> mainPage;

    for (std::size_t i = 0; i < knobs.size(); ++i) {
        boost::shared_ptr<KnobPage> p = boost::dynamic_pointer_cast<KnobPage>(knobs[i]);
        if ( p && (p->getLabel() != NATRON_PARAMETER_PAGE_NAME_INFO) &&
             (p->getLabel() != NATRON_PARAMETER_PAGE_NAME_EXTRA) ) {
            mainPage = p;
            break;
        }
    }
    if (!mainPage) {
        mainPage = AppManager::createKnob<KnobPage>( _imp->effect.get(), tr("Settings") );
    }

    return mainPage;
}

void
Node::createLabelKnob(const boost::shared_ptr<KnobPage>& settingsPage,
                      const std::string& label)
{
    boost::shared_ptr<KnobString> nodeLabel = AppManager::createKnob<KnobString>(_imp->effect.get(), label, 1, false);

    assert(nodeLabel);
    nodeLabel->setName(kUserLabelKnobName);
    nodeLabel->setAnimationEnabled(false);
    nodeLabel->setEvaluateOnChange(false);
    nodeLabel->setAsMultiLine();
    nodeLabel->setUsesRichText(true);
    nodeLabel->setHintToolTip( tr("This label gets appended to the node name on the node graph.") );
    settingsPage->addKnob(nodeLabel);
    _imp->nodeLabelKnob = nodeLabel;
}

void
Node::findOrCreateChannelEnabled(const boost::shared_ptr<KnobPage>& mainPage)
{
    //Try to find R,G,B,A parameters on the plug-in, if found, use them, otherwise create them
    static const std::string channelLabels[4] = {kNatronOfxParamProcessRLabel, kNatronOfxParamProcessGLabel, kNatronOfxParamProcessBLabel, kNatronOfxParamProcessALabel};
    static const std::string channelNames[4] = {kNatronOfxParamProcessR, kNatronOfxParamProcessG, kNatronOfxParamProcessB, kNatronOfxParamProcessA};
    static const std::string channelHints[4] = {kNatronOfxParamProcessRHint, kNatronOfxParamProcessGHint, kNatronOfxParamProcessBHint, kNatronOfxParamProcessAHint};
    boost::shared_ptr<KnobBool> foundEnabled[4];
    const KnobsVec & knobs = _imp->effect->getKnobs();

    for (int i = 0; i < 4; ++i) {
        boost::shared_ptr<KnobBool> enabled;
        for (std::size_t j = 0; j < knobs.size(); ++j) {
            if (knobs[j]->getOriginalName() == channelNames[i]) {
                foundEnabled[i] = boost::dynamic_pointer_cast<KnobBool>(knobs[j]);
                break;
            }
        }
    }

    bool foundAll = foundEnabled[0] && foundEnabled[1] && foundEnabled[2] && foundEnabled[3];
    bool isWriter = _imp->effect->isWriter();

    if (foundAll) {
        for (int i = 0; i < 4; ++i) {
            // Writers already have their checkboxes places correctly
            if (!isWriter) {
                if (foundEnabled[i]->getParentKnob() == mainPage) {
                    //foundEnabled[i]->setAddNewLine(i == 3);
                    mainPage->removeKnob( foundEnabled[i].get() );
                    mainPage->insertKnob(i, foundEnabled[i]);
                }
            }
            _imp->enabledChan[i] = foundEnabled[i];
        }
    }

    bool pluginDefaultPref[4];
    _imp->hostChannelSelectorEnabled = _imp->effect->isHostChannelSelectorSupported(&pluginDefaultPref[0], &pluginDefaultPref[1], &pluginDefaultPref[2], &pluginDefaultPref[3]);


    if (_imp->hostChannelSelectorEnabled) {
        if (foundAll) {
            std::cerr << getScriptName_mt_safe() << ": WARNING: property " << kNatronOfxImageEffectPropChannelSelector << " is different of " << kOfxImageComponentNone << " but uses its own checkboxes" << std::endl;
        } else {
            //Create the selectors
            for (int i = 0; i < 4; ++i) {
                foundEnabled[i] =  AppManager::createKnob<KnobBool>(_imp->effect.get(), channelLabels[i], 1, false);
                foundEnabled[i]->setName(channelNames[i]);
                foundEnabled[i]->setAnimationEnabled(false);
                foundEnabled[i]->setAddNewLine(i == 3);
                foundEnabled[i]->setDefaultValue(pluginDefaultPref[i]);
                foundEnabled[i]->setHintToolTip(channelHints[i]);
                mainPage->insertKnob(i, foundEnabled[i]);
                _imp->enabledChan[i] = foundEnabled[i];
            }
            foundAll = true;
        }
    }
    if ( !isWriter && foundAll && !getApp()->isBackground() ) {
        _imp->enabledChan[3].lock()->setAddNewLine(false);
        boost::shared_ptr<KnobString> premultWarning = AppManager::createKnob<KnobString>(_imp->effect.get(), std::string(), 1, false);
        premultWarning->setIconLabel("dialog-warning");
        premultWarning->setSecretByDefault(true);
        premultWarning->setAsLabel();
        premultWarning->setEvaluateOnChange(false);
        premultWarning->setIsPersistent(false);
        premultWarning->setHintToolTip( tr("The alpha checkbox is checked and the RGB "
                                           "channels in output are alpha-premultiplied. Any of the unchecked RGB channel "
                                           "may be incorrect because the alpha channel changed but their value did not. "
                                           "To fix this, either check all RGB channels (or uncheck alpha) or unpremultiply the "
                                           "input image first.").toStdString() );
        mainPage->insertKnob(4, premultWarning);
        _imp->premultWarning = premultWarning;
    }
} // Node::findOrCreateChannelEnabled

void
Node::createChannelSelectors(const std::vector<std::pair<bool, bool> >& hasMaskChannelSelector,
                             const std::vector<std::string>& inputLabels,
                             const boost::shared_ptr<KnobPage>& mainPage,
                             KnobPtr* lastKnobBeforeAdvancedOption)
{
    ///Create input layer selectors
    for (std::size_t i = 0; i < inputLabels.size(); ++i) {
        if (!hasMaskChannelSelector[i].first) {
            _imp->createChannelSelector(i, inputLabels[i], false, mainPage, lastKnobBeforeAdvancedOption);
        }
    }
    ///Create output layer selectors
    _imp->createChannelSelector(-1, "Output", true, mainPage, lastKnobBeforeAdvancedOption);
}

void
Node::initializeDefaultKnobs(bool loadingSerialization)
{
    //Readers and Writers don't have default knobs since these knobs are on the ReadNode/WriteNode itself
#ifdef NATRON_ENABLE_IO_META_NODES
    NodePtr ioContainer = getIOContainer();
#endif

    //Add the "Node" page
    boost::shared_ptr<KnobPage> settingsPage = AppManager::createKnob<KnobPage>(_imp->effect.get(), tr(NATRON_PARAMETER_PAGE_NAME_EXTRA), 1, false);
    _imp->nodeSettingsPage = settingsPage;

    //Create the "Label" knob
    Backdrop* isBackdropNode = dynamic_cast<Backdrop*>( _imp->effect.get() );
    QString labelKnobLabel = isBackdropNode ? tr("Name label") : tr("Label");
    createLabelKnob( settingsPage, labelKnobLabel.toStdString() );

    if (isBackdropNode) {
        //backdrops just have a label
        return;
    }


    ///find in all knobs a page param to set this param into
    const KnobsVec & knobs = _imp->effect->getKnobs();

    findPluginFormatKnobs(knobs, loadingSerialization);
    findRightClickMenuKnob(knobs);

    boost::shared_ptr<KnobPage> mainPage;


    // Scan all inputs to find masks and get inputs labels
    //Pair hasMaskChannelSelector, isMask
    int inputsCount = getMaxInputCount();
    std::vector<std::pair<bool, bool> > hasMaskChannelSelector(inputsCount);
    std::vector<std::string> inputLabels(inputsCount);
    for (int i = 0; i < inputsCount; ++i) {
        inputLabels[i] = _imp->effect->getInputLabel(i);

        assert( i < (int)_imp->inputsComponents.size() );
        const std::list<ImagePlaneDesc>& inputSupportedComps = _imp->inputsComponents[i];
        bool isMask = _imp->effect->isInputMask(i);
        bool supportsOnlyAlpha = inputSupportedComps.size() == 1 && inputSupportedComps.front().getNumComponents() == 1;

        hasMaskChannelSelector[i].first = false;
        hasMaskChannelSelector[i].second = isMask;

        if ( (isMask || supportsOnlyAlpha) &&
             !_imp->effect->isInputRotoBrush(i) ) {
            hasMaskChannelSelector[i].first = true;
            if (!mainPage) {
                mainPage = getOrCreateMainPage();
            }
        }
    }

    bool requiresLayerShuffle = _imp->effect->getCreateChannelSelectorKnob();

    // Create the Output Layer choice if needed plus input layers selectors
    KnobPtr lastKnobBeforeAdvancedOption;
    if (requiresLayerShuffle) {
        if (!mainPage) {
            mainPage = getOrCreateMainPage();
        }
        createChannelSelectors(hasMaskChannelSelector, inputLabels, mainPage, &lastKnobBeforeAdvancedOption);
    }


    findOrCreateChannelEnabled(mainPage);

    ///Find in the plug-in the Mask/Mix related parameter to re-order them so it is consistent across nodes
    std::vector<std::pair<std::string, KnobPtr > > foundPluginDefaultKnobsToReorder;
    foundPluginDefaultKnobsToReorder.push_back( std::make_pair( kOfxMaskInvertParamName, KnobPtr() ) );
    foundPluginDefaultKnobsToReorder.push_back( std::make_pair( kOfxMixParamName, KnobPtr() ) );

    ///Insert auto-added knobs before mask invert if found
    for (std::size_t i = 0; i < knobs.size(); ++i) {
        for (std::size_t j = 0; j < foundPluginDefaultKnobsToReorder.size(); ++j) {
            if (knobs[i]->getName() == foundPluginDefaultKnobsToReorder[j].first) {
                foundPluginDefaultKnobsToReorder[j].second = knobs[i];
            }
        }
    }


    assert(foundPluginDefaultKnobsToReorder.size() > 0 && foundPluginDefaultKnobsToReorder[0].first == kOfxMaskInvertParamName);

    createMaskSelectors(hasMaskChannelSelector, inputLabels, mainPage, !foundPluginDefaultKnobsToReorder[0].second.get(), &lastKnobBeforeAdvancedOption);


    //Create the host mix if needed
    if ( _imp->effect->isHostMixingEnabled() ) {
        if (!mainPage) {
            mainPage = getOrCreateMainPage();
        }
        createHostMixKnob(mainPage);
    }


    /*
     * Reposition the MaskInvert and Mix parameters declared by the plug-in
     */
    for (std::size_t i = 0; i < foundPluginDefaultKnobsToReorder.size(); ++i) {
        if (foundPluginDefaultKnobsToReorder[i].second) {
            if (!mainPage) {
                mainPage = getOrCreateMainPage();
            }
            if (foundPluginDefaultKnobsToReorder[i].second->getParentKnob() == mainPage) {
                mainPage->removeKnob( foundPluginDefaultKnobsToReorder[i].second.get() );
                mainPage->addKnob(foundPluginDefaultKnobsToReorder[i].second);
            }
        }
    }


    if (lastKnobBeforeAdvancedOption && mainPage) {
        
        KnobsVec mainPageChildren = mainPage->getChildren();
        int i = 0;
        for (KnobsVec::iterator it = mainPageChildren.begin(); it != mainPageChildren.end(); ++it, ++i) {
            if (*it == lastKnobBeforeAdvancedOption) {
                if (i > 0) {
                    int j = i - 1;
                    KnobsVec::iterator prev = it;
                    --prev;
                    while (j >= 0 && (*prev)->getIsSecret()) {
                        --j;
                        --prev;
                    }

                    if ( j >= 0 && !dynamic_cast<KnobSeparator*>( prev->get() ) ) {
                        boost::shared_ptr<KnobSeparator> sep = AppManager::createKnob<KnobSeparator>(_imp->effect.get(), std::string(), 1, false);
                        sep->setName("advancedSep");
                        mainPage->insertKnob(i, sep);
                    }
                }

                break;
            }
        }
    }


    createNodePage(settingsPage);

    NodeGroup* isGroup = dynamic_cast<NodeGroup*>(_imp->effect.get());
    if (!isGroup && !isBackdropNode) {
        createInfoPage();
    }

    if (_imp->effect->isWriter()
#ifdef NATRON_ENABLE_IO_META_NODES
        && !ioContainer
#endif
        ) {
        //Create a frame step parameter for writers, and control it in OutputSchedulerThread.cpp
#ifndef NATRON_ENABLE_IO_META_NODES
        createWriterFrameStepKnob(mainPage);
#endif
        if (!mainPage) {
            mainPage = getOrCreateMainPage();
        }

        boost::shared_ptr<KnobButton> renderButton = AppManager::createKnob<KnobButton>(_imp->effect.get(), tr("Render"), 1, false);
        renderButton->setHintToolTip( tr("Starts rendering the specified frame range.") );
        renderButton->setAsRenderButton();
        renderButton->setName("startRender");
        renderButton->setEvaluateOnChange(false);
        _imp->renderButton = renderButton;
        mainPage->addKnob(renderButton);

        createPythonPage();
    }
} // Node::initializeDefaultKnobs

void
Node::initializeKnobs(bool loadingSerialization)
{
    ////Only called by the main-thread


    _imp->effect->beginChanges();

    assert( QThread::currentThread() == qApp->thread() );
    assert(!_imp->knobsInitialized);

    ///For groups, declare the plugin knobs after the node knobs because we want to use the Node page
    bool effectIsGroup = getPluginID() == PLUGINID_NATRON_GROUP;

    if (!effectIsGroup) {
        //Initialize plug-in knobs
        _imp->effect->initializeKnobsPublic();
    }

    InitializeKnobsFlag_RAII __isInitializingKnobsFlag__( _imp->effect.get() );

    if ( _imp->effect->getMakeSettingsPanel() ) {
        //initialize default knobs added by Natron
        initializeDefaultKnobs(loadingSerialization);
    }

    if (effectIsGroup) {
        _imp->effect->initializeKnobsPublic();
    }
    _imp->effect->endChanges();

    _imp->knobsInitialized = true;

    Q_EMIT knobsInitialized();
} // initializeKnobs

void
Node::Implementation::createChannelSelector(int inputNb,
                                            const std::string & inputName,
                                            bool isOutput,
                                            const boost::shared_ptr<KnobPage>& page,
                                            KnobPtr* lastKnobBeforeAdvancedOption)
{
    ChannelSelector sel;

    boost::shared_ptr<KnobChoice> layer = AppManager::createKnob<KnobChoice>(effect.get(), isOutput ? tr("Output Layer") : tr("%1 Layer").arg( QString::fromUtf8( inputName.c_str() ) ), 1, false);
    layer->setHostCanAddOptions(isOutput);
    if (!isOutput) {
        layer->setName( inputName + std::string("_") + std::string(kOutputChannelsKnobName) );
    } else {
        layer->setName(kOutputChannelsKnobName);
    }
    if (isOutput) {
        layer->setHintToolTip( tr("Select here the layer onto which the processing should occur.") );
    } else {
        layer->setHintToolTip( tr("Select here the layer that will be used in input by %1.").arg( QString::fromUtf8( inputName.c_str() ) ) );
    }
    layer->setAnimationEnabled(false);
    layer->setSecretByDefault(!isOutput);
    page->addKnob(layer);
    sel.layer = layer;

    if (isOutput) {
        layer->setAddNewLine(false);
        boost::shared_ptr<KnobBool> processAllKnob = AppManager::createKnob<KnobBool>(effect.get(), tr(kNodeParamProcessAllLayersLabel), 1, false);
        processAllKnob->setName(kNodeParamProcessAllLayers);
        processAllKnob->setHintToolTip(tr(kNodeParamProcessAllLayersHint));
        processAllKnob->setAnimationEnabled(false);
        processAllKnob->setIsMetadataSlave(true);
        page->addKnob(processAllKnob);

        // If the effect wants by default to render all planes set default value
        if ( isOutput && (effect->isPassThroughForNonRenderedPlanes() == EffectInstance::ePassThroughRenderAllRequestedPlanes) ) {
            processAllKnob->setDefaultValue(true);
            //Hide all other input selectors if choice is All in output
            for (std::map<int, ChannelSelector>::iterator it = channelsSelectors.begin(); it != channelsSelectors.end(); ++it) {
                it->second.layer.lock()->setSecret(true);
            }
        }
        processAllLayersKnob = processAllKnob;
    }


    layer->setDefaultValue(isOutput ? 0 : 1);

    if (!*lastKnobBeforeAdvancedOption) {
        *lastKnobBeforeAdvancedOption = layer;
    }

    channelsSelectors[inputNb] = sel;
} // Node::Implementation::createChannelSelector

int
Node::getFrameStepKnobValue() const
{
    KnobPtr knob = getKnobByName(kNatronWriteParamFrameStep);
    if (!knob) {
        return 1;
    }
    KnobInt* k = dynamic_cast<KnobInt*>(knob.get());

    if (!k) {
        return 1;
    } else {
        int v = k->getValue();

        return std::max(1, v);
    }
}

bool
Node::handleFormatKnob(KnobI* knob)
{
    boost::shared_ptr<KnobChoice> choice = _imp->pluginFormatKnobs.formatChoice.lock();

    if (!choice) {
        return false;
    }

    if ( knob != choice.get() ) {
        return false;
    }
    if (choice->getIsSecret()) {
        return true;
    }
    int curIndex = choice->getValue();
    Format f;
    if ( !getApp()->getProject()->getProjectFormatAtIndex(curIndex, &f) ) {
        assert(false);

        return true;
    }

    boost::shared_ptr<KnobInt> size = _imp->pluginFormatKnobs.size.lock();
    boost::shared_ptr<KnobDouble> par = _imp->pluginFormatKnobs.par.lock();
    assert(size && par);

    _imp->effect->beginChanges();
    size->blockValueChanges();
    size->setValues(f.width(), f.height(), ViewSpec::all(), eValueChangedReasonNatronInternalEdited);
    size->unblockValueChanges();
    par->blockValueChanges();
    par->setValue( f.getPixelAspectRatio() );
    par->unblockValueChanges();

    _imp->effect->endChanges();

    return true;
}

void
Node::refreshFormatParamChoice(const std::vector<ChoiceOption>& entries,
                               int defValue,
                               bool loadingProject)
{
    boost::shared_ptr<KnobChoice> choice = _imp->pluginFormatKnobs.formatChoice.lock();

    if (!choice) {
        return;
    }
    int curIndex = choice->getValue();
    choice->populateChoices(entries);
    choice->beginChanges();
    choice->setDefaultValueWithoutApplying(defValue);
    if (!loadingProject) {
        //changedKnob was not called because we are initializing knobs
        handleFormatKnob( choice.get() );
    } else {
        if ( curIndex < (int)entries.size() ) {
            choice->setValue(curIndex);
        }
    }

    choice->endChanges();
}

void
Node::refreshPreviewsAfterProjectLoad()
{
    computePreviewImage( getApp()->getTimeLine()->currentFrame() );
    Q_EMIT s_refreshPreviewsAfterProjectLoadRequested();
}

QString
Node::makeDocumentation(bool genHTML) const
{
    QString ret;
    QString markdown;
    QTextStream ts(&ret);
    QTextStream ms(&markdown);

    QString pluginID, pluginLabel, pluginDescription, pluginIcon;
    int majorVersion = getMajorVersion();
    int minorVersion = getMinorVersion();
    QStringList pluginGroup;
    bool pluginDescriptionIsMarkdown = false;
    QVector<QStringList> inputs;
    QVector<QStringList> items;

    {
        QMutexLocker k(&_imp->pyPluginInfoMutex);
        if (_imp->pyPlugInfo.isPyPlug) {
            pluginID = QString::fromUtf8( _imp->pyPlugInfo.pyPlugID.c_str() );
            pluginLabel =  QString::fromUtf8( _imp->pyPlugInfo.pyPlugLabel.c_str() );
            pluginDescription = QString::fromUtf8( _imp->pyPlugInfo.pyPlugDesc.c_str() );
            pluginIcon = QString::fromUtf8( _imp->pyPlugInfo.pyPlugIconFilePath.c_str() );
            for (std::list<std::string>::const_iterator it = _imp->pyPlugInfo.pyPlugGrouping.begin() ; it != _imp->pyPlugInfo.pyPlugGrouping.end(); ++it) {
                pluginGroup.push_back(QString::fromUtf8(it->c_str()));
            }
        } else {
            pluginID = _imp->plugin->getPluginID();
            pluginLabel =  Plugin::makeLabelWithoutSuffix( _imp->plugin->getPluginLabel() );
            pluginDescription =  QString::fromUtf8( _imp->effect->getPluginDescription().c_str() );
            pluginIcon = _imp->plugin->getIconFilePath();
            pluginGroup = _imp->plugin->getGrouping();
            pluginDescriptionIsMarkdown = _imp->effect->isPluginDescriptionInMarkdown();
        }

        for (int i = 0; i < _imp->effect->getMaxInputCount(); ++i) {
            QStringList input;
            input << convertFromPlainTextToMarkdown( QString::fromStdString( _imp->effect->getInputLabel(i) ), genHTML, true );
            input << convertFromPlainTextToMarkdown( QString::fromStdString( _imp->effect->getInputHint(i) ), genHTML, true );
            input << ( _imp->effect->isInputOptional(i) ? tr("Yes") : tr("No") );
            inputs.push_back(input);

            // Don't show more than doc for 4 inputs otherwise it will just clutter the page
            if (i == 3) {
                break;
            }
        }
    }

    // check for plugin icon
    QString pluginIconUrl;
    if ( !pluginIcon.isEmpty() ) {
        QFile iconFile(pluginIcon);
        if ( iconFile.exists() ) {
            if (genHTML) {
                pluginIconUrl.append( QString::fromUtf8("/LOCAL_FILE/") );
                pluginIconUrl.append(pluginIcon);
                pluginIconUrl.replace( QString::fromUtf8("\\"), QString::fromUtf8("/") );
            } else {
                pluginIconUrl.append(pluginID);
                pluginIconUrl.append(QString::fromUtf8(".png"));
            }
        }
    }

    // check for extra markdown file
    QString extraMarkdown;
    QString pluginMD = pluginIcon;
    pluginMD.replace( QString::fromUtf8(".png"), QString::fromUtf8(".md") );
    QFile pluginMarkdownFile(pluginMD);
    if ( pluginMarkdownFile.exists() ) {
        if ( pluginMarkdownFile.open(QIODevice::ReadOnly | QIODevice::Text) ) {
            extraMarkdown = QString::fromUtf8( pluginMarkdownFile.readAll() );
            pluginMarkdownFile.close();
        }
    }

    // generate knobs info
    KnobsVec knobs = getEffectInstance()->getKnobs_mt_safe();
    for (KnobsVec::const_iterator it = knobs.begin(); it != knobs.end(); ++it) {

        if ( (*it)->getDefaultIsSecret() ) {
            continue;
        }

        if ( !(*it)->isDeclaredByPlugin() && !( isPyPlug() && (*it)->isUserKnob() ) ) {
            continue;
        }

        // do not escape characters in the scriptName, since it will be put between backquotes
        QString knobScriptName = /*NATRON_NAMESPACE::convertFromPlainTextToMarkdown(*/ QString::fromUtf8( (*it)->getName().c_str() )/*, genHTML, true)*/;
        QString knobLabel = NATRON_NAMESPACE::convertFromPlainTextToMarkdown( QString::fromUtf8( (*it)->getLabel().c_str() ), genHTML, true);
        QString knobHint = NATRON_NAMESPACE::convertFromPlainTextToMarkdown( QString::fromUtf8( (*it)->getHintToolTip().c_str() ), genHTML, true);

        if ( knobScriptName.startsWith( QString::fromUtf8("NatronOfxParam") ) || knobScriptName == QString::fromUtf8("exportAsPyPlug") ) {
            continue;
        }

        QString defValuesStr, knobType;
        std::vector<std::pair<QString, QString> > dimsDefaultValueStr;
        KnobInt* isInt = dynamic_cast<KnobInt*>( it->get() );
        KnobChoice* isChoice = dynamic_cast<KnobChoice*>( it->get() );
        KnobBool* isBool = dynamic_cast<KnobBool*>( it->get() );
        KnobDouble* isDbl = dynamic_cast<KnobDouble*>( it->get() );
        KnobString* isString = dynamic_cast<KnobString*>( it->get() );
        KnobSeparator* isSep = dynamic_cast<KnobSeparator*>( it->get() );
        KnobButton* isBtn = dynamic_cast<KnobButton*>( it->get() );
        KnobParametric* isParametric = dynamic_cast<KnobParametric*>( it->get() );
        KnobGroup* isGroup = dynamic_cast<KnobGroup*>( it->get() );
        KnobPage* isPage = dynamic_cast<KnobPage*>( it->get() );
        KnobColor* isColor = dynamic_cast<KnobColor*>( it->get() );

        if (isInt) {
            knobType = tr("Integer");
        } else if (isChoice) {
            knobType = tr("Choice");
        } else if (isBool) {
            knobType = tr("Boolean");
        } else if (isDbl) {
            knobType = tr("Double");
        } else if (isString) {
            knobType = tr("String");
        } else if (isSep) {
            knobType = tr("Seperator");
        } else if (isBtn) {
            knobType = tr("Button");
        } else if (isParametric) {
            knobType = tr("Parametric");
        } else if (isGroup) {
            knobType = tr("Group");
        } else if (isPage) {
            knobType = tr("Page");
        } else if (isColor) {
            knobType = tr("Color");
        } else {
            knobType = tr("N/A");
        }

        if (!isGroup && !isPage) {
            for (int i = 0; i < (*it)->getDimension(); ++i) {
                QString valueStr;

                if (!isBtn && !isSep && !isParametric) {
                    if (isChoice) {
                        int index = isChoice->getDefaultValue(i);
                        std::vector<ChoiceOption> entries = isChoice->getEntries_mt_safe();
                        if ( (index >= 0) && ( index < (int)entries.size() ) ) {
                            valueStr = QString::fromUtf8( entries[index].label.c_str() );
                        }
                        bool first = true;
                        for (size_t i = 0; i < entries.size(); i++) {
                            QString entry = QString::fromUtf8( entries[i].label.c_str() );
                            QString entryHelp = QString::fromUtf8( entries[i].tooltip.c_str() );
                            if (!entry.isEmpty() && !entryHelp.isEmpty() ) {
                                if (first) {
                                    // empty line before the option descriptions
                                    if (genHTML) {
                                        knobHint.append( QString::fromUtf8("<br />") );
                                    } else {
                                        // we do a hack for multiline elements, because the markdown->rst conversion by pandoc doesn't use the line block syntax.
                                        // what we do here is put a supplementary dot at the beginning of each line, which is then converted to a pipe '|' in the
                                        // genStaticDocs.sh script by a simple sed command after converting to RsT
                                        if (!knobHint.startsWith( QString::fromUtf8(". ") )) {
                                            knobHint.prepend( QString::fromUtf8(". ") );
                                        }
                                        knobHint.append( QString::fromUtf8("\\\n") );
                                    }
                                    first = false;
                                }
                                if (genHTML) {
                                    knobHint.append( QString::fromUtf8("<br />") );
                                } else {
                                    knobHint.append( QString::fromUtf8("\\\n") );
                                    // we do a hack for multiline elements, because the markdown->rst conversion by pandoc doesn't use the line block syntax.
                                    // what we do here is put a supplementary dot at the beginning of each line, which is then converted to a pipe '|' in the
                                    // genStaticDocs.sh script by a simple sed command after converting to RsT
                                    knobHint.append( QString::fromUtf8(". ") );
                                }
                                knobHint.append( QString::fromUtf8("**%1**: %2").arg( convertFromPlainTextToMarkdown(entry, genHTML, true) ).arg( convertFromPlainTextToMarkdown(entryHelp, genHTML, true) ) );
                            }
                        }

                    } else if (isInt) {
                        valueStr = QString::number( isInt->getDefaultValue(i) );
                    } else if (isDbl) {
                        valueStr = QString::number( isDbl->getDefaultValue(i) );
                    } else if (isBool) {
                        valueStr = isBool->getDefaultValue(i) ? tr("On") : tr("Off");
                    } else if (isString) {
                        valueStr = QString::fromUtf8( isString->getDefaultValue(i).c_str() );
                    } else if (isColor) {
                        valueStr = QString::number( isColor->getDefaultValue(i) );
                    }
                }

                dimsDefaultValueStr.push_back( std::make_pair(convertFromPlainTextToMarkdown( QString::fromUtf8( (*it)->getDimensionName(i).c_str() ), genHTML, true ),
                                                              convertFromPlainTextToMarkdown(valueStr, genHTML, true)) );
            }

            for (std::size_t i = 0; i < dimsDefaultValueStr.size(); ++i) {
                if ( !dimsDefaultValueStr[i].second.isEmpty() ) {
                    if (dimsDefaultValueStr.size() > 1) {
                        defValuesStr.append(dimsDefaultValueStr[i].first);
                        defValuesStr.append( QString::fromUtf8(": ") );
                    }
                    defValuesStr.append(dimsDefaultValueStr[i].second);
                    if (i < dimsDefaultValueStr.size() - 1) {
                        defValuesStr.append( QString::fromUtf8(" ") );
                    }
                }
            }
            if ( defValuesStr.isEmpty() ) {
                defValuesStr = tr("N/A");
            }
        }

        if (!isPage && !isSep && !isGroup) {
            QStringList row;
            row << knobLabel << knobScriptName << knobType << defValuesStr << knobHint;
            items.append(row);
        }
    } // for (KnobsVec::const_iterator it = knobs.begin(); it!=knobs.end(); ++it) {


    // generate plugin info
    ms << tr("%1 node").arg(pluginLabel) << "\n==========\n\n";

    // a hack to avoid repeating the documentation for the various merge plugins
    if ( pluginID.startsWith( QString::fromUtf8("net.sf.openfx.Merge") ) ) {
        std::string id = pluginID.toStdString();
        std::string op;
        if (id == PLUGINID_OFX_MERGE) {
            // do nothing
        } else if (id == "net.sf.openfx.MergeDifference") {
            op = "difference (a.k.a. absminus)";
        } else if (id == "net.sf.openfx.MergeIn") {
            op = "in";
        } else if (id == "net.sf.openfx.MergeMatte") {
            op = "matte";
        } else if (id == "net.sf.openfx.MergeMax") {
            op = "max";
        } else if (id == "net.sf.openfx.MergeMin") {
            op = "min";
        } else if (id == "net.sf.openfx.MergeMultiply") {
            op = "multiply";
        } else if (id == "net.sf.openfx.MergeOut") {
            op = "out";
        } else if (id == "net.sf.openfx.MergePlus") {
            op = "plus";
        } else if (id == "net.sf.openfx.MergeScreen") {
            op = "screen";
        }
        if ( !op.empty() ) {
            // we should use the custom link "[Merge node](|http::/plugins/"PLUGINID_OFX_MERGE".html||rst::net.sf.openfx.MergePlugin|)"
            // but pandoc borks it
            ms << tr("The *%1* node is a convenience node identical to the %2, except that the operator is set to *%3* by default.")
            .arg(pluginLabel)
            .arg(genHTML ? QString::fromUtf8("<a href=\""PLUGINID_OFX_MERGE".html\">Merge node</a>") :
                 QString::fromUtf8(":ref:`"PLUGINID_OFX_MERGE"`")
                 //QString::fromUtf8("[Merge node](http::/plugins/"PLUGINID_OFX_MERGE".html)")
                 )
            .arg( QString::fromUtf8( op.c_str() ) );
            goto OUTPUT;
        }

    }

    if (!pluginIconUrl.isEmpty()) {
        // add a nonbreaking space so that pandoc doesn't use the alt-text as a caption
        // http://pandoc.org/MANUAL.html#images
        ms << "![pluginIcon](" << pluginIconUrl << ")";
        if (!genHTML) {
            // specify image width for pandoc-generated printed doc
            // (for hoedown-generated HTML, this handled by the CSS using the alt=pluginIcon attribute)
            // see http://pandoc.org/MANUAL.html#images
            // note that only % units are understood both by pandox and sphinx
            ms << "{ width=10% }";
        }
        ms << "&nbsp;\n\n"; // &nbsp; required so that there is no legend when converted to rst by pandoc
    }
    ms << tr("*This documentation is for version %2.%3 of %1.*").arg(pluginLabel).arg(majorVersion).arg(minorVersion) << "\n\n";

    ms << "\n" << tr("Description") << "\n--------------------------------------------------------------------------------\n\n";

    if (!pluginDescriptionIsMarkdown) {
        if (genHTML) {
            pluginDescription = NATRON_NAMESPACE::convertFromPlainText(pluginDescription, NATRON_NAMESPACE::WhiteSpaceNormal);

            // replace URLs with links
            QRegExp re( QString::fromUtf8("((http|ftp|https)://([\\w_-]+(?:(?:\\.[\\w_-]+)+))([\\w.,@?^=%&:/~+#-]*[\\w@?^=%&/~+#-])?)") );
            pluginDescription.replace( re, QString::fromUtf8("<a href=\"\\1\">\\1</a>") );
        } else {
            pluginDescription = convertFromPlainTextToMarkdown(pluginDescription, genHTML, false);
        }
    }

    ms << pluginDescription << "\n";

    // create markdown table
    ms << "\n" << tr("Inputs") << "\n--------------------------------------------------------------------------------\n\n";
    ms << tr("Input") << " | " << tr("Description") << " | " << tr("Optional") << "\n";
    ms << "--- | --- | ---\n";
    if (inputs.size() > 0) {
        Q_FOREACH(const QStringList &input, inputs) {
            QString inputName = input.at(0);
            QString inputDesc = input.at(1);
            QString inputOpt = input.at(2);

            ms << inputName << " | " << inputDesc << " | " << inputOpt << "\n";
        }
    }
    ms << "\n" << tr("Controls") << "\n--------------------------------------------------------------------------------\n\n";
    if (!genHTML) {
        // insert a special marker to be replaced in rst by the genStaticDocs.sh script)
        ms << "CONTROLSTABLEPROPS\n\n";
    }
    ms << tr("Parameter / script name") << " | " << tr("Type") << " | " << tr("Default") << " | " << tr("Function") << "\n";
    ms << "--- | --- | --- | ---\n";
    if (items.size() > 0) {
        Q_FOREACH(const QStringList &item, items) {
            QString itemLabel = item.at(0);
            QString itemScript = item.at(1);
            QString itemType = item.at(2);
            QString itemDefault = item.at(3);
            QString itemFunction = item.at(4);

            ms << itemLabel << " / `" << itemScript << "` | " << itemType << " | " << itemDefault << " | " << itemFunction << "\n";
        }
    }

    // add extra markdown if available
    if ( !extraMarkdown.isEmpty() ) {
        ms << "\n\n";
        ms << extraMarkdown;
    }

OUTPUT:
    // output
    if (genHTML) {
        // use hoedown to convert to HTML

        ts << ("<!DOCTYPE html PUBLIC \"-//W3C//DTD XHTML 1.0 Transitional//EN\"\n"
               "  \"http://www.w3.org/TR/xhtml1/DTD/xhtml1-transitional.dtd\">\n"
               "\n"
               "\n"
               "<html xmlns=\"http://www.w3.org/1999/xhtml\">\n"
               "  <head>\n"
               "    <meta http-equiv=\"Content-Type\" content=\"text/html; charset=utf-8\" />\n"
               "    \n"
               "    <title>") << tr("%1 node").arg(pluginLabel) << " &#8212; NATRON_DOCUMENTATION</title>\n";
        ts << ("    \n"
               "    <link rel=\"stylesheet\" href=\"_static/markdown.css\" type=\"text/css\" />\n"
               "    \n"
               "    <script type=\"text/javascript\" src=\"_static/jquery.js\"></script>\n"
               "    <script type=\"text/javascript\" src=\"_static/dropdown.js\"></script>\n"
               "    <link rel=\"index\" title=\"Index\" href=\"genindex.html\" />\n"
               "    <link rel=\"search\" title=\"Search\" href=\"search.html\" />\n"
               "  </head>\n"
               "  <body role=\"document\">\n"
               "    <div class=\"related\" role=\"navigation\" aria-label=\"related navigation\">\n"
               "      <h3>") << tr("Navigation") << "</h3>\n";
        ts << ("      <ul>\n"
               "        <li class=\"right\" style=\"margin-right: 10px\">\n"
               "          <a href=\"genindex.html\" title=\"General Index\"\n"
               "             accesskey=\"I\">") << tr("index") << "</a></li>\n";
        ts << ("        <li class=\"right\" >\n"
               "          <a href=\"py-modindex.html\" title=\"Python Module Index\"\n"
               "             >") << tr("modules") << "</a> |</li>\n";
        ts << ("        <li class=\"nav-item nav-item-0\"><a href=\"index.html\">NATRON_DOCUMENTATION</a> &#187;</li>\n"
               "          <li class=\"nav-item nav-item-1\"><a href=\"_group.html\" >") << tr("Reference Guide") << "</a> &#187;</li>\n";
        if ( !pluginGroup.isEmpty() ) {
            QString group = pluginGroup.at(0);
            if (!group.isEmpty()) {
                ts << "          <li class=\"nav-item nav-item-2\"><a href=\"_group.html?id=" << group << "\">" << group << " nodes</a> &#187;</li>";
            }
        }
        ts << ("      </ul>\n"
               "    </div>  \n"
               "\n"
               "    <div class=\"document\">\n"
               "      <div class=\"documentwrapper\">\n"
               "          <div class=\"body\" role=\"main\">\n"
               "            \n"
               "  <div class=\"section\">\n");
        QString html = Markdown::convert2html(markdown);
        ts << Markdown::fixNodeHTML(html);
        ts << ("</div>\n"
               "\n"
               "\n"
               "          </div>\n"
               "      </div>\n"
               "      <div class=\"clearer\"></div>\n"
               "    </div>\n"
               "\n"
               "    <div class=\"footer\" role=\"contentinfo\">\n"
               "        &#169; Copyright 2013-2017 The Natron documentation authors, licensed under CC BY-SA 4.0.\n"
               "    </div>\n"
               "  </body>\n"
               "</html>");
    } else {
        // this markdown will be processed externally by pandoc

        ts << markdown;
    }

    return ret;
} // Node::makeDocumentation

bool
Node::isForceCachingEnabled() const
{
    boost::shared_ptr<KnobBool> b = _imp->forceCaching.lock();

    return b ? b->getValue() : false;
}

void
Node::onSetSupportRenderScaleMaybeSet(int support)
{
    if ( (EffectInstance::SupportsEnum)support == EffectInstance::eSupportsYes ) {
        boost::shared_ptr<KnobBool> b = _imp->useFullScaleImagesWhenRenderScaleUnsupported.lock();
        if (b) {
            b->setSecretByDefault(true);
            b->setSecret(true);
        }
    }
}

bool
Node::useScaleOneImagesWhenRenderScaleSupportIsDisabled() const
{
    boost::shared_ptr<KnobBool> b =  _imp->useFullScaleImagesWhenRenderScaleUnsupported.lock();

    return b ? b->getValue() : false;
}

void
Node::beginEditKnobs()
{
    _imp->effect->beginEditKnobs();
}

void
Node::setEffect(const EffectInstPtr& effect)
{
    ////Only called by the main-thread
    assert( QThread::currentThread() == qApp->thread() );
    _imp->effect = effect;
    _imp->effect->initializeData();


#ifdef NATRON_ENABLE_IO_META_NODES
    NodePtr thisShared = shared_from_this();
    NodePtr ioContainer = _imp->ioContainer.lock();
    if (ioContainer) {
        ReadNode* isReader = dynamic_cast<ReadNode*>( ioContainer->getEffectInstance().get() );
        if (isReader) {
            isReader->setEmbeddedReader(thisShared);
        } else {
            WriteNode* isWriter = dynamic_cast<WriteNode*>( ioContainer->getEffectInstance().get() );
            assert(isWriter);
            if (isWriter) {
                isWriter->setEmbeddedWriter(thisShared);
            }
        }
    }
#endif
}

EffectInstPtr
Node::getEffectInstance() const
{
    ///Thread safe as it never changes
    return _imp->effect;
}

void
Node::hasViewersConnectedInternal(std::list<ViewerInstance* >* viewers,
                                 std::list<const Node*>* markedNodes) const
{

    if (std::find(markedNodes->begin(), markedNodes->end(), this) != markedNodes->end()) {
        return;
    }

    markedNodes->push_back(this);
    ViewerInstance* thisViewer = dynamic_cast<ViewerInstance*>( _imp->effect.get() );

    if (thisViewer) {
        viewers->push_back(thisViewer);
    } else {
        NodesList outputs;
        getOutputsWithGroupRedirection(outputs);

        for (NodesList::iterator it = outputs.begin(); it != outputs.end(); ++it) {
            assert(*it);
            (*it)->hasViewersConnectedInternal(viewers, markedNodes);
        }
    }
}

void
Node::hasOutputNodesConnectedInternal(std::list<OutputEffectInstance* >* writers,
                                     std::list<const Node*>* markedNodes) const
{
    if (std::find(markedNodes->begin(), markedNodes->end(), this) != markedNodes->end()) {
        return;
    }

    markedNodes->push_back(this);

    OutputEffectInstance* thisWriter = dynamic_cast<OutputEffectInstance*>( _imp->effect.get() );

    if ( thisWriter && thisWriter->isOutput() && !dynamic_cast<GroupOutput*>(thisWriter) ) {
        writers->push_back(thisWriter);
    } else {
        NodesList outputs;
        getOutputsWithGroupRedirection(outputs);

        for (NodesList::iterator it = outputs.begin(); it != outputs.end(); ++it) {
            assert(*it);
            (*it)->hasOutputNodesConnectedInternal(writers, markedNodes);
        }
    }
}

void
Node::hasOutputNodesConnected(std::list<OutputEffectInstance* >* writers) const
{
    std::list<const Node*> m;
    hasOutputNodesConnectedInternal(writers, &m);
}

void
Node::hasViewersConnected(std::list<ViewerInstance* >* viewers) const
{

    std::list<const Node*> m;
    hasViewersConnectedInternal(viewers, &m);

}

/**
 * @brief Resolves links of the graph in the case of containers (that do not do any rendering but only contain nodes inside)
 * so that algorithms that cycle the tree from bottom to top
 * properly visit all nodes in the correct order
 **/
static NodePtr
applyNodeRedirectionsUpstream(const NodePtr& node,
                              bool useGuiInput)
{
    if (!node) {
        return node;
    }
    NodeGroup* isGrp = node->isEffectGroup();
    if (isGrp) {
        //The node is a group, instead jump directly to the output node input of the  group
        return applyNodeRedirectionsUpstream(isGrp->getOutputNodeInput(useGuiInput), useGuiInput);
    }

    PrecompNode* isPrecomp = dynamic_cast<PrecompNode*>( node->getEffectInstance().get() );
    if (isPrecomp) {
        //The node is a precomp, instead jump directly to the output node of the precomp
        return applyNodeRedirectionsUpstream(isPrecomp->getOutputNode(), useGuiInput);
    }

    GroupInput* isInput = dynamic_cast<GroupInput*>( node->getEffectInstance().get() );
    if (isInput) {
        //The node is a group input,  jump to the corresponding input of the group
        boost::shared_ptr<NodeCollection> collection = node->getGroup();
        assert(collection);
        isGrp = dynamic_cast<NodeGroup*>( collection.get() );
        if (isGrp) {
            return applyNodeRedirectionsUpstream(isGrp->getRealInputForInput(useGuiInput, node), useGuiInput);
        }
    }

    return node;
}

/**
 * @brief Resolves links of the graph in the case of containers (that do not do any rendering but only contain nodes inside)
 * so that algorithms that cycle the tree from top to bottom
 * properly visit all nodes in the correct order. Note that one node may translate to several nodes since multiple nodes
 * may be connected to the same node.
 **/
static void
applyNodeRedirectionsDownstream(int recurseCounter,
                                const NodePtr& node,
                                bool useGuiOutputs,
                                NodesList& translated)
{
    NodeGroup* isGrp = node->isEffectGroup();

    if (isGrp) {
        //The node is a group, meaning it should not be taken into account, instead jump directly to the input nodes output of the group
        NodesList inputNodes;
        isGrp->getInputsOutputs(&inputNodes, useGuiOutputs);
        for (NodesList::iterator it2 = inputNodes.begin(); it2 != inputNodes.end(); ++it2) {
            //Call recursively on them
            applyNodeRedirectionsDownstream(recurseCounter + 1, *it2, useGuiOutputs, translated);
        }

        return;
    }

    GroupOutput* isOutput = dynamic_cast<GroupOutput*>( node->getEffectInstance().get() );
    if (isOutput) {
        //The node is the output of a group, its outputs are the outputs of the group
        boost::shared_ptr<NodeCollection> collection = isOutput->getNode()->getGroup();
        if (!collection) {
            return;
        }
        isGrp = dynamic_cast<NodeGroup*>( collection.get() );
        if (isGrp) {
            NodesWList groupOutputs;
            if (useGuiOutputs) {
                groupOutputs = isGrp->getNode()->getGuiOutputs();
            } else {
                NodePtr grpNode = isGrp->getNode();
                if (grpNode) {
                    grpNode->getOutputs_mt_safe(groupOutputs);
                }
            }
            for (NodesWList::iterator it2 = groupOutputs.begin(); it2 != groupOutputs.end(); ++it2) {
                //Call recursively on them
                NodePtr output = it2->lock();
                if (output) {
                    applyNodeRedirectionsDownstream(recurseCounter + 1, output, useGuiOutputs, translated);
                }
            }
        }

        return;
    }

    boost::shared_ptr<PrecompNode> isInPrecomp = node->isPartOfPrecomp();
    if ( isInPrecomp && (isInPrecomp->getOutputNode() == node) ) {
        //This node is the output of the precomp, its outputs are the outputs of the precomp node
        NodesWList groupOutputs;
        if (useGuiOutputs) {
            groupOutputs = isInPrecomp->getNode()->getGuiOutputs();
        } else {
            isInPrecomp->getNode()->getOutputs_mt_safe(groupOutputs);
        }
        for (NodesWList::iterator it2 = groupOutputs.begin(); it2 != groupOutputs.end(); ++it2) {
            //Call recursively on them
            NodePtr output = it2->lock();
            if (output) {
                applyNodeRedirectionsDownstream(recurseCounter + 1, output, useGuiOutputs, translated);
            }
        }

        return;
    }

    //Base case: return this node
    if (recurseCounter > 0) {
        translated.push_back(node);
    }
} // applyNodeRedirectionsDownstream

void
Node::getOutputsWithGroupRedirection(NodesList& outputs) const
{
    NodesList redirections;
    NodePtr thisShared = boost::const_pointer_cast<Node>( shared_from_this() );

    applyNodeRedirectionsDownstream(0, thisShared, false, redirections);
    if ( !redirections.empty() ) {
        outputs.insert( outputs.begin(), redirections.begin(), redirections.end() );
    } else {
        QMutexLocker l(&_imp->outputsMutex);
        for (NodesWList::const_iterator it = _imp->outputs.begin(); it != _imp->outputs.end(); ++it) {
            NodePtr output = it->lock();
            if (output) {
                outputs.push_back(output);
            }
        }
    }
}



int
Node::getMajorVersion() const
{
    {
        QMutexLocker k(&_imp->pyPluginInfoMutex);
        if (_imp->pyPlugInfo.isPyPlug) {
            return _imp->pyPlugInfo.pyPlugVersion;
        }
    }
    if (!_imp->plugin) {
        return 0;
    }

    return _imp->plugin->getMajorVersion();
}

int
Node::getMinorVersion() const
{
    ///Thread safe as it never changes
    if (!_imp->plugin) {
        return 0;
    }
    {
        QMutexLocker k(&_imp->pyPluginInfoMutex);
        if ( _imp->pyPlugInfo.isPyPlug ) {
            return 0;
        }
    }

    return _imp->plugin->getMinorVersion();
}

void
Node::initializeInputs()
{
    ////Only called by the main-thread
    assert( QThread::currentThread() == qApp->thread() );
    const int inputCount = getMaxInputCount();
    InputsV oldInputs;
    {
        QMutexLocker k(&_imp->inputsLabelsMutex);
        _imp->inputLabels.resize(inputCount);
        _imp->inputHints.resize(inputCount);
        for (int i = 0; i < inputCount; ++i) {
            _imp->inputLabels[i] = _imp->effect->getInputLabel(i);
            _imp->inputHints[i] = _imp->effect->getInputHint(i);
        }
    }
    {
        QMutexLocker l(&_imp->lastRenderStartedMutex);
        _imp->inputIsRenderingCounter.resize(inputCount);
    }
    {
        QMutexLocker l(&_imp->inputsMutex);
        oldInputs = _imp->inputs;

        std::vector<bool> oldInputsVisibility = _imp->inputsVisibility;
        _imp->inputIsRenderingCounter.resize(inputCount);
        _imp->inputs.resize(inputCount);
        _imp->guiInputs.resize(inputCount);
        _imp->inputsVisibility.resize(inputCount);
        ///if we added inputs, just set to NULL the new inputs, and add their label to the labels map
        for (int i = 0; i < inputCount; ++i) {
            if ( i < (int)oldInputs.size() ) {
                _imp->inputs[i] = oldInputs[i];
                _imp->guiInputs[i] = oldInputs[i];
            } else {
                _imp->inputs[i].reset();
                _imp->guiInputs[i].reset();
            }
            if (i < (int) oldInputsVisibility.size()) {
                _imp->inputsVisibility[i] = oldInputsVisibility[i];
            } else {
                _imp->inputsVisibility[i] = true;
            }
        }


        ///Set the components the plug-in accepts
        _imp->inputsComponents.resize(inputCount);
        for (int i = 0; i < inputCount; ++i) {
            _imp->inputsComponents[i].clear();
            if ( _imp->effect->isInputMask(i) ) {
                //Force alpha for masks
                _imp->inputsComponents[i].push_back( ImagePlaneDesc::getAlphaComponents() );
            } else {
                _imp->effect->addAcceptedComponents(i, &_imp->inputsComponents[i]);
            }
        }
        _imp->outputComponents.clear();
        _imp->effect->addAcceptedComponents(-1, &_imp->outputComponents);
    }
    _imp->inputsInitialized = true;

    Q_EMIT inputsInitialized();
} // Node::initializeInputs

NodePtr
Node::getInput(int index) const
{
    return getInputInternal(false, true, index);
}

NodePtr
Node::getInputInternal(bool useGuiInput,
                       bool useGroupRedirections,
                       int index) const
{
    NodePtr parent = _imp->multiInstanceParent.lock();

    if (parent) {
        return parent->getInput(index);
    }
    if (!_imp->inputsInitialized) {
        qDebug() << "Node::getInput(): inputs not initialized";
    }
    QMutexLocker l(&_imp->inputsMutex);
    if ( ( index >= (int)_imp->inputs.size() ) || (index < 0) ) {
        return NodePtr();
    }

    NodePtr ret =  useGuiInput ? _imp->guiInputs[index].lock() : _imp->inputs[index].lock();
    if (ret && useGroupRedirections) {
        ret = applyNodeRedirectionsUpstream(ret, useGuiInput);
    }

    return ret;
}

NodePtr
Node::getGuiInput(int index) const
{
    return getInputInternal(true, true, index);
}

NodePtr
Node::getRealInput(int index) const
{
    return getInputInternal(false, false, index);
}

NodePtr
Node::getRealGuiInput(int index) const
{
    return getInputInternal(true, false, index);
}

int
Node::getInputIndex(const Node* node) const
{
    QMutexLocker l(&_imp->inputsMutex);

    for (U32 i = 0; i < _imp->inputs.size(); ++i) {
        if (_imp->inputs[i].lock().get() == node) {
            return i;
        }
    }

    return -1;
}

const std::vector<NodeWPtr > &
Node::getInputs() const
{
    ////Only called by the main-thread
    assert( QThread::currentThread() == qApp->thread() );
    assert(_imp->inputsInitialized);

    NodePtr parent = _imp->multiInstanceParent.lock();
    if (parent) {
        return parent->getInputs();
    }

    return _imp->inputs;
}

const std::vector<NodeWPtr > &
Node::getGuiInputs() const
{
    ////Only called by the main-thread
    assert( QThread::currentThread() == qApp->thread() );
    assert(_imp->inputsInitialized);

    NodePtr parent = _imp->multiInstanceParent.lock();
    if (parent) {
        return parent->getGuiInputs();
    }

    return _imp->guiInputs;
}

std::vector<NodeWPtr >
Node::getInputs_copy() const
{
    assert(_imp->inputsInitialized);

    NodePtr parent = _imp->multiInstanceParent.lock();
    if (parent) {
        return parent->getInputs();
    }

    QMutexLocker l(&_imp->inputsMutex);

    return _imp->inputs;
}

std::string
Node::getInputLabel(int inputNb) const
{
    assert(_imp->inputsInitialized);

    QMutexLocker l(&_imp->inputsLabelsMutex);
    if ( (inputNb < 0) || ( inputNb >= (int)_imp->inputLabels.size() ) ) {
        throw std::invalid_argument("Index out of range");
    }

    return _imp->inputLabels[inputNb];
}

std::string
Node::getInputHint(int inputNb) const
{
    assert(_imp->inputsInitialized);

    QMutexLocker l(&_imp->inputsLabelsMutex);
    if ( (inputNb < 0) || ( inputNb >= (int)_imp->inputHints.size() ) ) {
        throw std::invalid_argument("Index out of range");
    }

    return _imp->inputHints[inputNb];
}

void
Node::setInputLabel(int inputNb, const std::string& label)
{
    {
        QMutexLocker l(&_imp->inputsLabelsMutex);
        if ( (inputNb < 0) || ( inputNb >= (int)_imp->inputLabels.size() ) ) {
            throw std::invalid_argument("Index out of range");
        }
        _imp->inputLabels[inputNb] = label;
    }
    std::map<int, MaskSelector>::iterator foundMask = _imp->maskSelectors.find(inputNb);
    if (foundMask != _imp->maskSelectors.end()) {
        foundMask->second.channel.lock()->setLabel(label);
    }

    std::map<int, ChannelSelector>::iterator foundChannel = _imp->channelsSelectors.find(inputNb);
    if (foundChannel != _imp->channelsSelectors.end()) {
        foundChannel->second.layer.lock()->setLabel(label + std::string(" Layer"));
    }

    Q_EMIT inputEdgeLabelChanged(inputNb, QString::fromUtf8(label.c_str()));
}

void
Node::setInputHint(int inputNb, const std::string& hint)
{
    {
        QMutexLocker l(&_imp->inputsLabelsMutex);
        if ( (inputNb < 0) || ( inputNb >= (int)_imp->inputHints.size() ) ) {
            throw std::invalid_argument("Index out of range");
        }
        _imp->inputHints[inputNb] = hint;
    }
}

bool
Node::isInputVisible(int inputNb) const
{
    QMutexLocker k(&_imp->inputsMutex);
    if (inputNb >= 0 && inputNb < (int)_imp->inputsVisibility.size()) {
        return _imp->inputsVisibility[inputNb];
    } else {
        throw std::invalid_argument("Index out of range");
    }
    return false;
}

void
Node::setInputVisible(int inputNb, bool visible)
{
    {
        QMutexLocker k(&_imp->inputsMutex);
        if (inputNb >= 0 && inputNb < (int)_imp->inputsVisibility.size()) {
            _imp->inputsVisibility[inputNb] = visible;
        } else {
            throw std::invalid_argument("Index out of range");
        }
    }
    Q_EMIT inputVisibilityChanged(inputNb);
}


int
Node::getInputNumberFromLabel(const std::string& inputLabel) const
{
    assert(_imp->inputsInitialized);
    QMutexLocker l(&_imp->inputsLabelsMutex);
    for (U32 i = 0; i < _imp->inputLabels.size(); ++i) {
        if (_imp->inputLabels[i] == inputLabel) {
            return i;
        }
    }

    return -1;
}

bool
Node::isInputConnected(int inputNb) const
{
    assert(_imp->inputsInitialized);

    return getInput(inputNb) != NULL;
}

bool
Node::hasInputConnected() const
{
    assert(_imp->inputsInitialized);

    NodePtr parent = _imp->multiInstanceParent.lock();
    if (parent) {
        return parent->hasInputConnected();
    }
    QMutexLocker l(&_imp->inputsMutex);
    for (U32 i = 0; i < _imp->inputs.size(); ++i) {
        if ( _imp->inputs[i].lock() ) {
            return true;
        }
    }


    return false;
}

bool
Node::hasMandatoryInputDisconnected() const
{
    QMutexLocker l(&_imp->inputsMutex);

    for (U32 i = 0; i < _imp->inputs.size(); ++i) {
        if ( !_imp->inputs[i].lock() && !_imp->effect->isInputOptional(i) ) {
            return true;
        }
    }

    return false;
}

bool
Node::hasAllInputsConnected() const
{
    QMutexLocker l(&_imp->inputsMutex);

    for (U32 i = 0; i < _imp->inputs.size(); ++i) {
        if ( !_imp->inputs[i].lock() ) {
            return false;
        }
    }

    return true;
}

bool
Node::hasOutputConnected() const
{
    ////Only called by the main-thread
    NodePtr parent = _imp->multiInstanceParent.lock();

    if (parent) {
        return parent->hasOutputConnected();
    }
    if ( isOutputNode() ) {
        return true;
    }
    if ( QThread::currentThread() == qApp->thread() ) {
        if (_imp->outputs.size() == 1) {
            NodePtr output = _imp->outputs.front().lock();

            return !( output->isTrackerNodePlugin() && output->isMultiInstance() );
        } else if (_imp->outputs.size() > 1) {
            return true;
        }
    } else {
        QMutexLocker l(&_imp->outputsMutex);
        if (_imp->outputs.size() == 1) {
            NodePtr output = _imp->outputs.front().lock();

            return !( output->isTrackerNodePlugin() && output->isMultiInstance() );
        } else if (_imp->outputs.size() > 1) {
            return true;
        }
    }

    return false;
}

bool
Node::checkIfConnectingInputIsOk(Node* input) const
{
    ////Only called by the main-thread
    assert( QThread::currentThread() == qApp->thread() );
    if (!input || input == this) {
        return false;
    }
    bool found;
    input->isNodeUpstream(this, &found);

    return !found;
}

void
Node::isNodeUpstream(const Node* input,
                     bool* ok) const
{
    ////Only called by the main-thread
    assert( QThread::currentThread() == qApp->thread() );

    if (!input) {
        *ok = false;

        return;
    }

    ///No need to lock guiInputs is only written to by the main-thread

    for (U32 i = 0; i  < _imp->inputs.size(); ++i) {
        if (_imp->inputs[i].lock().get() == input) {
            *ok = true;

            return;
        }
    }
    *ok = false;
    for (U32 i = 0; i  < _imp->inputs.size(); ++i) {
        NodePtr in = _imp->inputs[i].lock();
        if (in) {
            in->isNodeUpstream(input, ok);
            if (*ok) {
                return;
            }
        }
    }
}

static Node::CanConnectInputReturnValue
checkCanConnectNoMultiRes(const Node* output,
                          const NodePtr& input)
{
    //http://openfx.sourceforge.net/Documentation/1.3/ofxProgrammingReference.html#kOfxImageEffectPropSupportsMultiResolution
    //Check that the input has the same RoD that another input and that its rod is set to 0,0
    RenderScale scale(1.);
    RectD rod;
    bool isProjectFormat;
    StatusEnum stat = input->getEffectInstance()->getRegionOfDefinition_public(input->getHashValue(),
                                                                               output->getApp()->getTimeLine()->currentFrame(),
                                                                               scale,
                                                                               ViewIdx(0),
                                                                               &rod, &isProjectFormat);

    if ( (stat == eStatusFailed) && !rod.isNull() ) {
        return Node::eCanConnectInput_givenNodeNotConnectable;
    }
    if ( (rod.x1 != 0) || (rod.y1 != 0) ) {
        return Node::eCanConnectInput_multiResNotSupported;
    }

    // Commented-out: Some Furnace plug-ins from The Foundry (e.g F_Steadiness) are not supporting multi-resolution but actually produce an output
    // with a RoD different from the input

    /*RectD outputRod;
       stat = output->getEffectInstance()->getRegionOfDefinition_public(output->getHashValue(), output->getApp()->getTimeLine()->currentFrame(), scale, ViewIdx(0), &outputRod, &isProjectFormat);
       Q_UNUSED(stat);

       if ( !outputRod.isNull() && (rod != outputRod) ) {
        return Node::eCanConnectInput_multiResNotSupported;
       }*/

    for (int i = 0; i < output->getMaxInputCount(); ++i) {
        NodePtr inputNode = output->getInput(i);
        if (inputNode) {
            RectD inputRod;
            stat = inputNode->getEffectInstance()->getRegionOfDefinition_public(inputNode->getHashValue(),
                                                                                output->getApp()->getTimeLine()->currentFrame(),
                                                                                scale,
                                                                                ViewIdx(0),
                                                                                &inputRod, &isProjectFormat);
            if ( (stat == eStatusFailed) && !inputRod.isNull() ) {
                return Node::eCanConnectInput_givenNodeNotConnectable;
            }
            if (inputRod != rod) {
                return Node::eCanConnectInput_multiResNotSupported;
            }
        }
    }

    return Node::eCanConnectInput_ok;
}

Node::CanConnectInputReturnValue
Node::canConnectInput(const NodePtr& input,
                      int inputNumber) const
{
    ///No-one is allowed to connect to the other node
    if ( !input || !input->canOthersConnectToThisNode() ) {
        return eCanConnectInput_givenNodeNotConnectable;
    }

    ///Check for invalid index
    {
        QMutexLocker l(&_imp->inputsMutex);
        if ( (inputNumber < 0) || ( inputNumber >= (int)_imp->guiInputs.size() ) ) {
            return eCanConnectInput_indexOutOfRange;
        }
        if ( _imp->guiInputs[inputNumber].lock() ) {
            return eCanConnectInput_inputAlreadyConnected;
        }
    }

    NodeGroup* isGrp = input->isEffectGroup();
    if ( isGrp && !isGrp->getOutputNode(true) ) {
        return eCanConnectInput_groupHasNoOutput;
    }

    if ( getParentMultiInstance() || input->getParentMultiInstance() ) {
        return eCanConnectInput_inputAlreadyConnected;
    }

    ///Applying this connection would create cycles in the graph
    if ( !checkIfConnectingInputIsOk( input.get() ) ) {
        return eCanConnectInput_graphCycles;
    }

    if ( _imp->effect->isInputRotoBrush(inputNumber) ) {
        qDebug() << "Debug: Attempt to connect " << input->getScriptName_mt_safe().c_str() << " to Roto brush";

        return eCanConnectInput_indexOutOfRange;
    }

    if ( !_imp->effect->supportsMultiResolution() ) {
        CanConnectInputReturnValue ret = checkCanConnectNoMultiRes(this, input);
        if (ret != eCanConnectInput_ok) {
            return ret;
        }
    }

    {
        ///Check for invalid pixel aspect ratio if the node doesn't support multiple clip PARs

        double inputPAR = input->getEffectInstance()->getAspectRatio(-1);
        double inputFPS = input->getEffectInstance()->getFrameRate();
        QMutexLocker l(&_imp->inputsMutex);

        for (InputsV::const_iterator it = _imp->guiInputs.begin(); it != _imp->guiInputs.end(); ++it) {
            NodePtr node = it->lock();
            if (node) {
                if ( !_imp->effect->supportsMultipleClipPARs() ) {
                    if (node->getEffectInstance()->getAspectRatio(-1) != inputPAR) {
                        return eCanConnectInput_differentPars;
                    }
                }

                if (std::abs(node->getEffectInstance()->getFrameRate() - inputFPS) > 0.01) {
                    return eCanConnectInput_differentFPS;
                }
            }
        }
    }

    return eCanConnectInput_ok;
} // Node::canConnectInput

bool
Node::connectInput(const NodePtr & input,
                   int inputNumber)
{
    assert(_imp->inputsInitialized);
    assert(input);

    ///Check for cycles: they are forbidden in the graph
    if ( !checkIfConnectingInputIsOk( input.get() ) ) {
        return false;
    }
    if ( _imp->effect->isInputRotoBrush(inputNumber) ) {
        qDebug() << "Debug: Attempt to connect " << input->getScriptName_mt_safe().c_str() << " to Roto brush";

        return false;
    }

    ///For effects that do not support multi-resolution, make sure the input effect is correct
    ///otherwise the rendering might crash
    if ( !_imp->effect->supportsMultiResolution() && !getApp()->getProject()->isLoadingProject() ) {
        CanConnectInputReturnValue ret = checkCanConnectNoMultiRes(this, input);
        if (ret != eCanConnectInput_ok) {
            return false;
        }
    }

    bool useGuiInputs = isNodeRendering();
    _imp->effect->abortAnyEvaluation();

    {
        ///Check for invalid index
        QMutexLocker l(&_imp->inputsMutex);
        if ( (inputNumber < 0) ||
             ( inputNumber >= (int)_imp->inputs.size() ) ||
             ( !useGuiInputs && _imp->inputs[inputNumber].lock() ) ||
             ( useGuiInputs && _imp->guiInputs[inputNumber].lock() ) ) {
            return false;
        }

        ///Set the input
        if (!useGuiInputs) {
            _imp->inputs[inputNumber] = input;
            _imp->guiInputs[inputNumber] = input;
        } else {
            _imp->guiInputs[inputNumber] = input;
        }
        input->connectOutput( useGuiInputs, shared_from_this() );
    }

    getApp()->recheckInvalidExpressions();

    ///Get notified when the input name has changed
    QObject::connect( input.get(), SIGNAL(labelChanged(QString)), this, SLOT(onInputLabelChanged(QString)) );

    ///Notify the GUI
    Q_EMIT inputChanged(inputNumber);
    bool mustCallEnd = false;

    if (!useGuiInputs) {
        ///Call the instance changed action with a reason clip changed
        beginInputEdition();
        mustCallEnd = true;
        onInputChanged(inputNumber);
    }

    bool creatingNodeTree = getApp()->isCreatingNodeTree();
    if (!creatingNodeTree) {
        ///Recompute the hash
        computeHash();
    }

    _imp->ifGroupForceHashChangeOfInputs();

    std::string inputChangedCB = getInputChangedCallback();
    if ( !inputChangedCB.empty() ) {
        _imp->runInputChangedCallback(inputNumber, inputChangedCB);
    }

    if (mustCallEnd) {
        endInputEdition(true);
    }

    return true;
} // Node::connectInput

void
Node::Implementation::ifGroupForceHashChangeOfInputs()
{
    ///If the node is a group, force a change of the outputs of the GroupInput nodes so the hash of the tree changes downstream
    NodeGroup* isGrp = dynamic_cast<NodeGroup*>( effect.get() );

    if ( isGrp && !isGrp->getApp()->isCreatingNodeTree() ) {
        NodesList inputsOutputs;
        isGrp->getInputsOutputs(&inputsOutputs, false);
        for (NodesList::iterator it = inputsOutputs.begin(); it != inputsOutputs.end(); ++it) {
            (*it)->incrementKnobsAge_internal();
            (*it)->computeHash();
        }
    }
}

bool
Node::replaceInputInternal(const NodePtr& input, int inputNumber, bool useGuiInputs)
{
    assert(_imp->inputsInitialized);
    assert(input);
    ///Check for cycles: they are forbidden in the graph
    if ( !checkIfConnectingInputIsOk( input.get() ) ) {
        return false;
    }
    if ( _imp->effect->isInputRotoBrush(inputNumber) ) {
        qDebug() << "Debug: Attempt to connect " << input->getScriptName_mt_safe().c_str() << " to Roto brush";

        return false;
    }

    ///For effects that do not support multi-resolution, make sure the input effect is correct
    ///otherwise the rendering might crash
    if ( !_imp->effect->supportsMultiResolution() ) {
        CanConnectInputReturnValue ret = checkCanConnectNoMultiRes(this, input);
        if (ret != eCanConnectInput_ok) {
            return false;
        }
    }

    {
        ///Check for invalid index
        QMutexLocker l(&_imp->inputsMutex);
        if ( (inputNumber < 0) || ( inputNumber > (int)_imp->inputs.size() ) ) {
            return false;
        }
    }

    {
        QMutexLocker l(&_imp->inputsMutex);
        ///Set the input

        if (!useGuiInputs) {
            NodePtr curIn = _imp->inputs[inputNumber].lock();
            if (curIn) {
                QObject::connect( curIn.get(), SIGNAL(labelChanged(QString)), this, SLOT(onInputLabelChanged(QString)) );
                curIn->disconnectOutput(useGuiInputs, this);
            }
            _imp->inputs[inputNumber] = input;
            _imp->guiInputs[inputNumber] = input;
        } else {
            NodePtr curIn = _imp->guiInputs[inputNumber].lock();
            if (curIn) {
                QObject::connect( curIn.get(), SIGNAL(labelChanged(QString)), this, SLOT(onInputLabelChanged(QString)) );
                curIn->disconnectOutput(useGuiInputs, this);
            }
            _imp->guiInputs[inputNumber] = input;
        }
        input->connectOutput( useGuiInputs, shared_from_this() );
    }

    ///Get notified when the input name has changed
    QObject::connect( input.get(), SIGNAL(labelChanged(QString)), this, SLOT(onInputLabelChanged(QString)) );

    ///Notify the GUI
    Q_EMIT inputChanged(inputNumber);
    bool mustCallEnd = false;
    if (!useGuiInputs) {
        beginInputEdition();
        mustCallEnd = true;
        ///Call the instance changed action with a reason clip changed
        onInputChanged(inputNumber);
    }

    bool creatingNodeTree = getApp()->isCreatingNodeTree();
    if (!creatingNodeTree) {
        ///Recompute the hash
        computeHash();
    }

    _imp->ifGroupForceHashChangeOfInputs();

    std::string inputChangedCB = getInputChangedCallback();
    if ( !inputChangedCB.empty() ) {
        _imp->runInputChangedCallback(inputNumber, inputChangedCB);
    }

    if (mustCallEnd) {
        endInputEdition(true);
    }
    
    return true;
}

bool
Node::replaceInput(const NodePtr& input,
                   int inputNumber)
{


    bool useGuiInputs = isNodeRendering();
    _imp->effect->abortAnyEvaluation();
    return replaceInputInternal(input, inputNumber, useGuiInputs);
} // Node::replaceInput

void
Node::switchInput0And1()
{
    assert(_imp->inputsInitialized);
    int maxInputs = getMaxInputCount();
    if (maxInputs < 2) {
        return;
    }
    ///get the first input number to switch
    int inputAIndex = -1;
    for (int i = 0; i < maxInputs; ++i) {
        if ( !_imp->effect->isInputMask(i) ) {
            inputAIndex = i;
            break;
        }
    }

    ///There's only a mask ??
    if (inputAIndex == -1) {
        return;
    }

    ///get the second input number to switch
    int inputBIndex = -1;
    int firstMaskInput = -1;
    for (int j = 0; j < maxInputs; ++j) {
        if (j == inputAIndex) {
            continue;
        }
        if ( !_imp->effect->isInputMask(j) ) {
            inputBIndex = j;
            break;
        } else {
            firstMaskInput = j;
        }
    }
    if (inputBIndex == -1) {
        ///if there's a mask use it as input B for the switch
        if (firstMaskInput != -1) {
            inputBIndex = firstMaskInput;
        }
    }

    bool useGuiInputs = isNodeRendering();
    _imp->effect->abortAnyEvaluation();

    {
        QMutexLocker l(&_imp->inputsMutex);
        assert( inputAIndex < (int)_imp->inputs.size() && inputBIndex < (int)_imp->inputs.size() );
        NodePtr input0;

        if (!useGuiInputs) {
            input0 = _imp->inputs[inputAIndex].lock();
            _imp->inputs[inputAIndex] = _imp->inputs[inputBIndex];
            _imp->inputs[inputBIndex] = input0;
            _imp->guiInputs[inputAIndex] = _imp->inputs[inputAIndex];
            _imp->guiInputs[inputBIndex] = _imp->inputs[inputBIndex];
        } else {
            input0 = _imp->guiInputs[inputAIndex].lock();
            _imp->guiInputs[inputAIndex] = _imp->guiInputs[inputBIndex];
            _imp->guiInputs[inputBIndex] = input0;
        }
    }
    Q_EMIT inputChanged(inputAIndex);
    Q_EMIT inputChanged(inputBIndex);
    bool mustCallEnd = false;
    if (!useGuiInputs) {
        beginInputEdition();
        mustCallEnd = true;
        onInputChanged(inputAIndex);
        onInputChanged(inputBIndex);
    }
    bool creatingNodeTree = getApp()->isCreatingNodeTree();
    if (!creatingNodeTree) {
        ///Recompute the hash
        computeHash();
    }

    std::string inputChangedCB = getInputChangedCallback();
    if ( !inputChangedCB.empty() ) {
        _imp->runInputChangedCallback(inputAIndex, inputChangedCB);
        _imp->runInputChangedCallback(inputBIndex, inputChangedCB);
    }


    _imp->ifGroupForceHashChangeOfInputs();

    if (mustCallEnd) {
        endInputEdition(true);
    }
} // switchInput0And1

void
Node::onInputLabelChanged(const QString & name)
{
    assert( QThread::currentThread() == qApp->thread() );
    assert(_imp->inputsInitialized);
    Node* inp = dynamic_cast<Node*>( sender() );
    assert(inp);
    if (!inp) {
        // coverity[dead_error_line]
        return;
    }
    int inputNb = -1;
    ///No need to lock, inputs is only written to by the mainthread

    for (U32 i = 0; i < _imp->guiInputs.size(); ++i) {
        if (_imp->guiInputs[i].lock().get() == inp) {
            inputNb = i;
            break;
        }
    }

    if (inputNb != -1) {
        Q_EMIT inputLabelChanged(inputNb, name);
    }
}

void
Node::connectOutput(bool useGuiValues,
                    const NodePtr& output)
{
    assert(output);

    {
        QMutexLocker l(&_imp->outputsMutex);
        if (!useGuiValues) {
            _imp->outputs.push_back(output);
            _imp->guiOutputs.push_back(output);
        } else {
            _imp->guiOutputs.push_back(output);
        }
    }
    Q_EMIT outputsChanged();
}

int
Node::disconnectInput(int inputNumber)
{
    assert(_imp->inputsInitialized);

    NodePtr inputShared;
    bool useGuiValues = isNodeRendering();
    bool destroyed;
    {
        QMutexLocker k(&_imp->isBeingDestroyedMutex);
        destroyed = _imp->isBeingDestroyed;
    }
    if (!destroyed) {
        _imp->effect->abortAnyEvaluation();
    }

    {
        QMutexLocker l(&_imp->inputsMutex);
        if ( (inputNumber < 0) ||
             ( inputNumber > (int)_imp->inputs.size() ) ||
             ( !useGuiValues && !_imp->inputs[inputNumber].lock() ) ||
             ( useGuiValues && !_imp->guiInputs[inputNumber].lock() ) ) {
            return -1;
        }
        inputShared = useGuiValues ? _imp->guiInputs[inputNumber].lock() : _imp->inputs[inputNumber].lock();
    }


    QObject::disconnect( inputShared.get(), SIGNAL(labelChanged(QString)), this, SLOT(onInputLabelChanged(QString)) );
    inputShared->disconnectOutput(useGuiValues, this);

    {
        QMutexLocker l(&_imp->inputsMutex);
        if (!useGuiValues) {
            _imp->inputs[inputNumber].reset();
            _imp->guiInputs[inputNumber].reset();
        } else {
            _imp->guiInputs[inputNumber].reset();
        }
    }

    {
        QMutexLocker k(&_imp->isBeingDestroyedMutex);
        if (_imp->isBeingDestroyed) {
            return -1;
        }
    }

    Q_EMIT inputChanged(inputNumber);
    bool mustCallEnd = false;
    if (!useGuiValues) {
        beginInputEdition();
        mustCallEnd = true;
        onInputChanged(inputNumber);
    }
    bool creatingNodeTree = getApp()->isCreatingNodeTree();
    if (!creatingNodeTree) {
        ///Recompute the hash
        computeHash();
    }

    _imp->ifGroupForceHashChangeOfInputs();

    std::string inputChangedCB = getInputChangedCallback();
    if ( !inputChangedCB.empty() ) {
        _imp->runInputChangedCallback(inputNumber, inputChangedCB);
    }
    if (mustCallEnd) {
        endInputEdition(true);
    }

    return inputNumber;
} // Node::disconnectInput

int
Node::disconnectInputInternal(Node* input, bool useGuiValues)
{
    assert(_imp->inputsInitialized);
    int found = -1;
    NodePtr inputShared;
    {
        QMutexLocker l(&_imp->inputsMutex);
        if (!useGuiValues) {
            for (std::size_t i = 0; i < _imp->inputs.size(); ++i) {
                NodePtr curInput = _imp->inputs[i].lock();
                if (curInput.get() == input) {
                    inputShared = curInput;
                    found = (int)i;
                    break;
                }
            }
        } else {
            for (std::size_t i = 0; i < _imp->guiInputs.size(); ++i) {
                NodePtr curInput = _imp->guiInputs[i].lock();
                if (curInput.get() == input) {
                    inputShared = curInput;
                    found = (int)i;
                    break;
                }
            }
        }
    }
    if (found != -1) {
        {
            QMutexLocker l(&_imp->inputsMutex);
            if (!useGuiValues) {
                _imp->inputs[found].reset();
                _imp->guiInputs[found].reset();
            } else {
                _imp->guiInputs[found].reset();
            }
        }
        input->disconnectOutput(useGuiValues, this);
        Q_EMIT inputChanged(found);
        bool mustCallEnd = false;
        if (!useGuiValues) {
            beginInputEdition();
            mustCallEnd = true;
            onInputChanged(found);
        }
        bool creatingNodeTree = getApp()->isCreatingNodeTree();
        if (!creatingNodeTree) {
            ///Recompute the hash
            if ( !getApp()->getProject()->isProjectClosing() ) {
                computeHash();
            }
        }


        _imp->ifGroupForceHashChangeOfInputs();

        std::string inputChangedCB = getInputChangedCallback();
        if ( !inputChangedCB.empty() ) {
            _imp->runInputChangedCallback(found, inputChangedCB);
        }

        if (mustCallEnd) {
            endInputEdition(true);
        }

        return found;
    }
    
    return -1;
}

int
Node::disconnectInput(Node* input)
{

    bool useGuiValues = isNodeRendering();
    _imp->effect->abortAnyEvaluation();
    return disconnectInputInternal(input, useGuiValues);
} // Node::disconnectInput

int
Node::disconnectOutput(bool useGuiValues,
                       const Node* output)
{
    assert(output);
    int ret = -1;
    {
        QMutexLocker l(&_imp->outputsMutex);
        if (!useGuiValues) {
            int ret = 0;
            for (NodesWList::iterator it = _imp->outputs.begin(); it != _imp->outputs.end(); ++it, ++ret) {
                if (it->lock().get() == output) {
                    _imp->outputs.erase(it);
                    break;
                }
            }
        }
        int ret = 0;
        for (NodesWList::iterator it = _imp->guiOutputs.begin(); it != _imp->guiOutputs.end(); ++it, ++ret) {
            if (it->lock().get() == output) {
                _imp->guiOutputs.erase(it);
                break;
            }
        }
    }

    //Will just refresh the gui
    Q_EMIT outputsChanged();

    return ret;
}

int
Node::inputIndex(const NodePtr& n) const
{
    if (!n) {
        return -1;
    }

    ///Only called by the main-thread
    assert( QThread::currentThread() == qApp->thread() );
    assert(_imp->inputsInitialized);

    NodePtr parent = _imp->multiInstanceParent.lock();
    if (parent) {
        return parent->inputIndex(n);
    }

    ///No need to lock this is only called by the main-thread
    for (std::size_t i = 0; i < _imp->inputs.size(); ++i) {
        if (_imp->inputs[i].lock() == n) {
            return i;
        }
    }


    return -1;
}

void
Node::clearLastRenderedImage()
{
    _imp->effect->clearLastRenderedImage();
}

/*After this call this node still knows the link to the old inputs/outputs
   but no other node knows this node.*/
void
Node::deactivate(const std::list< NodePtr > & outputsToDisconnect,
                 bool disconnectAll,
                 bool reconnect,
                 bool hideGui,
                 bool triggerRender,
                 bool unslaveKnobs)
{

    if ( !_imp->effect || !isActivated() ) {
        return;
    }
    //first tell the gui to clear any persistent message linked to this node
    clearPersistentMessage(false);



    bool beingDestroyed;
    {
        QMutexLocker k(&_imp->isBeingDestroyedMutex);
        beingDestroyed = _imp->isBeingDestroyed;
    }


    ///kill any thread it could have started
    ///Commented-out: If we were to undo the deactivate we don't want all threads to be
    ///exited, just exit them when the effect is really deleted instead
    //quitAnyProcessing();
    if (!beingDestroyed) {
        _imp->effect->abortAnyEvaluation(false /*keepOldestRender*/);
        _imp->abortPreview_non_blocking();
    }

    boost::shared_ptr<NodeCollection> parentCol = getGroup();


    if (unslaveKnobs) {
        ///For all knobs that have listeners, invalidate expressions
        NodeGroup* isParentGroup = dynamic_cast<NodeGroup*>( parentCol.get() );
        KnobsVec  knobs = _imp->effect->getKnobs_mt_safe();
        for (U32 i = 0; i < knobs.size(); ++i) {
            KnobI::ListenerDimsMap listeners;
            knobs[i]->getListeners(listeners);
            for (KnobI::ListenerDimsMap::iterator it = listeners.begin(); it != listeners.end(); ++it) {
                KnobPtr listener = it->first.lock();
                if (!listener) {
                    continue;
                }
                KnobHolder* holder = listener->getHolder();
                if (!holder) {
                    continue;
                }
                if ( ( holder == _imp->effect.get() ) || (holder == isParentGroup) ) {
                    continue;
                }

                EffectInstance* isEffect = dynamic_cast<EffectInstance*>(holder);
                if (!isEffect) {
                    continue;
                }

                boost::shared_ptr<NodeCollection> effectParent = isEffect->getNode()->getGroup();
                if (!effectParent) {
                    continue;
                }
                NodeGroup* isEffectParentGroup = dynamic_cast<NodeGroup*>( effectParent.get() );
                if ( isEffectParentGroup && ( isEffectParentGroup == _imp->effect.get() ) ) {
                    continue;
                }

                isEffect->beginChanges();
                for (int dim = 0; dim < listener->getDimension(); ++dim) {
                    std::pair<int, KnobPtr > master = listener->getMaster(dim);
                    if (master.second == knobs[i]) {
                        listener->unSlave(dim, true);
                    }

                    std::string hasExpr = listener->getExpression(dim);
                    if ( !hasExpr.empty() ) {
                        std::stringstream ss;
                        ss << tr("Missing node ").toStdString();
                        ss << getFullyQualifiedName();
                        ss << ' ';
                        ss << tr("in expression.").toStdString();
                        listener->setExpressionInvalid( dim, false, ss.str() );
                    }
                }
                isEffect->endChanges(true);
            }
        }
    }

    ///if the node has 1 non-optional input, attempt to connect the outputs to the input of the current node
    ///this node is the node the outputs should attempt to connect to
    NodePtr inputToConnectTo;
    NodePtr firstOptionalInput;
    int firstNonOptionalInput = -1;
    if (reconnect) {
        bool hasOnlyOneInputConnected = false;

        ///No need to lock guiInputs is only written to by the mainthread
        for (std::size_t i = 0; i < _imp->guiInputs.size(); ++i) {
            NodePtr input = _imp->guiInputs[i].lock();
            if (input) {
                if ( !_imp->effect->isInputOptional(i) ) {
                    if (firstNonOptionalInput == -1) {
                        firstNonOptionalInput = i;
                        hasOnlyOneInputConnected = true;
                    } else {
                        hasOnlyOneInputConnected = false;
                    }
                } else if (!firstOptionalInput) {
                    firstOptionalInput = input;
                    if (hasOnlyOneInputConnected) {
                        hasOnlyOneInputConnected = false;
                    } else {
                        hasOnlyOneInputConnected = true;
                    }
                }
            }
        }

        if (hasOnlyOneInputConnected) {
            if (firstNonOptionalInput != -1) {
                inputToConnectTo = getRealGuiInput(firstNonOptionalInput);
            } else if (firstOptionalInput) {
                inputToConnectTo = firstOptionalInput;
            }
        }
    }
    /*Removing this node from the output of all inputs*/
    _imp->deactivatedState.clear();


    std::vector<NodePtr > inputsQueueCopy;


    ///For multi-instances, if we deactivate the main instance without hiding the GUI (the default state of the tracker node)
    ///then don't remove it from outputs of the inputs
    if (hideGui || !_imp->isMultiInstance) {
        for (std::size_t i = 0; i < _imp->guiInputs.size(); ++i) {
            NodePtr input = _imp->guiInputs[i].lock();
            if (input) {
                input->disconnectOutput(false, this);
            }
        }
    }


    ///For each output node we remember that the output node  had its input number inputNb connected
    ///to this node
    NodesWList outputsQueueCopy;
    {
        QMutexLocker l(&_imp->outputsMutex);
        outputsQueueCopy = _imp->guiOutputs;
    }


    for (NodesWList::iterator it = outputsQueueCopy.begin(); it != outputsQueueCopy.end(); ++it) {
        NodePtr output = it->lock();
        if (!output) {
            continue;
        }
        bool dc = false;
        if (disconnectAll) {
            dc = true;
        } else {
            for (NodesList::const_iterator found = outputsToDisconnect.begin(); found != outputsToDisconnect.end(); ++found) {
                if (*found == output) {
                    dc = true;
                    break;
                }
            }
        }
        if (dc) {
            int inputNb = output->getInputIndex(this);
            if (inputNb != -1) {
                _imp->deactivatedState.insert( make_pair(*it, inputNb) );

                ///reconnect if inputToConnectTo is not null
                if (inputToConnectTo) {
                    output->replaceInputInternal(inputToConnectTo, inputNb, false);
                } else {
                    ignore_result( output->disconnectInputInternal(this, false) );
                }
            }
        }
    }

    // If the effect was doing OpenGL rendering and had context(s) bound, dettach them.
    _imp->effect->dettachAllOpenGLContexts();


    ///Free all memory used by the plug-in.

    ///COMMENTED-OUT: Don't do this, the node may still be rendering here since the abort call is not blocking.
    ///_imp->effect->clearPluginMemoryChunks();
    clearLastRenderedImage();

    if (parentCol && !beingDestroyed) {
        parentCol->notifyNodeDeactivated( shared_from_this() );
    }

    if (hideGui && !beingDestroyed) {
        Q_EMIT deactivated(triggerRender);
    }
    {
        QMutexLocker l(&_imp->activatedMutex);
        _imp->activated = false;
    }


    ///If the node is a group, deactivate all nodes within the group
    NodeGroup* isGrp = dynamic_cast<NodeGroup*>( _imp->effect.get() );
    if (isGrp) {
        isGrp->setIsDeactivatingGroup(true);
        NodesList nodes = isGrp->getNodes();
        for (NodesList::iterator it = nodes.begin(); it != nodes.end(); ++it) {
            (*it)->deactivate(std::list< NodePtr >(), false, false, true, false);
        }
        isGrp->setIsDeactivatingGroup(false);
    }

    ///If the node has children (i.e it is a multi-instance), deactivate its children
    for (NodesWList::iterator it = _imp->children.begin(); it != _imp->children.end(); ++it) {
        it->lock()->deactivate(std::list< NodePtr >(), false, false, true, false);
    }


    AppInstPtr app = getApp();
    if ( app && !app->getProject()->isProjectClosing() ) {
        _imp->runOnNodeDeleteCB();
    }

    deleteNodeVariableToPython( getFullyQualifiedName() );
} // deactivate

void
Node::activate(const std::list< NodePtr > & outputsToRestore,
               bool restoreAll,
               bool triggerRender)
{
    ///Only called by the main-thread
    assert( QThread::currentThread() == qApp->thread() );
    if ( !_imp->effect || isActivated() ) {
        return;
    }


    ///No need to lock, guiInputs is only written to by the main-thread
    NodePtr thisShared = shared_from_this();

    ///for all inputs, reconnect their output to this node
    for (std::size_t i = 0; i < _imp->inputs.size(); ++i) {
        NodePtr input = _imp->inputs[i].lock();
        if (input) {
            input->connectOutput(false, thisShared);
        }
    }


    ///Restore all outputs that was connected to this node
    for (std::map<NodeWPtr, int >::iterator it = _imp->deactivatedState.begin();
         it != _imp->deactivatedState.end(); ++it) {
        NodePtr output = it->first.lock();
        if (!output) {
            continue;
        }

        bool restore = false;
        if (restoreAll) {
            restore = true;
        } else {
            for (NodesList::const_iterator found = outputsToRestore.begin(); found != outputsToRestore.end(); ++found) {
                if (*found == output) {
                    restore = true;
                    break;
                }
            }
        }

        if (restore) {
            ///before connecting the outputs to this node, disconnect any link that has been made
            ///between the outputs by the user. This should normally never happen as the undo/redo
            ///stack follow always the same order.
            NodePtr outputHasInput = output->getInput(it->second);
            if (outputHasInput) {
                bool ok = getApp()->getProject()->disconnectNodes(outputHasInput, output);
                assert(ok);
                Q_UNUSED(ok);
            }

            ///and connect the output to this node
            output->connectInput(thisShared, it->second);
        }
    }

    {
        QMutexLocker l(&_imp->activatedMutex);
        _imp->activated = true; //< flag it true before notifying the GUI because the gui rely on this flag (espcially the Viewer)
    }

    boost::shared_ptr<NodeCollection> group = getGroup();
    if (group) {
        group->notifyNodeActivated( shared_from_this() );
    }
    Q_EMIT activated(triggerRender);


    declareAllPythonAttributes();
    getApp()->recheckInvalidExpressions();


    ///If the node is a group, activate all nodes within the group first
    NodeGroup* isGrp = dynamic_cast<NodeGroup*>( _imp->effect.get() );
    if (isGrp) {
        isGrp->setIsActivatingGroup(true);
        NodesList nodes = isGrp->getNodes();
        for (NodesList::iterator it = nodes.begin(); it != nodes.end(); ++it) {
            (*it)->activate(std::list< NodePtr >(), false, false);
        }
        isGrp->setIsActivatingGroup(false);
    }

    ///If the node has children (i.e it is a multi-instance), activate its children
    for (NodesWList::iterator it = _imp->children.begin(); it != _imp->children.end(); ++it) {
        it->lock()->activate(std::list< NodePtr >(), false, false);
    }

    _imp->runOnNodeCreatedCB(true);
} // activate

class NodeDestroyNodeInternalArgs
    : public GenericWatcherCallerArgs
{
public:

    bool autoReconnect;

    NodeDestroyNodeInternalArgs()
        : GenericWatcherCallerArgs()
        , autoReconnect(false)
    {}

    virtual ~NodeDestroyNodeInternalArgs() {}
};

void
Node::onProcessingQuitInDestroyNodeInternal(int taskID,
                                            const WatcherCallerArgsPtr& args)
{
    assert(_imp->renderWatcher);
    assert(taskID == (int)NodeRenderWatcher::eBlockingTaskQuitAnyProcessing);
    Q_UNUSED(taskID);
    assert(args);
    NodeDestroyNodeInternalArgs* thisArgs = dynamic_cast<NodeDestroyNodeInternalArgs*>( args.get() );
    assert(thisArgs);
    doDestroyNodeInternalEnd(thisArgs ? thisArgs->autoReconnect : false);
    _imp->renderWatcher.reset();
}

void
Node::doDestroyNodeInternalEnd(bool autoReconnect)
{
    ///Remove the node from the project
    deactivate(NodesList(),
               true,
               autoReconnect,
               true,
               false);


    {
        boost::shared_ptr<NodeGuiI> guiPtr = _imp->guiPointer.lock();
        if (guiPtr) {
            guiPtr->destroyGui();
        }
    }

    ///If its a group, clear its nodes
    NodeGroup* isGrp = dynamic_cast<NodeGroup*>( _imp->effect.get() );
    if (isGrp) {
        isGrp->clearNodesBlocking();
    }


    ///Quit any rendering
    OutputEffectInstance* isOutput = dynamic_cast<OutputEffectInstance*>( _imp->effect.get() );
    if (isOutput) {
        isOutput->getRenderEngine()->quitEngine(true);
    }

    ///Remove all images in the cache associated to this node
    ///This will not remove from the disk cache if the project is closing
    removeAllImagesFromCache(false);

    AppInstPtr app = getApp();
    if (app) {
        app->recheckInvalidExpressions();
    }

    ///Remove the Python node
    deleteNodeVariableToPython( getFullyQualifiedName() );

    ///Disconnect all inputs
    /*int maxInputs = getMaxInputCount();
       for (int i = 0; i < maxInputs; ++i) {
       disconnectInput(i);
       }*/

    ///Kill the effect
    if (_imp->effect) {
        _imp->effect->clearPluginMemoryChunks();
    }
    _imp->effect.reset();

    ///If inside the group, remove it from the group
    ///the use_count() after the call to removeNode should be 2 and should be the shared_ptr held by the caller and the
    ///thisShared ptr

    ///If not inside a gorup or inside fromDest the shared_ptr is probably invalid at this point
    boost::shared_ptr<NodeCollection> thisGroup = getGroup();
    if ( thisGroup ) {
        thisGroup->removeNode(this);
    }

} // Node::doDestroyNodeInternalEnd

void
Node::destroyNode(bool blockingDestroy, bool autoReconnect)
{
    if (!_imp->effect) {
        return;
    }

    {
        QMutexLocker k(&_imp->activatedMutex);
        _imp->isBeingDestroyed = true;
    }

    bool allProcessingQuit = areAllProcessingThreadsQuit();
    if (allProcessingQuit || blockingDestroy) {
        if (!allProcessingQuit) {
            quitAnyProcessing_blocking(false);
        }
        doDestroyNodeInternalEnd(false);
    } else {
        NodeGroup* isGrp = dynamic_cast<NodeGroup*>( _imp->effect.get() );
        NodesList nodesToWatch;
        nodesToWatch.push_back( shared_from_this() );
        if (isGrp) {
            isGrp->getNodes_recursive(nodesToWatch, false);
        }
        _imp->renderWatcher.reset( new NodeRenderWatcher(nodesToWatch) );
        QObject::connect( _imp->renderWatcher.get(), SIGNAL(taskFinished(int,WatcherCallerArgsPtr)), this, SLOT(onProcessingQuitInDestroyNodeInternal(int,WatcherCallerArgsPtr)) );
        boost::shared_ptr<NodeDestroyNodeInternalArgs> args( new NodeDestroyNodeInternalArgs() );
        args->autoReconnect = autoReconnect;
        _imp->renderWatcher->scheduleBlockingTask(NodeRenderWatcher::eBlockingTaskQuitAnyProcessing, args);

    }
} // Node::destroyNodeInternal


KnobPtr
Node::getKnobByName(const std::string & name) const
{
    ///MT-safe, never changes
    assert(_imp->knobsInitialized);
    if (!_imp->effect) {
        return KnobPtr();
    }

    return _imp->effect->getKnobByName(name);
}

NATRON_NAMESPACE_ANONYMOUS_ENTER

///output is always RGBA with alpha = 255
template<typename PIX, int maxValue, int srcNComps>
void
renderPreview(const Image & srcImg,
              int *dstWidth,
              int *dstHeight,
              bool convertToSrgb,
              unsigned int* dstPixels)
{
    ///recompute it after the rescaling
    const RectI & srcBounds = srcImg.getBounds();
    double yZoomFactor = *dstHeight / (double)srcBounds.height();
    double xZoomFactor = *dstWidth / (double)srcBounds.width();
    double zoomFactor;

    if (xZoomFactor < yZoomFactor) {
        zoomFactor = xZoomFactor;
        *dstHeight = srcBounds.height() * zoomFactor;
    } else {
        zoomFactor = yZoomFactor;
        *dstWidth = srcBounds.width() * zoomFactor;
    }

    Image::ReadAccess acc = srcImg.getReadRights();


    for (int i = 0; i < *dstHeight; ++i) {
        double y = (i - *dstHeight / 2.) / zoomFactor + (srcBounds.y1 + srcBounds.y2) / 2.;
        int yi = std::floor(y + 0.5);
        U32 *dst_pixels = dstPixels + *dstWidth * (*dstHeight - 1 - i);
        const PIX* src_pixels = (const PIX*)acc.pixelAt(srcBounds.x1, yi);
        if (!src_pixels) {
            // out of bounds
            for (int j = 0; j < *dstWidth; ++j) {
#ifndef __NATRON_WIN32__
                dst_pixels[j] = toBGRA(0, 0, 0, 0);
#else
                dst_pixels[j] = toBGRA(0, 0, 0, 255);
#endif
            }
        } else {
            for (int j = 0; j < *dstWidth; ++j) {
                // bilinear interpolation is pointless when downscaling a lot, and this is a preview anyway.
                // just use nearest neighbor
                double x = (j - *dstWidth / 2.) / zoomFactor + (srcBounds.x1 + srcBounds.x2) / 2.;
                int xi = std::floor(x + 0.5) - srcBounds.x1;     // round to nearest
                if ( (xi < 0) || ( xi >= (srcBounds.x2 - srcBounds.x1) ) ) {
#ifndef __NATRON_WIN32__
                    dst_pixels[j] = toBGRA(0, 0, 0, 0);
#else
                    dst_pixels[j] = toBGRA(0, 0, 0, 255);
#endif
                } else {
                    float rFilt = src_pixels[xi * srcNComps] / (float)maxValue;
                    float gFilt = srcNComps < 2 ? 0 : src_pixels[xi * srcNComps + 1] / (float)maxValue;
                    float bFilt = srcNComps < 3 ? 0 : src_pixels[xi * srcNComps + 2] / (float)maxValue;
                    if (srcNComps == 1) {
                        gFilt = bFilt = rFilt;
                    }
                    int r = Color::floatToInt<256>(convertToSrgb ? Color::to_func_srgb(rFilt) : rFilt);
                    int g = Color::floatToInt<256>(convertToSrgb ? Color::to_func_srgb(gFilt) : gFilt);
                    int b = Color::floatToInt<256>(convertToSrgb ? Color::to_func_srgb(bFilt) : bFilt);
                    dst_pixels[j] = toBGRA(r, g, b, 255);
                }
            }
        }
    }
}     // renderPreview

///output is always RGBA with alpha = 255
template<typename PIX, int maxValue>
void
renderPreviewForDepth(const Image & srcImg,
                      int elemCount,
                      int *dstWidth,
                      int *dstHeight,
                      bool convertToSrgb,
                      unsigned int* dstPixels)
{
    switch (elemCount) {
    case 0:

        return;
    case 1:
        renderPreview<PIX, maxValue, 1>(srcImg, dstWidth, dstHeight, convertToSrgb, dstPixels);
        break;
    case 2:
        renderPreview<PIX, maxValue, 2>(srcImg, dstWidth, dstHeight, convertToSrgb, dstPixels);
        break;
    case 3:
        renderPreview<PIX, maxValue, 3>(srcImg, dstWidth, dstHeight, convertToSrgb, dstPixels);
        break;
    case 4:
        renderPreview<PIX, maxValue, 4>(srcImg, dstWidth, dstHeight, convertToSrgb, dstPixels);
        break;
    default:
        break;
    }
}     // renderPreviewForDepth

NATRON_NAMESPACE_ANONYMOUS_EXIT


class ComputingPreviewSetter_RAII
{
    Node::Implementation* _imp;

public:
    ComputingPreviewSetter_RAII(Node::Implementation* imp)
        : _imp(imp)
    {
        _imp->setComputingPreview(true);
    }

    ~ComputingPreviewSetter_RAII()
    {
        _imp->setComputingPreview(false);

        bool mustQuitPreview = _imp->checkForExitPreview();
        Q_UNUSED(mustQuitPreview);
    }
};

bool
Node::makePreviewImage(SequenceTime time,
                       int *width,
                       int *height,
                       unsigned int* buf)
{
    assert(_imp->knobsInitialized);


    {
        QMutexLocker k(&_imp->isBeingDestroyedMutex);
        if (_imp->isBeingDestroyed) {
            return false;
        }
    }

    if ( _imp->checkForExitPreview() ) {
        return false;
    }

    /// prevent 2 previews to occur at the same time since there's only 1 preview instance
    ComputingPreviewSetter_RAII computingPreviewRAII( _imp.get() );
    RectD rod;
    bool isProjectFormat;
    RenderScale scale(1.);
    U64 nodeHash = getHashValue();
    EffectInstance* effect = 0;
    NodeGroup* isGroup = dynamic_cast<NodeGroup*>( _imp->effect.get() );
    if (isGroup) {
        effect = isGroup->getOutputNode(false)->getEffectInstance().get();
    } else {
        effect = _imp->effect.get();
    }

    if (!_imp->effect) {
        return false;
    }

    effect->clearPersistentMessage(false);

    StatusEnum stat = effect->getRegionOfDefinition_public(nodeHash, time, scale, ViewIdx(0), &rod, &isProjectFormat);
    if ( (stat == eStatusFailed) || rod.isNull() ) {
        return false;
    }
    assert( !rod.isNull() );
    double yZoomFactor = (double)*height / (double)rod.height();
    double xZoomFactor = (double)*width / (double)rod.width();
    double closestPowerOf2X = xZoomFactor >= 1 ? 1 : std::pow( 2, -std::ceil( std::log(xZoomFactor) / std::log(2.) ) );
    double closestPowerOf2Y = yZoomFactor >= 1 ? 1 : std::pow( 2, -std::ceil( std::log(yZoomFactor) / std::log(2.) ) );
    int closestPowerOf2 = std::max(closestPowerOf2X, closestPowerOf2Y);
    unsigned int mipMapLevel = std::min(std::log( (double)closestPowerOf2 ) / std::log(2.), 5.);

    scale.x = Image::getScaleFromMipMapLevel(mipMapLevel);
    scale.y = scale.x;

    const double par = effect->getAspectRatio(-1);
    RectI renderWindow;
    rod.toPixelEnclosing(mipMapLevel, par, &renderWindow);

    NodePtr thisNode = shared_from_this();
    RenderingFlagSetter flagIsRendering(thisNode);


    {
        AbortableRenderInfoPtr abortInfo = AbortableRenderInfo::create(true, 0);
        const bool isRenderUserInteraction = true;
        const bool isSequentialRender = false;
        AbortableThread* isAbortable = dynamic_cast<AbortableThread*>( QThread::currentThread() );
        if (isAbortable) {
            isAbortable->setAbortInfo( isRenderUserInteraction, abortInfo, thisNode->getEffectInstance() );
        }
        ParallelRenderArgsSetter frameRenderArgs( time,
                                                  ViewIdx(0), //< preview only renders view 0 (left)
                                                  isRenderUserInteraction, //<isRenderUserInteraction
                                                  isSequentialRender, //isSequential
                                                  abortInfo, // abort info
                                                  thisNode, // viewer requester
                                                  0, //texture index
                                                  getApp()->getTimeLine().get(), // timeline
                                                  NodePtr(), //rotoPaint node
                                                  false, // isAnalysis
                                                  true, // isDraft
                                                  boost::shared_ptr<RenderStats>() );
        FrameRequestMap request;
        stat = EffectInstance::computeRequestPass(time, ViewIdx(0), mipMapLevel, rod, thisNode, request);
        if (stat == eStatusFailed) {
            return false;
        }

        frameRenderArgs.updateNodesRequest(request);

        std::list<ImagePlaneDesc> requestedComps;
        ImageBitDepthEnum depth = effect->getBitDepth(-1);
        {
            ImagePlaneDesc plane, pairedPlane;
            effect->getMetadataComponents(-1, &plane, &pairedPlane);
            requestedComps.push_back(plane);
        }


        // Exceptions are caught because the program can run without a preview,
        // but any exception in renderROI is probably fatal.
        std::map<ImagePlaneDesc, ImagePtr> planes;
        try {
            boost::scoped_ptr<EffectInstance::RenderRoIArgs> renderArgs( new EffectInstance::RenderRoIArgs(time,
                                                                                                           scale,
                                                                                                           mipMapLevel,
                                                                                                           ViewIdx(0), //< preview only renders view 0 (left)
                                                                                                           false,
                                                                                                           renderWindow,
                                                                                                           rod,
                                                                                                           requestedComps, //< preview is always rgb...
                                                                                                           depth,
                                                                                                           false,
                                                                                                           effect,
                                                                                                           eStorageModeRAM /*returnStorage*/,
                                                                                                           time /*callerRenderTime*/) );
            EffectInstance::RenderRoIRetCode retCode;
            retCode = effect->renderRoI(*renderArgs, &planes);
            if (retCode != EffectInstance::eRenderRoIRetCodeOk) {
                return false;
            }
        } catch (...) {
            return false;
        }

        if ( planes.empty() ) {
            return false;
        }

        const ImagePtr& img = planes.begin()->second;
        const ImagePlaneDesc& components = img->getComponents();
        int elemCount = components.getNumComponents();

        ///we convert only when input is Linear.
        //Rec709 and srGB is acceptable for preview
        bool convertToSrgb = getApp()->getDefaultColorSpaceForBitDepth( img->getBitDepth() ) == eViewerColorSpaceLinear;

        switch ( img->getBitDepth() ) {
        case eImageBitDepthByte: {
            renderPreviewForDepth<unsigned char, 255>(*img, elemCount, width, height, convertToSrgb, buf);
            break;
        }
        case eImageBitDepthShort: {
            renderPreviewForDepth<unsigned short, 65535>(*img, elemCount, width, height, convertToSrgb, buf);
            break;
        }
        case eImageBitDepthHalf:
            break;
        case eImageBitDepthFloat: {
            renderPreviewForDepth<float, 1>(*img, elemCount, width, height, convertToSrgb, buf);
            break;
        }
        case eImageBitDepthNone:
            break;
        }
    } // ParallelRenderArgsSetter

    ///Exit of the thread
    appPTR->getAppTLS()->cleanupTLSForThread();

    return true;
} // makePreviewImage

bool
Node::isInputNode() const
{
    ///MT-safe, never changes
    return _imp->effect->isGenerator();
}

bool
Node::isOutputNode() const
{   ///MT-safe, never changes
    return _imp->effect->isOutput();
}

bool
Node::isOpenFXNode() const
{
    ///MT-safe, never changes
    return _imp->effect->isOpenFX();
}

bool
Node::isRotoNode() const
{
    ///Runs only in the main thread (checked by getName())

    ///Crude way to distinguish between Rotoscoping and Rotopainting nodes.
    return getPluginID() == PLUGINID_OFX_ROTO;
}

/**
 * @brief Returns true if the node is a rotopaint node
 **/
bool
Node::isRotoPaintingNode() const
{
    return _imp->effect ? _imp->effect->isRotoPaintNode() : false;
}

ViewerInstance*
Node::isEffectViewer() const
{
    return dynamic_cast<ViewerInstance*>( _imp->effect.get() );
}

NodeGroup*
Node::isEffectGroup() const
{
    return dynamic_cast<NodeGroup*>( _imp->effect.get() );
}

boost::shared_ptr<RotoContext>
Node::getRotoContext() const
{
    return _imp->rotoContext;
}

boost::shared_ptr<TrackerContext>
Node::getTrackerContext() const
{
    return _imp->trackContext;
}

U64
Node::getRotoAge() const
{
    if (_imp->rotoContext) {
        return _imp->rotoContext->getAge();
    }

    boost::shared_ptr<RotoDrawableItem> item = _imp->paintStroke.lock();
    if (item) {
        return item->getContext()->getAge();
    }

    return 0;
}

const KnobsVec &
Node::getKnobs() const
{
    ///MT-safe from EffectInstance::getKnobs()
    return _imp->effect->getKnobs();
}

void
Node::setKnobsFrozen(bool frozen)
{
    ///MT-safe from EffectInstance::setKnobsFrozen
    _imp->effect->setKnobsFrozen(frozen);

    QMutexLocker l(&_imp->inputsMutex);
    for (std::size_t i = 0; i < _imp->inputs.size(); ++i) {
        NodePtr input = _imp->inputs[i].lock();
        if (input) {
            input->setKnobsFrozen(frozen);
        }
    }
}

std::string
Node::getPluginIconFilePath() const
{
    if (!_imp->plugin) {
        return std::string();
    }

    {
        QMutexLocker k(&_imp->pyPluginInfoMutex);
        if ( !_imp->pyPlugInfo.pyPlugIconFilePath.empty() ) {
            return _imp->pyPlugInfo.pyPlugIconFilePath;
        }
    }
    return _imp->plugin->getIconFilePath().toStdString();
}

std::string
Node::getPluginID() const
{
    if (!_imp->plugin) {
        return std::string();
    }

    {
        QMutexLocker k(&_imp->pyPluginInfoMutex);
        if ( _imp->pyPlugInfo.isPyPlug ) {
            return _imp->pyPlugInfo.pyPlugID;
        }
    }

    return _imp->plugin->getPluginID().toStdString();
}

std::string
Node::getPluginLabel() const
{
    {
        QMutexLocker k(&_imp->pyPluginInfoMutex);
        if ( !_imp->pyPlugInfo.pyPlugLabel.empty() ) {
            return _imp->pyPlugInfo.pyPlugLabel;
        }
    }

    return _imp->effect->getPluginLabel();
}

std::string
Node::getPluginResourcesPath() const
{
    {
        QMutexLocker k(&_imp->pyPluginInfoMutex);
        if ( !_imp->pyPlugInfo.pluginPythonModule.empty() ) {
            std::size_t foundSlash = _imp->pyPlugInfo.pluginPythonModule.find_last_of("/");
            if (foundSlash != std::string::npos) {
                return _imp->pyPlugInfo.pluginPythonModule.substr(0, foundSlash);
            }
        }
    }

    return _imp->plugin->getResourcesPath().toStdString();
}

std::string
Node::getPluginDescription() const
{
    {
        QMutexLocker k(&_imp->pyPluginInfoMutex);
        if ( _imp->pyPlugInfo.isPyPlug ) {
            return _imp->pyPlugInfo.pyPlugDesc;
        }
    }

    return _imp->effect->getPluginDescription();
}

void
Node::getPluginGrouping(std::list<std::string>* grouping) const
{
    {
        QMutexLocker k(&_imp->pyPluginInfoMutex);
        if ( !_imp->pyPlugInfo.pyPlugGrouping.empty() ) {
            *grouping =  _imp->pyPlugInfo.pyPlugGrouping;
            return;
        }
    }
    _imp->effect->getPluginGrouping(grouping);
}

std::string
Node::getPyPlugID() const
{
    return _imp->pyPlugInfo.pyPlugID;
}

std::string
Node::getPyPlugLabel() const
{
    return _imp->pyPlugInfo.pyPlugLabel;
}

std::string
Node::getPyPlugDescription() const
{
    return _imp->pyPlugInfo.pyPlugDesc;
}

void
Node::getPyPlugGrouping(std::list<std::string>* grouping) const
{
    *grouping = _imp->pyPlugInfo.pyPlugGrouping;
}


std::string
Node::getPyPlugIconFilePath() const
{
    return _imp->pyPlugInfo.pyPlugIconFilePath;
}

int
Node::getPyPlugMajorVersion() const
{
    return _imp->pyPlugInfo.pyPlugVersion;
}

int
Node::getMaxInputCount() const
{
    ///MT-safe, never changes
    assert(_imp->effect);

    return _imp->effect->getMaxInputCount();
}

bool
Node::makePreviewByDefault() const
{
    ///MT-safe, never changes
    assert(_imp->effect);

    return _imp->effect->makePreviewByDefault();
}

void
Node::togglePreview()
{
    ///MT-safe from Knob
    assert(_imp->knobsInitialized);
    boost::shared_ptr<KnobBool> b = _imp->previewEnabledKnob.lock();
    if (!b) {
        return;
    }
    b->setValue( !b->getValue() );
}

bool
Node::isPreviewEnabled() const
{
    ///MT-safe from EffectInstance
    if (!_imp->knobsInitialized) {
        qDebug() << "Node::isPreviewEnabled(): knobs not initialized (including previewEnabledKnob)";
    }
    boost::shared_ptr<KnobBool> b = _imp->previewEnabledKnob.lock();
    if (!b) {
        return false;
    }

    return b->getValue();
}

bool
Node::aborted() const
{
    ///MT-safe from EffectInstance
    assert(_imp->effect);

    return _imp->effect->aborted();
}

bool
Node::message(MessageTypeEnum type,
              const std::string & content) const
{
    ///If the node was aborted, don't transmit any message because we could cause a deadlock
    if ( _imp->effect->aborted() || (!_imp->nodeCreated && _imp->wasCreatedSilently)) {
        return false;
    }

    // See https://github.com/MrKepzie/Natron/issues/1313
    // Messages posted from a separate thread should be logged and not show a pop-up
    if ( QThread::currentThread() != qApp->thread() ) {

        LogEntry::LogEntryColor c;
        if (getColor(&c.r, &c.g, &c.b)) {
            c.colorSet = true;
        }
        appPTR->writeToErrorLog_mt_safe(QString::fromUtf8( getLabel_mt_safe().c_str() ), QDateTime::currentDateTime(), QString::fromUtf8( content.c_str() ), false, c);
        if (type == eMessageTypeError) {
            appPTR->showErrorLog();
        }
        return true;
    }

#ifdef NATRON_ENABLE_IO_META_NODES
    NodePtr ioContainer = getIOContainer();
    if (ioContainer) {
        ioContainer->message(type, content);
        return true;
    }
#endif
    // Some nodes may be hidden from the user but may still report errors (such that the group is in fact hidden to the user)
    if ( !isPartOfProject() && getGroup() ) {
        NodeGroup* isGroup = dynamic_cast<NodeGroup*>( getGroup().get() );
        if (isGroup) {
            isGroup->message(type, content);
        }
    }

    switch (type) {
    case eMessageTypeInfo:
        Dialogs::informationDialog(getLabel_mt_safe(), content);

        return true;
    case eMessageTypeWarning:
        Dialogs::warningDialog(getLabel_mt_safe(), content);

        return true;
    case eMessageTypeError:
        Dialogs::errorDialog(getLabel_mt_safe(), content);

        return true;
    case eMessageTypeQuestion:

        return Dialogs::questionDialog(getLabel_mt_safe(), content, false) == eStandardButtonYes;
    default:

        return false;
    }
}

void
Node::setPersistentMessage(MessageTypeEnum type,
                           const std::string & content)
{
    if (!_imp->nodeCreated && _imp->wasCreatedSilently) {
        return;
    }

    if ( !appPTR->isBackground() ) {
        //if the message is just an information, display a popup instead.
#ifdef NATRON_ENABLE_IO_META_NODES
        NodePtr ioContainer = getIOContainer();
        if (ioContainer) {
            ioContainer->setPersistentMessage(type, content);

            return;
        }
#endif
        // Some nodes may be hidden from the user but may still report errors (such that the group is in fact hidden to the user)
        if ( !isPartOfProject() && getGroup() ) {
            NodeGroup* isGroup = dynamic_cast<NodeGroup*>( getGroup().get() );
            if (isGroup) {
                isGroup->setPersistentMessage(type, content);
            }
        }

        if (type == eMessageTypeInfo) {
            message(type, content);

            return;
        }

        {
            QMutexLocker k(&_imp->persistentMessageMutex);
            QString mess = QString::fromUtf8( content.c_str() );
            if (mess == _imp->persistentMessage) {
                return;
            }
            _imp->persistentMessageType = (int)type;
            _imp->persistentMessage = mess;
        }
        Q_EMIT persistentMessageChanged();
    } else {
        std::cout << "Persistent message: " << content << std::endl;
    }
}

bool
Node::hasPersistentMessage() const
{
    QMutexLocker k(&_imp->persistentMessageMutex);

    return !_imp->persistentMessage.isEmpty();
}

void
Node::getPersistentMessage(QString* message,
                           int* type,
                           bool prefixLabelAndType) const
{
    QMutexLocker k(&_imp->persistentMessageMutex);

    *type = _imp->persistentMessageType;

    if ( prefixLabelAndType && !_imp->persistentMessage.isEmpty() ) {
        message->append( QString::fromUtf8( getLabel_mt_safe().c_str() ) );
        if (*type == eMessageTypeError) {
            message->append( QString::fromUtf8(" error: ") );
        } else if (*type == eMessageTypeWarning) {
            message->append( QString::fromUtf8(" warning: ") );
        }
    }
    message->append(_imp->persistentMessage);
}

void
Node::clearPersistentMessageRecursive(std::list<Node*>& markedNodes)
{
    if ( std::find(markedNodes.begin(), markedNodes.end(), this) != markedNodes.end() ) {
        return;
    }
    markedNodes.push_back(this);
    clearPersistentMessageInternal();

    int nInputs = getMaxInputCount();
    ///No need to lock, guiInputs is only written to by the main-thread
    for (int i = 0; i < nInputs; ++i) {
        NodePtr input = getInput(i);
        if (input) {
            input->clearPersistentMessageRecursive(markedNodes);
        }
    }
}

void
Node::clearPersistentMessageInternal()
{
    bool changed;
    {
        QMutexLocker k(&_imp->persistentMessageMutex);
        changed = !_imp->persistentMessage.isEmpty();
        if (changed) {
            _imp->persistentMessage.clear();
        }
    }

    if (changed) {
        Q_EMIT persistentMessageChanged();
    }
}

void
Node::clearPersistentMessage(bool recurse)
{
    AppInstPtr app = getApp();

    if (!app) {
        return;
    }
    if ( app->isBackground() ) {
        return;
    }
    if (recurse) {
        std::list<Node*> markedNodes;
        clearPersistentMessageRecursive(markedNodes);
    } else {
        clearPersistentMessageInternal();
    }
}

void
Node::purgeAllInstancesCaches()
{
    ///Only called by the main-thread
    assert( QThread::currentThread() == qApp->thread() );
    assert(_imp->effect);
    _imp->effect->purgeCaches();
}

bool
Node::notifyInputNIsRendering(int inputNb)
{
    if ( !getApp() || getApp()->isGuiFrozen() ) {
        return false;
    }

    timeval now;


    gettimeofday(&now, 0);

    QMutexLocker l(&_imp->lastRenderStartedMutex);
    double t =  now.tv_sec  - _imp->lastInputNRenderStartedSlotCallTime.tv_sec +
               (now.tv_usec - _imp->lastInputNRenderStartedSlotCallTime.tv_usec) * 1e-6f;

    assert( inputNb >= 0 && inputNb < (int)_imp->inputIsRenderingCounter.size() );

    if ( (t > NATRON_RENDER_GRAPHS_HINTS_REFRESH_RATE_SECONDS) || (_imp->inputIsRenderingCounter[inputNb] == 0) ) {
        _imp->lastInputNRenderStartedSlotCallTime = now;
        ++_imp->inputIsRenderingCounter[inputNb];

        l.unlock();

        Q_EMIT inputNIsRendering(inputNb);

        return true;
    }

    return false;
}

void
Node::notifyInputNIsFinishedRendering(int inputNb)
{
    {
        QMutexLocker l(&_imp->lastRenderStartedMutex);
        assert( inputNb >= 0 && inputNb < (int)_imp->inputIsRenderingCounter.size() );
        --_imp->inputIsRenderingCounter[inputNb];
    }
    Q_EMIT inputNIsFinishedRendering(inputNb);
}

bool
Node::notifyRenderingStarted()
{
    if ( !getApp() || getApp()->isGuiFrozen() ) {
        return false;
    }

    timeval now;

    gettimeofday(&now, 0);


    QMutexLocker l(&_imp->lastRenderStartedMutex);
    double t =  now.tv_sec  - _imp->lastRenderStartedSlotCallTime.tv_sec +
               (now.tv_usec - _imp->lastRenderStartedSlotCallTime.tv_usec) * 1e-6f;

    if ( (t > NATRON_RENDER_GRAPHS_HINTS_REFRESH_RATE_SECONDS) || (_imp->renderStartedCounter == 0) ) {
        _imp->lastRenderStartedSlotCallTime = now;
        ++_imp->renderStartedCounter;


        l.unlock();

        Q_EMIT renderingStarted();

        return true;
    }

    return false;
}

void
Node::notifyRenderingEnded()
{
    {
        QMutexLocker l(&_imp->lastRenderStartedMutex);
        --_imp->renderStartedCounter;
    }
    Q_EMIT renderingEnded();
}

int
Node::getIsInputNRenderingCounter(int inputNb) const
{
    QMutexLocker l(&_imp->lastRenderStartedMutex);

    assert( inputNb >= 0 && inputNb < (int)_imp->inputIsRenderingCounter.size() );

    return _imp->inputIsRenderingCounter[inputNb];
}

int
Node::getIsNodeRenderingCounter() const
{
    QMutexLocker l(&_imp->lastRenderStartedMutex);

    return _imp->renderStartedCounter;
}

void
Node::setOutputFilesForWriter(const std::string & pattern)
{
    assert(_imp->effect);
    _imp->effect->setOutputFilesForWriter(pattern);
}

void
Node::registerPluginMemory(size_t nBytes)
{
    {
        QMutexLocker l(&_imp->memoryUsedMutex);
        _imp->pluginInstanceMemoryUsed += nBytes;
    }
    Q_EMIT pluginMemoryUsageChanged(nBytes);
}

void
Node::unregisterPluginMemory(size_t nBytes)
{
    {
        QMutexLocker l(&_imp->memoryUsedMutex);
        _imp->pluginInstanceMemoryUsed -= nBytes;
    }
    Q_EMIT pluginMemoryUsageChanged(-nBytes);
}

QMutex &
Node::getRenderInstancesSharedMutex()
{
    return _imp->renderInstancesSharedMutex;
}

static void
refreshPreviewsRecursivelyUpstreamInternal(double time,
                                           Node* node,
                                           std::list<Node*>& marked)
{
    if ( std::find(marked.begin(), marked.end(), node) != marked.end() ) {
        return;
    }

    if ( node->isPreviewEnabled() ) {
        node->refreshPreviewImage( time );
    }

    marked.push_back(node);

    std::vector<NodeWPtr > inputs = node->getInputs_copy();

    for (std::size_t i = 0; i < inputs.size(); ++i) {
        NodePtr input = inputs[i].lock();
        if (input) {
            input->refreshPreviewsRecursivelyUpstream(time);
        }
    }
}

void
Node::refreshPreviewsRecursivelyUpstream(double time)
{
    std::list<Node*> marked;

    refreshPreviewsRecursivelyUpstreamInternal(time, this, marked);
}

static void
refreshPreviewsRecursivelyDownstreamInternal(double time,
                                             Node* node,
                                             std::list<Node*>& marked)
{
    if ( std::find(marked.begin(), marked.end(), node) != marked.end() ) {
        return;
    }

    if ( node->isPreviewEnabled() ) {
        node->refreshPreviewImage( time );
    }

    marked.push_back(node);

    NodesWList outputs;
    node->getOutputs_mt_safe(outputs);
    for (NodesWList::iterator it = outputs.begin(); it != outputs.end(); ++it) {
        NodePtr output = it->lock();
        if (output) {
            output->refreshPreviewsRecursivelyDownstream(time);
        }
    }
}

void
Node::refreshPreviewsRecursivelyDownstream(double time)
{
    if ( !getNodeGui() ) {
        return;
    }
    std::list<Node*> marked;
    refreshPreviewsRecursivelyDownstreamInternal(time, this, marked);
}

void
Node::onAllKnobsSlaved(bool isSlave,
                       KnobHolder* master)
{
    ///Only called by the main-thread
    assert( QThread::currentThread() == qApp->thread() );

    if (isSlave) {
        EffectInstance* effect = dynamic_cast<EffectInstance*>(master);
        assert(effect);
        if (effect) {
            NodePtr masterNode = effect->getNode();
            {
                QMutexLocker l(&_imp->masterNodeMutex);
                _imp->masterNode = masterNode;
            }
            QObject::connect( masterNode.get(), SIGNAL(deactivated(bool)), this, SLOT(onMasterNodeDeactivated()) );
            QObject::connect( masterNode.get(), SIGNAL(knobsAgeChanged(U64)), this, SLOT(setKnobsAge(U64)) );
            QObject::connect( masterNode.get(), SIGNAL(previewImageChanged(double)), this, SLOT(refreshPreviewImage(double)) );
        }
    } else {
        NodePtr master = getMasterNode();
        QObject::disconnect( master.get(), SIGNAL(deactivated(bool)), this, SLOT(onMasterNodeDeactivated()) );
        QObject::disconnect( master.get(), SIGNAL(knobsAgeChanged(U64)), this, SLOT(setKnobsAge(U64)) );
        QObject::disconnect( master.get(), SIGNAL(previewImageChanged(double)), this, SLOT(refreshPreviewImage(double)) );
        {
            QMutexLocker l(&_imp->masterNodeMutex);
            _imp->masterNode.reset();
        }
    }

    Q_EMIT allKnobsSlaved(isSlave);
}

void
Node::onKnobSlaved(const KnobPtr& slave,
                   const KnobPtr& master,
                   int dimension,
                   bool isSlave)
{
    ///ignore the call if the node is a clone
    {
        QMutexLocker l(&_imp->masterNodeMutex);
        if ( _imp->masterNode.lock() ) {
            return;
        }
    }

    assert( master->getHolder() );


    ///If the holder isn't an effect, ignore it too
    EffectInstance* isEffect = dynamic_cast<EffectInstance*>( master->getHolder() );
    NodePtr parentNode;
    if (!isEffect) {
        TrackMarker* isMarker = dynamic_cast<TrackMarker*>( master->getHolder() );
        if (isMarker) {
            parentNode = isMarker->getContext()->getNode();
        }
    } else {
        parentNode = isEffect->getNode();
    }

    bool changed = false;
    {
        QMutexLocker l(&_imp->masterNodeMutex);
        KnobLinkList::iterator found = _imp->nodeLinks.end();
        for (KnobLinkList::iterator it = _imp->nodeLinks.begin(); it != _imp->nodeLinks.end(); ++it) {
            if (it->masterNode.lock() == parentNode) {
                found = it;
                break;
            }
        }

        if ( found == _imp->nodeLinks.end() ) {
            if (!isSlave) {
                ///We want to unslave from the given node but the link didn't existed, just return
                return;
            } else {
                ///Add a new link
                KnobLink link;
                link.masterNode = parentNode;
                link.slave = slave;
                link.master = master;
                link.dimension = dimension;
                _imp->nodeLinks.push_back(link);
                changed = true;
            }
        } else if ( found != _imp->nodeLinks.end() ) {
            if (isSlave) {
                ///We want to slave to the given node but it already has a link on another parameter, just return
                return;
            } else {
                ///Remove the given link
                _imp->nodeLinks.erase(found);
                changed = true;
            }
        }
    }
    if (changed) {
        Q_EMIT knobsLinksChanged();
    }
} // onKnobSlaved

void
Node::getKnobsLinks(std::list<Node::KnobLink> & links) const
{
    QMutexLocker l(&_imp->masterNodeMutex);

    links = _imp->nodeLinks;
}

void
Node::onMasterNodeDeactivated()
{
    ///Only called by the main-thread
    assert( QThread::currentThread() == qApp->thread() );
    if (!_imp->effect) {
        return;
    }
    _imp->effect->unslaveAllKnobs();
}

#ifdef NATRON_ENABLE_IO_META_NODES
NodePtr
Node::getIOContainer() const
{
    return _imp->ioContainer.lock();
}

#endif

NodePtr
Node::getMasterNode() const
{
    QMutexLocker l(&_imp->masterNodeMutex);

    return _imp->masterNode.lock();
}

bool
Node::isSupportedComponent(int inputNb,
                           const ImagePlaneDesc& comp) const
{
    QMutexLocker l(&_imp->inputsMutex);

    if (inputNb >= 0) {
        assert( inputNb < (int)_imp->inputsComponents.size() );
        std::list<ImagePlaneDesc>::const_iterator found =
            std::find(_imp->inputsComponents[inputNb].begin(), _imp->inputsComponents[inputNb].end(), comp);

        return found != _imp->inputsComponents[inputNb].end();
    } else {
        assert(inputNb == -1);
        std::list<ImagePlaneDesc>::const_iterator found =
            std::find(_imp->outputComponents.begin(), _imp->outputComponents.end(), comp);

        return found != _imp->outputComponents.end();
    }
}

ImagePlaneDesc
Node::findClosestInList(const ImagePlaneDesc& comp,
                        const std::list<ImagePlaneDesc> &components,
                        bool multiPlanar)
{
    if ( components.empty() ) {
        return ImagePlaneDesc::getNoneComponents();
    }
    std::list<ImagePlaneDesc>::const_iterator closestComp = components.end();
    for (std::list<ImagePlaneDesc>::const_iterator it = components.begin(); it != components.end(); ++it) {
        if ( closestComp == components.end() ) {
            if ( multiPlanar && ( it->getNumComponents() == comp.getNumComponents() ) ) {
                return comp;
            }
            closestComp = it;
        } else {
            if ( it->getNumComponents() == comp.getNumComponents() ) {
                if (multiPlanar) {
                    return comp;
                }
                closestComp = it;
                break;
            } else {
                int diff = it->getNumComponents() - comp.getNumComponents();
                int diffSoFar = closestComp->getNumComponents() - comp.getNumComponents();
                if ( (diff > 0) && (diff < diffSoFar) ) {
                    closestComp = it;
                }
            }
        }
    }
    if ( closestComp == components.end() ) {
        return ImagePlaneDesc::getNoneComponents();
    }

    return *closestComp;
}

ImagePlaneDesc
Node::findClosestSupportedComponents(int inputNb,
                                     const ImagePlaneDesc& comp) const
{
    std::list<ImagePlaneDesc> comps;
    {
        QMutexLocker l(&_imp->inputsMutex);

        if (inputNb >= 0) {
            assert( inputNb < (int)_imp->inputsComponents.size() );
            comps = _imp->inputsComponents[inputNb];
        } else {
            assert(inputNb == -1);
            comps = _imp->outputComponents;
        }
    }

    return findClosestInList( comp, comps, _imp->effect->isMultiPlanar() );
}

int
Node::isMaskChannelKnob(const KnobI* knob) const
{
    for (std::map<int, MaskSelector >::const_iterator it = _imp->maskSelectors.begin(); it != _imp->maskSelectors.end(); ++it) {
        if (it->second.channel.lock().get() == knob) {
            return it->first;
        }
    }

    return -1;
}

bool
Node::isMaskEnabled(int inputNb) const
{
    std::map<int, MaskSelector >::const_iterator it = _imp->maskSelectors.find(inputNb);

    if ( it != _imp->maskSelectors.end() ) {
        return it->second.enabled.lock()->getValue();
    } else {
        return true;
    }
}

void
Node::lock(const boost::shared_ptr<Image> & image)
{
    QMutexLocker l(&_imp->imagesBeingRenderedMutex);
    std::list<boost::shared_ptr<Image> >::iterator it =
        std::find(_imp->imagesBeingRendered.begin(), _imp->imagesBeingRendered.end(), image);

    while ( it != _imp->imagesBeingRendered.end() ) {
        _imp->imageBeingRenderedCond.wait(&_imp->imagesBeingRenderedMutex);
        it = std::find(_imp->imagesBeingRendered.begin(), _imp->imagesBeingRendered.end(), image);
    }
    ///Okay the image is not used by any other thread, claim that we want to use it
    assert( it == _imp->imagesBeingRendered.end() );
    _imp->imagesBeingRendered.push_back(image);
}

bool
Node::tryLock(const boost::shared_ptr<Image> & image)
{
    QMutexLocker l(&_imp->imagesBeingRenderedMutex);
    std::list<boost::shared_ptr<Image> >::iterator it =
        std::find(_imp->imagesBeingRendered.begin(), _imp->imagesBeingRendered.end(), image);

    if ( it != _imp->imagesBeingRendered.end() ) {
        return false;
    }
    ///Okay the image is not used by any other thread, claim that we want to use it
    assert( it == _imp->imagesBeingRendered.end() );
    _imp->imagesBeingRendered.push_back(image);

    return true;
}

void
Node::unlock(const boost::shared_ptr<Image> & image)
{
    QMutexLocker l(&_imp->imagesBeingRenderedMutex);
    std::list<boost::shared_ptr<Image> >::iterator it =
        std::find(_imp->imagesBeingRendered.begin(), _imp->imagesBeingRendered.end(), image);

    ///The image must exist, otherwise this is a bug
    assert( it != _imp->imagesBeingRendered.end() );
    _imp->imagesBeingRendered.erase(it);
    ///Notify all waiting threads that we're finished
    _imp->imageBeingRenderedCond.wakeAll();
}

boost::shared_ptr<Image>
Node::getImageBeingRendered(double time,
                            unsigned int mipMapLevel,
                            ViewIdx view)
{
    QMutexLocker l(&_imp->imagesBeingRenderedMutex);

    for (std::list<boost::shared_ptr<Image> >::iterator it = _imp->imagesBeingRendered.begin();
         it != _imp->imagesBeingRendered.end(); ++it) {
        const ImageKey &key = (*it)->getKey();
        if ( (key._view == view) && ( (*it)->getMipMapLevel() == mipMapLevel ) && (key._time == time) ) {
            return *it;
        }
    }

    return boost::shared_ptr<Image>();
}

void
Node::beginInputEdition()
{
    assert( QThread::currentThread() == qApp->thread() );
    ++_imp->inputModifiedRecursion;
}

void
Node::endInputEdition(bool triggerRender)
{
    assert( QThread::currentThread() == qApp->thread() );
    if (_imp->inputModifiedRecursion > 0) {
        --_imp->inputModifiedRecursion;
    }

    if (!_imp->inputModifiedRecursion) {
        bool hasChanged = !_imp->inputsModified.empty();
        _imp->inputsModified.clear();

        if (hasChanged) {
            if ( !getApp()->isCreatingNodeTree() ) {
                forceRefreshAllInputRelatedData();
            }
            refreshDynamicProperties();
        }

        triggerRender = triggerRender && hasChanged;

        if (triggerRender) {
            std::list<ViewerInstance* > viewers;
            hasViewersConnected(&viewers);
            for (std::list<ViewerInstance* >::iterator it2 = viewers.begin(); it2 != viewers.end(); ++it2) {
                (*it2)->renderCurrentFrame(true);
            }
        }
    }
}

void
Node::onInputChanged(int inputNb,
                     bool isInputA)
{
    if ( getApp()->getProject()->isProjectClosing() ) {
        return;
    }
    assert( QThread::currentThread() == qApp->thread() );

    bool mustCallEndInputEdition = _imp->inputModifiedRecursion == 0;
    if (mustCallEndInputEdition) {
        beginInputEdition();
    }

    refreshMaskEnabledNess(inputNb);
    refreshLayersChoiceSecretness(inputNb);

    InspectorNode* isInspector = dynamic_cast<InspectorNode*>(this);
    if (isInspector) {
        isInspector->refreshActiveInputs(inputNb, isInputA);
    }

    bool shouldDoInputChanged = ( !getApp()->getProject()->isProjectClosing() && !getApp()->isCreatingNodeTree() ) ||
                                _imp->effect->isRotoPaintNode();

    if (shouldDoInputChanged) {
        ///When loading a group (or project) just wait until everything is setup to actually compute input
        ///related data such as clip preferences
        ///Exception for the Rotopaint node which needs to setup its own graph internally

        /**
         * The plug-in might call getImage, set a valid thread storage on the tree.
         **/
        double time = getApp()->getTimeLine()->currentFrame();
        AbortableRenderInfoPtr abortInfo = AbortableRenderInfo::create(false, 0);
        const bool isRenderUserInteraction = true;
        const bool isSequentialRender = false;
        AbortableThread* isAbortable = dynamic_cast<AbortableThread*>( QThread::currentThread() );
        if (isAbortable) {
            isAbortable->setAbortInfo( isRenderUserInteraction, abortInfo, getEffectInstance() );
        }
        ParallelRenderArgsSetter frameRenderArgs( time,
                                                  ViewIdx(0),
                                                  isRenderUserInteraction,
                                                  isSequentialRender,
                                                  abortInfo,
                                                  shared_from_this(),
                                                  0, //texture index
                                                  getApp()->getTimeLine().get(),
                                                  NodePtr(),
                                                  false,
                                                  false,
                                                  boost::shared_ptr<RenderStats>() );


        ///Don't do clip preferences while loading a project, they will be refreshed globally once the project is loaded.
        _imp->effect->onInputChanged(inputNb);
        _imp->inputsModified.insert(inputNb);

        // If the effect has render clones, kill them as the plug-in might have changed its internal state
        _imp->effect->clearRenderInstances();

        //A knob value might have changed recursively, redraw  any overlay
        if ( !_imp->effect->isDequeueingValuesSet() &&
             ( _imp->effect->getRecursionLevel() == 0) && _imp->effect->checkIfOverlayRedrawNeeded() ) {
            _imp->effect->redrawOverlayInteract();
        }
    }

    /*
       If this is a group, also notify the output nodes of the GroupInput node inside the Group corresponding to
       the this inputNb
     */
    NodeGroup* isGroup = dynamic_cast<NodeGroup*>( _imp->effect.get() );
    if (isGroup) {
        std::vector<NodePtr> groupInputs;
        isGroup->getInputs(&groupInputs, false);
        if ( (inputNb >= 0) && ( inputNb < (int)groupInputs.size() ) && groupInputs[inputNb] ) {
            std::map<NodePtr, int> inputOutputs;
            groupInputs[inputNb]->getOutputsConnectedToThisNode(&inputOutputs);
            for (std::map<NodePtr, int> ::iterator it = inputOutputs.begin(); it != inputOutputs.end(); ++it) {
                it->first->onInputChanged(it->second);
            }
        }
    }

    /*
       If this is an output node, notify the Group output nodes that their input have changed.
     */
    GroupOutput* isOutput = dynamic_cast<GroupOutput*>( _imp->effect.get() );
    if (isOutput) {
        NodeGroup* containerGroup = dynamic_cast<NodeGroup*>( isOutput->getNode()->getGroup().get() );
        if (containerGroup) {
            std::map<NodePtr, int> groupOutputs;
            containerGroup->getNode()->getOutputsConnectedToThisNode(&groupOutputs);
            for (std::map<NodePtr, int> ::iterator it = groupOutputs.begin(); it != groupOutputs.end(); ++it) {
                it->first->onInputChanged(it->second);
            }
        }
    }

    /*
     * If this node is the output of a pre-comp, notify the precomp output nodes that their input have changed
     */
    boost::shared_ptr<PrecompNode> isInPrecomp = isPartOfPrecomp();
    if ( isInPrecomp && (isInPrecomp->getOutputNode().get() == this) ) {
        std::map<NodePtr, int> inputOutputs;
        isInPrecomp->getNode()->getOutputsConnectedToThisNode(&inputOutputs);
        for (std::map<NodePtr, int> ::iterator it = inputOutputs.begin(); it != inputOutputs.end(); ++it) {
            it->first->onInputChanged(it->second);
        }
    }

    if (mustCallEndInputEdition) {
        endInputEdition(true);
    }
} // Node::onInputChanged

void
Node::onParentMultiInstanceInputChanged(int input)
{
    ++_imp->inputModifiedRecursion;
    _imp->effect->onInputChanged(input);
    --_imp->inputModifiedRecursion;
}

bool
Node::duringInputChangedAction() const
{
    assert( QThread::currentThread() == qApp->thread() );

    return _imp->inputModifiedRecursion > 0;
}

void
Node::onFileNameParameterChanged(KnobI* fileKnob)
{
    if ( _imp->effect->isReader() ) {
        ///Refresh the preview automatically if the filename changed
        incrementKnobsAge(); //< since evaluate() is called after knobChanged we have to do this  by hand
        //computePreviewImage( getApp()->getTimeLine()->currentFrame() );

        ///union the project frame range if not locked with the reader frame range
        bool isLocked = getApp()->getProject()->isFrameRangeLocked();
        if (!isLocked) {
            double leftBound = INT_MIN, rightBound = INT_MAX;
            _imp->effect->getFrameRange_public(getHashValue(), &leftBound, &rightBound, true);

            if ( (leftBound != INT_MIN) && (rightBound != INT_MAX) ) {
                if ( getGroup() || getIOContainer() ) {
                    getApp()->getProject()->unionFrameRangeWith(leftBound, rightBound);
                }
            }
        }
    } else if ( _imp->effect->isWriter() ) {
        KnobPtr sublabelKnob = getKnobByName(kNatronOfxParamStringSublabelName);
        KnobOutputFile* isFile = dynamic_cast<KnobOutputFile*>(fileKnob);
        if (isFile && sublabelKnob) {
            Knob<std::string>* isString = dynamic_cast<Knob<std::string>*>( sublabelKnob.get() );

            std::string pattern = isFile->getValue();
            if (isString) {
                std::size_t foundSlash = pattern.find_last_of("/");
                if (foundSlash != std::string::npos) {
                    pattern = pattern.substr(foundSlash + 1);
                }

                isString->setValue(pattern);
            }
        }

        /*
           Check if the filename param has a %V in it, in which case make sure to hide the Views parameter
         */
        KnobOutputFile* fileParam = dynamic_cast<KnobOutputFile*>(fileKnob);
        if (fileParam) {
            std::string pattern = fileParam->getValue();
            std::size_t foundViewPattern = pattern.find_first_of("%v");
            if (foundViewPattern == std::string::npos) {
                foundViewPattern = pattern.find_first_of("%V");
            }
            if (foundViewPattern != std::string::npos) {
                //We found view pattern
                KnobPtr viewsKnob = getKnobByName(kWriteOIIOParamViewsSelector);
                if (viewsKnob) {
                    KnobChoice* viewsSelector = dynamic_cast<KnobChoice*>( viewsKnob.get() );
                    if (viewsSelector) {
                        viewsSelector->setSecret(true);
                    }
                }
            }
        }
    }
} // Node::onFileNameParameterChanged

void
Node::getOriginalFrameRangeForReader(const std::string& pluginID,
                                     const std::string& canonicalFileName,
                                     int* firstFrame,
                                     int* lastFrame)
{
    if ( ReadNode::isVideoReader(pluginID) ) {
        ///If the plug-in is a video, only ffmpeg may know how many frames there are
        *firstFrame = INT_MIN;
        *lastFrame = INT_MAX;
    } else {
        SequenceParsing::SequenceFromPattern seq;
        FileSystemModel::filesListFromPattern(canonicalFileName, &seq);
        if ( seq.empty() || (seq.size() == 1) ) {
            *firstFrame = 1;
            *lastFrame = 1;
        } else if (seq.size() > 1) {
            *firstFrame = seq.begin()->first;
            *lastFrame = seq.rbegin()->first;
        }
    }
}

void
Node::computeFrameRangeForReader(KnobI* fileKnob)
{
    /*
       We compute the original frame range of the sequence for the plug-in
       because the plug-in does not have access to the exact original pattern
       hence may not exactly end-up with the same file sequence as what the user
       selected from the file dialog.
     */
    ReadNode* isReadNode = dynamic_cast<ReadNode*>( _imp->effect.get() );
    std::string pluginID;

    if (isReadNode) {
        NodePtr embeddedPlugin = isReadNode->getEmbeddedReader();
        if (embeddedPlugin) {
            pluginID = embeddedPlugin->getPluginID();
        }
    } else {
        pluginID = getPluginID();
    }

    int leftBound = INT_MIN;
    int rightBound = INT_MAX;
    ///Set the originalFrameRange parameter of the reader if it has one.
    KnobPtr knob = getKnobByName(kReaderParamNameOriginalFrameRange);
    if (knob) {
        KnobInt* originalFrameRange = dynamic_cast<KnobInt*>( knob.get() );
        if ( originalFrameRange && (originalFrameRange->getDimension() == 2) ) {
            KnobFile* isFile = dynamic_cast<KnobFile*>(fileKnob);
            assert(isFile);
            if (!isFile) {
                throw std::logic_error("Node::computeFrameRangeForReader");
            }

            if ( ReadNode::isVideoReader(pluginID) ) {
                ///If the plug-in is a video, only ffmpeg may know how many frames there are
                originalFrameRange->setValues(INT_MIN, INT_MAX, ViewSpec::all(), eValueChangedReasonNatronInternalEdited);
            } else {
                std::string pattern = isFile->getValue();
                getApp()->getProject()->canonicalizePath(pattern);
                SequenceParsing::SequenceFromPattern seq;
                FileSystemModel::filesListFromPattern(pattern, &seq);
                if ( seq.empty() || (seq.size() == 1) ) {
                    leftBound = 1;
                    rightBound = 1;
                } else if (seq.size() > 1) {
                    leftBound = seq.begin()->first;
                    rightBound = seq.rbegin()->first;
                }
                originalFrameRange->setValues(leftBound, rightBound, ViewSpec::all(), eValueChangedReasonNatronInternalEdited);
            }
        }
    }
}

bool
Node::canHandleRenderScaleForOverlays() const
{
    return _imp->effect->canHandleRenderScaleForOverlays();
}

bool
Node::getOverlayColor(double* r,
                      double* g,
                      double* b) const
{
    boost::shared_ptr<NodeGuiI> gui_i = getNodeGui();

    if (!gui_i) {
        return false;
    }

    return gui_i->getOverlayColor(r, g, b);
}

bool
Node::shouldDrawOverlay() const
{
    if ( !hasOverlay() && !getRotoContext() ) {
        return false;
    }

    if (!_imp->isPartOfProject) {
        return false;
    }

    if ( !isActivated() ) {
        return false;
    }

    if ( isNodeDisabled() ) {
        return false;
    }

    if ( getParentMultiInstance() ) {
        return false;
    }

    if ( !isSettingsPanelVisible() ) {
        return false;
    }

    if ( isSettingsPanelMinimized() ) {
        return false;
    }


    return true;
}

void
Node::drawHostOverlay(double time,
                      const RenderScale& renderScale,
                      ViewIdx view)
{
    boost::shared_ptr<NodeGuiI> nodeGui = getNodeGui();

    if (nodeGui) {
        nodeGui->drawHostOverlay(time, renderScale, view);
    }
}

bool
Node::onOverlayPenDownDefault(double time,
                              const RenderScale& renderScale,
                              ViewIdx view,
                              const QPointF & viewportPos,
                              const QPointF & pos,
                              double pressure)
{
    boost::shared_ptr<NodeGuiI> nodeGui = getNodeGui();

    if (nodeGui) {
        return nodeGui->onOverlayPenDownDefault(time, renderScale, view, viewportPos, pos, pressure);
    }

    return false;
}

bool
Node::onOverlayPenDoubleClickedDefault(double time,
                                       const RenderScale& renderScale,
                                       ViewIdx view,
                                       const QPointF & viewportPos,
                                       const QPointF & pos)
{
    boost::shared_ptr<NodeGuiI> nodeGui = getNodeGui();

    if (nodeGui) {
        return nodeGui->onOverlayPenDoubleClickedDefault(time, renderScale, view, viewportPos, pos);
    }

    return false;
}

bool
Node::onOverlayPenMotionDefault(double time,
                                const RenderScale& renderScale,
                                ViewIdx view,
                                const QPointF & viewportPos,
                                const QPointF & pos,
                                double pressure)
{
    boost::shared_ptr<NodeGuiI> nodeGui = getNodeGui();

    if (nodeGui) {
        return nodeGui->onOverlayPenMotionDefault(time, renderScale, view, viewportPos, pos, pressure);
    }

    return false;
}

bool
Node::onOverlayPenUpDefault(double time,
                            const RenderScale& renderScale,
                            ViewIdx view,
                            const QPointF & viewportPos,
                            const QPointF & pos,
                            double pressure)
{
    boost::shared_ptr<NodeGuiI> nodeGui = getNodeGui();

    if (nodeGui) {
        return nodeGui->onOverlayPenUpDefault(time, renderScale, view, viewportPos, pos, pressure);
    }

    return false;
}

bool
Node::onOverlayKeyDownDefault(double time,
                              const RenderScale& renderScale,
                              ViewIdx view,
                              Key key,
                              KeyboardModifiers modifiers)
{
    boost::shared_ptr<NodeGuiI> nodeGui = getNodeGui();

    if (nodeGui) {
        return nodeGui->onOverlayKeyDownDefault(time, renderScale, view, key, modifiers);
    }

    return false;
}

bool
Node::onOverlayKeyUpDefault(double time,
                            const RenderScale& renderScale,
                            ViewIdx view,
                            Key key,
                            KeyboardModifiers modifiers)
{
    boost::shared_ptr<NodeGuiI> nodeGui = getNodeGui();

    if (nodeGui) {
        return nodeGui->onOverlayKeyUpDefault(time, renderScale, view, key, modifiers);
    }

    return false;
}

bool
Node::onOverlayKeyRepeatDefault(double time,
                                const RenderScale& renderScale,
                                ViewIdx view,
                                Key key,
                                KeyboardModifiers modifiers)
{
    boost::shared_ptr<NodeGuiI> nodeGui = getNodeGui();

    if (nodeGui) {
        return nodeGui->onOverlayKeyRepeatDefault(time, renderScale, view, key, modifiers);
    }

    return false;
}

bool
Node::onOverlayFocusGainedDefault(double time,
                                  const RenderScale& renderScale,
                                  ViewIdx view)
{
    boost::shared_ptr<NodeGuiI> nodeGui = getNodeGui();

    if (nodeGui) {
        return nodeGui->onOverlayFocusGainedDefault(time, renderScale, view);
    }

    return false;
}

bool
Node::onOverlayFocusLostDefault(double time,
                                const RenderScale& renderScale,
                                ViewIdx view)
{
    boost::shared_ptr<NodeGuiI> nodeGui = getNodeGui();

    if (nodeGui) {
        return nodeGui->onOverlayFocusLostDefault(time, renderScale, view);
    }

    return false;
}

void
Node::removePositionHostOverlay(KnobI* knob)
{
    boost::shared_ptr<NodeGuiI> nodeGui = getNodeGui();

    if (nodeGui) {
        nodeGui->removePositionHostOverlay(knob);
    }
}

void
Node::addPositionInteract(const boost::shared_ptr<KnobDouble>& position,
                          const boost::shared_ptr<KnobBool>& interactive)
{
    assert( QThread::currentThread() == qApp->thread() );
    if ( appPTR->isBackground() ) {
        return;
    }

    boost::shared_ptr<HostOverlayKnobsPosition> knobs( new HostOverlayKnobsPosition() );
    knobs->addKnob(position, HostOverlayKnobsPosition::eKnobsEnumerationPosition);
    if (interactive) {
        knobs->addKnob(interactive, HostOverlayKnobsPosition::eKnobsEnumerationInteractive);
    }
    boost::shared_ptr<NodeGuiI> nodeGui = getNodeGui();
    if (!nodeGui) {
        _imp->nativeOverlays.push_back(knobs);
    } else {
        nodeGui->addDefaultInteract(knobs);
    }
}

void
Node::addTransformInteract(const boost::shared_ptr<KnobDouble>& translate,
                           const boost::shared_ptr<KnobDouble>& scale,
                           const boost::shared_ptr<KnobBool>& scaleUniform,
                           const boost::shared_ptr<KnobDouble>& rotate,
                           const boost::shared_ptr<KnobDouble>& skewX,
                           const boost::shared_ptr<KnobDouble>& skewY,
                           const boost::shared_ptr<KnobChoice>& skewOrder,
                           const boost::shared_ptr<KnobDouble>& center,
                           const boost::shared_ptr<KnobBool>& invert,
                           const boost::shared_ptr<KnobBool>& interactive)
{
    assert( QThread::currentThread() == qApp->thread() );
    if ( appPTR->isBackground() ) {
        return;
    }

    boost::shared_ptr<HostOverlayKnobsTransform> knobs( new HostOverlayKnobsTransform() );
    knobs->addKnob(translate, HostOverlayKnobsTransform::eKnobsEnumerationTranslate);
    knobs->addKnob(scale, HostOverlayKnobsTransform::eKnobsEnumerationScale);
    knobs->addKnob(scaleUniform, HostOverlayKnobsTransform::eKnobsEnumerationUniform);
    knobs->addKnob(rotate, HostOverlayKnobsTransform::eKnobsEnumerationRotate);
    knobs->addKnob(center, HostOverlayKnobsTransform::eKnobsEnumerationCenter);
    knobs->addKnob(skewX, HostOverlayKnobsTransform::eKnobsEnumerationSkewx);
    knobs->addKnob(skewY, HostOverlayKnobsTransform::eKnobsEnumerationSkewy);
    knobs->addKnob(skewOrder, HostOverlayKnobsTransform::eKnobsEnumerationSkewOrder);
    if (invert) {
        knobs->addKnob(invert, HostOverlayKnobsTransform::eKnobsEnumerationInvert);
    }
    if (interactive) {
        knobs->addKnob(interactive, HostOverlayKnobsTransform::eKnobsEnumerationInteractive);
    }
    boost::shared_ptr<NodeGuiI> nodeGui = getNodeGui();
    if (!nodeGui) {
        _imp->nativeOverlays.push_back(knobs);
    } else {
        nodeGui->addDefaultInteract(knobs);
    }
}

void
Node::addCornerPinInteract(const boost::shared_ptr<KnobDouble>& from1,
                           const boost::shared_ptr<KnobDouble>& from2,
                           const boost::shared_ptr<KnobDouble>& from3,
                           const boost::shared_ptr<KnobDouble>& from4,
                           const boost::shared_ptr<KnobDouble>& to1,
                           const boost::shared_ptr<KnobDouble>& to2,
                           const boost::shared_ptr<KnobDouble>& to3,
                           const boost::shared_ptr<KnobDouble>& to4,
                           const boost::shared_ptr<KnobBool>& enable1,
                           const boost::shared_ptr<KnobBool>& enable2,
                           const boost::shared_ptr<KnobBool>& enable3,
                           const boost::shared_ptr<KnobBool>& enable4,
                           const boost::shared_ptr<KnobChoice>& overlayPoints,
                           const boost::shared_ptr<KnobBool>& invert,
                           const boost::shared_ptr<KnobBool>& interactive)
{
    assert( QThread::currentThread() == qApp->thread() );
    if ( appPTR->isBackground() ) {
        return;
    }
    boost::shared_ptr<HostOverlayKnobsCornerPin> knobs( new HostOverlayKnobsCornerPin() );
    knobs->addKnob(from1, HostOverlayKnobsCornerPin::eKnobsEnumerationFrom1);
    knobs->addKnob(from2, HostOverlayKnobsCornerPin::eKnobsEnumerationFrom2);
    knobs->addKnob(from3, HostOverlayKnobsCornerPin::eKnobsEnumerationFrom3);
    knobs->addKnob(from4, HostOverlayKnobsCornerPin::eKnobsEnumerationFrom4);

    knobs->addKnob(to1, HostOverlayKnobsCornerPin::eKnobsEnumerationTo1);
    knobs->addKnob(to2, HostOverlayKnobsCornerPin::eKnobsEnumerationTo2);
    knobs->addKnob(to3, HostOverlayKnobsCornerPin::eKnobsEnumerationTo3);
    knobs->addKnob(to4, HostOverlayKnobsCornerPin::eKnobsEnumerationTo4);

    knobs->addKnob(enable1, HostOverlayKnobsCornerPin::eKnobsEnumerationEnable1);
    knobs->addKnob(enable2, HostOverlayKnobsCornerPin::eKnobsEnumerationEnable2);
    knobs->addKnob(enable3, HostOverlayKnobsCornerPin::eKnobsEnumerationEnable3);
    knobs->addKnob(enable4, HostOverlayKnobsCornerPin::eKnobsEnumerationEnable4);

    knobs->addKnob(overlayPoints, HostOverlayKnobsCornerPin::eKnobsEnumerationOverlayPoints);

    if (invert) {
        knobs->addKnob(invert, HostOverlayKnobsCornerPin::eKnobsEnumerationInvert);
    }
    if (interactive) {
        knobs->addKnob(interactive, HostOverlayKnobsCornerPin::eKnobsEnumerationInteractive);
    }
    boost::shared_ptr<NodeGuiI> nodeGui = getNodeGui();
    if (!nodeGui) {
        _imp->nativeOverlays.push_back(knobs);
    } else {
        nodeGui->addDefaultInteract(knobs);
    }
}

void
Node::initializeHostOverlays()
{
    boost::shared_ptr<NodeGuiI> nodeGui = getNodeGui();

    if (!nodeGui) {
        return;
    }
    for (std::list<boost::shared_ptr<HostOverlayKnobs> > ::iterator it = _imp->nativeOverlays.begin(); it != _imp->nativeOverlays.end(); ++it) {
        nodeGui->addDefaultInteract(*it);
    }
    _imp->nativeOverlays.clear();
}

void
Node::setPluginIDAndVersionForGui(const std::list<std::string>& grouping,
                                  const std::string& pluginLabel,
                                  const std::string& pluginID,
                                  const std::string& pluginDesc,
                                  const std::string& pluginIconFilePath,
                                  unsigned int version)
{
    assert( QThread::currentThread() == qApp->thread() );
    boost::shared_ptr<NodeGuiI> nodeGui = getNodeGui();

    setPyPlugEdited(false);
    {
        QMutexLocker k(&_imp->pyPluginInfoMutex);
        _imp->pyPlugInfo.pyPlugVersion = version;
        _imp->pyPlugInfo.pyPlugID = pluginID;
        _imp->pyPlugInfo.pyPlugDesc = pluginDesc;
        _imp->pyPlugInfo.pyPlugLabel = pluginLabel;
        _imp->pyPlugInfo.pyPlugGrouping = grouping;
        _imp->pyPlugInfo.pyPlugIconFilePath = pluginIconFilePath;
    }

    if (!nodeGui) {
        return;
    }

    nodeGui->setPluginIDAndVersion(grouping, pluginLabel, pluginID, pluginDesc, pluginIconFilePath, version);
}

bool
Node::hasPyPlugBeenEdited() const
{
    QMutexLocker k(&_imp->pyPluginInfoMutex);

    return !_imp->pyPlugInfo.isPyPlug || _imp->pyPlugInfo.pluginPythonModule.empty();
}

void
Node::setPyPlugEdited(bool edited)
{
    {
        QMutexLocker k(&_imp->pyPluginInfoMutex);

        _imp->pyPlugInfo.isPyPlug = !edited;
    }
    NodeGroup* isGroup = dynamic_cast<NodeGroup*>(_imp->effect.get());
    if (isGroup) {
        boost::shared_ptr<KnobButton> convertToGroupButton = isGroup->getConvertToGroupButton();
        boost::shared_ptr<KnobButton> exportPyPlugButton = isGroup->getExportAsPyPlugButton();
        if (convertToGroupButton) {
            convertToGroupButton->setSecret(edited);
        }
        if (exportPyPlugButton) {
            exportPyPlugButton->setSecret(!edited);
        }

    }
}

bool
Node::isPyPlug() const
{
    return _imp->pyPlugInfo.isPyPlug;
}

void
Node::setPluginPythonModule(const std::string& pythonModule)
{
    QMutexLocker k(&_imp->pyPluginInfoMutex);

    _imp->pyPlugInfo.pluginPythonModule = pythonModule;
}

std::string
Node::getPluginPythonModule() const
{
    QMutexLocker k(&_imp->pyPluginInfoMutex);

    return _imp->pyPlugInfo.pluginPythonModule;
}

bool
Node::hasHostOverlayForParam(const KnobI* knob) const
{
    boost::shared_ptr<NodeGuiI> nodeGui = getNodeGui();

    if ( nodeGui && nodeGui->hasHostOverlayForParam(knob) ) {
        return true;
    }

    return false;
}

bool
Node::hasHostOverlay() const
{
    boost::shared_ptr<NodeGuiI> nodeGui = getNodeGui();

    if ( nodeGui && nodeGui->hasHostOverlay() ) {
        return true;
    }

    return false;
}

void
Node::pushUndoCommand(const UndoCommandPtr& command)
{
    boost::shared_ptr<NodeGuiI> nodeGui = getNodeGui();

    if (nodeGui) {
        nodeGui->pushUndoCommand(command);
    } else {
        command->redo();
    }
}

void
Node::setCurrentCursor(CursorEnum defaultCursor)
{
    boost::shared_ptr<NodeGuiI> nodeGui = getNodeGui();

    if (nodeGui) {
        nodeGui->setCurrentCursor(defaultCursor);
    }
}

bool
Node::setCurrentCursor(const QString& customCursorFilePath)
{
    boost::shared_ptr<NodeGuiI> nodeGui = getNodeGui();

    if (nodeGui) {
        return nodeGui->setCurrentCursor(customCursorFilePath);
    }

    return false;
}

void
Node::setCurrentViewportForHostOverlays(OverlaySupport* viewPort)
{
    boost::shared_ptr<NodeGuiI> nodeGui = getNodeGui();

    if ( nodeGui && nodeGui->hasHostOverlay() ) {
        nodeGui->setCurrentViewportForHostOverlays(viewPort);
    }
}

const std::vector<std::string>&
Node::getCreatedViews() const
{
    assert( QThread::currentThread() == qApp->thread() );

    return _imp->createdViews;
}

void
Node::refreshCreatedViews()
{
    KnobPtr knob = getKnobByName(kReadOIIOAvailableViewsKnobName);

    if (knob) {
        refreshCreatedViews( knob.get() );
    }
}

void
Node::refreshCreatedViews(KnobI* knob)
{
    assert( QThread::currentThread() == qApp->thread() );

    KnobString* availableViewsKnob = dynamic_cast<KnobString*>(knob);
    if (!availableViewsKnob) {
        return;
    }
    QString value = QString::fromUtf8( availableViewsKnob->getValue().c_str() );
    QStringList views = value.split( QLatin1Char(',') );

    _imp->createdViews.clear();

    const std::vector<std::string>& projectViews = getApp()->getProject()->getProjectViewNames();
    QStringList qProjectViews;
    for (std::size_t i = 0; i < projectViews.size(); ++i) {
        qProjectViews.push_back( QString::fromUtf8( projectViews[i].c_str() ) );
    }

    QStringList missingViews;
    for (QStringList::Iterator it = views.begin(); it != views.end(); ++it) {
        if ( !qProjectViews.contains(*it, Qt::CaseInsensitive) && !it->isEmpty() ) {
            missingViews.push_back(*it);
        }
        _imp->createdViews.push_back( it->toStdString() );
    }

    if ( !missingViews.isEmpty() ) {
        KnobPtr fileKnob = getKnobByName(kOfxImageEffectFileParamName);
        KnobFile* inputFileKnob = dynamic_cast<KnobFile*>( fileKnob.get() );
        if (inputFileKnob) {
            std::string filename = inputFileKnob->getValue();
            std::stringstream ss;
            for (int i = 0; i < missingViews.size(); ++i) {
                ss << missingViews[i].toStdString();
                if (i < missingViews.size() - 1) {
                    ss << ", ";
                }
            }
            ss << std::endl;
            ss << std::endl;
            ss << tr("These views are in %1 but do not exist in the project.\nWould you like to create them?").arg( QString::fromUtf8( filename.c_str() ) ).toStdString();
            std::string question  = ss.str();
            StandardButtonEnum rep = Dialogs::questionDialog(tr("Views available").toStdString(), question, false, StandardButtons(eStandardButtonYes | eStandardButtonNo), eStandardButtonYes);
            if (rep == eStandardButtonYes) {
                std::vector<std::string> viewsToCreate;
                for (QStringList::Iterator it = missingViews.begin(); it != missingViews.end(); ++it) {
                    viewsToCreate.push_back( it->toStdString() );
                }
                getApp()->getProject()->createProjectViews(viewsToCreate);
            }
        }
    }

    Q_EMIT availableViewsChanged();
} // Node::refreshCreatedViews

bool
Node::getHideInputsKnobValue() const
{
    boost::shared_ptr<KnobBool> k = _imp->hideInputs.lock();

    if (!k) {
        return false;
    }

    return k->getValue();
}

void
Node::setHideInputsKnobValue(bool hidden)
{
    boost::shared_ptr<KnobBool> k = _imp->hideInputs.lock();

    if (!k) {
        return;
    }
    k->setValue(hidden);
}

void
Node::onRefreshIdentityStateRequestReceived()
{
    assert( QThread::currentThread() == qApp->thread() );
    if ( (_imp->refreshIdentityStateRequestsCount == 0) || !_imp->effect ) {
        //was already processed
        return;
    }
    _imp->refreshIdentityStateRequestsCount = 0;

    boost::shared_ptr<Project> project = getApp()->getProject();
    double time = project->currentFrame();
    RenderScale scale(1.);
    double inputTime = 0;
    U64 hash = getHashValue();
    bool viewAware =  _imp->effect->isViewAware();
    int nViews = !viewAware ? 1 : project->getProjectViewsCount();
    Format frmt;
    project->getProjectDefaultFormat(&frmt);

    //The one view node might report it is identity, but we do not want it to display it


    bool isIdentity = false;
    int inputNb = -1;
    OneViewNode* isOneView = dynamic_cast<OneViewNode*>( _imp->effect.get() );
    if (!isOneView) {
        for (int i = 0; i < nViews; ++i) {
            int identityInputNb = -1;
            ViewIdx identityView;
            bool isViewIdentity = _imp->effect->isIdentity_public(true, hash, time, scale, frmt, ViewIdx(i), &inputTime, &identityView, &identityInputNb);
            if ( (i > 0) && ( (isViewIdentity != isIdentity) || (identityInputNb != inputNb) || (identityView.value() != i) ) ) {
                isIdentity = false;
                inputNb = -1;
                break;
            }
            isIdentity |= isViewIdentity;
            inputNb = identityInputNb;
            if (!isIdentity) {
                break;
            }
        }
    }

    //Check for consistency across views or then say the effect is not identity since the UI cannot display 2 different states
    //depending on the view


    boost::shared_ptr<NodeGuiI> nodeUi = _imp->guiPointer.lock();
    assert(nodeUi);
    nodeUi->onIdentityStateChanged(isIdentity ? inputNb : -1);
} // Node::onRefreshIdentityStateRequestReceived

void
Node::refreshIdentityState()
{
    assert( QThread::currentThread() == qApp->thread() );

    if ( !_imp->guiPointer.lock() ) {
        return;
    }

    //Post a new request
    ++_imp->refreshIdentityStateRequestsCount;
    Q_EMIT refreshIdentityStateRequested();
}

/*
   This is called AFTER the instanceChanged action has been called on the plug-in
 */
bool
Node::onEffectKnobValueChanged(KnobI* what,
                               ValueChangedReasonEnum reason)
{
    if (!what) {
        return false;
    }
    for (std::map<int, MaskSelector >::iterator it = _imp->maskSelectors.begin(); it != _imp->maskSelectors.end(); ++it) {
        if (it->second.channel.lock().get() == what) {
            _imp->onMaskSelectorChanged(it->first, it->second);
            break;
        }
    }

    bool ret = true;
    if ( what == _imp->previewEnabledKnob.lock().get() ) {
        if ( (reason == eValueChangedReasonUserEdited) || (reason == eValueChangedReasonSlaveRefresh) ) {
            Q_EMIT previewKnobToggled();
        }
    } else if ( what == _imp->renderButton.lock().get() ) {
        if ( getEffectInstance()->isWriter() ) {
            /*if this is a button and it is a render button,we're safe to assume the plug-ins wants to start rendering.*/
            AppInstance::RenderWork w;
            w.writer = dynamic_cast<OutputEffectInstance*>( _imp->effect.get() );
            w.firstFrame = INT_MIN;
            w.lastFrame = INT_MAX;
            w.frameStep = INT_MIN;
            w.useRenderStats = getApp()->isRenderStatsActionChecked();
            std::list<AppInstance::RenderWork> works;
            works.push_back(w);
            getApp()->startWritersRendering(false, works);
        }
    } else if ( ( what == _imp->disableNodeKnob.lock().get() ) && !_imp->isMultiInstance && !_imp->multiInstanceParent.lock() ) {
        Q_EMIT disabledKnobToggled( _imp->disableNodeKnob.lock()->getValue() );
        if ( QThread::currentThread() == qApp->thread() ) {
            getApp()->redrawAllViewers();
        }
        NodeGroup* isGroup = dynamic_cast<NodeGroup*>( _imp->effect.get() );
        if (isGroup) {
            ///When a group is disabled we have to force a hash change of all nodes inside otherwise the image will stay cached

            NodesList nodes = isGroup->getNodes();
            std::list<Node*> markedNodes;
            for (NodesList::iterator it = nodes.begin(); it != nodes.end(); ++it) {
                //This will not trigger a hash recomputation
                (*it)->incrementKnobsAge_internal();
                (*it)->computeHashRecursive(markedNodes);
            }
        }
    } else if ( what == _imp->nodeLabelKnob.lock().get() ) {
        Q_EMIT nodeExtraLabelChanged( QString::fromUtf8( _imp->nodeLabelKnob.lock()->getValue().c_str() ) );
    } else if (what->getName() == kNatronOfxParamStringSublabelName) {
        //special hack for the merge node and others so we can retrieve the sublabel and display it in the node's label
        KnobString* strKnob = dynamic_cast<KnobString*>(what);
        if (strKnob) {
            QString operation = QString::fromUtf8( strKnob->getValue().c_str() );
            if ( !operation.isEmpty() ) {
                operation.prepend( QString::fromUtf8("(") );
                operation.append( QString::fromUtf8(")") );
            }
            replaceCustomDataInlabel(operation);
        }
    } else if ( what == _imp->hideInputs.lock().get() ) {
        Q_EMIT hideInputsKnobChanged( _imp->hideInputs.lock()->getValue() );
    } else if ( _imp->effect->isReader() && (what->getName() == kReadOIIOAvailableViewsKnobName) ) {
        refreshCreatedViews(what);
    } else if ( what == _imp->refreshInfoButton.lock().get() ||
               (what == _imp->infoPage.lock().get() && reason == eValueChangedReasonUserEdited) ) {
        std::stringstream ssinfo;
        int maxinputs = getMaxInputCount();
        for (int i = 0; i < maxinputs; ++i) {
            std::string inputInfo = makeInfoForInput(i);
            if ( !inputInfo.empty() ) {
                ssinfo << inputInfo << "<br />";
            }
        }
        std::string outputInfo = makeInfoForInput(-1);
        ssinfo << outputInfo << "<br />";
        std::string cacheInfo = makeCacheInfo();
        ssinfo << cacheInfo << "<br />";
        ssinfo << "<b>" << tr("Supports tiles:").toStdString() << "</b> <font color=#c8c8c8>";
        ssinfo << ( getCurrentSupportTiles() ? tr("Yes") : tr("No") ).toStdString() << "</font><br />";
        if (_imp->effect) {
            ssinfo << "<b>" << tr("Supports multiresolution:").toStdString() << "</b> <font color=#c8c8c8>";
            ssinfo << ( _imp->effect->supportsMultiResolution() ? tr("Yes") : tr("No") ).toStdString() << "</font><br />";
            ssinfo << "<b>" << tr("Supports renderscale:").toStdString() << "</b> <font color=#c8c8c8>";
            switch ( _imp->effect->supportsRenderScaleMaybe() ) {
                case EffectInstance::eSupportsMaybe:
                    ssinfo << tr("Maybe").toStdString();
                    break;

                case EffectInstance::eSupportsNo:
                    ssinfo << tr("No").toStdString();
                    break;

                case EffectInstance::eSupportsYes:
                    ssinfo << tr("Yes").toStdString();
                    break;
            }
            ssinfo << "</font><br />";
            ssinfo << "<b>" << tr("Supports multiple clip PARs:").toStdString() << "</b> <font color=#c8c8c8>";
            ssinfo << ( _imp->effect->supportsMultipleClipPARs() ? tr("Yes") : tr("No") ).toStdString() << "</font><br />";
            ssinfo << "<b>" << tr("Supports multiple clip depths:").toStdString() << "</b> <font color=#c8c8c8>";
            ssinfo << ( _imp->effect->supportsMultipleClipDepths() ? tr("Yes") : tr("No") ).toStdString() << "</font><br />";
        }
        ssinfo << "<b>" << tr("Render thread safety:").toStdString() << "</b> <font color=#c8c8c8>";
        switch ( getCurrentRenderThreadSafety() ) {
            case eRenderSafetyUnsafe:
                ssinfo << tr("Unsafe").toStdString();
                break;

            case eRenderSafetyInstanceSafe:
                ssinfo << tr("Safe").toStdString();
                break;

            case eRenderSafetyFullySafe:
                ssinfo << tr("Fully safe").toStdString();
                break;

            case eRenderSafetyFullySafeFrame:
                ssinfo << tr("Fully safe frame").toStdString();
                break;
        }
        ssinfo << "</font><br />";
        ssinfo << "<b>" << tr("OpenGL Rendering Support:").toStdString() << "</b>: <font color=#c8c8c8>";
        PluginOpenGLRenderSupport glSupport = getCurrentOpenGLRenderSupport();
        switch (glSupport) {
            case ePluginOpenGLRenderSupportNone:
                ssinfo << tr("No").toStdString();
                break;
            case ePluginOpenGLRenderSupportNeeded:
                ssinfo << tr("Yes but CPU rendering is not supported").toStdString();
                break;
            case ePluginOpenGLRenderSupportYes:
                ssinfo << tr("Yes").toStdString();
                break;
            default:
                break;
        }
        ssinfo << "</font>";
        _imp->nodeInfos.lock()->setValue( ssinfo.str() );
    } else if ( what == _imp->openglRenderingEnabledKnob.lock().get() ) {
        bool enabled = true;
        int thisKnobIndex = _imp->openglRenderingEnabledKnob.lock()->getValue();
        if (thisKnobIndex == 1 || (thisKnobIndex == 2 && getApp()->isBackground())) {
            enabled = false;
        }
        if (enabled) {
            // Check value on project now
            if (!getApp()->getProject()->isOpenGLRenderActivated()) {
                enabled = false;
            }
        }
        _imp->effect->onEnableOpenGLKnobValueChanged(enabled);
    } else if (what == _imp->processAllLayersKnob.lock().get() ) {
        
        std::map<int, ChannelSelector>::iterator foundOutput = _imp->channelsSelectors.find(-1);
        if (foundOutput != _imp->channelsSelectors.end()) {
            _imp->onLayerChanged(foundOutput->first, foundOutput->second);
        }
    } else {
        ret = false;
    }

    if (!ret) {
        KnobGroup* isGroup = dynamic_cast<KnobGroup*>(what);
        if ( isGroup && isGroup->getIsDialog() ) {
            boost::shared_ptr<NodeGuiI> gui = getNodeGui();
            if (gui) {
                gui->showGroupKnobAsDialog(isGroup);
                ret = true;
            }
        }
    }

    if (!ret) {
        for (std::map<int, ChannelSelector>::iterator it = _imp->channelsSelectors.begin(); it != _imp->channelsSelectors.end(); ++it) {
            if (it->second.layer.lock().get() == what) {
                _imp->onLayerChanged(it->first, it->second);
                ret = true;
                break;
            }
        }
    }

    if (!ret) {
        for (int i = 0; i < 4; ++i) {
            boost::shared_ptr<KnobBool> enabled = _imp->enabledChan[i].lock();
            if (!enabled) {
                break;
            }
            if (enabled.get() == what) {
                checkForPremultWarningAndCheckboxes();
                ret = true;
                break;
            }
        }
    }

    if (!ret) {
        GroupInput* isInput = dynamic_cast<GroupInput*>( _imp->effect.get() );
        if (isInput) {
            if ( (what->getName() == kNatronGroupInputIsOptionalParamName)
                 || ( what->getName() == kNatronGroupInputIsMaskParamName) ) {
                boost::shared_ptr<NodeCollection> col = isInput->getNode()->getGroup();
                assert(col);
                NodeGroup* isGrp = dynamic_cast<NodeGroup*>( col.get() );
                assert(isGrp);
                if (isGrp) {
                    ///Refresh input arrows of the node to reflect the state
                    isGrp->getNode()->initializeInputs();
                    ret = true;
                }
            }
        }
    }

    return ret;
} // Node::onEffectKnobValueChanged

void
Node::onOpenGLEnabledKnobChangedOnProject(bool activated)
{
    bool enabled = activated;
    boost::shared_ptr<KnobChoice> k = _imp->openglRenderingEnabledKnob.lock();
    if (enabled) {
        if (k) {
            k->setAllDimensionsEnabled(true);
            int thisKnobIndex = k->getValue();
            if (thisKnobIndex == 1 || (thisKnobIndex == 2 && getApp()->isBackground())) {
                enabled = false;
            }
        }
    } else {
        if (k) {
            k->setAllDimensionsEnabled(true);
        }
    }
    _imp->effect->onEnableOpenGLKnobValueChanged(enabled);
    
}

bool
Node::getSelectedLayerChoiceRaw(int inputNb,
                                std::string& layer) const
{
    std::map<int, ChannelSelector>::iterator found = _imp->channelsSelectors.find(inputNb);

    if ( found == _imp->channelsSelectors.end() ) {
        return false;
    }
    boost::shared_ptr<KnobChoice> layerKnob = found->second.layer.lock();
    layer = layerKnob->getActiveEntry().label;

    return true;
}

ImagePlaneDesc
Node::Implementation::getSelectedLayerInternal(int inputNb,
                                               const std::list<ImagePlaneDesc>& availableLayers,
                                               const ChannelSelector& selector) const
{
    NodePtr node;

    assert(_publicInterface);
    if (!_publicInterface) {
        return ImagePlaneDesc();
    }
    if (inputNb == -1) {
        node = _publicInterface->shared_from_this();
    } else {
        node = _publicInterface->getInput(inputNb);
    }

    boost::shared_ptr<KnobChoice> layerKnob = selector.layer.lock();
    if (!layerKnob) {
        return ImagePlaneDesc();
    }
    ChoiceOption layerID = layerKnob->getActiveEntry();

    for (std::list<ImagePlaneDesc>::const_iterator it2 = availableLayers.begin(); it2 != availableLayers.end(); ++it2) {

        const std::string& layerName = it2->getPlaneID();
        if (layerID.id == layerName) {
            return *it2;
        }
    }
    return ImagePlaneDesc();
} // Node::Implementation::getSelectedLayerInternal

void
Node::Implementation::onLayerChanged(int inputNb,
                                     const ChannelSelector& selector)
{
    boost::shared_ptr<KnobChoice> layerKnob = selector.layer.lock();
    bool outputIsAll = processAllLayersKnob.lock()->getValue();

    if (inputNb == -1) {

        ///Disable all input selectors as it doesn't make sense to edit them whilst output is All
        for (std::map<int, ChannelSelector>::iterator it = channelsSelectors.begin(); it != channelsSelectors.end(); ++it) {
            
            NodePtr inp;
            if (it->first >= 0) {
                inp = _publicInterface->getInput(it->first);
            }
            bool mustBeSecret = !inp.get() || outputIsAll;
            it->second.layer.lock()->setSecret(mustBeSecret);
            
        }
    }
    if (!isRefreshingInputRelatedData) {
        ///Clip preferences have changed
        RenderScale s(1.);
        effect->refreshMetaDatas_public(true);
    }
    if ( !enabledChan[0].lock() ) {
        return;
    }

    if (inputNb == -1) {
        if (outputIsAll) {
            for (int i = 0; i < 4; ++i) {
                enabledChan[i].lock()->setSecret(true);
            }
        } else {
            std::list<ImagePlaneDesc> availablePlanes;
            effect->getAvailableLayers(_publicInterface->getApp()->getTimeLine()->currentFrame(), ViewIdx(0), inputNb, &availablePlanes);

            ImagePlaneDesc comp = getSelectedLayerInternal(inputNb, availablePlanes, selector);
            _publicInterface->refreshEnabledKnobsLabel(comp);
        }

        _publicInterface->s_outputLayerChanged();
    }
}

void
Node::refreshEnabledKnobsLabel(const ImagePlaneDesc& comp)
{
    const std::vector<std::string>& channels = comp.getChannels();
    if (!_imp->enabledChan[0].lock()) {
        return;
    }
    switch ( channels.size() ) {
    case 1: {
        for (int i = 0; i < 3; ++i) {
            boost::shared_ptr<KnobBool> enabled = _imp->enabledChan[i].lock();
            enabled->setSecret(true);
        }
        boost::shared_ptr<KnobBool> alpha = _imp->enabledChan[3].lock();
        alpha->setSecret(false);
        alpha->setLabel(channels[0]);
        break;
    }
    case 2: {
        for (int i = 2; i < 4; ++i) {
            boost::shared_ptr<KnobBool> enabled = _imp->enabledChan[i].lock();
            enabled->setSecret(true);
        }
        for (int i = 0; i < 2; ++i) {
            boost::shared_ptr<KnobBool> enabled = _imp->enabledChan[i].lock();
            enabled->setSecret(false);
            enabled->setLabel(channels[i]);
        }
        break;
    }
    case 3: {
        for (int i = 3; i < 4; ++i) {
            boost::shared_ptr<KnobBool> enabled = _imp->enabledChan[i].lock();
            enabled->setSecret(true);
        }
        for (int i = 0; i < 3; ++i) {
            boost::shared_ptr<KnobBool> enabled = _imp->enabledChan[i].lock();
            enabled->setSecret(false);
            enabled->setLabel(channels[i]);
        }
        break;
    }
    case 4: {
        for (int i = 0; i < 4; ++i) {
            boost::shared_ptr<KnobBool> enabled = _imp->enabledChan[i].lock();
            enabled->setSecret(false);
            enabled->setLabel(channels[i]);
        }
        break;
    }

    case 0:
    default: {
        for (int i = 0; i < 4; ++i) {
            boost::shared_ptr<KnobBool> enabled = _imp->enabledChan[i].lock();
            enabled->setSecret(true);
        }
        break;
    }
    } // switch
} // Node::refreshEnabledKnobsLabel

void
Node::Implementation::onMaskSelectorChanged(int inputNb,
                                            const MaskSelector& selector)
{
    boost::shared_ptr<KnobChoice> channel = selector.channel.lock();
    int index = channel->getValue();
    boost::shared_ptr<KnobBool> enabled = selector.enabled.lock();

    if ( (index == 0) && enabled->isEnabled(0) ) {
        enabled->setValue(false);
        enabled->setEnabled(0, false);
    } else if ( !enabled->isEnabled(0) ) {
        enabled->setEnabled(0, true);
        if ( _publicInterface->getInput(inputNb) ) {
            enabled->setValue(true);
        }
    }

    if (!isRefreshingInputRelatedData) {
        ///Clip preferences have changed
        RenderScale s(1.);
        effect->refreshMetaDatas_public(true);
    }
}

bool
Node::isPluginUsingHostChannelSelectors() const
{
    return _imp->hostChannelSelectorEnabled;
}

bool
Node::getProcessChannel(int channelIndex) const
{
    if (!isPluginUsingHostChannelSelectors()) {
        return true;
    }
    assert(channelIndex >= 0 && channelIndex < 4);
    boost::shared_ptr<KnobBool> k = _imp->enabledChan[channelIndex].lock();
    if (k) {
        return k->getValue();
    }

    return true;
}

bool
Node::getSelectedLayer(int inputNb,
                       const std::list<ImagePlaneDesc>& availableLayers,
                       std::bitset<4> *processChannels,
                       bool* isAll,
                       ImagePlaneDesc* layer) const
{
    // If there's a mask channel selector, fetch the mask layer
    int chanIndex = getMaskChannel(inputNb, availableLayers, layer);
    if (chanIndex != -1) {
        *isAll = false;
        Q_UNUSED(chanIndex);
        if (processChannels) {
            (*processChannels)[0] = true;
            (*processChannels)[1] = true;
            (*processChannels)[2] = true;
            (*processChannels)[3] = true;
        }

        return true;
    }


    std::map<int, ChannelSelector>::const_iterator foundSelector = _imp->channelsSelectors.find(inputNb);

    if ( foundSelector == _imp->channelsSelectors.end() ) {
        // Fetch in input what the user has set for the output
        foundSelector = _imp->channelsSelectors.find(-1);
    }


    // Check if the checkbox "All layers" is checked or not
    boost::shared_ptr<KnobBool> processAllKnob = _imp->processAllLayersKnob.lock();
    *isAll = false;
    if (processAllKnob) {
        *isAll = processAllKnob->getValue();
    }

    if (!*isAll && foundSelector != _imp->channelsSelectors.end()) {
        *layer = _imp->getSelectedLayerInternal(inputNb, availableLayers, foundSelector->second);
    }

    if (processChannels) {
        if (_imp->hostChannelSelectorEnabled &&  _imp->enabledChan[0].lock() ) {
            (*processChannels)[0] = _imp->enabledChan[0].lock()->getValue();
            (*processChannels)[1] = _imp->enabledChan[1].lock()->getValue();
            (*processChannels)[2] = _imp->enabledChan[2].lock()->getValue();
            (*processChannels)[3] = _imp->enabledChan[3].lock()->getValue();
        } else {
            (*processChannels)[0] = true;
            (*processChannels)[1] = true;
            (*processChannels)[2] = true;
            (*processChannels)[3] = true;
        }
    }
    return foundSelector != _imp->channelsSelectors.end();
}

bool
Node::hasAtLeastOneChannelToProcess() const
{
    std::map<int, ChannelSelector>::const_iterator foundSelector = _imp->channelsSelectors.find(-1);

    if ( foundSelector == _imp->channelsSelectors.end() ) {
        return true;
    }
    if ( _imp->enabledChan[0].lock() ) {
        std::bitset<4> processChannels;
        processChannels[0] = _imp->enabledChan[0].lock()->getValue();
        processChannels[1] = _imp->enabledChan[1].lock()->getValue();
        processChannels[2] = _imp->enabledChan[2].lock()->getValue();
        processChannels[3] = _imp->enabledChan[3].lock()->getValue();
        if (!processChannels[0] && !processChannels[1] && !processChannels[2] && !processChannels[3]) {
            return false;
        }
    }

    return true;
}

void
Node::replaceCustomDataInlabel(const QString & data)
{
    assert( QThread::currentThread() == qApp->thread() );
    boost::shared_ptr<KnobString> labelKnob = _imp->nodeLabelKnob.lock();
    if (!labelKnob) {
        return;
    }
    QString label = QString::fromUtf8( labelKnob->getValue().c_str() );
    ///Since the label is html encoded, find the text's start
    int foundFontTag = label.indexOf( QString::fromUtf8("<font") );
    bool htmlPresent =  (foundFontTag != -1);
    ///we're sure this end tag is the one of the font tag
    QString endFont( QString::fromUtf8("\">") );
    int endFontTag = label.indexOf(endFont, foundFontTag);
    QString customTagStart( QString::fromUtf8(NATRON_CUSTOM_HTML_TAG_START) );
    QString customTagEnd( QString::fromUtf8(NATRON_CUSTOM_HTML_TAG_END) );
    int foundNatronCustomDataTag = label.indexOf(customTagStart, endFontTag == -1 ? 0 : endFontTag);
    if (foundNatronCustomDataTag != -1) {
        ///remove the current custom data
        int foundNatronEndTag = label.indexOf(customTagEnd, foundNatronCustomDataTag);
        assert(foundNatronEndTag != -1);

        foundNatronEndTag += customTagEnd.size();
        label.remove(foundNatronCustomDataTag, foundNatronEndTag - foundNatronCustomDataTag);
    }

    int i = htmlPresent ? endFontTag + endFont.size() : 0;
    label.insert(i, customTagStart);
    label.insert(i + customTagStart.size(), data);
    label.insert(i + customTagStart.size() + data.size(), customTagEnd);
    labelKnob->setValue( label.toStdString() );
}

boost::shared_ptr<KnobBool>
Node::getDisabledKnob() const
{
    return _imp->disableNodeKnob.lock();
}

bool
Node::isLifetimeActivated(int *firstFrame,
                          int *lastFrame) const
{
    boost::shared_ptr<KnobBool> enableLifetimeKnob = _imp->enableLifeTimeKnob.lock();

    if (!enableLifetimeKnob) {
        return false;
    }
    if ( !enableLifetimeKnob->getValue() ) {
        return false;
    }
    boost::shared_ptr<KnobInt> lifetimeKnob = _imp->lifeTimeKnob.lock();
    *firstFrame = lifetimeKnob->getValue(0);
    *lastFrame = lifetimeKnob->getValue(1);

    return true;
}

bool
Node::isNodeDisabled() const
{
    boost::shared_ptr<KnobBool> b = _imp->disableNodeKnob.lock();
    bool thisDisabled = b ? b->getValue() : false;
    NodeGroup* isContainerGrp = dynamic_cast<NodeGroup*>( getGroup().get() );

    if (isContainerGrp) {
        return thisDisabled || isContainerGrp->getNode()->isNodeDisabled();
    }
#ifdef NATRON_ENABLE_IO_META_NODES
    NodePtr ioContainer = getIOContainer();
    if (ioContainer) {
        return ioContainer->isNodeDisabled();
    }
#endif

    int lifeTimeFirst, lifeTimeEnd;
    bool lifeTimeEnabled = isLifetimeActivated(&lifeTimeFirst, &lifeTimeEnd);
    double curFrame = _imp->effect->getCurrentTime();
    bool enabled = ( !lifeTimeEnabled || (curFrame >= lifeTimeFirst && curFrame <= lifeTimeEnd) ) && !thisDisabled;

    return !enabled;
}

void
Node::setNodeDisabled(bool disabled)
{
    boost::shared_ptr<KnobBool> b = _imp->disableNodeKnob.lock();

    if (b) {
        b->setValue(disabled);

        // Clear the actions cache because if this function is called from another thread, the hash will not be incremented
        _imp->effect->clearActionsCache();
    }
}

void
Node::showKeyframesOnTimeline(bool emitSignal)
{
    assert( QThread::currentThread() == qApp->thread() );
    if ( _imp->keyframesDisplayedOnTimeline || appPTR->isBackground() ) {
        return;
    }
    _imp->keyframesDisplayedOnTimeline = true;
    std::list<SequenceTime> keys;
    getAllKnobsKeyframes(&keys);
    getApp()->addMultipleKeyframeIndicatorsAdded(keys, emitSignal);
}

void
Node::hideKeyframesFromTimeline(bool emitSignal)
{
    assert( QThread::currentThread() == qApp->thread() );
    if ( !_imp->keyframesDisplayedOnTimeline || appPTR->isBackground() ) {
        return;
    }
    _imp->keyframesDisplayedOnTimeline = false;
    std::list<SequenceTime> keys;
    getAllKnobsKeyframes(&keys);
    getApp()->removeMultipleKeyframeIndicator(keys, emitSignal);
}

bool
Node::areKeyframesVisibleOnTimeline() const
{
    assert( QThread::currentThread() == qApp->thread() );

    return _imp->keyframesDisplayedOnTimeline;
}

bool
Node::hasAnimatedKnob() const
{
    const KnobsVec & knobs = getKnobs();
    bool hasAnimation = false;

    for (U32 i = 0; i < knobs.size(); ++i) {
        if ( knobs[i]->canAnimate() ) {
            for (int j = 0; j < knobs[i]->getDimension(); ++j) {
                if ( knobs[i]->isAnimated(j) ) {
                    hasAnimation = true;
                    break;
                }
            }
        }
        if (hasAnimation) {
            break;
        }
    }

    return hasAnimation;
}

void
Node::getAllKnobsKeyframes(std::list<SequenceTime>* keyframes)
{
    assert(keyframes);
    const KnobsVec & knobs = getKnobs();

    for (U32 i = 0; i < knobs.size(); ++i) {
        if ( knobs[i]->getIsSecret() || !knobs[i]->getIsPersistent() ) {
            continue;
        }
        if ( !knobs[i]->canAnimate() ) {
            continue;
        }
        int dim = knobs[i]->getDimension();
        KnobFile* isFile = dynamic_cast<KnobFile*>( knobs[i].get() );
        if (isFile) {
            ///skip file knobs
            continue;
        }
        for (int j = 0; j < dim; ++j) {
            if ( knobs[i]->canAnimate() && knobs[i]->isAnimated( j, ViewIdx(0) ) ) {
                KeyFrameSet kfs = knobs[i]->getCurve(ViewIdx(0), j)->getKeyFrames_mt_safe();
                for (KeyFrameSet::iterator it = kfs.begin(); it != kfs.end(); ++it) {
                    keyframes->push_back( it->getTime() );
                }
            }
        }
    }
}

ImageBitDepthEnum
Node::getClosestSupportedBitDepth(ImageBitDepthEnum depth)
{
    bool foundShort = false;
    bool foundByte = false;

    for (std::list<ImageBitDepthEnum>::const_iterator it = _imp->supportedDepths.begin(); it != _imp->supportedDepths.end(); ++it) {
        if (*it == depth) {
            return depth;
        } else if (*it == eImageBitDepthFloat) {
            return eImageBitDepthFloat;
        } else if (*it == eImageBitDepthShort) {
            foundShort = true;
        } else if (*it == eImageBitDepthByte) {
            foundByte = true;
        }
    }
    if (foundShort) {
        return eImageBitDepthShort;
    } else if (foundByte) {
        return eImageBitDepthByte;
    } else {
        ///The plug-in doesn't support any bitdepth, the program shouldn't even have reached here.
        assert(false);

        return eImageBitDepthNone;
    }
}

ImageBitDepthEnum
Node::getBestSupportedBitDepth() const
{
    bool foundShort = false;
    bool foundByte = false;

    for (std::list<ImageBitDepthEnum>::const_iterator it = _imp->supportedDepths.begin(); it != _imp->supportedDepths.end(); ++it) {
        switch (*it) {
        case eImageBitDepthByte:
            foundByte = true;
            break;

        case eImageBitDepthShort:
            foundShort = true;
            break;

        case eImageBitDepthHalf:
            break;

        case eImageBitDepthFloat:

            return eImageBitDepthFloat;

        case eImageBitDepthNone:
            break;
        }
    }

    if (foundShort) {
        return eImageBitDepthShort;
    } else if (foundByte) {
        return eImageBitDepthByte;
    } else {
        ///The plug-in doesn't support any bitdepth, the program shouldn't even have reached here.
        assert(false);

        return eImageBitDepthNone;
    }
}

bool
Node::isSupportedBitDepth(ImageBitDepthEnum depth) const
{
    return std::find(_imp->supportedDepths.begin(), _imp->supportedDepths.end(), depth) != _imp->supportedDepths.end();
}

std::string
Node::getNodeExtraLabel() const
{
    boost::shared_ptr<KnobString> s = _imp->nodeLabelKnob.lock();

    if (s) {
        return s->getValue();
    } else {
        return std::string();
    }
}

bool
Node::hasSequentialOnlyNodeUpstream(std::string & nodeName) const
{
    ///Just take into account sequentiallity for writers
    if ( (_imp->effect->getSequentialPreference() == eSequentialPreferenceOnlySequential) && _imp->effect->isWriter() ) {
        nodeName = getScriptName_mt_safe();

        return true;
    } else {
        QMutexLocker l(&_imp->inputsMutex);

        for (InputsV::iterator it = _imp->inputs.begin(); it != _imp->inputs.end(); ++it) {
            NodePtr input = it->lock();
            if ( input && input->hasSequentialOnlyNodeUpstream(nodeName) && input->getEffectInstance()->isWriter() ) {
                nodeName = input->getScriptName_mt_safe();

                return true;
            }
        }

        return false;
    }
}

bool
Node::isTrackerNodePlugin() const
{
    return _imp->effect->isTrackerNodePlugin();
}

bool
Node::isPointTrackerNode() const
{
    return getPluginID() == PLUGINID_OFX_TRACKERPM;
}

bool
Node::isBackdropNode() const
{
    return getPluginID() == PLUGINID_NATRON_BACKDROP;
>>>>>>> 8128e21d
}

void
Node::setForceCachingEnabled(bool value)
{
    KnobBoolPtr b = _imp->forceCaching.lock();
    if (!b) {
        return;
    }
    b->setValue(value);
}


void
Node::beginEditKnobs()
{
    _imp->effect->beginEditKnobs_public();
}


EffectInstancePtr
Node::getEffectInstance() const
{
    ///Thread safe as it never changes
    return _imp->effect;
}


int
Node::getMajorVersion() const
{

    PluginPtr plugin = getPlugin();
    if (!plugin) {
        return 0;
    }

    return (int)plugin->getProperty<unsigned int>(kNatronPluginPropVersion, 0);
}

int
Node::getMinorVersion() const
{
    ///Thread safe as it never changes
    PluginPtr plugin = getPlugin();
    if (!plugin) {
        return 0;
    }

    return (int)plugin->getProperty<unsigned int>(kNatronPluginPropVersion, 1);
}

void
Node::clearLastRenderedImage()
{
    {
        QMutexLocker k(&_imp->lastRenderedImageMutex);
        _imp->lastRenderedImage.reset();
    }
    _imp->effect->clearLastRenderedImage();
}

void
Node::setLastRenderedImage(const ImagePtr& lastRenderedImage)
{
    ImagePtr curLastRenderedImage;
    {
        QMutexLocker k(&_imp->lastRenderedImageMutex);
        curLastRenderedImage = _imp->lastRenderedImage;
        _imp->lastRenderedImage = lastRenderedImage;
    }
    // Ensure it is not destroyed while under the mutex, this could lead to a deadlock if the OpenGL context
    // switches during the texture destruction.
    curLastRenderedImage.reset();
}

ImagePtr
Node::getLastRenderedImage() const
{
    {
        QMutexLocker k(&_imp->lastRenderedImageMutex);
        return _imp->lastRenderedImage;
    }
}

KnobIPtr
Node::getKnobByName(const std::string & name) const
{
    ///MT-safe, never changes
    if (!_imp->effect) {
        return KnobIPtr();
    }

    return _imp->effect->getKnobByName(name);
}

bool
Node::isInputNode() const
{
    ///MT-safe, never changes
    return _imp->effect->isGenerator();
}

bool
Node::isOutputNode() const
{   ///MT-safe, never changes
    return _imp->effect->isOutput();
}

RenderEnginePtr
Node::getRenderEngine() const
{
    return _imp->renderEngine;
}


bool
Node::isDoingSequentialRender() const
{
    return _imp->renderEngine ? _imp->renderEngine->isDoingSequentialRender() : false;
}


ViewerNodePtr
Node::isEffectViewerNode() const
{
    return toViewerNode(_imp->effect);
}

ViewerInstancePtr
Node::isEffectViewerInstance() const
{
    return toViewerInstance(_imp->effect);
}

NodeGroupPtr
Node::isEffectNodeGroup() const
{
    return toNodeGroup(_imp->effect);
}

StubNodePtr
Node::isEffectStubNode() const
{
    return toStubNode(_imp->effect);
}


PrecompNodePtr
Node::isEffectPrecompNode() const
{
    return toPrecompNode(_imp->effect);
}

GroupInputPtr
Node::isEffectGroupInput() const
{
    return toGroupInput(_imp->effect);
}

GroupOutputPtr
Node::isEffectGroupOutput() const
{
    return toGroupOutput(_imp->effect);
}

ReadNodePtr
Node::isEffectReadNode() const
{
    return toReadNode(_imp->effect);
}

WriteNodePtr
Node::isEffectWriteNode() const
{
    return toWriteNode(_imp->effect);
}

BackdropPtr
Node::isEffectBackdrop() const
{
    return toBackdrop(_imp->effect);
}

OneViewNodePtr
Node::isEffectOneViewNode() const
{
    return toOneViewNode(_imp->effect);
}


const KnobsVec &
Node::getKnobs() const
{
    ///MT-safe from EffectInstance::getKnobs()
    return _imp->effect->getKnobs();
}


std::string
Node::getPluginIconFilePath() const
{
    PluginPtr plugin = getPlugin();
    if (!plugin) {
        return std::string();
    }

<<<<<<< HEAD
    std::string resourcesPath = plugin->getProperty<std::string>(kNatronPluginPropResourcesPath);
    std::string filename = plugin->getProperty<std::string>(kNatronPluginPropIconFilePath);
    if (filename.empty()) {
        return filename;
=======
    return false;
} // Node::shouldCacheOutput

bool
Node::refreshLayersChoiceSecretness(int inputNb)
{
    std::map<int, ChannelSelector>::iterator foundChan = _imp->channelsSelectors.find(inputNb);
    NodePtr inp = getInputInternal(false /*useGuiInput*/, false /*useGroupRedirections*/, inputNb);

    if ( foundChan != _imp->channelsSelectors.end() ) {
        std::map<int, ChannelSelector>::iterator foundOuptut = _imp->channelsSelectors.find(-1);
        bool outputIsAll = false;
        if ( foundOuptut != _imp->channelsSelectors.end() ) {
            boost::shared_ptr<KnobChoice> outputChoice = foundOuptut->second.layer.lock();
            if (outputChoice) {
                outputIsAll = _imp->processAllLayersKnob.lock()->getValue();
            }
        }
        boost::shared_ptr<KnobChoice> chanChoice = foundChan->second.layer.lock();
        if (chanChoice) {
            bool isSecret = chanChoice->getIsSecret();
            bool mustBeSecret = !inp.get() || outputIsAll;
            bool changed = isSecret != mustBeSecret;
            if (changed) {
                chanChoice->setSecret(mustBeSecret);

                return true;
            }
        }
>>>>>>> 8128e21d
    }
    return resourcesPath + filename;
}

bool
Node::isPyPlug() const
{
    if (!_imp->isPyPlug) {
        return false;
    }
    NodeGroupPtr isGrp = toNodeGroup(_imp->effect);
    if (!isGrp) {
        return false;
    }
    return !isGrp->isSubGraphEditedByUser();
}

std::string
Node::getPluginID() const
{
    PluginPtr plugin = getPlugin();
    if (!plugin) {
        return std::string();
    }

    return plugin->getPluginID();
}

std::string
Node::getPluginLabel() const
{
    PluginPtr plugin = getPlugin();
    if (!plugin) {
        return std::string();
    }
    return plugin->getPluginLabel();
}

std::string
Node::getPluginResourcesPath() const
{
    PluginPtr plugin = getPlugin();
    if (!plugin) {
        return std::string();
    }
    return plugin->getProperty<std::string>(kNatronPluginPropResourcesPath);
}

std::string
Node::getPluginDescription() const
{
    PluginPtr plugin = getPlugin();
    if (!plugin) {
        return std::string();
    }
    return plugin->getProperty<std::string>(kNatronPluginPropDescription);
}

void
Node::getPluginGrouping(std::vector<std::string>* grouping) const
{
    PluginPtr plugin = getPlugin();
    if (!plugin) {
        return;
    }
    *grouping = plugin->getPropertyN<std::string>(kNatronPluginPropGrouping);
}




bool
Node::message(MessageTypeEnum type,
              const std::string & content) const
{
    if ( (!_imp->nodeCreated && _imp->wasCreatedSilently) || _imp->restoringDefaults) {
        return false;
    }

    TreeRenderNodeArgsPtr currentRender = _imp->effect->getCurrentRender_TLS();
    if (currentRender && currentRender->isRenderAborted()) {
        return false;
    }

    // See https://github.com/MrKepzie/Natron/issues/1313
    // Messages posted from a separate thread should be logged and not show a pop-up
    if ( QThread::currentThread() != qApp->thread() ) {

        LogEntry::LogEntryColor c;
        if (getColor(&c.r, &c.g, &c.b)) {
            c.colorSet = true;
        }
        appPTR->writeToErrorLog_mt_safe(QString::fromUtf8( getLabel_mt_safe().c_str() ), QDateTime::currentDateTime(), QString::fromUtf8( content.c_str() ), false, c);
        if (type == eMessageTypeError) {
            appPTR->showErrorLog();
        }
        return true;
    }

    NodePtr ioContainer = getIOContainer();
    if (ioContainer) {
        ioContainer->message(type, content);
        return true;
    }
    // Some nodes may be hidden from the user but may still report errors (such that the group is in fact hidden to the user)
    if ( !isPersistent() && getGroup() ) {
        NodeGroup* isGroup = dynamic_cast<NodeGroup*>( getGroup().get() );
        if (isGroup) {
            isGroup->message(type, content);
        }
    }

    switch (type) {
    case eMessageTypeInfo:
        Dialogs::informationDialog(getLabel_mt_safe(), content);

        return true;
    case eMessageTypeWarning:
        Dialogs::warningDialog(getLabel_mt_safe(), content);

        return true;
    case eMessageTypeError:
        Dialogs::errorDialog(getLabel_mt_safe(), content);

        return true;
    case eMessageTypeQuestion:

        return Dialogs::questionDialog(getLabel_mt_safe(), content, false) == eStandardButtonYes;
    default:

        return false;
    }
}

void
Node::setPersistentMessage(MessageTypeEnum type,
                           const std::string & content)
{
    if (!_imp->nodeCreated && _imp->wasCreatedSilently) {
        return;
    }

    if ( !appPTR->isBackground() ) {
        //if the message is just an information, display a popup instead.
        NodePtr ioContainer = getIOContainer();
        if (ioContainer) {
            ioContainer->setPersistentMessage(type, content);

            return;
        }
        // Some nodes may be hidden from the user but may still report errors (such that the group is in fact hidden to the user)
        if ( !isPersistent() && getGroup() ) {
            NodeGroupPtr isGroup = toNodeGroup(getGroup());
            if (isGroup) {
                isGroup->setPersistentMessage(type, content);
            }
        }

        if (type == eMessageTypeInfo) {
            message(type, content);

            return;
        }

        {
            QMutexLocker k(&_imp->persistentMessageMutex);
            QString mess = QString::fromUtf8( content.c_str() );
            if (mess == _imp->persistentMessage) {
                return;
            }
            _imp->persistentMessageType = (int)type;
            _imp->persistentMessage = mess;
        }
        Q_EMIT persistentMessageChanged();
    } else {
        std::cout << "Persistent message: " << content << std::endl;
    }
}

bool
Node::hasPersistentMessage() const
{
    QMutexLocker k(&_imp->persistentMessageMutex);

    return !_imp->persistentMessage.isEmpty();
}

void
Node::getPersistentMessage(QString* message,
                           int* type,
                           bool prefixLabelAndType) const
{
    QMutexLocker k(&_imp->persistentMessageMutex);

    *type = _imp->persistentMessageType;

    if ( prefixLabelAndType && !_imp->persistentMessage.isEmpty() ) {
        message->append( QString::fromUtf8( getLabel_mt_safe().c_str() ) );
        if (*type == eMessageTypeError) {
            message->append( QString::fromUtf8(" error: ") );
        } else if (*type == eMessageTypeWarning) {
            message->append( QString::fromUtf8(" warning: ") );
        }
    }
    message->append(_imp->persistentMessage);
}

void
Node::clearPersistentMessageRecursive(std::list<NodePtr>& markedNodes)
{
    if ( std::find(markedNodes.begin(), markedNodes.end(), shared_from_this()) != markedNodes.end() ) {
        return;
    }
    markedNodes.push_back(shared_from_this());
    clearPersistentMessageInternal();

    int nInputs = getMaxInputCount();
    ///No need to lock, inputs is only written to by the main-thread
    for (int i = 0; i < nInputs; ++i) {
        NodePtr input = getInput(i);
        if (input) {
            input->clearPersistentMessageRecursive(markedNodes);
        }
    }
}

void
Node::clearPersistentMessageInternal()
{
    bool changed;
    {
        QMutexLocker k(&_imp->persistentMessageMutex);
        changed = !_imp->persistentMessage.isEmpty();
        if (changed) {
            _imp->persistentMessage.clear();
        }
    }

    if (changed) {
        Q_EMIT persistentMessageChanged();
    }
}

void
Node::clearPersistentMessage(bool recurse)
{
    AppInstancePtr app = getApp();

    if (!app) {
        return;
    }
    if ( app->isBackground() ) {
        return;
    }
    if (recurse) {
        std::list<NodePtr> markedNodes;
        clearPersistentMessageRecursive(markedNodes);
    } else {
        clearPersistentMessageInternal();
    }
}


bool
Node::notifyInputNIsRendering(int inputNb)
{
    if ( !getApp() || getApp()->isGuiFrozen() ) {
        return false;
    }

    timeval now;


    gettimeofday(&now, 0);

    QMutexLocker l(&_imp->lastRenderStartedMutex);
    double t =  now.tv_sec  - _imp->lastInputNRenderStartedSlotCallTime.tv_sec +
               (now.tv_usec - _imp->lastInputNRenderStartedSlotCallTime.tv_usec) * 1e-6f;

    assert( inputNb >= 0 && inputNb < (int)_imp->inputIsRenderingCounter.size() );

    if ( (t > NATRON_RENDER_GRAPHS_HINTS_REFRESH_RATE_SECONDS) || (_imp->inputIsRenderingCounter[inputNb] == 0) ) {
        _imp->lastInputNRenderStartedSlotCallTime = now;
        ++_imp->inputIsRenderingCounter[inputNb];

        l.unlock();

        Q_EMIT inputNIsRendering(inputNb);

        return true;
    }

    return false;
}

void
Node::notifyInputNIsFinishedRendering(int inputNb)
{
    {
        QMutexLocker l(&_imp->lastRenderStartedMutex);
        assert( inputNb >= 0 && inputNb < (int)_imp->inputIsRenderingCounter.size() );
        --_imp->inputIsRenderingCounter[inputNb];
    }
    Q_EMIT inputNIsFinishedRendering(inputNb);
}

bool
Node::notifyRenderingStarted()
{
    if ( !getApp() || getApp()->isGuiFrozen() ) {
        return false;
    }

    timeval now;

    gettimeofday(&now, 0);


    QMutexLocker l(&_imp->lastRenderStartedMutex);
    double t =  now.tv_sec  - _imp->lastRenderStartedSlotCallTime.tv_sec +
               (now.tv_usec - _imp->lastRenderStartedSlotCallTime.tv_usec) * 1e-6f;

    if ( (t > NATRON_RENDER_GRAPHS_HINTS_REFRESH_RATE_SECONDS) || (_imp->renderStartedCounter == 0) ) {
        _imp->lastRenderStartedSlotCallTime = now;
        ++_imp->renderStartedCounter;


        l.unlock();

        Q_EMIT renderingStarted();

        return true;
    }

    return false;
}

void
Node::notifyRenderingEnded()
{
    {
        QMutexLocker l(&_imp->lastRenderStartedMutex);
        --_imp->renderStartedCounter;
    }
    Q_EMIT renderingEnded();
}

int
Node::getIsInputNRenderingCounter(int inputNb) const
{
    QMutexLocker l(&_imp->lastRenderStartedMutex);

    assert( inputNb >= 0 && inputNb < (int)_imp->inputIsRenderingCounter.size() );

    return _imp->inputIsRenderingCounter[inputNb];
}

int
Node::getIsNodeRenderingCounter() const
{
    QMutexLocker l(&_imp->lastRenderStartedMutex);

    return _imp->renderStartedCounter;
}


QMutex &
Node::getRenderInstancesSharedMutex()
{
    return _imp->renderInstancesSharedMutex;
}


NodePtr
Node::getIOContainer() const
{
    return _imp->ioContainer.lock();
}



void
Node::getOriginalFrameRangeForReader(const std::string& pluginID,
                                     const std::string& canonicalFileName,
                                     int* firstFrame,
                                     int* lastFrame)
{
    if ( ReadNode::isVideoReader(pluginID) ) {
        ///If the plug-in is a video, only ffmpeg may know how many frames there are
        *firstFrame = INT_MIN;
        *lastFrame = INT_MAX;
    } else {
        SequenceParsing::SequenceFromPattern seq;
        FileSystemModel::filesListFromPattern(canonicalFileName, &seq);
        if ( seq.empty() || (seq.size() == 1) ) {
            *firstFrame = 1;
            *lastFrame = 1;
        } else if (seq.size() > 1) {
            *firstFrame = seq.begin()->first;
            *lastFrame = seq.rbegin()->first;
        }
    }
}

void
Node::computeFrameRangeForReader(const KnobIPtr& fileKnob, bool setFrameRange)
{
    /*
       We compute the original frame range of the sequence for the plug-in
       because the plug-in does not have access to the exact original pattern
       hence may not exactly end-up with the same file sequence as what the user
       selected from the file dialog.
     */
    ReadNodePtr isReadNode = isEffectReadNode();
    std::string pluginID;

    if (isReadNode) {
        NodePtr embeddedPlugin = isReadNode->getEmbeddedReader();
        if (embeddedPlugin) {
            pluginID = embeddedPlugin->getPluginID();
        }
    } else {
        pluginID = getPluginID();
    }

    int leftBound = INT_MIN;
    int rightBound = INT_MAX;
    ///Set the originalFrameRange parameter of the reader if it has one.
    KnobIntPtr originalFrameRangeKnob = toKnobInt(getKnobByName(kReaderParamNameOriginalFrameRange));
    KnobIntPtr firstFrameKnob = toKnobInt(getKnobByName(kReaderParamNameFirstFrame));
    KnobIntPtr lastFrameKnob = toKnobInt(getKnobByName(kReaderParamNameLastFrame));
    if (originalFrameRangeKnob) {
        if (originalFrameRangeKnob->getNDimensions() == 2){
            KnobFilePtr isFile = toKnobFile(fileKnob);
            assert(isFile);
            if (!isFile) {
                throw std::logic_error("Node::computeFrameRangeForReader");
            }

            if ( ReadNode::isVideoReader(pluginID) ) {
                ///If the plug-in is a video, only ffmpeg may know how many frames there are
                std::vector<int> frameRange(2);
                frameRange[0] = INT_MIN;
                frameRange[1] = INT_MAX;
                originalFrameRangeKnob->setValueAcrossDimensions(frameRange);
            } else {
                std::string pattern = isFile->getRawFileName();
                getApp()->getProject()->canonicalizePath(pattern);
                SequenceParsing::SequenceFromPattern seq;
                FileSystemModel::filesListFromPattern(pattern, &seq);
                if ( seq.empty() || (seq.size() == 1) ) {
                    leftBound = 1;
                    rightBound = 1;
                } else if (seq.size() > 1) {
                    leftBound = seq.begin()->first;
                    rightBound = seq.rbegin()->first;
                }
                std::vector<int> frameRange(2);
                frameRange[0] = leftBound;
                frameRange[1] = rightBound;
                originalFrameRangeKnob->setValueAcrossDimensions(frameRange);

                if (setFrameRange) {
                    if (firstFrameKnob) {
                        firstFrameKnob->setValue(leftBound);
                        firstFrameKnob->setRange(leftBound, rightBound);
                    }
                    if (lastFrameKnob) {
                        lastFrameKnob->setValue(rightBound);
                        lastFrameKnob->setRange(leftBound, rightBound);
                    }
                }
            }
        }
    }

}

bool
Node::isSubGraphEditedByUser() const
{
    
    NodeGroupPtr isGroup = isEffectNodeGroup();
    if (!isGroup) {
        return false;
    }
    return isGroup->isSubGraphEditedByUser();
}




const std::vector<std::string>&
Node::getCreatedViews() const
{
    assert( QThread::currentThread() == qApp->thread() );

    return _imp->createdViews;
}

void
Node::refreshCreatedViews()
{
    KnobIPtr knob = getKnobByName(kReadOIIOAvailableViewsKnobName);

    if (knob) {
        refreshCreatedViews(knob);
    }
}

void
Node::refreshCreatedViews(const KnobIPtr& knob)
{
    assert( QThread::currentThread() == qApp->thread() );

    KnobStringPtr availableViewsKnob = toKnobString(knob);
    if (!availableViewsKnob) {
        return;
    }
    QString value = QString::fromUtf8( availableViewsKnob->getValue().c_str() );
    QStringList views = value.split( QLatin1Char(',') );

    bool isSingleView = views.size() == 1 && views.front().compare(QString::fromUtf8("Main"), Qt::CaseInsensitive) == 0;

    _imp->createdViews.clear();

    const std::vector<std::string>& projectViews = getApp()->getProject()->getProjectViewNames();
    QStringList qProjectViews;
    for (std::size_t i = 0; i < projectViews.size(); ++i) {
        qProjectViews.push_back( QString::fromUtf8( projectViews[i].c_str() ) );
    }

    QStringList missingViews;
    if (!isSingleView) {
        for (QStringList::Iterator it = views.begin(); it != views.end(); ++it) {
            if ( !qProjectViews.contains(*it, Qt::CaseInsensitive) && !it->isEmpty() ) {
                missingViews.push_back(*it);
            }
            _imp->createdViews.push_back( it->toStdString() );
        }
    }

    if ( !missingViews.isEmpty() ) {
        KnobIPtr fileKnob = getKnobByName(kOfxImageEffectFileParamName);
        KnobFilePtr inputFileKnob = toKnobFile(fileKnob);
        if (inputFileKnob) {
            std::string filename = inputFileKnob->getValue();
            std::stringstream ss;
            for (int i = 0; i < missingViews.size(); ++i) {
                ss << missingViews[i].toStdString();
                if (i < missingViews.size() - 1) {
                    ss << ", ";
                }
            }
            ss << std::endl;
            ss << std::endl;
            ss << tr("These views are in %1 but do not exist in the project.\nWould you like to create them?").arg( QString::fromUtf8( filename.c_str() ) ).toStdString();
            std::string question  = ss.str();
            StandardButtonEnum rep = Dialogs::questionDialog(tr("Views available").toStdString(), question, false, StandardButtons(eStandardButtonYes | eStandardButtonNo), eStandardButtonYes);
            if (rep == eStandardButtonYes) {
                std::vector<std::string> viewsToCreate;
                for (QStringList::Iterator it = missingViews.begin(); it != missingViews.end(); ++it) {
                    viewsToCreate.push_back( it->toStdString() );
                }
                getApp()->getProject()->createProjectViews(viewsToCreate);
            }
        }
    }

    Q_EMIT availableViewsChanged();
} // Node::refreshCreatedViews

bool
Node::getHideInputsKnobValue() const
{
    KnobBoolPtr k = _imp->hideInputs.lock();

    if (!k) {
        return false;
    }

    return k->getValue();
}

void
Node::setHideInputsKnobValue(bool hidden)
{
    KnobBoolPtr k = _imp->hideInputs.lock();

    if (!k) {
        return;
    }
    k->setValue(hidden);
}

void
Node::onRefreshIdentityStateRequestReceived()
{
#pragma message WARN("Do this in NodeGui instead")
    if ( !_imp->guiPointer.lock() ) {
        return;
    }

    assert( QThread::currentThread() == qApp->thread() );
    int refreshStateCount;
    {
        QMutexLocker k(&_imp->refreshIdentityStateRequestsCountMutex);
        refreshStateCount = _imp->refreshIdentityStateRequestsCount;
        _imp->refreshIdentityStateRequestsCount = 0;
    }
    if ( (refreshStateCount == 0) || !_imp->effect ) {
        //was already processed
        return;
    }

    ProjectPtr project = getApp()->getProject();
    if (project->isLoadingProject()) {
        return;
    }
    TimeValue time(project->currentFrame());
    RenderScale scale(1.);
    bool viewAware =  _imp->effect->isViewAware();
    int nViews = !viewAware ? 1 : project->getProjectViewsCount();

    RectI format = _imp->effect->getOutputFormat(TreeRenderNodeArgsPtr());

    //The one view node might report it is identity, but we do not want it to display it


    int inputNb = -1;
    OneViewNodePtr isOneView = isEffectOneViewNode();
    if (!isOneView) {
        for (int i = 0; i < nViews; ++i) {

            IsIdentityResultsPtr isIdentityResults;
            ActionRetCodeEnum stat = _imp->effect->isIdentity_public(true, time, scale, format, ViewIdx(i), TreeRenderNodeArgsPtr(), &isIdentityResults);
            if (isFailureRetCode(stat)) {
                continue;
            }
            int identityInputNb;
            TimeValue identityTime;
            ViewIdx identityView;
            isIdentityResults->getIdentityData(&identityInputNb, &identityTime, &identityView);

            if ( identityInputNb == -1 || identityView.value() != i ) {
                inputNb = -1;
                break;
            }
            inputNb = identityInputNb;
        }
    }

    //Check for consistency across views or then say the effect is not identity since the UI cannot display 2 different states
    //depending on the view


    NodeGuiIPtr nodeUi = _imp->guiPointer.lock();
    if (nodeUi) {
        nodeUi->onIdentityStateChanged(inputNb);
    }
} // Node::onRefreshIdentityStateRequestReceived

void
Node::refreshIdentityState()
{


    //Post a new request
    {
        QMutexLocker k(&_imp->refreshIdentityStateRequestsCountMutex);
        ++_imp->refreshIdentityStateRequestsCount;
    }
    Q_EMIT refreshIdentityStateRequested();
}

KnobStringPtr
Node::getExtraLabelKnob() const
{
    return _imp->nodeLabelKnob.lock();
}

KnobStringPtr
Node::getOFXSubLabelKnob() const
{
    return _imp->ofxSubLabelKnob.lock();
}


KnobBoolPtr
Node::getDisabledKnob() const
{
    return _imp->disableNodeKnob.lock();
}

bool
Node::isLifetimeActivated(int *firstFrame,
                          int *lastFrame) const
{
    KnobBoolPtr enableLifetimeKnob = _imp->enableLifeTimeKnob.lock();

    if (!enableLifetimeKnob) {
        return false;
    }
    if ( !enableLifetimeKnob->getValue() ) {
        return false;
    }
    KnobIntPtr lifetimeKnob = _imp->lifeTimeKnob.lock();
    *firstFrame = lifetimeKnob->getValue(DimIdx(0));
    *lastFrame = lifetimeKnob->getValue(DimIdx(1));

    return true;
}

KnobBoolPtr
Node::getLifeTimeEnabledKnob() const
{
    return _imp->enableLifeTimeKnob.lock();
}

KnobIntPtr
Node::getLifeTimeKnob() const
{
    return _imp->lifeTimeKnob.lock();
}

bool
Node::isNodeDisabledForFrame(TimeValue time, ViewIdx view) const
{
    // Check disabled knob
    KnobBoolPtr b = _imp->disableNodeKnob.lock();
    if (b && b->getValueAtTime(time, DimIdx(0), view)) {
        return true;
    }

    NodeGroupPtr isContainerGrp = toNodeGroup( getGroup() );

    // If within a group, check the group's disabled knob
    if (isContainerGrp) {
        if (isContainerGrp->getNode()->isNodeDisabledForFrame(time, view)) {
            return true;
        }
    }

    // If an internal IO node, check the main meta-node disabled knob
    NodePtr ioContainer = getIOContainer();
    if (ioContainer) {
        return ioContainer->isNodeDisabledForFrame(time, view);
    }

    RotoDrawableItemPtr attachedItem = getAttachedRotoItem();
    if (attachedItem && !attachedItem->isActivated(time, view)) {
        return true;
    }

    // Check lifetime
    int lifeTimeFirst, lifeTimeEnd;
    bool lifeTimeEnabled = isLifetimeActivated(&lifeTimeFirst, &lifeTimeEnd);
    bool enabled = ( !lifeTimeEnabled || (time >= lifeTimeFirst && time <= lifeTimeEnd) );
    return !enabled;
} // isNodeDisabledForFrame

bool
Node::getDisabledKnobValue() const
{
    // Check disabled knob
    KnobBoolPtr b = _imp->disableNodeKnob.lock();
    if (b && b->getValue()) {
        return true;
    }

    NodeGroupPtr isContainerGrp = toNodeGroup( getGroup() );

    // If within a group, check the group's disabled knob
    if (isContainerGrp) {
        if (isContainerGrp->getNode()->getDisabledKnobValue()) {
            return true;
        }
    }

    // If an internal IO node, check the main meta-node disabled knob
    NodePtr ioContainer = getIOContainer();
    if (ioContainer) {
        return ioContainer->getDisabledKnobValue();
    }


    int lifeTimeFirst, lifeTimeEnd;
    bool lifeTimeEnabled = isLifetimeActivated(&lifeTimeFirst, &lifeTimeEnd);
    double curFrame = _imp->effect->getCurrentTime_TLS();
    bool enabled = ( !lifeTimeEnabled || (curFrame >= lifeTimeFirst && curFrame <= lifeTimeEnd) );

    return !enabled;
}

boost::shared_ptr<KnobBool>
Node::getProcessAllLayersKnob() const
{
    return _imp->processAllLayersKnob.lock();
}

void
Node::setNodeDisabled(bool disabled)
{
    KnobBoolPtr b = _imp->disableNodeKnob.lock();

    if (b) {
        b->setValue(disabled);
    }
}


ImageBitDepthEnum
Node::getClosestSupportedBitDepth(ImageBitDepthEnum depth)
{
    bool foundShort = false;
    bool foundByte = false;

    for (std::list<ImageBitDepthEnum>::const_iterator it = _imp->supportedDepths.begin(); it != _imp->supportedDepths.end(); ++it) {
        if (*it == depth) {
            return depth;
        } else if (*it == eImageBitDepthFloat) {
            return eImageBitDepthFloat;
        } else if (*it == eImageBitDepthShort) {
            foundShort = true;
        } else if (*it == eImageBitDepthByte) {
            foundByte = true;
        }
    }
    if (foundShort) {
        return eImageBitDepthShort;
    } else if (foundByte) {
        return eImageBitDepthByte;
    } else {
        ///The plug-in doesn't support any bitdepth, the program shouldn't even have reached here.
        assert(false);

        return eImageBitDepthNone;
    }
}

ImageBitDepthEnum
Node::getBestSupportedBitDepth() const
{
    bool foundShort = false;
    bool foundByte = false;

    for (std::list<ImageBitDepthEnum>::const_iterator it = _imp->supportedDepths.begin(); it != _imp->supportedDepths.end(); ++it) {
        switch (*it) {
        case eImageBitDepthByte:
            foundByte = true;
            break;

        case eImageBitDepthShort:
            foundShort = true;
            break;

<<<<<<< HEAD
        case eImageBitDepthHalf:
            break;

        case eImageBitDepthFloat:

            return eImageBitDepthFloat;

        case eImageBitDepthNone:
            break;
        }
    }

    if (foundShort) {
        return eImageBitDepthShort;
    } else if (foundByte) {
        return eImageBitDepthByte;
    } else {
        ///The plug-in doesn't support any bitdepth, the program shouldn't even have reached here.
        assert(false);

        return eImageBitDepthNone;
    }
}

bool
Node::isSupportedBitDepth(ImageBitDepthEnum depth) const
{
    return std::find(_imp->supportedDepths.begin(), _imp->supportedDepths.end(), depth) != _imp->supportedDepths.end();
}

std::string
Node::getNodeExtraLabel() const
{
    KnobStringPtr s = _imp->nodeLabelKnob.lock();

    if (s) {
        return s->getValue();
    } else {
        return std::string();
    }
}



bool
Node::isBackdropNode() const
{
    return getPluginID() == PLUGINID_NATRON_BACKDROP;
}

void
Node::updateEffectSubLabelKnob(const QString & name)
{
    if (!_imp->effect) {
        return;
    }
    KnobStringPtr strKnob = _imp->ofxSubLabelKnob.lock();
    if (strKnob) {
        strKnob->setValue( name.toStdString() );
    }
}




void
Node::onNodeMetadatasRefreshedOnMainThread(const NodeMetadata& meta)
{
    assert(QThread::currentThread() == qApp->thread());

    // Refresh warnings
    _imp->refreshMetadaWarnings(meta);

    // Refresh identity state
    refreshIdentityState();

    // Refresh default layer & mask channel selectors
    refreshChannelSelectors();

    // Premult might have changed, check for warnings
    checkForPremultWarningAndCheckboxes();

    // Refresh channel checkbox and layer selectors visibility
    refreshLayersSelectorsVisibility();
}

U64
Node::getLastTimeInvariantMetadataHash() const
{
    assert(QThread::currentThread() == qApp->thread());
    return _imp->lastTimeInvariantMetadataHashRefreshed;
}

void
Node::setLastTimeInvariantMetadataHash(U64 lastTimeInvariantMetadataHashRefreshed)
{
    assert(QThread::currentThread() == qApp->thread());
    _imp->lastTimeInvariantMetadataHashRefreshed = lastTimeInvariantMetadataHashRefreshed;
}

void
Node::setPosition(double x,
                  double y)
{
    NodeGuiIPtr gui = _imp->guiPointer.lock();

    if (gui) {
        gui->setPosition(x, y);
    } else {
        onNodeUIPositionChanged(x,y);
    }
=======
int
Node::getMaskChannel(int inputNb, const std::list<ImagePlaneDesc>& availableLayers, ImagePlaneDesc* comps) const
{
    *comps = ImagePlaneDesc::getNoneComponents();

    std::map<int, MaskSelector >::const_iterator it = _imp->maskSelectors.find(inputNb);

    if ( it == _imp->maskSelectors.end() ) {
        return -1;
    }
    ChoiceOption maskChannelID =  it->second.channel.lock()->getActiveEntry();

    for (std::list<ImagePlaneDesc>::const_iterator it2 = availableLayers.begin(); it2 != availableLayers.end(); ++it2) {

        std::size_t nChans = (std::size_t)it2->getNumComponents();
        for (std::size_t c = 0; c < nChans; ++c) {
            ChoiceOption channelOption = it2->getChannelOption(c);
            if (channelOption.id == maskChannelID.id) {
                *comps = *it2;
                return c;
            }
        }
    }
    return -1;
>>>>>>> 8128e21d
}

void
Node::getPosition(double *x,
                  double *y) const
{
<<<<<<< HEAD
    QMutexLocker k(&_imp->nodeUIDataMutex);
    *x = _imp->nodePositionCoords[0];
    *y = _imp->nodePositionCoords[1];
}
=======
    if ( !isNodeCreated() ) {
        return false;
    }

    double time = getApp()->getTimeLine()->currentFrame();
    // Refresh each layer selector (input and output)
    bool hasChanged = false;
    for (std::map<int, ChannelSelector>::iterator it = _imp->channelsSelectors.begin(); it != _imp->channelsSelectors.end(); ++it) {

        int inputNb = it->first;


        // The Output Layer menu has a All choice, input layers menus have a None choice.
        std::vector<ChoiceOption> choices;
        if (inputNb >= 0) {
            choices.push_back(ChoiceOption("None", "", ""));
        }
>>>>>>> 8128e21d

void
Node::onNodeUIPositionChanged(double x, double y)
{
    QMutexLocker k(&_imp->nodeUIDataMutex);
    _imp->nodePositionCoords[0] = x;
    _imp->nodePositionCoords[1] = y;
}

<<<<<<< HEAD
void
Node::onNodeUISizeChanged(double w,
              double h)
{
    QMutexLocker k(&_imp->nodeUIDataMutex);
    _imp->nodeSize[0] = w;
    _imp->nodeSize[1] = h;
}


void
Node::setSize(double w,
              double h)
{
    NodeGuiIPtr gui = _imp->guiPointer.lock();

    if (gui) {
        gui->setSize(w, h);
    } else {
        onNodeUISizeChanged(w,h);
    }
}


void
Node::getSize(double* w,
              double* h) const
{
    QMutexLocker k(&_imp->nodeUIDataMutex);
    *w = _imp->nodeSize[0];
    *h = _imp->nodeSize[1];
}

bool
Node::getColor(double* r,
               double *g,
               double* b) const
{
    QMutexLocker k(&_imp->nodeUIDataMutex);
    *r = _imp->nodeColor[0];
    *g = _imp->nodeColor[1];
    *b = _imp->nodeColor[2];
    return true;
}

void
Node::getDefaultColor(double* r, double *g, double* b) const
{
    std::vector<std::string> grouping;
    getPluginGrouping(&grouping);
    std::string majGroup = grouping.empty() ? "" : grouping.front();
    float defR, defG, defB;

    SettingsPtr settings = appPTR->getCurrentSettings();

    if ( _imp->effect->isReader() ) {
        settings->getReaderColor(&defR, &defG, &defB);
    } else if ( _imp->effect->isWriter() ) {
        settings->getWriterColor(&defR, &defG, &defB);
    } else if ( _imp->effect->isGenerator() ) {
        settings->getGeneratorColor(&defR, &defG, &defB);
    } else if (majGroup == PLUGIN_GROUP_COLOR) {
        settings->getColorGroupColor(&defR, &defG, &defB);
    } else if (majGroup == PLUGIN_GROUP_FILTER) {
        settings->getFilterGroupColor(&defR, &defG, &defB);
    } else if (majGroup == PLUGIN_GROUP_CHANNEL) {
        settings->getChannelGroupColor(&defR, &defG, &defB);
    } else if (majGroup == PLUGIN_GROUP_KEYER) {
        settings->getKeyerGroupColor(&defR, &defG, &defB);
    } else if (majGroup == PLUGIN_GROUP_MERGE) {
        settings->getMergeGroupColor(&defR, &defG, &defB);
    } else if (majGroup == PLUGIN_GROUP_PAINT) {
        settings->getDrawGroupColor(&defR, &defG, &defB);
    } else if (majGroup == PLUGIN_GROUP_TIME) {
        settings->getTimeGroupColor(&defR, &defG, &defB);
    } else if (majGroup == PLUGIN_GROUP_TRANSFORM) {
        settings->getTransformGroupColor(&defR, &defG, &defB);
    } else if (majGroup == PLUGIN_GROUP_MULTIVIEW) {
        settings->getViewsGroupColor(&defR, &defG, &defB);
    } else if (majGroup == PLUGIN_GROUP_DEEP) {
        settings->getDeepGroupColor(&defR, &defG, &defB);
    } else if (dynamic_cast<Backdrop*>(_imp->effect.get())) {
        settings->getDefaultBackdropColor(&defR, &defG, &defB);
    } else {
        settings->getDefaultNodeColor(&defR, &defG, &defB);
    }
    *r = defR;
    *g = defG;
    *b = defB;

}

bool
Node::hasColorChangedSinceDefault() const
{
    double defR, defG, defB;
    getDefaultColor(&defR, &defG, &defB);
    if ( (std::abs(_imp->nodeColor[0] - defR) > 0.01) || (std::abs(_imp->nodeColor[1] - defG) > 0.01) || (std::abs(_imp->nodeColor[2] - defB) > 0.01) ) {
        return true;
    }

    return false;
}

void
Node::onNodeUIColorChanged(double r,
                           double g,
                           double b)
{
    QMutexLocker k(&_imp->nodeUIDataMutex);
    _imp->nodeColor[0] = r;
    _imp->nodeColor[1] = g;
    _imp->nodeColor[2] = b;

}


void
Node::setColor(double r,
               double g,
               double b)
{
    NodeGuiIPtr gui = _imp->guiPointer.lock();

    if (gui) {
        gui->setColor(r, g, b);
    } else {
        onNodeUIColorChanged(r,g,b);
    }
}



void
Node::onNodeUISelectionChanged(bool isSelected)
{
    QMutexLocker k(&_imp->nodeUIDataMutex);
    _imp->nodeIsSelected = isSelected;
}

bool
Node::getNodeIsSelected() const
{
    QMutexLocker k(&_imp->nodeUIDataMutex);
    return _imp->nodeIsSelected;
}



void
Node::setNodeGuiPointer(const NodeGuiIPtr& gui)
{
    assert( !_imp->guiPointer.lock() );
    assert( QThread::currentThread() == qApp->thread() );
    _imp->guiPointer = gui;
}
=======
        std::list<ImagePlaneDesc> availableComponents;
        _imp->effect->getAvailableLayers(time, ViewIdx(0), inputNb,  &availableComponents);

        for (std::list<ImagePlaneDesc>::const_iterator it2 = availableComponents.begin(); it2 != availableComponents.end(); ++it2) {
            ChoiceOption layerOption = it2->getPlaneOption();
            choices.push_back(layerOption);
        }

        {
            boost::shared_ptr<KnobChoice> layerKnob = it->second.layer.lock();

            bool menuChanged = layerKnob->populateChoices(choices);
            if (menuChanged) {
                hasChanged = true;
                if (inputNb == -1) {
                    s_outputLayerChanged();
                }
            }
        }
    }  // for each layer selector

    // Refresh each mask channel selector

    for (std::map<int, MaskSelector>::iterator it = _imp->maskSelectors.begin(); it != _imp->maskSelectors.end(); ++it) {

        int inputNb = it->first;
        std::vector<ChoiceOption> choices;
        choices.push_back(ChoiceOption("None", "",""));

        // Get the mask input components
        std::list<ImagePlaneDesc> availableComponents;

        _imp->effect->getAvailableLayers(time, ViewIdx(0), inputNb,  &availableComponents);


        for (std::list<ImagePlaneDesc>::const_iterator it2 = availableComponents.begin(); it2 != availableComponents.end(); ++it2) {

            std::size_t nChans = (std::size_t)it2->getNumComponents();
            for (std::size_t c = 0; c < nChans; ++c) {
                choices.push_back(it2->getChannelOption(c));
            }
        }


        boost::shared_ptr<KnobChoice> channelKnob = it->second.channel.lock();
        
        hasChanged |= channelKnob->populateChoices(choices);
        
    }
    //Notify the effect channels have changed (the viewer needs this)
    _imp->effect->onChannelsSelectorRefreshed();
>>>>>>> 8128e21d

NodeGuiIPtr
Node::getNodeGui() const
{
    return _imp->guiPointer.lock();
}

bool
<<<<<<< HEAD
Node::isUserSelected() const
=======
Node::addUserComponents(const ImagePlaneDesc& comps)
>>>>>>> 8128e21d
{
    NodeGuiIPtr gui = _imp->guiPointer.lock();

    if (!gui) {
        return false;
    }

    return gui->isUserSelected();
}

<<<<<<< HEAD
bool
Node::isSettingsPanelMinimized() const
{
    NodeGuiIPtr gui = _imp->guiPointer.lock();

    if (!gui) {
        return false;
=======
    {
        QMutexLocker k(&_imp->createdComponentsMutex);
        for (std::list<ImagePlaneDesc>::iterator it = _imp->createdComponents.begin(); it != _imp->createdComponents.end(); ++it) {
            if ( it->getPlaneID() == comps.getPlaneID() ) {
                return false;
            }
        }

        _imp->createdComponents.push_back(comps);
    }
    if (!_imp->isRefreshingInputRelatedData) {
        ///Clip preferences have changed
        RenderScale s(1.);
        getEffectInstance()->refreshMetaDatas_public(true);
    }
    {
        ///Set the selector to the new channel
        KnobChoice* layerChoice = dynamic_cast<KnobChoice*>( outputLayerKnob.get() );
        if (layerChoice) {
            layerChoice->setValueFromID(comps.getPlaneID(), 0);
        }
>>>>>>> 8128e21d
    }

    return gui->isSettingsPanelMinimized();
}

<<<<<<< HEAD
bool
Node::isSettingsPanelVisibleInternal(std::set<NodeConstPtr>& recursionList) const
=======
void
Node::getUserCreatedComponents(std::list<ImagePlaneDesc>* comps)
>>>>>>> 8128e21d
{
    NodeGuiIPtr gui = _imp->guiPointer.lock();

    if (!gui) {
        return false;
    }

    NodeConstPtr thisShared = shared_from_this();
    if ( recursionList.find(thisShared) != recursionList.end() ) {
        return false;
    }
    recursionList.insert(thisShared);

    return gui->isSettingsPanelVisible();
}

bool
Node::isSettingsPanelVisible() const
{
    std::set<NodeConstPtr> tmplist;

    return isSettingsPanelVisibleInternal(tmplist);
}

void
Node::attachRotoItem(const RotoDrawableItemPtr& stroke)
{
    assert( QThread::currentThread() == qApp->thread() );
    _imp->paintStroke = stroke;
    setProcessChannelsValues(true, true, true, true);
}

RotoDrawableItemPtr
Node::getOriginalAttachedItem() const
{
    return _imp->paintStroke.lock();
}

RotoDrawableItemPtr
Node::getAttachedRotoItem() const
{
    EffectInstancePtr effect = getEffectInstance();
    if (!effect) {
        return RotoDrawableItemPtr();
    }
    RotoDrawableItemPtr thisItem = _imp->paintStroke.lock();
    if (!thisItem) {
        return thisItem;
    }
    // On a render thread, use the local thread copy
    TreeRenderNodeArgsPtr currentRender = effect->getCurrentRender_TLS();
    if (currentRender && thisItem->isRenderCloneNeeded()) {
        return thisItem->getCachedDrawable(currentRender->getParentRender());
    }
    return thisItem;
}



KnobBoolPtr
Node::getProcessAllLayersKnob() const
{
    return _imp->processAllLayersKnob.lock();
}

void
Node::checkForPremultWarningAndCheckboxes()
{
    if ( isOutputNode() || _imp->effect->isGenerator() || _imp->effect->isReader() ) {
        return;
    }
    KnobBoolPtr chans[4];
    KnobStringPtr premultWarn = _imp->premultWarning.lock();
    if (!premultWarn) {
        return;
    }
    NodePtr prefInput = getPreferredInputNode();

    if ( !prefInput ) {
        //No input, do not warn
        premultWarn->setSecret(true);

        return;
    }
    for (int i = 0; i < 4; ++i) {
        chans[i] = _imp->enabledChan[i].lock();

        //No checkboxes
        if (!chans[i]) {
            premultWarn->setSecret(true);

            return;
        }

        //not RGBA
        if ( chans[i]->getIsSecret() ) {
            return;
        }
    }

    ImagePremultiplicationEnum premult = _imp->effect->getPremult(TreeRenderNodeArgsPtr());

    //not premult
    if (premult != eImagePremultiplicationPremultiplied) {
        premultWarn->setSecret(true);

        return;
    }

    bool checked[4];
    checked[3] = chans[3]->getValue();

    //alpha unchecked
    if (!checked[3]) {
        premultWarn->setSecret(true);

        return;
    }
    for (int i = 0; i < 3; ++i) {
        checked[i] = chans[i]->getValue();
        if (!checked[i]) {
            premultWarn->setSecret(false);

            return;
        }
    }

    //RGB checked
    premultWarn->setSecret(true);
} // Node::checkForPremultWarningAndCheckboxes



double
Node::getHostMixingValue(TimeValue time,
                         ViewIdx view) const
{
    KnobDoublePtr mix = _imp->mixWithSource.lock();

    return mix ? mix->getValueAtTime(time, DimIdx(0), view) : 1.;
}


NATRON_NAMESPACE_EXIT;

NATRON_NAMESPACE_USING;
#include "moc_Node.cpp"<|MERGE_RESOLUTION|>--- conflicted
+++ resolved
@@ -84,7 +84,6 @@
 #include "Engine/OpenGLViewerI.h"
 #include "Engine/OutputSchedulerThread.h"
 #include "Engine/Plugin.h"
-#include "Engine/ProjectSerialization.h"
 #include "Engine/PrecompNode.h"
 #include "Engine/Project.h"
 #include "Engine/ReadNode.h"
@@ -114,486 +113,6 @@
 ///at most every...
 #define NATRON_RENDER_GRAPHS_HINTS_REFRESH_RATE_SECONDS 1
 
-<<<<<<< HEAD
-=======
-NATRON_NAMESPACE_ENTER;
-
-using std::make_pair;
-using std::cout; using std::endl;
-using boost::shared_ptr;
-
-
-// protect local classes in anonymous namespace
-NATRON_NAMESPACE_ANONYMOUS_ENTER
-
-/*The output node was connected from inputNumber to this...*/
-typedef std::map<NodeWPtr, int > DeactivatedState;
-typedef std::list<Node::KnobLink> KnobLinkList;
-typedef std::vector<NodeWPtr> InputsV;
-
-
-class ChannelSelector
-{
-public:
-
-    boost::weak_ptr<KnobChoice> layer;
-
-
-    ChannelSelector()
-        : layer()
-    {
-    }
-
-    ChannelSelector(const ChannelSelector& other)
-    {
-        *this = other;
-    }
-
-    void operator=(const ChannelSelector& other)
-    {
-        layer = other.layer;
-    }
-};
-
-class MaskSelector
-{
-public:
-
-    boost::weak_ptr<KnobBool> enabled;
-    boost::weak_ptr<KnobChoice> channel;
-    mutable QMutex compsMutex;
-    //Stores the components available at build time of the choice menu
-    std::vector<std::pair<ImagePlaneDesc, NodeWPtr > > compsAvailable;
-
-    MaskSelector()
-        : enabled()
-        , channel()
-        , compsMutex()
-        , compsAvailable()
-    {
-    }
-
-    MaskSelector(const MaskSelector& other)
-    {
-        *this = other;
-    }
-
-    void operator=(const MaskSelector& other)
-    {
-        enabled = other.enabled;
-        channel = other.channel;
-        QMutexLocker k(&compsMutex);
-        compsAvailable = other.compsAvailable;
-    }
-};
-
-
-struct FormatKnob
-{
-    boost::weak_ptr<KnobInt> size;
-    boost::weak_ptr<KnobDouble> par;
-    boost::weak_ptr<KnobChoice> formatChoice;
-};
-
-struct PyPlugInfo
-{
-    std::string pluginPythonModule; // the absolute filename of the python script
-
-    //Set to true when the user has edited a PyPlug
-    bool isPyPlug;
-    std::string pyPlugID; //< if this is a pyplug, this is the ID of the Plug-in. This is because the plugin handle will be the one of the Group
-    std::string pyPlugLabel;
-    std::string pyPlugDesc;
-    std::string pyPlugIconFilePath;
-    std::list<std::string> pyPlugGrouping;
-    int pyPlugVersion;
-
-    PyPlugInfo()
-    : isPyPlug(false)
-    , pyPlugVersion(0)
-    {
-
-    }
-};
-
-NATRON_NAMESPACE_ANONYMOUS_EXIT
-
-
-struct Node::Implementation
-{
-    Q_DECLARE_TR_FUNCTIONS(Node)
-
-public:
-    Implementation(Node* publicInterface,
-                   const AppInstPtr& app_,
-                   const boost::shared_ptr<NodeCollection>& collection,
-                   Plugin* plugin_)
-        : _publicInterface(publicInterface)
-        , group(collection)
-        , precomp()
-        , app(app_)
-        , isPartOfProject(true)
-        , knobsInitialized(false)
-        , inputsInitialized(false)
-        , outputsMutex()
-        , outputs()
-        , guiOutputs()
-        , inputsMutex()
-        , inputs()
-        , guiInputs()
-        , effect()
-        , inputsComponents()
-        , outputComponents()
-        , inputsLabelsMutex()
-        , inputLabels()
-        , scriptName()
-        , label()
-        , cacheID()
-        , deactivatedState()
-        , activatedMutex()
-        , activated(true)
-        , plugin(plugin_)
-        , pyPluginInfoMutex()
-        , pyPlugInfo()
-        , computingPreview(false)
-        , previewThreadQuit(false)
-        , computingPreviewMutex()
-        , pluginInstanceMemoryUsed(0)
-        , memoryUsedMutex()
-        , mustQuitPreview(0)
-        , mustQuitPreviewMutex()
-        , mustQuitPreviewCond()
-        , renderInstancesSharedMutex(QMutex::Recursive)
-        , knobsAge(0)
-        , knobsAgeMutex()
-        , masterNodeMutex()
-        , masterNode()
-        , nodeLinks()
-#ifdef NATRON_ENABLE_IO_META_NODES
-        , ioContainer()
-#endif
-        , frameIncrKnob()
-        , nodeSettingsPage()
-        , nodeLabelKnob()
-        , previewEnabledKnob()
-        , disableNodeKnob()
-        , infoPage()
-        , nodeInfos()
-        , refreshInfoButton()
-        , useFullScaleImagesWhenRenderScaleUnsupported()
-        , forceCaching()
-        , hideInputs()
-        , beforeFrameRender()
-        , beforeRender()
-        , afterFrameRender()
-        , afterRender()
-        , enabledChan()
-        , channelsSelectors()
-        , maskSelectors()
-        , rotoContext()
-        , trackContext()
-        , imagesBeingRenderedMutex()
-        , imageBeingRenderedCond()
-        , imagesBeingRendered()
-        , supportedDepths()
-        , isMultiInstance(false)
-        , multiInstanceParent()
-        , childrenMutex()
-        , children()
-        , multiInstanceParentName()
-        , keyframesDisplayedOnTimeline(false)
-        , lastRenderStartedMutex()
-        , lastRenderStartedSlotCallTime()
-        , renderStartedCounter(0)
-        , inputIsRenderingCounter(0)
-        , lastInputNRenderStartedSlotCallTime()
-        , nodeIsDequeuing(false)
-        , nodeIsDequeuingMutex()
-        , nodeIsDequeuingCond()
-        , nodeIsRendering(0)
-        , nodeIsRenderingMutex()
-        , persistentMessage()
-        , persistentMessageType(0)
-        , persistentMessageMutex()
-        , guiPointer()
-        , nativeOverlays()
-        , nodeCreated(false)
-        , wasCreatedSilently(false)
-        , createdComponentsMutex()
-        , createdComponents()
-        , paintStroke()
-        , pluginsPropMutex()
-        , pluginSafety(eRenderSafetyInstanceSafe)
-        , currentThreadSafety(eRenderSafetyInstanceSafe)
-        , currentSupportTiles(false)
-        , currentSupportOpenGLRender(ePluginOpenGLRenderSupportNone)
-        , currentSupportSequentialRender(eSequentialPreferenceNotSequential)
-        , currentCanTransform(false)
-        , draftModeUsed(false)
-        , mustComputeInputRelatedData(true)
-        , duringPaintStrokeCreation(false)
-        , lastStrokeMovementMutex()
-        , strokeBitmapCleared(false)
-        , useAlpha0ToConvertFromRGBToRGBA(false)
-        , isBeingDestroyedMutex()
-        , isBeingDestroyed(false)
-        , inputModifiedRecursion(0)
-        , inputsModified()
-        , refreshIdentityStateRequestsCount(0)
-        , isRefreshingInputRelatedData(false)
-        , streamWarnings()
-        , requiresGLFinishBeforeRender(false)
-        , hostChannelSelectorEnabled(false)
-    {
-        ///Initialize timers
-        gettimeofday(&lastRenderStartedSlotCallTime, 0);
-        gettimeofday(&lastInputNRenderStartedSlotCallTime, 0);
-    }
-
-    void abortPreview_non_blocking();
-
-    void abortPreview_blocking(bool allowPreviewRenders);
-
-    bool checkForExitPreview();
-
-    void setComputingPreview(bool v)
-    {
-        QMutexLocker l(&computingPreviewMutex);
-
-        computingPreview = v;
-    }
-
-    void restoreUserKnobsRecursive(const std::list<boost::shared_ptr<KnobSerializationBase> >& knobs,
-                                   const boost::shared_ptr<KnobGroup>& group,
-                                   const boost::shared_ptr<KnobPage>& page);
-
-    void restoreKnobLinksRecursive(const GroupKnobSerialization* group,
-                                   const NodesList & allNodes,
-                                   const std::map<std::string, std::string>& oldNewScriptNamesMapping);
-
-    void ifGroupForceHashChangeOfInputs();
-
-    void runOnNodeCreatedCB(bool userEdited);
-
-    void runOnNodeDeleteCB();
-
-    void runOnNodeCreatedCBInternal(const std::string& cb, bool userEdited);
-
-    void runOnNodeDeleteCBInternal(const std::string& cb);
-
-
-    void appendChild(const NodePtr& child);
-
-    void runInputChangedCallback(int index, const std::string& script);
-
-    void createChannelSelector(int inputNb, const std::string & inputName, bool isOutput, const boost::shared_ptr<KnobPage>& page, KnobPtr* lastKnobBeforeAdvancedOption);
-
-    void onLayerChanged(int inputNb, const ChannelSelector& selector);
-
-    void onMaskSelectorChanged(int inputNb, const MaskSelector& selector);
-
-    ImagePlaneDesc getSelectedLayerInternal(int inputNb, const std::list<ImagePlaneDesc>& availableLayers, const ChannelSelector& selector) const;
-
-
-    Node* _publicInterface;
-    boost::weak_ptr<NodeCollection> group;
-    boost::weak_ptr<PrecompNode> precomp;
-    AppInstWPtr app; // pointer to the app: needed to access the application's default-project's format
-    bool isPartOfProject;
-    bool knobsInitialized;
-    bool inputsInitialized;
-    mutable QMutex outputsMutex;
-    NodesWList outputs, guiOutputs;
-    mutable QMutex inputsMutex; //< protects guiInputs so the serialization thread can access them
-
-    ///The  inputs are the ones used while rendering and guiInputs the ones used by the gui whenever
-    ///the node is currently rendering. Once the render is finished, inputs are refreshed automatically to the value of
-    ///guiInputs
-    InputsV inputs, guiInputs;
-
-    //to the inputs in a thread-safe manner.
-    EffectInstPtr effect;  //< the effect hosted by this node
-
-    ///The accepted components in input and in output of the plug-in
-    ///These two are also protected by inputsMutex
-    std::vector< std::list<ImagePlaneDesc> > inputsComponents;
-    std::list<ImagePlaneDesc> outputComponents;
-    mutable QMutex nameMutex;
-    mutable QMutex inputsLabelsMutex;
-    std::vector<std::string> inputLabels; // inputs name, protected by inputsLabelsMutex
-    std::vector<std::string> inputHints; // protected by inputsLabelsMutex
-    std::vector<bool> inputsVisibility; // protected by inputsMutex
-    std::string scriptName; //node name internally and as visible to python
-    std::string label; // node label as visible in the GUI
-
-    ///The cacheID is the first script name that was given to a node
-    ///it is then used in the cache to identify images that belong to this node
-    ///In order for the cache to be persistent, the cacheID is serialized with the node
-    ///and 2 nodes cannot have the same cacheID.
-    std::string cacheID;
-    DeactivatedState deactivatedState;
-    mutable QMutex activatedMutex;
-    bool activated;
-    Plugin* plugin; //< the plugin which stores the function to instantiate the effect
-    mutable QMutex pyPluginInfoMutex;
-    PyPlugInfo pyPlugInfo;
-    bool computingPreview;
-    bool previewThreadQuit;
-    mutable QMutex computingPreviewMutex;
-    size_t pluginInstanceMemoryUsed; //< global count on all EffectInstance's of the memory they use.
-    QMutex memoryUsedMutex; //< protects _pluginInstanceMemoryUsed
-    int mustQuitPreview;
-    QMutex mustQuitPreviewMutex;
-    QWaitCondition mustQuitPreviewCond;
-    QMutex renderInstancesSharedMutex; //< see eRenderSafetyInstanceSafe in EffectInstance::renderRoI
-    //only 1 clone can render at any time
-    U64 knobsAge; //< the age of the knobs in this effect. It gets incremented every times the effect has its evaluate() function called.
-    mutable QReadWriteLock knobsAgeMutex; //< protects knobsAge and hash
-    Hash64 hash; //< recomputed everytime knobsAge is changed.
-    mutable QMutex masterNodeMutex; //< protects masterNode and nodeLinks
-    NodeWPtr masterNode; //< this points to the master when the node is a clone
-    KnobLinkList nodeLinks; //< these point to the parents of the params links
-
-#ifdef NATRON_ENABLE_IO_META_NODES
-    //When creating a Reader or Writer node, this is a pointer to the "bundle" node that the user actually see.
-    NodeWPtr ioContainer;
-#endif
-
-    boost::weak_ptr<KnobInt> frameIncrKnob;
-    boost::weak_ptr<KnobPage> nodeSettingsPage;
-    boost::weak_ptr<KnobString> nodeLabelKnob;
-    boost::weak_ptr<KnobBool> previewEnabledKnob;
-    boost::weak_ptr<KnobBool> disableNodeKnob;
-    boost::weak_ptr<KnobChoice> openglRenderingEnabledKnob;
-    boost::weak_ptr<KnobInt> lifeTimeKnob;
-    boost::weak_ptr<KnobBool> enableLifeTimeKnob;
-    boost::weak_ptr<KnobString> knobChangedCallback;
-    boost::weak_ptr<KnobString> inputChangedCallback;
-    boost::weak_ptr<KnobString> nodeCreatedCallback;
-    boost::weak_ptr<KnobString> nodeRemovalCallback;
-    boost::weak_ptr<KnobPage> infoPage;
-    boost::weak_ptr<KnobString> nodeInfos;
-    boost::weak_ptr<KnobButton> refreshInfoButton;
-    boost::weak_ptr<KnobBool> useFullScaleImagesWhenRenderScaleUnsupported;
-    boost::weak_ptr<KnobBool> forceCaching;
-    boost::weak_ptr<KnobBool> hideInputs;
-    boost::weak_ptr<KnobString> beforeFrameRender;
-    boost::weak_ptr<KnobString> beforeRender;
-    boost::weak_ptr<KnobString> afterFrameRender;
-    boost::weak_ptr<KnobString> afterRender;
-    boost::weak_ptr<KnobBool> enabledChan[4];
-    boost::weak_ptr<KnobString> premultWarning;
-    boost::weak_ptr<KnobDouble> mixWithSource;
-    boost::weak_ptr<KnobButton> renderButton; //< render button for writers
-    FormatKnob pluginFormatKnobs;
-    boost::weak_ptr<KnobBool> processAllLayersKnob;
-    std::map<int, ChannelSelector> channelsSelectors;
-    std::map<int, MaskSelector> maskSelectors;
-    boost::shared_ptr<RotoContext> rotoContext; //< valid when the node has a rotoscoping context (i.e: paint context)
-    boost::shared_ptr<TrackerContext> trackContext;
-    mutable QMutex imagesBeingRenderedMutex;
-    QWaitCondition imageBeingRenderedCond;
-    std::list< boost::shared_ptr<Image> > imagesBeingRendered; ///< a list of all the images being rendered simultaneously
-    std::list <ImageBitDepthEnum> supportedDepths;
-
-    ///True when several effect instances are represented under the same node.
-    bool isMultiInstance;
-    NodeWPtr multiInstanceParent;
-    mutable QMutex childrenMutex;
-    NodesWList children;
-
-    ///the name of the parent at the time this node was created
-    std::string multiInstanceParentName;
-    bool keyframesDisplayedOnTimeline;
-
-    ///This is to avoid the slots connected to the main-thread to be called too much
-    QMutex lastRenderStartedMutex; //< protects lastRenderStartedSlotCallTime & lastInputNRenderStartedSlotCallTime
-    timeval lastRenderStartedSlotCallTime;
-    int renderStartedCounter;
-    std::vector<int> inputIsRenderingCounter;
-    timeval lastInputNRenderStartedSlotCallTime;
-
-    ///True when the node is dequeuing the connectionQueue and no render should be started 'til it is empty
-    bool nodeIsDequeuing;
-    QMutex nodeIsDequeuingMutex;
-    QWaitCondition nodeIsDequeuingCond;
-
-    ///Counter counting how many parallel renders are active on the node
-    int nodeIsRendering;
-    mutable QMutex nodeIsRenderingMutex;
-    QString persistentMessage;
-    int persistentMessageType;
-    mutable QMutex persistentMessageMutex;
-    boost::weak_ptr<NodeGuiI> guiPointer;
-    std::list<boost::shared_ptr<HostOverlayKnobs> > nativeOverlays;
-    bool nodeCreated;
-    bool wasCreatedSilently;
-    mutable QMutex createdComponentsMutex;
-    std::list<ImagePlaneDesc> createdComponents; // comps created by the user
-    boost::weak_ptr<RotoDrawableItem> paintStroke;
-
-    // These are dynamic props
-    mutable QMutex pluginsPropMutex;
-    RenderSafetyEnum pluginSafety, currentThreadSafety;
-    bool currentSupportTiles;
-    PluginOpenGLRenderSupport currentSupportOpenGLRender;
-    SequentialPreferenceEnum currentSupportSequentialRender;
-    bool currentCanTransform;
-    bool draftModeUsed, mustComputeInputRelatedData;
-    bool duringPaintStrokeCreation; // protected by lastStrokeMovementMutex
-    mutable QMutex lastStrokeMovementMutex;
-    bool strokeBitmapCleared;
-
-
-    //This flag is used for the Roto plug-in and for the Merge inside the rotopaint tree
-    //so that if the input of the roto node is RGB, it gets converted with alpha = 0, otherwise the user
-    //won't be able to paint the alpha channel
-    bool useAlpha0ToConvertFromRGBToRGBA;
-    mutable QMutex isBeingDestroyedMutex;
-    bool isBeingDestroyed;
-    boost::shared_ptr<NodeRenderWatcher> renderWatcher;
-    /*
-       Used to block render emitions while modifying nodes links
-       MT-safe: only accessed/used on main thread
-     */
-    int inputModifiedRecursion;
-    std::set<int> inputsModified;
-
-    //For readers, this is the name of the views in the file
-    std::vector<std::string> createdViews;
-
-    //To concatenate calls to refreshIdentityState, accessed only on main-thread
-    int refreshIdentityStateRequestsCount;
-    int isRefreshingInputRelatedData; // only used by the main thread
-    std::map<Node::StreamWarningEnum, QString> streamWarnings;
-
-    // Some plug-ins (mainly Hitfilm Ignite detected for now) use their own OpenGL context that is sharing resources with our OpenGL contexT.
-    // as a result if we don't call glFinish() before calling the render action, the plug-in context might use textures that were not finished yet.
-    bool requiresGLFinishBeforeRender;
-
-    bool hostChannelSelectorEnabled;
-};
-
-class RefreshingInputData_RAII
-{
-    Node::Implementation *_imp;
-
-public:
-
-    RefreshingInputData_RAII(Node::Implementation* imp)
-        : _imp(imp)
-    {
-        ++_imp->isRefreshingInputRelatedData;
-    }
-
-    ~RefreshingInputData_RAII()
-    {
-        --_imp->isRefreshingInputRelatedData;
-    }
-};
-
->>>>>>> 8128e21d
-
 NATRON_NAMESPACE_ENTER;
 
 Node::Node(const AppInstancePtr& app,
@@ -908,124 +427,6 @@
 bool
 Node::isNodeCreated() const
 {
-<<<<<<< HEAD
-=======
-    return getApp()->getPaintStrokeWholeBbox();
-}
-
-void
-Node::getPaintStrokeRoD(double time,
-                        RectD* bbox) const
-{
-    bool duringPaintStroke = _imp->effect->isDuringPaintStrokeCreationThreadLocal();
-    QMutexLocker k(&_imp->lastStrokeMovementMutex);
-
-    if (duringPaintStroke) {
-        *bbox = getPaintStrokeRoD_duringPainting();
-    } else {
-        boost::shared_ptr<RotoDrawableItem> stroke = _imp->paintStroke.lock();
-        if (!stroke) {
-            throw std::logic_error("");
-        }
-        *bbox = stroke->getBoundingBox(time);
-    }
-}
-
-bool
-Node::isLastPaintStrokeBitmapCleared() const
-{
-    QMutexLocker k(&_imp->lastStrokeMovementMutex);
-
-    return _imp->strokeBitmapCleared;
-}
-
-void
-Node::clearLastPaintStrokeRoD()
-{
-    QMutexLocker k(&_imp->lastStrokeMovementMutex);
-
-    _imp->strokeBitmapCleared = true;
-}
-
-void
-Node::getLastPaintStrokePoints(double time,
-                               unsigned int mipmapLevel,
-                               std::list<std::list<std::pair<Point, double> > >* strokes,
-                               int* strokeIndex) const
-{
-    bool duringPaintStroke;
-    {
-        QMutexLocker k(&_imp->lastStrokeMovementMutex);
-        duringPaintStroke = _imp->duringPaintStrokeCreation;
-    }
-
-    if (duringPaintStroke) {
-        getApp()->getLastPaintStrokePoints(strokes, strokeIndex);
-        //adapt to mipmaplevel if needed
-        if (mipmapLevel == 0) {
-            return;
-        }
-        int pot = 1 << mipmapLevel;
-        for (std::list<std::list<std::pair<Point, double> > >::iterator it = strokes->begin(); it != strokes->end(); ++it) {
-            for (std::list<std::pair<Point, double> >::iterator it2 = it->begin(); it2 != it->end(); ++it2) {
-                std::pair<Point, double> &p = *it2;
-                p.first.x /= pot;
-                p.first.y /= pot;
-            }
-        }
-    } else {
-        boost::shared_ptr<RotoDrawableItem> item = _imp->paintStroke.lock();
-        RotoStrokeItem* stroke = dynamic_cast<RotoStrokeItem*>( item.get() );
-        assert(stroke);
-        if (!stroke) {
-            throw std::logic_error("");
-        }
-        stroke->evaluateStroke(mipmapLevel, time, strokes);
-        *strokeIndex = 0;
-    }
-}
-
-boost::shared_ptr<Image>
-Node::getOrRenderLastStrokeImage(unsigned int mipMapLevel,
-                                 double par,
-                                 const ImagePlaneDesc& components,
-                                 ImageBitDepthEnum depth) const
-{
-    QMutexLocker k(&_imp->lastStrokeMovementMutex);
-    std::list<RectI> restToRender;
-    boost::shared_ptr<RotoDrawableItem> item = _imp->paintStroke.lock();
-    boost::shared_ptr<RotoStrokeItem> stroke = boost::dynamic_pointer_cast<RotoStrokeItem>(item);
-
-    assert(stroke);
-    if (!stroke) {
-        throw std::logic_error("");
-    }
-
-    // qDebug() << getScriptName_mt_safe().c_str() << "Rendering stroke: " << _imp->lastStrokeMovementBbox.x1 << _imp->lastStrokeMovementBbox.y1 << _imp->lastStrokeMovementBbox.x2 << _imp->lastStrokeMovementBbox.y2;
-
-    RectD lastStrokeBbox;
-    std::list<std::pair<Point, double> > lastStrokePoints;
-    double distNextIn = 0.;
-    boost::shared_ptr<Image> strokeImage;
-    getApp()->getRenderStrokeData(&lastStrokeBbox, &lastStrokePoints, &distNextIn, &strokeImage);
-    double distToNextOut = stroke->renderSingleStroke(lastStrokeBbox, lastStrokePoints, mipMapLevel, par, components, depth, distNextIn, &strokeImage);
-
-    getApp()->updateStrokeImage(strokeImage, distToNextOut, true);
-
-    return strokeImage;
-}
-
-void
-Node::refreshAcceptedBitDepths()
-{
-    assert( QThread::currentThread() == qApp->thread() );
-    _imp->effect->addSupportedBitDepth(&_imp->supportedDepths);
-}
-
-bool
-Node::isNodeCreated() const
-{
->>>>>>> 8128e21d
     return _imp->nodeCreated;
 }
 
@@ -1427,7859 +828,8 @@
 bool
 Node::isForceCachingEnabled() const
 {
-<<<<<<< HEAD
     KnobBoolPtr b = _imp->forceCaching.lock();
-
     return b ? b->getValue() : false;
-=======
-    ///try to find a serialized value for this knob
-    bool found = false;
-
-    KnobChoice* isChoice = dynamic_cast<KnobChoice*>( knob.get() );
-    if (isChoice) {
-
-        const ProjectBeingLoadedInfo projectInfos = getApp()->getProjectBeingLoadedInfo();
-        if (projectInfos.vMajor == 2 && projectInfos.vMinor < 3) {
-            // Before Natron 2.2.3, all dynamic choice parameters for multiplane had a string parameter.
-            // The string parameter had the same name as the choice parameter plus "Choice" appended.
-            // If we found such a parameter, retrieve the string from it.
-            std::string stringParamName = isChoice->getName() + "Choice";
-            for (NodeSerialization::KnobValues::const_iterator it = knobsValues.begin(); it != knobsValues.end(); ++it) {
-                if ( (*it)->getName() == stringParamName ) {
-                    boost::shared_ptr<KnobString> stringKnob = boost::dynamic_pointer_cast<KnobString>((*it)->getKnob());
-                    if (stringKnob) {
-                        std::string serializedString = stringKnob->getValue();
-                        isChoice->setActiveEntry(ChoiceOption(serializedString));
-                    }
-                    break;
-                }
-            }
-
-        }
-    }
-
-    for (NodeSerialization::KnobValues::const_iterator it = knobsValues.begin(); it != knobsValues.end(); ++it) {
-        if ( (*it)->getName() == knob->getName() ) {
-            found = true;
-            // don't load the value if the Knob is not persistent! (it is just the default value in this case)
-            ///EDIT: Allow non persistent params to be loaded if we found a valid serialization for them
-            //if ( knob->getIsPersistent() ) {
-            KnobPtr serializedKnob = (*it)->getKnob();
-
-            // A knob might change its type between versions, do not load it
-            if ( knob->typeName() != serializedKnob->typeName() ) {
-                continue;
-            }
-
-            knob->cloneDefaultValues( serializedKnob.get() );
-
-            if (isChoice) {
-                const TypeExtraData* extraData = (*it)->getExtraData();
-                const ChoiceExtraData* choiceData = dynamic_cast<const ChoiceExtraData*>(extraData);
-                assert(choiceData);
-                if (choiceData) {
-                    KnobChoice* choiceSerialized = dynamic_cast<KnobChoice*>( serializedKnob.get() );
-                    assert(choiceSerialized);
-                    if (choiceSerialized) {
-                        isChoice->choiceRestoration(choiceSerialized, choiceData);
-                    }
-                }
-            } else {
-                // There is a case where the dimension of a parameter might have changed between versions, e.g:
-                // the size parameter of the Blur node was previously a Double1D and has become a Double2D to control
-                // both dimensions.
-                // For compatibility, we do not load only the first dimension, otherwise the result wouldn't be the same,
-                // instead we replicate the last dimension of the serialized knob to all other remaining dimensions to fit the
-                // knob's dimensions.
-                if ( serializedKnob->getDimension() < knob->getDimension() ) {
-                    int nSerDims = serializedKnob->getDimension();
-                    for (int i = 0; i < nSerDims; ++i) {
-                        knob->cloneAndUpdateGui(serializedKnob.get(), i);
-                    }
-                    for (int i = nSerDims; i < knob->getDimension(); ++i) {
-                        knob->cloneAndUpdateGui(serializedKnob.get(), i, nSerDims - 1);
-                    }
-                } else {
-                    knob->cloneAndUpdateGui( serializedKnob.get() );
-                }
-                knob->setSecret( serializedKnob->getIsSecret() );
-                if ( knob->getDimension() == serializedKnob->getDimension() ) {
-                    for (int i = 0; i < knob->getDimension(); ++i) {
-                        knob->setEnabled( i, serializedKnob->isEnabled(i) );
-                    }
-                }
-            }
-
-            if (knob->getName() == kOfxImageEffectFileParamName) {
-                computeFrameRangeForReader( knob.get() );
-            }
-
-            //}
-            break;
-        }
-    }
-    if (!found) {
-        ///Hack for old RGBA checkboxes which have a different name now
-        bool isR = knob->getName() == "r";
-        bool isG = knob->getName() == "g";
-        bool isB = knob->getName() == "b";
-        bool isA = knob->getName() == "a";
-        if (isR || isG || isB || isA) {
-            for (NodeSerialization::KnobValues::const_iterator it = knobsValues.begin(); it != knobsValues.end(); ++it) {
-                if ( ( isR && ( (*it)->getName() == kNatronOfxParamProcessR ) ) ||
-                     ( isG && ( (*it)->getName() == kNatronOfxParamProcessG ) ) ||
-                     ( isB && ( (*it)->getName() == kNatronOfxParamProcessB ) ) ||
-                     ( isA && ( (*it)->getName() == kNatronOfxParamProcessA ) ) ) {
-                    KnobPtr serializedKnob = (*it)->getKnob();
-                    knob->cloneAndUpdateGui( serializedKnob.get() );
-
-                    knob->setSecret( serializedKnob->getIsSecret() );
-                    if ( knob->getDimension() == serializedKnob->getDimension() ) {
-                        for (int i = 0; i < knob->getDimension(); ++i) {
-                            knob->setEnabled( i, serializedKnob->isEnabled(i) );
-                        }
-                    }
-                }
-            }
-        }
-    }
-} // Node::loadKnob
-
-void
-Node::Implementation::restoreKnobLinksRecursive(const GroupKnobSerialization* group,
-                                                const NodesList & allNodes,
-                                                const std::map<std::string, std::string>& oldNewScriptNamesMapping)
-{
-    const std::list <boost::shared_ptr<KnobSerializationBase> >&  children = group->getChildren();
-
-    for (std::list <boost::shared_ptr<KnobSerializationBase> >::const_iterator it = children.begin(); it != children.end(); ++it) {
-        GroupKnobSerialization* isGrp = dynamic_cast<GroupKnobSerialization*>( it->get() );
-        KnobSerialization* isRegular = dynamic_cast<KnobSerialization*>( it->get() );
-        assert(isGrp || isRegular);
-        if (isGrp) {
-            restoreKnobLinksRecursive(isGrp, allNodes, oldNewScriptNamesMapping);
-        } else if (isRegular) {
-            KnobPtr knob =  _publicInterface->getKnobByName( isRegular->getName() );
-            if (!knob) {
-                LogEntry::LogEntryColor c;
-                if (_publicInterface->getColor(&c.r, &c.g, &c.b)) {
-                    c.colorSet = true;
-                }
-
-                QString err = tr("Could not find a parameter named %1").arg( QString::fromUtf8( (*it)->getName().c_str() ) );
-                appPTR->writeToErrorLog_mt_safe(QString::fromUtf8( _publicInterface->getScriptName_mt_safe().c_str() ), QDateTime::currentDateTime(), err, false, c);
-                continue;
-            }
-            isRegular->restoreKnobLinks(knob, allNodes, oldNewScriptNamesMapping);
-            isRegular->restoreExpressions(knob, oldNewScriptNamesMapping);
-        }
-    }
-}
-
-void
-Node::restoreKnobsLinks(const NodeSerialization & serialization,
-                        const NodesList & allNodes,
-                        const std::map<std::string, std::string>& oldNewScriptNamesMapping)
-{
-    ////Only called by the main-thread
-    assert( QThread::currentThread() == qApp->thread() );
-
-    const NodeSerialization::KnobValues & knobsValues = serialization.getKnobsValues();
-    ///try to find a serialized value for this knob
-    for (NodeSerialization::KnobValues::const_iterator it = knobsValues.begin(); it != knobsValues.end(); ++it) {
-        KnobPtr knob = getKnobByName( (*it)->getName() );
-        if (!knob) {
-            LogEntry::LogEntryColor c;
-            if (getColor(&c.r, &c.g, &c.b)) {
-                c.colorSet = true;
-            }
-
-            QString err = tr("Could not find a parameter named %1").arg( QString::fromUtf8( (*it)->getName().c_str() ) );
-            appPTR->writeToErrorLog_mt_safe(QString::fromUtf8( getScriptName_mt_safe().c_str() ), QDateTime::currentDateTime(), err, false, c);
-            continue;
-        }
-        (*it)->restoreKnobLinks(knob, allNodes, oldNewScriptNamesMapping);
-        (*it)->restoreExpressions(knob, oldNewScriptNamesMapping);
-    }
-
-    const std::list<boost::shared_ptr<GroupKnobSerialization> >& userKnobs = serialization.getUserPages();
-    for (std::list<boost::shared_ptr<GroupKnobSerialization > >::const_iterator it = userKnobs.begin(); it != userKnobs.end(); ++it) {
-        _imp->restoreKnobLinksRecursive( (*it).get(), allNodes, oldNewScriptNamesMapping );
-    }
-}
-
-void
-Node::setPagesOrder(const std::list<std::string>& pages)
-{
-    //re-order the pages
-    std::list<KnobPtr > pagesOrdered;
-
-    for (std::list<std::string>::const_iterator it = pages.begin(); it != pages.end(); ++it) {
-        const KnobsVec &knobs = getKnobs();
-        for (KnobsVec::const_iterator it2 = knobs.begin(); it2 != knobs.end(); ++it2) {
-            if ( (*it2)->getName() == *it ) {
-                pagesOrdered.push_back(*it2);
-                _imp->effect->removeKnobFromList( it2->get() );
-                break;
-            }
-        }
-    }
-    int index = 0;
-    for (std::list<KnobPtr >::iterator it =  pagesOrdered.begin(); it != pagesOrdered.end(); ++it, ++index) {
-        _imp->effect->insertKnob(index, *it);
-    }
-}
-
-std::list<std::string>
-Node::getPagesOrder() const
-{
-    const KnobsVec& knobs = getKnobs();
-    std::list<std::string> ret;
-
-    for (KnobsVec::const_iterator it = knobs.begin(); it != knobs.end(); ++it) {
-        KnobPage* ispage = dynamic_cast<KnobPage*>( it->get() );
-        if (ispage) {
-            ret.push_back( ispage->getName() );
-        }
-    }
-
-    return ret;
-}
-
-void
-Node::restoreUserKnobs(const NodeSerialization& serialization)
-{
-    const std::list<boost::shared_ptr<GroupKnobSerialization> >& userPages = serialization.getUserPages();
-
-    for (std::list<boost::shared_ptr<GroupKnobSerialization> >::const_iterator it = userPages.begin(); it != userPages.end(); ++it) {
-        KnobPtr found = getKnobByName( (*it)->getName() );
-        boost::shared_ptr<KnobPage> page;
-        if (!found) {
-            page = AppManager::createKnob<KnobPage>(_imp->effect.get(), (*it)->getLabel(), 1, false);
-            page->setAsUserKnob(true);
-            page->setName( (*it)->getName() );
-        } else {
-            page = boost::dynamic_pointer_cast<KnobPage>(found);
-        }
-        if (page) {
-            _imp->restoreUserKnobsRecursive( (*it)->getChildren(), boost::shared_ptr<KnobGroup>(), page );
-        }
-    }
-    setPagesOrder( serialization.getPagesOrdered() );
-}
-
-void
-Node::Implementation::restoreUserKnobsRecursive(const std::list<boost::shared_ptr<KnobSerializationBase> >& knobs,
-                                                const boost::shared_ptr<KnobGroup>& group,
-                                                const boost::shared_ptr<KnobPage>& page)
-{
-    for (std::list<boost::shared_ptr<KnobSerializationBase> >::const_iterator it = knobs.begin(); it != knobs.end(); ++it) {
-        GroupKnobSerialization* isGrp = dynamic_cast<GroupKnobSerialization*>( it->get() );
-        KnobSerialization* isRegular = dynamic_cast<KnobSerialization*>( it->get() );
-        assert(isGrp || isRegular);
-
-        KnobPtr found = _publicInterface->getKnobByName( (*it)->getName() );
-
-        if (isGrp) {
-            boost::shared_ptr<KnobGroup> grp;
-            if (!found) {
-                grp = AppManager::createKnob<KnobGroup>(effect.get(), isGrp->getLabel(), 1, false);
-            } else {
-                grp = boost::dynamic_pointer_cast<KnobGroup>(found);
-                if (!grp) {
-                    continue;
-                }
-            }
-            grp->setAsUserKnob(true);
-            grp->setName( (*it)->getName() );
-            if ( isGrp && isGrp->isSetAsTab() ) {
-                grp->setAsTab();
-            }
-            page->addKnob(grp);
-            if (group) {
-                group->addKnob(grp);
-            }
-            grp->setValue( isGrp->isOpened() );
-            restoreUserKnobsRecursive(isGrp->getChildren(), grp, page);
-        } else if (isRegular) {
-            assert( isRegular->isUserKnob() );
-            KnobPtr sKnob = isRegular->getKnob();
-            KnobPtr knob;
-            KnobInt* isInt = dynamic_cast<KnobInt*>( sKnob.get() );
-            KnobDouble* isDbl = dynamic_cast<KnobDouble*>( sKnob.get() );
-            KnobBool* isBool = dynamic_cast<KnobBool*>( sKnob.get() );
-            KnobChoice* isChoice = dynamic_cast<KnobChoice*>( sKnob.get() );
-            KnobColor* isColor = dynamic_cast<KnobColor*>( sKnob.get() );
-            KnobString* isStr = dynamic_cast<KnobString*>( sKnob.get() );
-            KnobFile* isFile = dynamic_cast<KnobFile*>( sKnob.get() );
-            KnobOutputFile* isOutFile = dynamic_cast<KnobOutputFile*>( sKnob.get() );
-            KnobPath* isPath = dynamic_cast<KnobPath*>( sKnob.get() );
-            KnobButton* isBtn = dynamic_cast<KnobButton*>( sKnob.get() );
-            KnobSeparator* isSep = dynamic_cast<KnobSeparator*>( sKnob.get() );
-            KnobParametric* isParametric = dynamic_cast<KnobParametric*>( sKnob.get() );
-
-            assert(isInt || isDbl || isBool || isChoice || isColor || isStr || isFile || isOutFile || isPath || isBtn || isSep || isParametric);
-
-            if (isInt) {
-                boost::shared_ptr<KnobInt> k;
-
-                if (!found) {
-                    k = AppManager::createKnob<KnobInt>(effect.get(), isRegular->getLabel(),
-                                                        sKnob->getDimension(), false);
-                } else {
-                    k = boost::dynamic_pointer_cast<KnobInt>(found);
-                    if (!k) {
-                        continue;
-                    }
-                }
-                const ValueExtraData* data = dynamic_cast<const ValueExtraData*>( isRegular->getExtraData() );
-                assert(data);
-                if (data) {
-                    std::vector<int> minimums, maximums, dminimums, dmaximums;
-                    for (int i = 0; i < k->getDimension(); ++i) {
-                        minimums.push_back(data->min);
-                        maximums.push_back(data->max);
-                        dminimums.push_back(data->dmin);
-                        dmaximums.push_back(data->dmax);
-                    }
-                    k->setMinimumsAndMaximums(minimums, maximums);
-                    k->setDisplayMinimumsAndMaximums(dminimums, dmaximums);
-                }
-                knob = k;
-            } else if (isDbl) {
-                boost::shared_ptr<KnobDouble> k;
-                if (!found) {
-                    k = AppManager::createKnob<KnobDouble>(effect.get(), isRegular->getLabel(),
-                                                           sKnob->getDimension(), false);
-                } else {
-                    k = boost::dynamic_pointer_cast<KnobDouble>(found);
-                    if (!k) {
-                        continue;
-                    }
-                }
-                const ValueExtraData* data = dynamic_cast<const ValueExtraData*>( isRegular->getExtraData() );
-                assert(data);
-                if (data) {
-                    std::vector<double> minimums, maximums, dminimums, dmaximums;
-                    for (int i = 0; i < k->getDimension(); ++i) {
-                        minimums.push_back(data->min);
-                        maximums.push_back(data->max);
-                        dminimums.push_back(data->dmin);
-                        dmaximums.push_back(data->dmax);
-                    }
-                    k->setMinimumsAndMaximums(minimums, maximums);
-                    k->setDisplayMinimumsAndMaximums(dminimums, dmaximums);
-                }
-                knob = k;
-
-                if ( isRegular->getUseHostOverlayHandle() ) {
-                    KnobDouble* isDbl = dynamic_cast<KnobDouble*>( knob.get() );
-                    if (isDbl) {
-                        isDbl->setHasHostOverlayHandle(true);
-                    }
-                }
-            } else if (isBool) {
-                boost::shared_ptr<KnobBool> k;
-                if (!found) {
-                    k = AppManager::createKnob<KnobBool>(effect.get(), isRegular->getLabel(),
-                                                         sKnob->getDimension(), false);
-                } else {
-                    k = boost::dynamic_pointer_cast<KnobBool>(found);
-                    if (!k) {
-                        continue;
-                    }
-                }
-                knob = k;
-            } else if (isChoice) {
-                boost::shared_ptr<KnobChoice> k;
-                if (!found) {
-                    k = AppManager::createKnob<KnobChoice>(effect.get(), isRegular->getLabel(),
-                                                           sKnob->getDimension(), false);
-                } else {
-                    k = boost::dynamic_pointer_cast<KnobChoice>(found);
-                    if (!k) {
-                        continue;
-                    }
-                }
-                const ChoiceExtraData* data = dynamic_cast<const ChoiceExtraData*>( isRegular->getExtraData() );
-                assert(data);
-                if (data) {
-                    std::vector<ChoiceOption> options(data->_entries.size());
-                    for (std::size_t i =  0; i < options.size(); ++i) {
-                        options[i].id = data->_entries[i];
-                        if (i < data->_helpStrings.size()) {
-                            options[i].tooltip = data->_helpStrings[i];
-                        }
-                    }
-                    k->populateChoices(options);
-                }
-                knob = k;
-            } else if (isColor) {
-                boost::shared_ptr<KnobColor> k;
-                if (!found) {
-                    k = AppManager::createKnob<KnobColor>(effect.get(), isRegular->getLabel(),
-                                                          sKnob->getDimension(), false);
-                } else {
-                    k = boost::dynamic_pointer_cast<KnobColor>(found);
-                    if (!k) {
-                        continue;
-                    }
-                }
-                const ValueExtraData* data = dynamic_cast<const ValueExtraData*>( isRegular->getExtraData() );
-                assert(data);
-                if (data) {
-                    std::vector<double> minimums, maximums, dminimums, dmaximums;
-                    for (int i = 0; i < k->getDimension(); ++i) {
-                        minimums.push_back(data->min);
-                        maximums.push_back(data->max);
-                        dminimums.push_back(data->dmin);
-                        dmaximums.push_back(data->dmax);
-                    }
-                    k->setMinimumsAndMaximums(minimums, maximums);
-                    k->setDisplayMinimumsAndMaximums(dminimums, dmaximums);
-                }
-                knob = k;
-            } else if (isStr) {
-                boost::shared_ptr<KnobString> k;
-                if (!found) {
-                    k = AppManager::createKnob<KnobString>(effect.get(), isRegular->getLabel(),
-                                                           sKnob->getDimension(), false);
-                } else {
-                    k = boost::dynamic_pointer_cast<KnobString>(found);
-                    if (!k) {
-                        continue;
-                    }
-                }
-                const TextExtraData* data = dynamic_cast<const TextExtraData*>( isRegular->getExtraData() );
-                assert(data);
-                if (data) {
-                    if (data->label) {
-                        k->setAsLabel();
-                    } else if (data->multiLine) {
-                        k->setAsMultiLine();
-                        if (data->richText) {
-                            k->setUsesRichText(true);
-                        }
-                    }
-                }
-                knob = k;
-            } else if (isFile) {
-                boost::shared_ptr<KnobFile> k;
-                if (!found) {
-                    k = AppManager::createKnob<KnobFile>(effect.get(), isRegular->getLabel(),
-                                                         sKnob->getDimension(), false);
-                } else {
-                    k = boost::dynamic_pointer_cast<KnobFile>(found);
-                    if (!k) {
-                        continue;
-                    }
-                }
-                const FileExtraData* data = dynamic_cast<const FileExtraData*>( isRegular->getExtraData() );
-                assert(data);
-                if (data && data->useSequences) {
-                    k->setAsInputImage();
-                }
-                knob = k;
-            } else if (isOutFile) {
-                boost::shared_ptr<KnobOutputFile> k;
-                if (!found) {
-                    k = AppManager::createKnob<KnobOutputFile>(effect.get(), isRegular->getLabel(),
-                                                               sKnob->getDimension(), false);
-                } else {
-                    k = boost::dynamic_pointer_cast<KnobOutputFile>(found);
-                    if (!k) {
-                        continue;
-                    }
-                }
-                const FileExtraData* data = dynamic_cast<const FileExtraData*>( isRegular->getExtraData() );
-                assert(data);
-                if (data && data->useSequences) {
-                    k->setAsOutputImageFile();
-                }
-                knob = k;
-            } else if (isPath) {
-                boost::shared_ptr<KnobPath> k;
-                if (!found) {
-                    k = AppManager::createKnob<KnobPath>(effect.get(), isRegular->getLabel(),
-                                                         sKnob->getDimension(), false);
-                } else {
-                    k = boost::dynamic_pointer_cast<KnobPath>(found);
-                    if (!k) {
-                        continue;
-                    }
-                }
-                const PathExtraData* data = dynamic_cast<const PathExtraData*>( isRegular->getExtraData() );
-                assert(data);
-                if (data && data->multiPath) {
-                    k->setMultiPath(true);
-                }
-                knob = k;
-            } else if (isBtn) {
-                boost::shared_ptr<KnobButton> k;
-                if (!found) {
-                    k = AppManager::createKnob<KnobButton>(effect.get(), isRegular->getLabel(),
-                                                           sKnob->getDimension(), false);
-                } else {
-                    k = boost::dynamic_pointer_cast<KnobButton>(found);
-                    if (!k) {
-                        continue;
-                    }
-                }
-                knob = k;
-            } else if (isSep) {
-                boost::shared_ptr<KnobSeparator> k;
-                if (!found) {
-                    k = AppManager::createKnob<KnobSeparator>(effect.get(), isRegular->getLabel(),
-                                                              sKnob->getDimension(), false);
-                } else {
-                    k = boost::dynamic_pointer_cast<KnobSeparator>(found);
-                    if (!k) {
-                        continue;
-                    }
-                }
-                knob = k;
-            } else if (isParametric) {
-                boost::shared_ptr<KnobParametric> k;
-                if (!found) {
-                    k = AppManager::createKnob<KnobParametric>(effect.get(), isRegular->getLabel(), sKnob->getDimension(), false);
-                } else {
-                    k = boost::dynamic_pointer_cast<KnobParametric>(found);
-                    if (!k) {
-                        continue;
-                    }
-                }
-                knob = k;
-            }
-
-            assert(knob);
-            if (!knob) {
-                continue;
-            }
-            knob->cloneDefaultValues( sKnob.get() );
-            if (isChoice) {
-                const ChoiceExtraData* data = dynamic_cast<const ChoiceExtraData*>( isRegular->getExtraData() );
-                assert(data);
-                KnobChoice* createdKnob = dynamic_cast<KnobChoice*>( knob.get() );
-                assert(createdKnob);
-                if (data && createdKnob) {
-                    KnobChoice* sKnobChoice = dynamic_cast<KnobChoice*>( sKnob.get() );
-                    if (sKnobChoice) {
-                        createdKnob->choiceRestoration(sKnobChoice, data);
-                    }
-                }
-            } else {
-                knob->clone( sKnob.get() );
-            }
-            knob->setAsUserKnob(true);
-            if (group) {
-                group->addKnob(knob);
-            } else if (page) {
-                page->addKnob(knob);
-            }
-
-            knob->setIsPersistent( isRegular->isPersistent() );
-            knob->setAnimationEnabled( isRegular->isAnimationEnabled() );
-            knob->setEvaluateOnChange( isRegular->getEvaluatesOnChange() );
-            knob->setName( isRegular->getName() );
-            knob->setHintToolTip( isRegular->getHintToolTip() );
-            if ( !isRegular->triggerNewLine() ) {
-                knob->setAddNewLine(false);
-            }
-        }
-    }
-} // Node::Implementation::restoreUserKnobsRecursive
-
-void
-Node::setKnobsAge(U64 newAge)
-{
-    ////Only called by the main-thread
-    assert( QThread::currentThread() == qApp->thread() );
-
-    bool changed;
-    {
-        QWriteLocker l(&_imp->knobsAgeMutex);
-        changed = _imp->knobsAge != newAge || !_imp->hash.value();
-        if (changed) {
-            _imp->knobsAge = newAge;
-        }
-    }
-    if (changed) {
-        Q_EMIT knobsAgeChanged(newAge);
-        computeHash();
-    }
-}
-
-void
-Node::incrementKnobsAge_internal()
-{
-    {
-        QWriteLocker l(&_imp->knobsAgeMutex);
-        ++_imp->knobsAge;
-
-        ///if the age of an effect somehow reaches the maximum age (will never happen)
-        ///handle it by clearing the cache and resetting the age to 0.
-        if ( _imp->knobsAge == std::numeric_limits<U64>::max() ) {
-            appPTR->clearAllCaches();
-            _imp->knobsAge = 0;
-        }
-    }
-}
-
-void
-Node::incrementKnobsAge()
-{
-    U32 newAge;
-    {
-        QWriteLocker l(&_imp->knobsAgeMutex);
-        ++_imp->knobsAge;
-
-        ///if the age of an effect somehow reaches the maximum age (will never happen)
-        ///handle it by clearing the cache and resetting the age to 0.
-        if ( _imp->knobsAge == std::numeric_limits<U64>::max() ) {
-            appPTR->clearAllCaches();
-            _imp->knobsAge = 0;
-        }
-        newAge = _imp->knobsAge;
-    }
-    Q_EMIT knobsAgeChanged(newAge);
-
-    computeHash();
-}
-
-U64
-Node::getKnobsAge() const
-{
-    QReadLocker l(&_imp->knobsAgeMutex);
-
-    return _imp->knobsAge;
-}
-
-bool
-Node::isRenderingPreview() const
-{
-    QMutexLocker l(&_imp->computingPreviewMutex);
-
-    return _imp->computingPreview;
-}
-
-bool
-Node::hasOverlay() const
-{
-    if (!_imp->effect) {
-        return false;
-    }
-
-    boost::shared_ptr<NodeGuiI> nodeGui = getNodeGui();
-    if (nodeGui) {
-        if ( nodeGui->hasHostOverlay() ) {
-            return true;
-        }
-    }
-
-    return _imp->effect->hasOverlay();
-}
-
-void
-Node::Implementation::abortPreview_non_blocking()
-{
-    bool computing;
-    {
-        QMutexLocker locker(&computingPreviewMutex);
-        computing = computingPreview;
-    }
-
-    if (computing) {
-        QMutexLocker l(&mustQuitPreviewMutex);
-        ++mustQuitPreview;
-    }
-}
-
-void
-Node::Implementation::abortPreview_blocking(bool allowPreviewRenders)
-{
-    bool computing;
-    {
-        QMutexLocker locker(&computingPreviewMutex);
-        computing = computingPreview;
-        previewThreadQuit = !allowPreviewRenders;
-    }
-
-    if (computing) {
-        QMutexLocker l(&mustQuitPreviewMutex);
-        assert(!mustQuitPreview);
-        ++mustQuitPreview;
-        while (mustQuitPreview) {
-            mustQuitPreviewCond.wait(&mustQuitPreviewMutex);
-        }
-    }
-}
-
-bool
-Node::Implementation::checkForExitPreview()
-{
-    {
-        QMutexLocker locker(&mustQuitPreviewMutex);
-        if (mustQuitPreview || previewThreadQuit) {
-            mustQuitPreview = 0;
-            mustQuitPreviewCond.wakeOne();
-
-            return true;
-        }
-
-        return false;
-    }
-}
-
-bool
-Node::areAllProcessingThreadsQuit() const
-{
-    {
-        QMutexLocker locker(&_imp->mustQuitPreviewMutex);
-        if (!_imp->previewThreadQuit) {
-            return false;
-        }
-    }
-
-    //If this effect has a RenderEngine, make sure it is finished
-    OutputEffectInstance* isOutput = dynamic_cast<OutputEffectInstance*>( _imp->effect.get() );
-
-    if (isOutput) {
-        if ( isOutput->getRenderEngine()->hasThreadsAlive() ) {
-            return false;
-        }
-    }
-
-    boost::shared_ptr<TrackerContext> trackerContext = getTrackerContext();
-    if (trackerContext) {
-        if ( !trackerContext->hasTrackerThreadQuit() ) {
-            return false;
-        }
-    }
-
-    return true;
-}
-
-void
-Node::quitAnyProcessing_non_blocking()
-{
-    //If this effect has a RenderEngine, make sure it is finished
-    OutputEffectInstance* isOutput = dynamic_cast<OutputEffectInstance*>( _imp->effect.get() );
-
-    if (isOutput) {
-        isOutput->getRenderEngine()->quitEngine(true);
-    }
-
-    //Returns when the preview is done computign
-    _imp->abortPreview_non_blocking();
-
-    boost::shared_ptr<TrackerContext> trackerContext = getTrackerContext();
-    if (trackerContext) {
-        trackerContext->quitTrackerThread_non_blocking();
-    }
-
-    if ( isRotoPaintingNode() ) {
-        NodesList rotopaintNodes;
-        getRotoContext()->getRotoPaintTreeNodes(&rotopaintNodes);
-        for (NodesList::iterator it = rotopaintNodes.begin(); it != rotopaintNodes.end(); ++it) {
-            (*it)->quitAnyProcessing_non_blocking();
-        }
-    }
-}
-
-void
-Node::quitAnyProcessing_blocking(bool allowThreadsToRestart)
-{
-    {
-        QMutexLocker k(&_imp->nodeIsDequeuingMutex);
-        if (_imp->nodeIsDequeuing) {
-            _imp->nodeIsDequeuing = false;
-
-            //Attempt to wake-up  sleeping threads of the thread pool
-            _imp->nodeIsDequeuingCond.wakeAll();
-        }
-    }
-
-
-    //If this effect has a RenderEngine, make sure it is finished
-    OutputEffectInstance* isOutput = dynamic_cast<OutputEffectInstance*>( _imp->effect.get() );
-
-    if (isOutput) {
-        boost::shared_ptr<RenderEngine> engine = isOutput->getRenderEngine();
-        assert(engine);
-        engine->quitEngine(allowThreadsToRestart);
-        engine->waitForEngineToQuit_enforce_blocking();
-    }
-
-    //Returns when the preview is done computign
-    _imp->abortPreview_blocking(allowThreadsToRestart);
-
-    boost::shared_ptr<TrackerContext> trackerContext = getTrackerContext();
-    if (trackerContext) {
-        trackerContext->quitTrackerThread_blocking(allowThreadsToRestart);
-    }
-
-    if ( isRotoPaintingNode() ) {
-        NodesList rotopaintNodes;
-        getRotoContext()->getRotoPaintTreeNodes(&rotopaintNodes);
-        for (NodesList::iterator it = rotopaintNodes.begin(); it != rotopaintNodes.end(); ++it) {
-            (*it)->quitAnyProcessing_blocking(allowThreadsToRestart);
-        }
-    }
-}
-
-void
-Node::abortAnyProcessing_non_blocking()
-{
-    OutputEffectInstance* isOutput = dynamic_cast<OutputEffectInstance*>( getEffectInstance().get() );
-
-    if (isOutput) {
-        isOutput->getRenderEngine()->abortRenderingNoRestart();
-    }
-
-    boost::shared_ptr<TrackerContext> trackerContext = getTrackerContext();
-    if (trackerContext) {
-        trackerContext->abortTracking();
-    }
-
-    _imp->abortPreview_non_blocking();
-}
-
-void
-Node::abortAnyProcessing_blocking()
-{
-    OutputEffectInstance* isOutput = dynamic_cast<OutputEffectInstance*>( getEffectInstance().get() );
-
-    if (isOutput) {
-        boost::shared_ptr<RenderEngine> engine = isOutput->getRenderEngine();
-        assert(engine);
-        engine->abortRenderingNoRestart();
-        engine->waitForAbortToComplete_enforce_blocking();
-    }
-
-    boost::shared_ptr<TrackerContext> trackerContext = getTrackerContext();
-    if (trackerContext) {
-        trackerContext->abortTracking_blocking();
-    }
-
-    _imp->abortPreview_blocking(false);
-}
-
-Node::~Node()
-{
-    destroyNode(true, false);
-}
-
-const std::vector<std::string> &
-Node::getInputLabels() const
-{
-    assert(_imp->inputsInitialized);
-    ///MT-safe as it never changes.
-    ////Only called by the main-thread
-    assert( QThread::currentThread() == qApp->thread() );
-
-    return _imp->inputLabels;
-}
-
-const NodesWList &
-Node::getOutputs() const
-{
-    ////Only called by the main-thread
-    assert( QThread::currentThread() == qApp->thread() );
-
-    return _imp->outputs;
-}
-
-const NodesWList &
-Node::getGuiOutputs() const
-{
-    ////Only called by the main-thread
-    assert( QThread::currentThread() == qApp->thread() );
-
-    return _imp->guiOutputs;
-}
-
-void
-Node::getOutputs_mt_safe(NodesWList& outputs) const
-{
-    QMutexLocker l(&_imp->outputsMutex);
-
-    outputs =  _imp->outputs;
-}
-
-void
-Node::getInputNames(std::map<std::string, std::string> & inputNames) const
-{
-    ///This is called by the serialization thread.
-    ///We use the guiInputs because we want to serialize exactly how the tree was to the user
-
-    NodePtr parent = _imp->multiInstanceParent.lock();
-
-    if (parent) {
-        parent->getInputNames(inputNames);
-
-        return;
-    }
-
-    QMutexLocker l(&_imp->inputsLabelsMutex);
-    assert( _imp->inputs.size() == _imp->inputLabels.size() );
-    for (std::size_t i = 0; i < _imp->inputs.size(); ++i) {
-        NodePtr input = _imp->inputs[i].lock();
-        if (input) {
-            inputNames.insert( std::make_pair( _imp->inputLabels[i], input->getScriptName_mt_safe() ) );
-        }
-    }
-}
-
-int
-Node::getPreferredInputInternal(bool connected) const
-{
-    int nInputs = getMaxInputCount();
-
-    if (nInputs == 0) {
-        return -1;
-    }
-    std::vector<NodePtr> inputs(nInputs);
-    std::vector<std::string> inputLabels(nInputs);
-    int inputA = -1;
-    int inputB = -1;
-    {
-        // fill input labels, and if one is called "Source", return it
-        // if it's "A" or "B", keep the index.
-        for (int i = 0; i < nInputs; ++i) {
-            std::string inputLabel = getInputLabel(i);
-            //printf("%d->%s\n", i, inputLabel.c_str());
-            if (inputLabel == kOfxImageEffectSimpleSourceClipName) {
-                inputs[i] = getInput(i);
-                if ( (connected && inputs[i]) || (!connected && !inputs[i]) ) {
-                    return i;
-                }
-            } else if (inputLabel == "A") {
-                inputA = i;
-            } else if (inputLabel == "B") {
-                inputB = i;
-            }
-        }
-    }
-    bool useInputA = false;
-    if (!connected) {
-        // For the merge node, use the preference (only when not connected)
-        useInputA = appPTR->getCurrentSettings()->isMergeAutoConnectingToAInput();
-    }
-
-    ///Find an input named A
-    int inputToFind = -1, foundOther = -1;
-    if ( useInputA || (getPluginID() == PLUGINID_OFX_SHUFFLE) ) {
-        inputToFind = inputA;
-        foundOther = inputB;
-    } else {
-        inputToFind = inputB;
-        foundOther = inputA;
-    }
-    if (inputToFind != -1) {
-        inputs[inputToFind] = getInput(inputToFind);
-        if ( (connected && inputs[inputToFind]) || (!connected && !inputs[inputToFind]) ) {
-            return inputToFind;
-        }
-    }
-    if (foundOther != -1) {
-        inputs[foundOther] = getInput(foundOther);
-        if ( (connected && inputs[foundOther]) || (!connected && !inputs[foundOther]) ) {
-            return foundOther;
-        }
-    }
-
-
-    for (int i = 0; i < nInputs; ++i) {
-        if (!inputs[i]) {
-            inputs[i] = getInput(i);
-        }
-    }
-
-
-    ///we return the first non-optional empty input
-    int firstNonOptionalEmptyInput = -1;
-    std::list<int> optionalEmptyInputs;
-    std::list<int> optionalEmptyMasks;
-
-    for (int i = 0; i < nInputs; ++i) {
-        if ( _imp->effect->isInputRotoBrush(i) ) {
-            continue;
-        }
-        if ( (connected && inputs[i]) || (!connected && !inputs[i]) ) {
-            if ( !_imp->effect->isInputOptional(i) ) {
-                if (firstNonOptionalEmptyInput == -1) {
-                    firstNonOptionalEmptyInput = i;
-                    break;
-                }
-            } else {
-                if ( _imp->effect->isInputMask(i) ) {
-                    optionalEmptyMasks.push_back(i);
-                } else {
-                    optionalEmptyInputs.push_back(i);
-                }
-            }
-        }
-    }
-
-
-    ///Default to the first non optional empty input
-    if (firstNonOptionalEmptyInput != -1) {
-        return firstNonOptionalEmptyInput;
-    }  else {
-        if ( !optionalEmptyInputs.empty() ) {
-            //We return the first optional empty input
-            std::list<int>::iterator first = optionalEmptyInputs.begin();
-            while ( first != optionalEmptyInputs.end() && _imp->effect->isInputRotoBrush(*first) ) {
-                ++first;
-            }
-            if ( first == optionalEmptyInputs.end() ) {
-                return -1;
-            } else {
-                return *first;
-            }
-        } else if ( !optionalEmptyMasks.empty() ) {
-            return optionalEmptyMasks.front();
-        } else {
-            return -1;
-        }
-    }
-} // Node::getPreferredInputInternal
-
-int
-Node::getPreferredInput() const
-{
-    return getPreferredInputInternal(true);
-}
-
-int
-Node::getPreferredInputForConnection() const
-{
-    return getPreferredInputInternal(false);
-}
-
-NodePtr
-Node::getPreferredInputNode() const
-{
-    GroupInput* isInput = dynamic_cast<GroupInput*>( _imp->effect.get() );
-    PrecompNode* isPrecomp = dynamic_cast<PrecompNode*>( _imp->effect.get() );
-
-    if (isInput) {
-        NodeGroup* isGroup = dynamic_cast<NodeGroup*>( getGroup().get() );
-        assert(isGroup);
-        if (!isGroup) {
-            return NodePtr();
-        }
-        int inputNb = -1;
-        std::vector<NodePtr> groupInputs;
-        isGroup->getInputs(&groupInputs, false);
-        for (std::size_t i = 0; i < groupInputs.size(); ++i) {
-            if (groupInputs[i].get() == this) {
-                inputNb = i;
-                break;
-            }
-        }
-        if (inputNb != -1) {
-            NodePtr input = isGroup->getNode()->getInput(inputNb);
-
-            return input;
-        }
-    } else if (isPrecomp) {
-        return isPrecomp->getOutputNode();
-    } else {
-        int idx = getPreferredInput();
-        if (idx != -1) {
-            return getInput(idx);
-        }
-    }
-
-    return NodePtr();
-}
-
-void
-Node::getOutputsConnectedToThisNode(std::map<NodePtr, int>* outputs)
-{
-    ////Only called by the main-thread
-    assert( QThread::currentThread() == qApp->thread() );
-
-    NodePtr thisSHared = shared_from_this();
-    for (NodesWList::iterator it = _imp->outputs.begin(); it != _imp->outputs.end(); ++it) {
-        NodePtr output = it->lock();
-        if (!output) {
-            continue;
-        }
-
-        int indexOfThis = output->inputIndex(thisSHared);
-        assert(indexOfThis != -1);
-        if (indexOfThis >= 0) {
-            outputs->insert( std::make_pair(output, indexOfThis) );
-        }
-    }
-}
-
-const std::string &
-Node::getScriptName() const
-{
-    ////Only called by the main-thread
-    assert( QThread::currentThread() == qApp->thread() );
-    QMutexLocker l(&_imp->nameMutex);
-
-    return _imp->scriptName;
-}
-
-std::string
-Node::getScriptName_mt_safe() const
-{
-    QMutexLocker l(&_imp->nameMutex);
-
-    return _imp->scriptName;
-}
-
-static void
-prependGroupNameRecursive(const NodePtr& group,
-                          std::string& name)
-{
-    name.insert(0, ".");
-    name.insert( 0, group->getScriptName_mt_safe() );
-    boost::shared_ptr<NodeCollection> hasParentGroup = group->getGroup();
-    boost::shared_ptr<NodeGroup> isGrp = boost::dynamic_pointer_cast<NodeGroup>(hasParentGroup);
-    if (isGrp) {
-        prependGroupNameRecursive(isGrp->getNode(), name);
-    }
-}
-
-std::string
-Node::getFullyQualifiedNameInternal(const std::string& scriptName) const
-{
-    std::string ret = scriptName;
-    NodePtr parent = getParentMultiInstance();
-
-    if (parent) {
-        prependGroupNameRecursive(parent, ret);
-    } else {
-        boost::shared_ptr<NodeCollection> hasParentGroup = getGroup();
-        NodeGroup* isGrp = dynamic_cast<NodeGroup*>( hasParentGroup.get() );
-        if (isGrp) {
-            NodePtr grpNode = isGrp->getNode();
-            if (grpNode) {
-                prependGroupNameRecursive(grpNode, ret);
-            }
-        }
-    }
-
-    return ret;
-}
-
-std::string
-Node::getFullyQualifiedName() const
-{
-    return getFullyQualifiedNameInternal( getScriptName_mt_safe() );
-}
-
-void
-Node::setLabel(const std::string& label)
-{
-    assert( QThread::currentThread() == qApp->thread() );
-
-    {
-        QMutexLocker k(&_imp->nameMutex);
-        if (label == _imp->label) {
-            return;
-        }
-        _imp->label = label;
-    }
-    boost::shared_ptr<NodeCollection> collection = getGroup();
-    if (collection) {
-        collection->notifyNodeNameChanged( shared_from_this() );
-    }
-    Q_EMIT labelChanged( QString::fromUtf8( label.c_str() ) );
-}
-
-const std::string&
-Node::getLabel() const
-{
-    assert( QThread::currentThread() == qApp->thread() );
-    QMutexLocker k(&_imp->nameMutex);
-
-    return _imp->label;
-}
-
-std::string
-Node::getLabel_mt_safe() const
-{
-    QMutexLocker k(&_imp->nameMutex);
-
-    return _imp->label;
-}
-
-void
-Node::setScriptName_no_error_check(const std::string & name)
-{
-    setNameInternal(name, false);
-}
-
-static void
-insertDependenciesRecursive(Node* node,
-                            KnobI::ListenerDimsMap* dependencies)
-{
-    const KnobsVec & knobs = node->getKnobs();
-
-    for (std::size_t i = 0; i < knobs.size(); ++i) {
-        KnobI::ListenerDimsMap dimDeps;
-        knobs[i]->getListeners(dimDeps);
-        for (KnobI::ListenerDimsMap::iterator it = dimDeps.begin(); it != dimDeps.end(); ++it) {
-            KnobI::ListenerDimsMap::iterator found = dependencies->find(it->first);
-            if ( found != dependencies->end() ) {
-                assert( found->second.size() == it->second.size() );
-                for (std::size_t j = 0; j < found->second.size(); ++j) {
-                    if (it->second[j].isExpr) {
-                        found->second[j].isListening |= it->second[j].isListening;
-                    }
-                }
-            } else {
-                dependencies->insert(*it);
-            }
-        }
-    }
-
-    NodeGroup* isGroup = node->isEffectGroup();
-    if (isGroup) {
-        NodesList nodes = isGroup->getNodes();
-        for (NodesList::iterator it = nodes.begin(); it != nodes.end(); ++it) {
-            insertDependenciesRecursive(it->get(), dependencies);
-        }
-    }
-}
-
-void
-Node::setNameInternal(const std::string& name,
-                      bool throwErrors)
-{
-    std::string oldName = getScriptName_mt_safe();
-    std::string fullOldName = getFullyQualifiedName();
-    std::string newName = name;
-    bool onlySpaces = true;
-
-    for (std::size_t i = 0; i < name.size(); ++i) {
-        if (name[i] != '_') {
-            onlySpaces = false;
-            break;
-        }
-    }
-    if (onlySpaces) {
-        QString err = tr("The name must at least contain a character");
-        if (throwErrors) {
-            throw std::runtime_error(err.toStdString());
-        } else {
-            LogEntry::LogEntryColor c;
-            if (getColor(&c.r, &c.g, &c.b)) {
-                c.colorSet = true;
-            }
-            appPTR->writeToErrorLog_mt_safe(QString::fromUtf8(getFullyQualifiedName().c_str()), QDateTime::currentDateTime(), err, false, c);
-            std::cerr << err.toStdString() << std::endl;
-
-            return;
-        }
-    }
-
-    boost::shared_ptr<NodeCollection> collection = getGroup();
-    if (collection) {
-        if (throwErrors) {
-            try {
-                collection->checkNodeName(this, name, false, false, &newName);
-            } catch (const std::exception& e) {
-                LogEntry::LogEntryColor c;
-                if (getColor(&c.r, &c.g, &c.b)) {
-                    c.colorSet = true;
-                }
-                appPTR->writeToErrorLog_mt_safe(QString::fromUtf8(getFullyQualifiedName().c_str()), QDateTime::currentDateTime(), QString::fromUtf8( e.what() ), false, c );
-                std::cerr << e.what() << std::endl;
-
-                return;
-            }
-        } else {
-            collection->checkNodeName(this, name, false, false, &newName);
-        }
-    }
-
-
-    if (oldName == newName) {
-        return;
-    }
-
-
-    if ( !newName.empty() ) {
-        bool isAttrDefined = false;
-        std::string newPotentialQualifiedName = getApp()->getAppIDString() + "." + getFullyQualifiedNameInternal(newName);
-        PyObject* obj = NATRON_PYTHON_NAMESPACE::getAttrRecursive(newPotentialQualifiedName, appPTR->getMainModule(), &isAttrDefined);
-        Q_UNUSED(obj);
-        if (isAttrDefined) {
-            std::stringstream ss;
-            ss << "A Python attribute with the same name (" << newPotentialQualifiedName << ") already exists.";
-            if (throwErrors) {
-                throw std::runtime_error( ss.str() );
-            } else {
-                std::string err = ss.str();
-                LogEntry::LogEntryColor c;
-                if (getColor(&c.r, &c.g, &c.b)) {
-                    c.colorSet = true;
-                }
-                appPTR->writeToErrorLog_mt_safe(QString::fromUtf8(oldName.c_str()), QDateTime::currentDateTime(), QString::fromUtf8( err.c_str() ), false, c );
-                std::cerr << err << std::endl;
-
-                return;
-            }
-        }
-    }
-
-    bool mustSetCacheID;
-    {
-        QMutexLocker l(&_imp->nameMutex);
-        _imp->scriptName = newName;
-        mustSetCacheID = _imp->cacheID.empty();
-        ///Set the label at the same time if the label is empty
-        if ( _imp->label.empty() ) {
-            _imp->label = newName;
-        }
-    }
-    std::string fullySpecifiedName = getFullyQualifiedName();
-
-    if (mustSetCacheID) {
-        std::string baseName = fullySpecifiedName;
-        std::string cacheID = fullySpecifiedName;
-        int i = 1;
-        while ( getGroup() && getGroup()->isCacheIDAlreadyTaken(cacheID) ) {
-            std::stringstream ss;
-            ss << baseName;
-            ss << i;
-            cacheID = ss.str();
-            ++i;
-        }
-        QMutexLocker l(&_imp->nameMutex);
-        _imp->cacheID = cacheID;
-    }
-
-    if (collection) {
-        if ( !oldName.empty() ) {
-            if (fullOldName != fullySpecifiedName) {
-                try {
-                    setNodeVariableToPython(fullOldName, fullySpecifiedName);
-                } catch (const std::exception& e) {
-                    qDebug() << e.what();
-                }
-            }
-        } else { //if (!oldName.empty()) {
-            declareNodeVariableToPython(fullySpecifiedName);
-        }
-
-        if (_imp->nodeCreated) {
-            ///For all knobs that have listeners, change in the expressions of listeners this knob script-name
-            KnobI::ListenerDimsMap dependencies;
-            insertDependenciesRecursive(this, &dependencies);
-            for (KnobI::ListenerDimsMap::iterator it = dependencies.begin(); it != dependencies.end(); ++it) {
-                KnobPtr listener = it->first.lock();
-                if (!listener) {
-                    continue;
-                }
-                for (std::size_t d = 0; d < it->second.size(); ++d) {
-                    if (it->second[d].isListening && it->second[d].isExpr) {
-                        listener->replaceNodeNameInExpression(d, oldName, newName);
-                    }
-                }
-            }
-        }
-    }
-
-    QString qnewName = QString::fromUtf8( newName.c_str() );
-    Q_EMIT scriptNameChanged(qnewName);
-    Q_EMIT labelChanged(qnewName);
-} // Node::setNameInternal
-
-void
-Node::setScriptName(const std::string& name)
-{
-    std::string newName;
-
-    if ( getGroup() ) {
-        getGroup()->checkNodeName(this, name, false, true, &newName);
-    } else {
-        newName = name;
-    }
-    //We do not allow setting the script-name of output nodes because we rely on it with NatronRenderer
-    if ( dynamic_cast<GroupOutput*>( _imp->effect.get() ) ) {
-        throw std::runtime_error( tr("Changing the script-name of an Output node is not a valid operation.").toStdString() );
-
-        return;
-    }
-
-
-    setNameInternal(newName, true);
-}
-
-AppInstPtr
-Node::getApp() const
-{
-    return _imp->app.lock();
-}
-
-bool
-Node::isActivated() const
-{
-    QMutexLocker l(&_imp->activatedMutex);
-
-    return _imp->activated;
-}
-
-std::string
-Node::makeCacheInfo() const
-{
-    std::size_t ram, disk;
-
-    appPTR->getMemoryStatsForCacheEntryHolder(this, &ram, &disk);
-    QString ramSizeStr = printAsRAM( (U64)ram );
-    QString diskSizeStr = printAsRAM( (U64)disk );
-    std::stringstream ss;
-    ss << "<b><font color=\"green\">Cache occupancy:</font></b> RAM: <font color=#c8c8c8>" << ramSizeStr.toStdString() << "</font> / Disk: <font color=#c8c8c8>" << diskSizeStr.toStdString() << "</font>";
-
-    return ss.str();
-}
-
-std::string
-Node::makeInfoForInput(int inputNumber) const
-{
-    if ( (inputNumber < -1) || ( inputNumber >= getMaxInputCount() ) ) {
-        return "";
-    }
-    EffectInstPtr input;
-    if (inputNumber != -1) {
-        input = _imp->effect->getInput(inputNumber);
-        /*if (input) {
-            input = input->getNearestNonIdentity( getApp()->getTimeLine()->currentFrame() );
-        }*/
-    } else {
-        input = _imp->effect;
-    }
-
-    if (!input) {
-        return "";
-    }
-
-
-    double time = getApp()->getTimeLine()->currentFrame();
-    std::stringstream ss;
-    { // input name
-        QString inputName;
-        if (inputNumber != -1) {
-            inputName = QString::fromUtf8( getInputLabel(inputNumber).c_str() );
-        } else {
-            inputName = tr("Output");
-        }
-        ss << "<b><font color=\"orange\">" << tr("%1:").arg(inputName).toStdString() << "</font></b><br />";
-    }
-    { // image format
-        ss << "<b>" << tr("Image planes:").toStdString() << "</b> <font color=#c8c8c8>";
-        std::list<ImagePlaneDesc> availableLayers;
-        input->getAvailableLayers(time, ViewIdx(0), inputNumber, &availableLayers);
-        std::list<ImagePlaneDesc>::iterator next = availableLayers.begin();
-        if ( next != availableLayers.end() ) {
-            ++next;
-        }
-        for (std::list<ImagePlaneDesc>::iterator it = availableLayers.begin(); it != availableLayers.end(); ++it) {
-
-            ss << " "  << it->getPlaneID();
-            if ( next != availableLayers.end() ) {
-                ss << ", ";
-                ++next;
-            }
-        }
-        ss << "</font><br />";
-    }
-    {
-        ImageBitDepthEnum depth = _imp->effect->getBitDepth(inputNumber);
-        QString depthStr = tr("unknown");
-        switch (depth) {
-            case eImageBitDepthByte:
-                depthStr = tr("8u");
-                break;
-            case eImageBitDepthShort:
-                depthStr = tr("16u");
-                break;
-            case eImageBitDepthFloat:
-                depthStr = tr("32fp");
-                break;
-            case eImageBitDepthHalf:
-                depthStr = tr("16fp");
-            case eImageBitDepthNone:
-                break;
-        }
-        ss << "<b>" << tr("BitDepth:").toStdString() << "</b> <font color=#c8c8c8>" << depthStr.toStdString() << "</font><br />";
-    }
-    { // premult
-        ImagePremultiplicationEnum premult = input->getPremult();
-        QString premultStr = tr("unknown");
-        switch (premult) {
-        case eImagePremultiplicationOpaque:
-            premultStr = tr("opaque");
-            break;
-        case eImagePremultiplicationPremultiplied:
-            premultStr = tr("premultiplied");
-            break;
-        case eImagePremultiplicationUnPremultiplied:
-            premultStr = tr("unpremultiplied");
-            break;
-        }
-        ss << "<b>" << tr("Alpha premultiplication:").toStdString() << "</b> <font color=#c8c8c8>" << premultStr.toStdString() << "</font><br />";
-    }
-    { // par
-        double par = input->getAspectRatio(-1);
-        ss << "<b>" << tr("Pixel aspect ratio:").toStdString() << "</b> <font color=#c8c8c8>" << par << "</font><br />";
-    }
-    { // fps
-        double fps = input->getFrameRate();
-        ss << "<b>" << tr("Frame rate:").toStdString() << "</b> <font color=#c8c8c8>" << tr("%1fps").arg(fps).toStdString() << "</font><br />";
-    }
-    {
-        double first = 1., last = 1.;
-        input->getFrameRange_public(getHashValue(), &first, &last);
-        ss << "<b>" << tr("Frame range:").toStdString() << "</b> <font color=#c8c8c8>" << first << " - " << last << "</font><br />";
-    }
-    {
-        RenderScale scale(1.);
-        RectD rod;
-        bool isProjectFormat;
-        StatusEnum stat = input->getRegionOfDefinition_public(getHashValue(),
-                                                              time,
-                                                              scale, ViewIdx(0), &rod, &isProjectFormat);
-        if (stat != eStatusFailed) {
-            ss << "<b>" << tr("Region of Definition (at t=%1):").arg(time).toStdString() << "</b> <font color=#c8c8c8>";
-            ss << tr("left = %1 bottom = %2 right = %3 top = %4").arg(rod.x1).arg(rod.y1).arg(rod.x2).arg(rod.y2).toStdString() << "</font><br />";
-        }
-    }
-
-    return ss.str();
-} // Node::makeInfoForInput
-
-void
-Node::findPluginFormatKnobs()
-{
-    findPluginFormatKnobs(getKnobs(), true);
-}
-
-void
-Node::findRightClickMenuKnob(const KnobsVec& knobs)
-{
-    for (std::size_t i = 0; i < knobs.size(); ++i) {
-        if (knobs[i]->getName() == kNatronOfxParamRightClickMenu) {
-            KnobPtr rightClickKnob = knobs[i];
-            KnobChoice* isChoice = dynamic_cast<KnobChoice*>( rightClickKnob.get() );
-            if (isChoice) {
-                QObject::connect( isChoice, SIGNAL(populated()), this, SIGNAL(rightClickMenuKnobPopulated()) );
-            }
-            break;
-        }
-    }
-}
-
-void
-Node::findPluginFormatKnobs(const KnobsVec & knobs,
-                            bool loadingSerialization)
-{
-    ///Try to find a format param and hijack it to handle it ourselves with the project's formats
-    KnobPtr formatKnob;
-
-    for (std::size_t i = 0; i < knobs.size(); ++i) {
-        if (knobs[i]->getName() == kNatronParamFormatChoice) {
-            formatKnob = knobs[i];
-            break;
-        }
-    }
-    if (formatKnob) {
-        KnobPtr formatSize;
-        for (std::size_t i = 0; i < knobs.size(); ++i) {
-            if (knobs[i]->getName() == kNatronParamFormatSize) {
-                formatSize = knobs[i];
-                break;
-            }
-        }
-        KnobPtr formatPar;
-        for (std::size_t i = 0; i < knobs.size(); ++i) {
-            if (knobs[i]->getName() == kNatronParamFormatPar) {
-                formatPar = knobs[i];
-                break;
-            }
-        }
-        if (formatSize && formatPar) {
-            _imp->pluginFormatKnobs.formatChoice = boost::dynamic_pointer_cast<KnobChoice>(formatKnob);
-            formatSize->setEvaluateOnChange(false);
-            formatPar->setEvaluateOnChange(false);
-            formatSize->setSecret(true);
-            formatSize->setSecretByDefault(true);
-            formatPar->setSecret(true);
-            formatPar->setSecretByDefault(true);
-            _imp->pluginFormatKnobs.size = boost::dynamic_pointer_cast<KnobInt>(formatSize);
-            _imp->pluginFormatKnobs.par = boost::dynamic_pointer_cast<KnobDouble>(formatPar);
-
-            std::vector<ChoiceOption> formats;
-            int defValue;
-            getApp()->getProject()->getProjectFormatEntries(&formats, &defValue);
-            refreshFormatParamChoice(formats, defValue, loadingSerialization);
-        }
-    }
-}
-
-void
-Node::createNodePage(const boost::shared_ptr<KnobPage>& settingsPage)
-{
-    boost::shared_ptr<KnobBool> hideInputs = AppManager::createKnob<KnobBool>(_imp->effect.get(), tr("Hide inputs"), 1, false);
-
-    hideInputs->setName("hideInputs");
-    hideInputs->setDefaultValue(false);
-    hideInputs->setAnimationEnabled(false);
-    hideInputs->setAddNewLine(false);
-    hideInputs->setIsPersistent(true);
-    hideInputs->setEvaluateOnChange(false);
-    hideInputs->setHintToolTip( tr("When checked, the input arrows of the node in the nodegraph will be hidden") );
-    _imp->hideInputs = hideInputs;
-    settingsPage->addKnob(hideInputs);
-
-
-    boost::shared_ptr<KnobBool> fCaching = AppManager::createKnob<KnobBool>(_imp->effect.get(), tr("Force caching"), 1, false);
-    fCaching->setName("forceCaching");
-    fCaching->setDefaultValue(false);
-    fCaching->setAnimationEnabled(false);
-    fCaching->setAddNewLine(false);
-    fCaching->setIsPersistent(true);
-    fCaching->setEvaluateOnChange(false);
-    fCaching->setHintToolTip( tr("When checked, the output of this node will always be kept in the RAM cache for fast access of already computed "
-                                 "images.") );
-    _imp->forceCaching = fCaching;
-    settingsPage->addKnob(fCaching);
-
-    boost::shared_ptr<KnobBool> previewEnabled = AppManager::createKnob<KnobBool>(_imp->effect.get(), tr("Preview"), 1, false);
-    assert(previewEnabled);
-    previewEnabled->setDefaultValue( makePreviewByDefault() );
-    previewEnabled->setName(kEnablePreviewKnobName);
-    previewEnabled->setAnimationEnabled(false);
-    previewEnabled->setAddNewLine(false);
-    previewEnabled->setIsPersistent(false);
-    previewEnabled->setEvaluateOnChange(false);
-    previewEnabled->setHintToolTip( tr("Whether to show a preview on the node box in the node-graph.") );
-    settingsPage->addKnob(previewEnabled);
-    _imp->previewEnabledKnob = previewEnabled;
-
-    boost::shared_ptr<KnobBool> disableNodeKnob = AppManager::createKnob<KnobBool>(_imp->effect.get(), tr("Disable"), 1, false);
-    assert(disableNodeKnob);
-    disableNodeKnob->setAnimationEnabled(false);
-    disableNodeKnob->setIsMetadataSlave(true);
-    disableNodeKnob->setName(kDisableNodeKnobName);
-    disableNodeKnob->setAddNewLine(false);
-    disableNodeKnob->setHintToolTip( tr("When disabled, this node acts as a pass through.") );
-    settingsPage->addKnob(disableNodeKnob);
-    _imp->disableNodeKnob = disableNodeKnob;
-
-
-
-    boost::shared_ptr<KnobBool> useFullScaleImagesWhenRenderScaleUnsupported = AppManager::createKnob<KnobBool>(_imp->effect.get(), tr("Render high def. upstream"), 1, false);
-    useFullScaleImagesWhenRenderScaleUnsupported->setAnimationEnabled(false);
-    useFullScaleImagesWhenRenderScaleUnsupported->setDefaultValue(false);
-    useFullScaleImagesWhenRenderScaleUnsupported->setName("highDefUpstream");
-    useFullScaleImagesWhenRenderScaleUnsupported->setHintToolTip( tr("This node does not support rendering images at a scale lower than 1, it "
-                                                                     "can only render high definition images. When checked this parameter controls "
-                                                                     "whether the rest of the graph upstream should be rendered with a high quality too or at "
-                                                                     "the most optimal resolution for the current viewer's viewport. Typically checking this "
-                                                                     "means that an image will be slow to be rendered, but once rendered it will stick in the cache "
-                                                                     "whichever zoom level you are using on the Viewer, whereas when unchecked it will be much "
-                                                                     "faster to render but will have to be recomputed when zooming in/out in the Viewer.") );
-    if ( ( isRenderScaleSupportEnabledForPlugin() ) && (getEffectInstance()->supportsRenderScaleMaybe() == EffectInstance::eSupportsYes) ) {
-        useFullScaleImagesWhenRenderScaleUnsupported->setSecretByDefault(true);
-    }
-    settingsPage->addKnob(useFullScaleImagesWhenRenderScaleUnsupported);
-    _imp->useFullScaleImagesWhenRenderScaleUnsupported = useFullScaleImagesWhenRenderScaleUnsupported;
-
-
-    boost::shared_ptr<KnobInt> lifeTimeKnob = AppManager::createKnob<KnobInt>(_imp->effect.get(), tr("Lifetime Range"), 2, false);
-    assert(lifeTimeKnob);
-    lifeTimeKnob->setAnimationEnabled(false);
-    lifeTimeKnob->setIsMetadataSlave(true);
-    lifeTimeKnob->setName(kLifeTimeNodeKnobName);
-    lifeTimeKnob->setAddNewLine(false);
-    lifeTimeKnob->setHintToolTip( tr("This is the frame range during which the node will be active if Enable Lifetime is checked") );
-    settingsPage->addKnob(lifeTimeKnob);
-    _imp->lifeTimeKnob = lifeTimeKnob;
-
-
-    boost::shared_ptr<KnobBool> enableLifetimeNodeKnob = AppManager::createKnob<KnobBool>(_imp->effect.get(), tr("Enable Lifetime"), 1, false);
-    assert(enableLifetimeNodeKnob);
-    enableLifetimeNodeKnob->setAnimationEnabled(false);
-    enableLifetimeNodeKnob->setDefaultValue(false);
-    enableLifetimeNodeKnob->setIsMetadataSlave(true);
-    enableLifetimeNodeKnob->setName(kEnableLifeTimeNodeKnobName);
-    enableLifetimeNodeKnob->setHintToolTip( tr("When checked, the node is only active during the specified frame range by the Lifetime Range parameter. "
-                                               "Outside of this frame range, it behaves as if the Disable parameter is checked") );
-    settingsPage->addKnob(enableLifetimeNodeKnob);
-    _imp->enableLifeTimeKnob = enableLifetimeNodeKnob;
-
-    PluginOpenGLRenderSupport glSupport = ePluginOpenGLRenderSupportNone;
-    if (_imp->plugin && _imp->plugin->isOpenGLEnabled()) {
-        glSupport = _imp->plugin->getPluginOpenGLRenderSupport();
-    }
-    if (glSupport != ePluginOpenGLRenderSupportNone) {
-        boost::shared_ptr<KnobChoice> openglRenderingKnob = AppManager::createKnob<KnobChoice>(_imp->effect.get(), tr("GPU Rendering"), 1, false);
-        assert(openglRenderingKnob);
-        openglRenderingKnob->setAnimationEnabled(false);
-        {
-            std::vector<ChoiceOption> entries;
-            entries.push_back(ChoiceOption("Enabled", "", tr("If a plug-in support GPU rendering, prefer rendering using the GPU if possible.").toStdString() ));
-            entries.push_back(ChoiceOption("Disabled", "", tr("Disable GPU rendering for all plug-ins.").toStdString()));
-            entries.push_back(ChoiceOption("Disabled if background", "", tr("Disable GPU rendering when rendering with NatronRenderer but not in GUI mode.").toStdString()));
-            openglRenderingKnob->populateChoices(entries);
-
-        }
-
-        openglRenderingKnob->setName("enableGPURendering");
-        openglRenderingKnob->setHintToolTip( tr("Select when to activate GPU rendering for this node. Note that if the GPU Rendering parameter in the Project settings is set to disabled then GPU rendering will not be activated regardless of that value.") );
-        settingsPage->addKnob(openglRenderingKnob);
-        _imp->openglRenderingEnabledKnob = openglRenderingKnob;
-    }
-
-
-    boost::shared_ptr<KnobString> knobChangedCallback = AppManager::createKnob<KnobString>(_imp->effect.get(), tr("After param changed callback"), 1, false);
-    knobChangedCallback->setHintToolTip( tr("Set here the name of a function defined in Python which will be called for each  "
-                                            "parameter change. Either define this function in the Script Editor "
-                                            "or in the init.py script or even in the script of a Python group plug-in.\n"
-                                            "The signature of the callback is: callback(thisParam, thisNode, thisGroup, app, userEdited) where:\n"
-                                            "- thisParam: The parameter which just had its value changed\n"
-                                            "- userEdited: A boolean informing whether the change was due to user interaction or "
-                                            "because something internally triggered the change.\n"
-                                            "- thisNode: The node holding the parameter\n"
-                                            "- app: points to the current application instance\n"
-                                            "- thisGroup: The group holding thisNode (only if thisNode belongs to a group)") );
-    knobChangedCallback->setAnimationEnabled(false);
-    knobChangedCallback->setName("onParamChanged");
-    settingsPage->addKnob(knobChangedCallback);
-    _imp->knobChangedCallback = knobChangedCallback;
-
-    boost::shared_ptr<KnobString> inputChangedCallback = AppManager::createKnob<KnobString>(_imp->effect.get(), tr("After input changed callback"), 1, false);
-    inputChangedCallback->setHintToolTip( tr("Set here the name of a function defined in Python which will be called after "
-                                             "each connection is changed for the inputs of the node. "
-                                             "Either define this function in the Script Editor "
-                                             "or in the init.py script or even in the script of a Python group plug-in.\n"
-                                             "The signature of the callback is: callback(inputIndex, thisNode, thisGroup, app):\n"
-                                             "- inputIndex: the index of the input which changed, you can query the node "
-                                             "connected to the input by calling the getInput(...) function.\n"
-                                             "- thisNode: The node holding the parameter\n"
-                                             "- app: points to the current application instance\n"
-                                             "- thisGroup: The group holding thisNode (only if thisNode belongs to a group)") );
-
-    inputChangedCallback->setAnimationEnabled(false);
-    inputChangedCallback->setName("onInputChanged");
-    settingsPage->addKnob(inputChangedCallback);
-    _imp->inputChangedCallback = inputChangedCallback;
-
-    NodeGroup* isGroup = dynamic_cast<NodeGroup*>( _imp->effect.get() );
-    if (isGroup) {
-        boost::shared_ptr<KnobString> onNodeCreated = AppManager::createKnob<KnobString>(_imp->effect.get(), tr("After Node Created"), 1, false);
-        onNodeCreated->setName("afterNodeCreated");
-        onNodeCreated->setHintToolTip( tr("Add here the name of a Python-defined function that will be called each time a node "
-                                          "is created in the group. This will be called in addition to the After Node Created "
-                                          " callback of the project for the group node and all nodes within it (not recursively).\n"
-                                          "The boolean variable userEdited will be set to True if the node was created "
-                                          "by the user or False otherwise (such as when loading a project, or pasting a node).\n"
-                                          "The signature of the callback is: callback(thisNode, app, userEdited) where:\n"
-                                          "- thisNode: the node which has just been created\n"
-                                          "- userEdited: a boolean indicating whether the node was created by user interaction or from "
-                                          "a script/project load/copy-paste\n"
-                                          "- app: points to the current application instance.") );
-        onNodeCreated->setAnimationEnabled(false);
-        _imp->nodeCreatedCallback = onNodeCreated;
-        settingsPage->addKnob(onNodeCreated);
-
-        boost::shared_ptr<KnobString> onNodeDeleted = AppManager::createKnob<KnobString>(_imp->effect.get(), tr("Before Node Removal"), 1, false);
-        onNodeDeleted->setName("beforeNodeRemoval");
-        onNodeDeleted->setHintToolTip( tr("Add here the name of a Python-defined function that will be called each time a node "
-                                          "is about to be deleted. This will be called in addition to the Before Node Removal "
-                                          " callback of the project for the group node and all nodes within it (not recursively).\n"
-                                          "This function will not be called when the project is closing.\n"
-                                          "The signature of the callback is: callback(thisNode, app) where:\n"
-                                          "- thisNode: the node about to be deleted\n"
-                                          "- app: points to the current application instance.") );
-        onNodeDeleted->setAnimationEnabled(false);
-        _imp->nodeRemovalCallback = onNodeDeleted;
-        settingsPage->addKnob(onNodeDeleted);
-    }
-} // Node::createNodePage
-
-void
-Node::createInfoPage()
-{
-    boost::shared_ptr<KnobPage> infoPage = AppManager::createKnob<KnobPage>(_imp->effect.get(), tr("Info").toStdString(), 1, false);
-
-    infoPage->setName(NATRON_PARAMETER_PAGE_NAME_INFO);
-    _imp->infoPage = infoPage;
-
-    boost::shared_ptr<KnobString> nodeInfos = AppManager::createKnob<KnobString>(_imp->effect.get(), std::string(), 1, false);
-    nodeInfos->setName("nodeInfos");
-    nodeInfos->setAnimationEnabled(false);
-    nodeInfos->setIsPersistent(false);
-    nodeInfos->setAsMultiLine();
-    nodeInfos->setAsCustomHTMLText(true);
-    nodeInfos->setEvaluateOnChange(false);
-    nodeInfos->setHintToolTip( tr("Input and output informations, press Refresh to update them with current values") );
-    infoPage->addKnob(nodeInfos);
-    _imp->nodeInfos = nodeInfos;
-
-
-    boost::shared_ptr<KnobButton> refreshInfoButton = AppManager::createKnob<KnobButton>(_imp->effect.get(), tr("Refresh Info"), 1, false);
-    refreshInfoButton->setName("refreshButton");
-    refreshInfoButton->setEvaluateOnChange(false);
-    infoPage->addKnob(refreshInfoButton);
-    _imp->refreshInfoButton = refreshInfoButton;
-}
-
-void
-Node::createPythonPage()
-{
-    boost::shared_ptr<KnobPage> pythonPage = AppManager::createKnob<KnobPage>(_imp->effect.get(), tr("Python"), 1, false);
-    boost::shared_ptr<KnobString> beforeFrameRender =  AppManager::createKnob<KnobString>(_imp->effect.get(), tr("Before frame render"), 1, false);
-
-    beforeFrameRender->setName("beforeFrameRender");
-    beforeFrameRender->setAnimationEnabled(false);
-    beforeFrameRender->setHintToolTip( tr("Add here the name of a Python defined function that will be called before rendering "
-                                          "any frame.\n "
-                                          "The signature of the callback is: callback(frame, thisNode, app) where:\n"
-                                          "- frame: the frame to be rendered\n"
-                                          "- thisNode: points to the writer node\n"
-                                          "- app: points to the current application instance") );
-    pythonPage->addKnob(beforeFrameRender);
-    _imp->beforeFrameRender = beforeFrameRender;
-
-    boost::shared_ptr<KnobString> beforeRender =  AppManager::createKnob<KnobString>(_imp->effect.get(), tr("Before render"), 1, false);
-    beforeRender->setName("beforeRender");
-    beforeRender->setAnimationEnabled(false);
-    beforeRender->setHintToolTip( tr("Add here the name of a Python defined function that will be called once when "
-                                     "starting rendering.\n "
-                                     "The signature of the callback is: callback(thisNode, app) where:\n"
-                                     "- thisNode: points to the writer node\n"
-                                     "- app: points to the current application instance") );
-    pythonPage->addKnob(beforeRender);
-    _imp->beforeRender = beforeRender;
-
-    boost::shared_ptr<KnobString> afterFrameRender =  AppManager::createKnob<KnobString>(_imp->effect.get(), tr("After frame render"), 1, false);
-    afterFrameRender->setName("afterFrameRender");
-    afterFrameRender->setAnimationEnabled(false);
-    afterFrameRender->setHintToolTip( tr("Add here the name of a Python defined function that will be called after rendering "
-                                         "any frame.\n "
-                                         "The signature of the callback is: callback(frame, thisNode, app) where:\n"
-                                         "- frame: the frame that has been rendered\n"
-                                         "- thisNode: points to the writer node\n"
-                                         "- app: points to the current application instance") );
-    pythonPage->addKnob(afterFrameRender);
-    _imp->afterFrameRender = afterFrameRender;
-
-    boost::shared_ptr<KnobString> afterRender =  AppManager::createKnob<KnobString>(_imp->effect.get(), tr("After render"), 1, false);
-    afterRender->setName("afterRender");
-    afterRender->setAnimationEnabled(false);
-    afterRender->setHintToolTip( tr("Add here the name of a Python defined function that will be called once when the rendering "
-                                    "is finished.\n "
-                                    "The signature of the callback is: callback(aborted, thisNode, app) where:\n"
-                                    "- aborted: True if the render ended because it was aborted, False upon completion\n"
-                                    "- thisNode: points to the writer node\n"
-                                    "- app: points to the current application instance") );
-    pythonPage->addKnob(afterRender);
-    _imp->afterRender = afterRender;
-} // Node::createPythonPage
-
-void
-Node::createHostMixKnob(const boost::shared_ptr<KnobPage>& mainPage)
-{
-    boost::shared_ptr<KnobDouble> mixKnob = AppManager::createKnob<KnobDouble>(_imp->effect.get(), tr("Mix"), 1, false);
-
-    mixKnob->setName("hostMix");
-    mixKnob->setHintToolTip( tr("Mix between the source image at 0 and the full effect at 1.") );
-    mixKnob->setMinimum(0.);
-    mixKnob->setMaximum(1.);
-    mixKnob->setDefaultValue(1.);
-    if (mainPage) {
-        mainPage->addKnob(mixKnob);
-    }
-    _imp->mixWithSource = mixKnob;
-}
-
-void
-Node::createMaskSelectors(const std::vector<std::pair<bool, bool> >& hasMaskChannelSelector,
-                          const std::vector<std::string>& inputLabels,
-                          const boost::shared_ptr<KnobPage>& mainPage,
-                          bool addNewLineOnLastMask,
-                          KnobPtr* lastKnobCreated)
-{
-    assert( hasMaskChannelSelector.size() == inputLabels.size() );
-
-    for (std::size_t i = 0; i < hasMaskChannelSelector.size(); ++i) {
-        if (!hasMaskChannelSelector[i].first) {
-            continue;
-        }
-
-
-        MaskSelector sel;
-        boost::shared_ptr<KnobBool> enabled = AppManager::createKnob<KnobBool>(_imp->effect.get(), inputLabels[i], 1, false);
-
-        enabled->setDefaultValue(false, 0);
-        enabled->setAddNewLine(false);
-        if (hasMaskChannelSelector[i].second) {
-            std::string enableMaskName(std::string(kEnableMaskKnobName) + "_" + inputLabels[i]);
-            enabled->setName(enableMaskName);
-            enabled->setHintToolTip( tr("Enable the mask to come from the channel named by the choice parameter on the right. "
-                                        "Turning this off will act as though the mask was disconnected.") );
-        } else {
-            std::string enableMaskName(std::string(kEnableInputKnobName) + "_" + inputLabels[i]);
-            enabled->setName(enableMaskName);
-            enabled->setHintToolTip( tr("Enable the image to come from the channel named by the choice parameter on the right. "
-                                        "Turning this off will act as though the input was disconnected.") );
-        }
-        enabled->setAnimationEnabled(false);
-        if (mainPage) {
-            mainPage->addKnob(enabled);
-        }
-
-
-        sel.enabled = enabled;
-
-        boost::shared_ptr<KnobChoice> channel = AppManager::createKnob<KnobChoice>(_imp->effect.get(), std::string(), 1, false);
-        // By default if connected it should be filled with None, Color.R, Color.G, Color.B, Color.A (@see refreshChannelSelectors)
-        channel->setDefaultValue(4);
-        channel->setAnimationEnabled(false);
-        channel->setHintToolTip( tr("Use this channel from the original input to mix the output with the original input. "
-                                    "Setting this to None is the same as disconnecting the input.") );
-        if (hasMaskChannelSelector[i].second) {
-            std::string channelMaskName(std::string(kMaskChannelKnobName) + "_" + inputLabels[i]);
-            channel->setName(channelMaskName);
-        } else {
-            std::string channelMaskName(std::string(kInputChannelKnobName) + "_" + inputLabels[i]);
-            channel->setName(channelMaskName);
-        }
-        sel.channel = channel;
-        if (mainPage) {
-            mainPage->addKnob(channel);
-        }
-
-        //Make sure the first default param in the vector is MaskInvert
-
-        if (!addNewLineOnLastMask) {
-            //If there is a MaskInvert parameter, make it on the same line as the Mask channel parameter
-            channel->setAddNewLine(false);
-        }
-        if (!*lastKnobCreated) {
-            *lastKnobCreated = enabled;
-        }
-
-        _imp->maskSelectors[i] = sel;
-    } // for (int i = 0; i < inputsCount; ++i) {
-} // Node::createMaskSelectors
-
-#ifndef NATRON_ENABLE_IO_META_NODES
-void
-Node::createWriterFrameStepKnob(const boost::shared_ptr<KnobPage>& mainPage)
-{
-    ///Find a  "lastFrame" parameter and add it after it
-    boost::shared_ptr<KnobInt> frameIncrKnob = AppManager::createKnob<KnobInt>(_imp->effect.get(), tr(kNatronWriteParamFrameStepLabel), 1, false);
-
-    frameIncrKnob->setName(kNatronWriteParamFrameStep);
-    frameIncrKnob->setHintToolTip( tr(kNatronWriteParamFrameStepHint) );
-    frameIncrKnob->setAnimationEnabled(false);
-    frameIncrKnob->setMinimum(1);
-    frameIncrKnob->setDefaultValue(1);
-    if (mainPage) {
-        std::vector< KnobPtr > children = mainPage->getChildren();
-        bool foundLastFrame = false;
-        for (std::size_t i = 0; i < children.size(); ++i) {
-            if (children[i]->getName() == "lastFrame") {
-                mainPage->insertKnob(i + 1, frameIncrKnob);
-                foundLastFrame = true;
-                break;
-            }
-        }
-        if (!foundLastFrame) {
-            mainPage->addKnob(frameIncrKnob);
-        }
-    }
-    _imp->frameIncrKnob = frameIncrKnob;
-}
-
-#endif
-
-boost::shared_ptr<KnobPage>
-Node::getOrCreateMainPage()
-{
-    const KnobsVec & knobs = _imp->effect->getKnobs();
-    boost::shared_ptr<KnobPage> mainPage;
-
-    for (std::size_t i = 0; i < knobs.size(); ++i) {
-        boost::shared_ptr<KnobPage> p = boost::dynamic_pointer_cast<KnobPage>(knobs[i]);
-        if ( p && (p->getLabel() != NATRON_PARAMETER_PAGE_NAME_INFO) &&
-             (p->getLabel() != NATRON_PARAMETER_PAGE_NAME_EXTRA) ) {
-            mainPage = p;
-            break;
-        }
-    }
-    if (!mainPage) {
-        mainPage = AppManager::createKnob<KnobPage>( _imp->effect.get(), tr("Settings") );
-    }
-
-    return mainPage;
-}
-
-void
-Node::createLabelKnob(const boost::shared_ptr<KnobPage>& settingsPage,
-                      const std::string& label)
-{
-    boost::shared_ptr<KnobString> nodeLabel = AppManager::createKnob<KnobString>(_imp->effect.get(), label, 1, false);
-
-    assert(nodeLabel);
-    nodeLabel->setName(kUserLabelKnobName);
-    nodeLabel->setAnimationEnabled(false);
-    nodeLabel->setEvaluateOnChange(false);
-    nodeLabel->setAsMultiLine();
-    nodeLabel->setUsesRichText(true);
-    nodeLabel->setHintToolTip( tr("This label gets appended to the node name on the node graph.") );
-    settingsPage->addKnob(nodeLabel);
-    _imp->nodeLabelKnob = nodeLabel;
-}
-
-void
-Node::findOrCreateChannelEnabled(const boost::shared_ptr<KnobPage>& mainPage)
-{
-    //Try to find R,G,B,A parameters on the plug-in, if found, use them, otherwise create them
-    static const std::string channelLabels[4] = {kNatronOfxParamProcessRLabel, kNatronOfxParamProcessGLabel, kNatronOfxParamProcessBLabel, kNatronOfxParamProcessALabel};
-    static const std::string channelNames[4] = {kNatronOfxParamProcessR, kNatronOfxParamProcessG, kNatronOfxParamProcessB, kNatronOfxParamProcessA};
-    static const std::string channelHints[4] = {kNatronOfxParamProcessRHint, kNatronOfxParamProcessGHint, kNatronOfxParamProcessBHint, kNatronOfxParamProcessAHint};
-    boost::shared_ptr<KnobBool> foundEnabled[4];
-    const KnobsVec & knobs = _imp->effect->getKnobs();
-
-    for (int i = 0; i < 4; ++i) {
-        boost::shared_ptr<KnobBool> enabled;
-        for (std::size_t j = 0; j < knobs.size(); ++j) {
-            if (knobs[j]->getOriginalName() == channelNames[i]) {
-                foundEnabled[i] = boost::dynamic_pointer_cast<KnobBool>(knobs[j]);
-                break;
-            }
-        }
-    }
-
-    bool foundAll = foundEnabled[0] && foundEnabled[1] && foundEnabled[2] && foundEnabled[3];
-    bool isWriter = _imp->effect->isWriter();
-
-    if (foundAll) {
-        for (int i = 0; i < 4; ++i) {
-            // Writers already have their checkboxes places correctly
-            if (!isWriter) {
-                if (foundEnabled[i]->getParentKnob() == mainPage) {
-                    //foundEnabled[i]->setAddNewLine(i == 3);
-                    mainPage->removeKnob( foundEnabled[i].get() );
-                    mainPage->insertKnob(i, foundEnabled[i]);
-                }
-            }
-            _imp->enabledChan[i] = foundEnabled[i];
-        }
-    }
-
-    bool pluginDefaultPref[4];
-    _imp->hostChannelSelectorEnabled = _imp->effect->isHostChannelSelectorSupported(&pluginDefaultPref[0], &pluginDefaultPref[1], &pluginDefaultPref[2], &pluginDefaultPref[3]);
-
-
-    if (_imp->hostChannelSelectorEnabled) {
-        if (foundAll) {
-            std::cerr << getScriptName_mt_safe() << ": WARNING: property " << kNatronOfxImageEffectPropChannelSelector << " is different of " << kOfxImageComponentNone << " but uses its own checkboxes" << std::endl;
-        } else {
-            //Create the selectors
-            for (int i = 0; i < 4; ++i) {
-                foundEnabled[i] =  AppManager::createKnob<KnobBool>(_imp->effect.get(), channelLabels[i], 1, false);
-                foundEnabled[i]->setName(channelNames[i]);
-                foundEnabled[i]->setAnimationEnabled(false);
-                foundEnabled[i]->setAddNewLine(i == 3);
-                foundEnabled[i]->setDefaultValue(pluginDefaultPref[i]);
-                foundEnabled[i]->setHintToolTip(channelHints[i]);
-                mainPage->insertKnob(i, foundEnabled[i]);
-                _imp->enabledChan[i] = foundEnabled[i];
-            }
-            foundAll = true;
-        }
-    }
-    if ( !isWriter && foundAll && !getApp()->isBackground() ) {
-        _imp->enabledChan[3].lock()->setAddNewLine(false);
-        boost::shared_ptr<KnobString> premultWarning = AppManager::createKnob<KnobString>(_imp->effect.get(), std::string(), 1, false);
-        premultWarning->setIconLabel("dialog-warning");
-        premultWarning->setSecretByDefault(true);
-        premultWarning->setAsLabel();
-        premultWarning->setEvaluateOnChange(false);
-        premultWarning->setIsPersistent(false);
-        premultWarning->setHintToolTip( tr("The alpha checkbox is checked and the RGB "
-                                           "channels in output are alpha-premultiplied. Any of the unchecked RGB channel "
-                                           "may be incorrect because the alpha channel changed but their value did not. "
-                                           "To fix this, either check all RGB channels (or uncheck alpha) or unpremultiply the "
-                                           "input image first.").toStdString() );
-        mainPage->insertKnob(4, premultWarning);
-        _imp->premultWarning = premultWarning;
-    }
-} // Node::findOrCreateChannelEnabled
-
-void
-Node::createChannelSelectors(const std::vector<std::pair<bool, bool> >& hasMaskChannelSelector,
-                             const std::vector<std::string>& inputLabels,
-                             const boost::shared_ptr<KnobPage>& mainPage,
-                             KnobPtr* lastKnobBeforeAdvancedOption)
-{
-    ///Create input layer selectors
-    for (std::size_t i = 0; i < inputLabels.size(); ++i) {
-        if (!hasMaskChannelSelector[i].first) {
-            _imp->createChannelSelector(i, inputLabels[i], false, mainPage, lastKnobBeforeAdvancedOption);
-        }
-    }
-    ///Create output layer selectors
-    _imp->createChannelSelector(-1, "Output", true, mainPage, lastKnobBeforeAdvancedOption);
-}
-
-void
-Node::initializeDefaultKnobs(bool loadingSerialization)
-{
-    //Readers and Writers don't have default knobs since these knobs are on the ReadNode/WriteNode itself
-#ifdef NATRON_ENABLE_IO_META_NODES
-    NodePtr ioContainer = getIOContainer();
-#endif
-
-    //Add the "Node" page
-    boost::shared_ptr<KnobPage> settingsPage = AppManager::createKnob<KnobPage>(_imp->effect.get(), tr(NATRON_PARAMETER_PAGE_NAME_EXTRA), 1, false);
-    _imp->nodeSettingsPage = settingsPage;
-
-    //Create the "Label" knob
-    Backdrop* isBackdropNode = dynamic_cast<Backdrop*>( _imp->effect.get() );
-    QString labelKnobLabel = isBackdropNode ? tr("Name label") : tr("Label");
-    createLabelKnob( settingsPage, labelKnobLabel.toStdString() );
-
-    if (isBackdropNode) {
-        //backdrops just have a label
-        return;
-    }
-
-
-    ///find in all knobs a page param to set this param into
-    const KnobsVec & knobs = _imp->effect->getKnobs();
-
-    findPluginFormatKnobs(knobs, loadingSerialization);
-    findRightClickMenuKnob(knobs);
-
-    boost::shared_ptr<KnobPage> mainPage;
-
-
-    // Scan all inputs to find masks and get inputs labels
-    //Pair hasMaskChannelSelector, isMask
-    int inputsCount = getMaxInputCount();
-    std::vector<std::pair<bool, bool> > hasMaskChannelSelector(inputsCount);
-    std::vector<std::string> inputLabels(inputsCount);
-    for (int i = 0; i < inputsCount; ++i) {
-        inputLabels[i] = _imp->effect->getInputLabel(i);
-
-        assert( i < (int)_imp->inputsComponents.size() );
-        const std::list<ImagePlaneDesc>& inputSupportedComps = _imp->inputsComponents[i];
-        bool isMask = _imp->effect->isInputMask(i);
-        bool supportsOnlyAlpha = inputSupportedComps.size() == 1 && inputSupportedComps.front().getNumComponents() == 1;
-
-        hasMaskChannelSelector[i].first = false;
-        hasMaskChannelSelector[i].second = isMask;
-
-        if ( (isMask || supportsOnlyAlpha) &&
-             !_imp->effect->isInputRotoBrush(i) ) {
-            hasMaskChannelSelector[i].first = true;
-            if (!mainPage) {
-                mainPage = getOrCreateMainPage();
-            }
-        }
-    }
-
-    bool requiresLayerShuffle = _imp->effect->getCreateChannelSelectorKnob();
-
-    // Create the Output Layer choice if needed plus input layers selectors
-    KnobPtr lastKnobBeforeAdvancedOption;
-    if (requiresLayerShuffle) {
-        if (!mainPage) {
-            mainPage = getOrCreateMainPage();
-        }
-        createChannelSelectors(hasMaskChannelSelector, inputLabels, mainPage, &lastKnobBeforeAdvancedOption);
-    }
-
-
-    findOrCreateChannelEnabled(mainPage);
-
-    ///Find in the plug-in the Mask/Mix related parameter to re-order them so it is consistent across nodes
-    std::vector<std::pair<std::string, KnobPtr > > foundPluginDefaultKnobsToReorder;
-    foundPluginDefaultKnobsToReorder.push_back( std::make_pair( kOfxMaskInvertParamName, KnobPtr() ) );
-    foundPluginDefaultKnobsToReorder.push_back( std::make_pair( kOfxMixParamName, KnobPtr() ) );
-
-    ///Insert auto-added knobs before mask invert if found
-    for (std::size_t i = 0; i < knobs.size(); ++i) {
-        for (std::size_t j = 0; j < foundPluginDefaultKnobsToReorder.size(); ++j) {
-            if (knobs[i]->getName() == foundPluginDefaultKnobsToReorder[j].first) {
-                foundPluginDefaultKnobsToReorder[j].second = knobs[i];
-            }
-        }
-    }
-
-
-    assert(foundPluginDefaultKnobsToReorder.size() > 0 && foundPluginDefaultKnobsToReorder[0].first == kOfxMaskInvertParamName);
-
-    createMaskSelectors(hasMaskChannelSelector, inputLabels, mainPage, !foundPluginDefaultKnobsToReorder[0].second.get(), &lastKnobBeforeAdvancedOption);
-
-
-    //Create the host mix if needed
-    if ( _imp->effect->isHostMixingEnabled() ) {
-        if (!mainPage) {
-            mainPage = getOrCreateMainPage();
-        }
-        createHostMixKnob(mainPage);
-    }
-
-
-    /*
-     * Reposition the MaskInvert and Mix parameters declared by the plug-in
-     */
-    for (std::size_t i = 0; i < foundPluginDefaultKnobsToReorder.size(); ++i) {
-        if (foundPluginDefaultKnobsToReorder[i].second) {
-            if (!mainPage) {
-                mainPage = getOrCreateMainPage();
-            }
-            if (foundPluginDefaultKnobsToReorder[i].second->getParentKnob() == mainPage) {
-                mainPage->removeKnob( foundPluginDefaultKnobsToReorder[i].second.get() );
-                mainPage->addKnob(foundPluginDefaultKnobsToReorder[i].second);
-            }
-        }
-    }
-
-
-    if (lastKnobBeforeAdvancedOption && mainPage) {
-        
-        KnobsVec mainPageChildren = mainPage->getChildren();
-        int i = 0;
-        for (KnobsVec::iterator it = mainPageChildren.begin(); it != mainPageChildren.end(); ++it, ++i) {
-            if (*it == lastKnobBeforeAdvancedOption) {
-                if (i > 0) {
-                    int j = i - 1;
-                    KnobsVec::iterator prev = it;
-                    --prev;
-                    while (j >= 0 && (*prev)->getIsSecret()) {
-                        --j;
-                        --prev;
-                    }
-
-                    if ( j >= 0 && !dynamic_cast<KnobSeparator*>( prev->get() ) ) {
-                        boost::shared_ptr<KnobSeparator> sep = AppManager::createKnob<KnobSeparator>(_imp->effect.get(), std::string(), 1, false);
-                        sep->setName("advancedSep");
-                        mainPage->insertKnob(i, sep);
-                    }
-                }
-
-                break;
-            }
-        }
-    }
-
-
-    createNodePage(settingsPage);
-
-    NodeGroup* isGroup = dynamic_cast<NodeGroup*>(_imp->effect.get());
-    if (!isGroup && !isBackdropNode) {
-        createInfoPage();
-    }
-
-    if (_imp->effect->isWriter()
-#ifdef NATRON_ENABLE_IO_META_NODES
-        && !ioContainer
-#endif
-        ) {
-        //Create a frame step parameter for writers, and control it in OutputSchedulerThread.cpp
-#ifndef NATRON_ENABLE_IO_META_NODES
-        createWriterFrameStepKnob(mainPage);
-#endif
-        if (!mainPage) {
-            mainPage = getOrCreateMainPage();
-        }
-
-        boost::shared_ptr<KnobButton> renderButton = AppManager::createKnob<KnobButton>(_imp->effect.get(), tr("Render"), 1, false);
-        renderButton->setHintToolTip( tr("Starts rendering the specified frame range.") );
-        renderButton->setAsRenderButton();
-        renderButton->setName("startRender");
-        renderButton->setEvaluateOnChange(false);
-        _imp->renderButton = renderButton;
-        mainPage->addKnob(renderButton);
-
-        createPythonPage();
-    }
-} // Node::initializeDefaultKnobs
-
-void
-Node::initializeKnobs(bool loadingSerialization)
-{
-    ////Only called by the main-thread
-
-
-    _imp->effect->beginChanges();
-
-    assert( QThread::currentThread() == qApp->thread() );
-    assert(!_imp->knobsInitialized);
-
-    ///For groups, declare the plugin knobs after the node knobs because we want to use the Node page
-    bool effectIsGroup = getPluginID() == PLUGINID_NATRON_GROUP;
-
-    if (!effectIsGroup) {
-        //Initialize plug-in knobs
-        _imp->effect->initializeKnobsPublic();
-    }
-
-    InitializeKnobsFlag_RAII __isInitializingKnobsFlag__( _imp->effect.get() );
-
-    if ( _imp->effect->getMakeSettingsPanel() ) {
-        //initialize default knobs added by Natron
-        initializeDefaultKnobs(loadingSerialization);
-    }
-
-    if (effectIsGroup) {
-        _imp->effect->initializeKnobsPublic();
-    }
-    _imp->effect->endChanges();
-
-    _imp->knobsInitialized = true;
-
-    Q_EMIT knobsInitialized();
-} // initializeKnobs
-
-void
-Node::Implementation::createChannelSelector(int inputNb,
-                                            const std::string & inputName,
-                                            bool isOutput,
-                                            const boost::shared_ptr<KnobPage>& page,
-                                            KnobPtr* lastKnobBeforeAdvancedOption)
-{
-    ChannelSelector sel;
-
-    boost::shared_ptr<KnobChoice> layer = AppManager::createKnob<KnobChoice>(effect.get(), isOutput ? tr("Output Layer") : tr("%1 Layer").arg( QString::fromUtf8( inputName.c_str() ) ), 1, false);
-    layer->setHostCanAddOptions(isOutput);
-    if (!isOutput) {
-        layer->setName( inputName + std::string("_") + std::string(kOutputChannelsKnobName) );
-    } else {
-        layer->setName(kOutputChannelsKnobName);
-    }
-    if (isOutput) {
-        layer->setHintToolTip( tr("Select here the layer onto which the processing should occur.") );
-    } else {
-        layer->setHintToolTip( tr("Select here the layer that will be used in input by %1.").arg( QString::fromUtf8( inputName.c_str() ) ) );
-    }
-    layer->setAnimationEnabled(false);
-    layer->setSecretByDefault(!isOutput);
-    page->addKnob(layer);
-    sel.layer = layer;
-
-    if (isOutput) {
-        layer->setAddNewLine(false);
-        boost::shared_ptr<KnobBool> processAllKnob = AppManager::createKnob<KnobBool>(effect.get(), tr(kNodeParamProcessAllLayersLabel), 1, false);
-        processAllKnob->setName(kNodeParamProcessAllLayers);
-        processAllKnob->setHintToolTip(tr(kNodeParamProcessAllLayersHint));
-        processAllKnob->setAnimationEnabled(false);
-        processAllKnob->setIsMetadataSlave(true);
-        page->addKnob(processAllKnob);
-
-        // If the effect wants by default to render all planes set default value
-        if ( isOutput && (effect->isPassThroughForNonRenderedPlanes() == EffectInstance::ePassThroughRenderAllRequestedPlanes) ) {
-            processAllKnob->setDefaultValue(true);
-            //Hide all other input selectors if choice is All in output
-            for (std::map<int, ChannelSelector>::iterator it = channelsSelectors.begin(); it != channelsSelectors.end(); ++it) {
-                it->second.layer.lock()->setSecret(true);
-            }
-        }
-        processAllLayersKnob = processAllKnob;
-    }
-
-
-    layer->setDefaultValue(isOutput ? 0 : 1);
-
-    if (!*lastKnobBeforeAdvancedOption) {
-        *lastKnobBeforeAdvancedOption = layer;
-    }
-
-    channelsSelectors[inputNb] = sel;
-} // Node::Implementation::createChannelSelector
-
-int
-Node::getFrameStepKnobValue() const
-{
-    KnobPtr knob = getKnobByName(kNatronWriteParamFrameStep);
-    if (!knob) {
-        return 1;
-    }
-    KnobInt* k = dynamic_cast<KnobInt*>(knob.get());
-
-    if (!k) {
-        return 1;
-    } else {
-        int v = k->getValue();
-
-        return std::max(1, v);
-    }
-}
-
-bool
-Node::handleFormatKnob(KnobI* knob)
-{
-    boost::shared_ptr<KnobChoice> choice = _imp->pluginFormatKnobs.formatChoice.lock();
-
-    if (!choice) {
-        return false;
-    }
-
-    if ( knob != choice.get() ) {
-        return false;
-    }
-    if (choice->getIsSecret()) {
-        return true;
-    }
-    int curIndex = choice->getValue();
-    Format f;
-    if ( !getApp()->getProject()->getProjectFormatAtIndex(curIndex, &f) ) {
-        assert(false);
-
-        return true;
-    }
-
-    boost::shared_ptr<KnobInt> size = _imp->pluginFormatKnobs.size.lock();
-    boost::shared_ptr<KnobDouble> par = _imp->pluginFormatKnobs.par.lock();
-    assert(size && par);
-
-    _imp->effect->beginChanges();
-    size->blockValueChanges();
-    size->setValues(f.width(), f.height(), ViewSpec::all(), eValueChangedReasonNatronInternalEdited);
-    size->unblockValueChanges();
-    par->blockValueChanges();
-    par->setValue( f.getPixelAspectRatio() );
-    par->unblockValueChanges();
-
-    _imp->effect->endChanges();
-
-    return true;
-}
-
-void
-Node::refreshFormatParamChoice(const std::vector<ChoiceOption>& entries,
-                               int defValue,
-                               bool loadingProject)
-{
-    boost::shared_ptr<KnobChoice> choice = _imp->pluginFormatKnobs.formatChoice.lock();
-
-    if (!choice) {
-        return;
-    }
-    int curIndex = choice->getValue();
-    choice->populateChoices(entries);
-    choice->beginChanges();
-    choice->setDefaultValueWithoutApplying(defValue);
-    if (!loadingProject) {
-        //changedKnob was not called because we are initializing knobs
-        handleFormatKnob( choice.get() );
-    } else {
-        if ( curIndex < (int)entries.size() ) {
-            choice->setValue(curIndex);
-        }
-    }
-
-    choice->endChanges();
-}
-
-void
-Node::refreshPreviewsAfterProjectLoad()
-{
-    computePreviewImage( getApp()->getTimeLine()->currentFrame() );
-    Q_EMIT s_refreshPreviewsAfterProjectLoadRequested();
-}
-
-QString
-Node::makeDocumentation(bool genHTML) const
-{
-    QString ret;
-    QString markdown;
-    QTextStream ts(&ret);
-    QTextStream ms(&markdown);
-
-    QString pluginID, pluginLabel, pluginDescription, pluginIcon;
-    int majorVersion = getMajorVersion();
-    int minorVersion = getMinorVersion();
-    QStringList pluginGroup;
-    bool pluginDescriptionIsMarkdown = false;
-    QVector<QStringList> inputs;
-    QVector<QStringList> items;
-
-    {
-        QMutexLocker k(&_imp->pyPluginInfoMutex);
-        if (_imp->pyPlugInfo.isPyPlug) {
-            pluginID = QString::fromUtf8( _imp->pyPlugInfo.pyPlugID.c_str() );
-            pluginLabel =  QString::fromUtf8( _imp->pyPlugInfo.pyPlugLabel.c_str() );
-            pluginDescription = QString::fromUtf8( _imp->pyPlugInfo.pyPlugDesc.c_str() );
-            pluginIcon = QString::fromUtf8( _imp->pyPlugInfo.pyPlugIconFilePath.c_str() );
-            for (std::list<std::string>::const_iterator it = _imp->pyPlugInfo.pyPlugGrouping.begin() ; it != _imp->pyPlugInfo.pyPlugGrouping.end(); ++it) {
-                pluginGroup.push_back(QString::fromUtf8(it->c_str()));
-            }
-        } else {
-            pluginID = _imp->plugin->getPluginID();
-            pluginLabel =  Plugin::makeLabelWithoutSuffix( _imp->plugin->getPluginLabel() );
-            pluginDescription =  QString::fromUtf8( _imp->effect->getPluginDescription().c_str() );
-            pluginIcon = _imp->plugin->getIconFilePath();
-            pluginGroup = _imp->plugin->getGrouping();
-            pluginDescriptionIsMarkdown = _imp->effect->isPluginDescriptionInMarkdown();
-        }
-
-        for (int i = 0; i < _imp->effect->getMaxInputCount(); ++i) {
-            QStringList input;
-            input << convertFromPlainTextToMarkdown( QString::fromStdString( _imp->effect->getInputLabel(i) ), genHTML, true );
-            input << convertFromPlainTextToMarkdown( QString::fromStdString( _imp->effect->getInputHint(i) ), genHTML, true );
-            input << ( _imp->effect->isInputOptional(i) ? tr("Yes") : tr("No") );
-            inputs.push_back(input);
-
-            // Don't show more than doc for 4 inputs otherwise it will just clutter the page
-            if (i == 3) {
-                break;
-            }
-        }
-    }
-
-    // check for plugin icon
-    QString pluginIconUrl;
-    if ( !pluginIcon.isEmpty() ) {
-        QFile iconFile(pluginIcon);
-        if ( iconFile.exists() ) {
-            if (genHTML) {
-                pluginIconUrl.append( QString::fromUtf8("/LOCAL_FILE/") );
-                pluginIconUrl.append(pluginIcon);
-                pluginIconUrl.replace( QString::fromUtf8("\\"), QString::fromUtf8("/") );
-            } else {
-                pluginIconUrl.append(pluginID);
-                pluginIconUrl.append(QString::fromUtf8(".png"));
-            }
-        }
-    }
-
-    // check for extra markdown file
-    QString extraMarkdown;
-    QString pluginMD = pluginIcon;
-    pluginMD.replace( QString::fromUtf8(".png"), QString::fromUtf8(".md") );
-    QFile pluginMarkdownFile(pluginMD);
-    if ( pluginMarkdownFile.exists() ) {
-        if ( pluginMarkdownFile.open(QIODevice::ReadOnly | QIODevice::Text) ) {
-            extraMarkdown = QString::fromUtf8( pluginMarkdownFile.readAll() );
-            pluginMarkdownFile.close();
-        }
-    }
-
-    // generate knobs info
-    KnobsVec knobs = getEffectInstance()->getKnobs_mt_safe();
-    for (KnobsVec::const_iterator it = knobs.begin(); it != knobs.end(); ++it) {
-
-        if ( (*it)->getDefaultIsSecret() ) {
-            continue;
-        }
-
-        if ( !(*it)->isDeclaredByPlugin() && !( isPyPlug() && (*it)->isUserKnob() ) ) {
-            continue;
-        }
-
-        // do not escape characters in the scriptName, since it will be put between backquotes
-        QString knobScriptName = /*NATRON_NAMESPACE::convertFromPlainTextToMarkdown(*/ QString::fromUtf8( (*it)->getName().c_str() )/*, genHTML, true)*/;
-        QString knobLabel = NATRON_NAMESPACE::convertFromPlainTextToMarkdown( QString::fromUtf8( (*it)->getLabel().c_str() ), genHTML, true);
-        QString knobHint = NATRON_NAMESPACE::convertFromPlainTextToMarkdown( QString::fromUtf8( (*it)->getHintToolTip().c_str() ), genHTML, true);
-
-        if ( knobScriptName.startsWith( QString::fromUtf8("NatronOfxParam") ) || knobScriptName == QString::fromUtf8("exportAsPyPlug") ) {
-            continue;
-        }
-
-        QString defValuesStr, knobType;
-        std::vector<std::pair<QString, QString> > dimsDefaultValueStr;
-        KnobInt* isInt = dynamic_cast<KnobInt*>( it->get() );
-        KnobChoice* isChoice = dynamic_cast<KnobChoice*>( it->get() );
-        KnobBool* isBool = dynamic_cast<KnobBool*>( it->get() );
-        KnobDouble* isDbl = dynamic_cast<KnobDouble*>( it->get() );
-        KnobString* isString = dynamic_cast<KnobString*>( it->get() );
-        KnobSeparator* isSep = dynamic_cast<KnobSeparator*>( it->get() );
-        KnobButton* isBtn = dynamic_cast<KnobButton*>( it->get() );
-        KnobParametric* isParametric = dynamic_cast<KnobParametric*>( it->get() );
-        KnobGroup* isGroup = dynamic_cast<KnobGroup*>( it->get() );
-        KnobPage* isPage = dynamic_cast<KnobPage*>( it->get() );
-        KnobColor* isColor = dynamic_cast<KnobColor*>( it->get() );
-
-        if (isInt) {
-            knobType = tr("Integer");
-        } else if (isChoice) {
-            knobType = tr("Choice");
-        } else if (isBool) {
-            knobType = tr("Boolean");
-        } else if (isDbl) {
-            knobType = tr("Double");
-        } else if (isString) {
-            knobType = tr("String");
-        } else if (isSep) {
-            knobType = tr("Seperator");
-        } else if (isBtn) {
-            knobType = tr("Button");
-        } else if (isParametric) {
-            knobType = tr("Parametric");
-        } else if (isGroup) {
-            knobType = tr("Group");
-        } else if (isPage) {
-            knobType = tr("Page");
-        } else if (isColor) {
-            knobType = tr("Color");
-        } else {
-            knobType = tr("N/A");
-        }
-
-        if (!isGroup && !isPage) {
-            for (int i = 0; i < (*it)->getDimension(); ++i) {
-                QString valueStr;
-
-                if (!isBtn && !isSep && !isParametric) {
-                    if (isChoice) {
-                        int index = isChoice->getDefaultValue(i);
-                        std::vector<ChoiceOption> entries = isChoice->getEntries_mt_safe();
-                        if ( (index >= 0) && ( index < (int)entries.size() ) ) {
-                            valueStr = QString::fromUtf8( entries[index].label.c_str() );
-                        }
-                        bool first = true;
-                        for (size_t i = 0; i < entries.size(); i++) {
-                            QString entry = QString::fromUtf8( entries[i].label.c_str() );
-                            QString entryHelp = QString::fromUtf8( entries[i].tooltip.c_str() );
-                            if (!entry.isEmpty() && !entryHelp.isEmpty() ) {
-                                if (first) {
-                                    // empty line before the option descriptions
-                                    if (genHTML) {
-                                        knobHint.append( QString::fromUtf8("<br />") );
-                                    } else {
-                                        // we do a hack for multiline elements, because the markdown->rst conversion by pandoc doesn't use the line block syntax.
-                                        // what we do here is put a supplementary dot at the beginning of each line, which is then converted to a pipe '|' in the
-                                        // genStaticDocs.sh script by a simple sed command after converting to RsT
-                                        if (!knobHint.startsWith( QString::fromUtf8(". ") )) {
-                                            knobHint.prepend( QString::fromUtf8(". ") );
-                                        }
-                                        knobHint.append( QString::fromUtf8("\\\n") );
-                                    }
-                                    first = false;
-                                }
-                                if (genHTML) {
-                                    knobHint.append( QString::fromUtf8("<br />") );
-                                } else {
-                                    knobHint.append( QString::fromUtf8("\\\n") );
-                                    // we do a hack for multiline elements, because the markdown->rst conversion by pandoc doesn't use the line block syntax.
-                                    // what we do here is put a supplementary dot at the beginning of each line, which is then converted to a pipe '|' in the
-                                    // genStaticDocs.sh script by a simple sed command after converting to RsT
-                                    knobHint.append( QString::fromUtf8(". ") );
-                                }
-                                knobHint.append( QString::fromUtf8("**%1**: %2").arg( convertFromPlainTextToMarkdown(entry, genHTML, true) ).arg( convertFromPlainTextToMarkdown(entryHelp, genHTML, true) ) );
-                            }
-                        }
-
-                    } else if (isInt) {
-                        valueStr = QString::number( isInt->getDefaultValue(i) );
-                    } else if (isDbl) {
-                        valueStr = QString::number( isDbl->getDefaultValue(i) );
-                    } else if (isBool) {
-                        valueStr = isBool->getDefaultValue(i) ? tr("On") : tr("Off");
-                    } else if (isString) {
-                        valueStr = QString::fromUtf8( isString->getDefaultValue(i).c_str() );
-                    } else if (isColor) {
-                        valueStr = QString::number( isColor->getDefaultValue(i) );
-                    }
-                }
-
-                dimsDefaultValueStr.push_back( std::make_pair(convertFromPlainTextToMarkdown( QString::fromUtf8( (*it)->getDimensionName(i).c_str() ), genHTML, true ),
-                                                              convertFromPlainTextToMarkdown(valueStr, genHTML, true)) );
-            }
-
-            for (std::size_t i = 0; i < dimsDefaultValueStr.size(); ++i) {
-                if ( !dimsDefaultValueStr[i].second.isEmpty() ) {
-                    if (dimsDefaultValueStr.size() > 1) {
-                        defValuesStr.append(dimsDefaultValueStr[i].first);
-                        defValuesStr.append( QString::fromUtf8(": ") );
-                    }
-                    defValuesStr.append(dimsDefaultValueStr[i].second);
-                    if (i < dimsDefaultValueStr.size() - 1) {
-                        defValuesStr.append( QString::fromUtf8(" ") );
-                    }
-                }
-            }
-            if ( defValuesStr.isEmpty() ) {
-                defValuesStr = tr("N/A");
-            }
-        }
-
-        if (!isPage && !isSep && !isGroup) {
-            QStringList row;
-            row << knobLabel << knobScriptName << knobType << defValuesStr << knobHint;
-            items.append(row);
-        }
-    } // for (KnobsVec::const_iterator it = knobs.begin(); it!=knobs.end(); ++it) {
-
-
-    // generate plugin info
-    ms << tr("%1 node").arg(pluginLabel) << "\n==========\n\n";
-
-    // a hack to avoid repeating the documentation for the various merge plugins
-    if ( pluginID.startsWith( QString::fromUtf8("net.sf.openfx.Merge") ) ) {
-        std::string id = pluginID.toStdString();
-        std::string op;
-        if (id == PLUGINID_OFX_MERGE) {
-            // do nothing
-        } else if (id == "net.sf.openfx.MergeDifference") {
-            op = "difference (a.k.a. absminus)";
-        } else if (id == "net.sf.openfx.MergeIn") {
-            op = "in";
-        } else if (id == "net.sf.openfx.MergeMatte") {
-            op = "matte";
-        } else if (id == "net.sf.openfx.MergeMax") {
-            op = "max";
-        } else if (id == "net.sf.openfx.MergeMin") {
-            op = "min";
-        } else if (id == "net.sf.openfx.MergeMultiply") {
-            op = "multiply";
-        } else if (id == "net.sf.openfx.MergeOut") {
-            op = "out";
-        } else if (id == "net.sf.openfx.MergePlus") {
-            op = "plus";
-        } else if (id == "net.sf.openfx.MergeScreen") {
-            op = "screen";
-        }
-        if ( !op.empty() ) {
-            // we should use the custom link "[Merge node](|http::/plugins/"PLUGINID_OFX_MERGE".html||rst::net.sf.openfx.MergePlugin|)"
-            // but pandoc borks it
-            ms << tr("The *%1* node is a convenience node identical to the %2, except that the operator is set to *%3* by default.")
-            .arg(pluginLabel)
-            .arg(genHTML ? QString::fromUtf8("<a href=\""PLUGINID_OFX_MERGE".html\">Merge node</a>") :
-                 QString::fromUtf8(":ref:`"PLUGINID_OFX_MERGE"`")
-                 //QString::fromUtf8("[Merge node](http::/plugins/"PLUGINID_OFX_MERGE".html)")
-                 )
-            .arg( QString::fromUtf8( op.c_str() ) );
-            goto OUTPUT;
-        }
-
-    }
-
-    if (!pluginIconUrl.isEmpty()) {
-        // add a nonbreaking space so that pandoc doesn't use the alt-text as a caption
-        // http://pandoc.org/MANUAL.html#images
-        ms << "![pluginIcon](" << pluginIconUrl << ")";
-        if (!genHTML) {
-            // specify image width for pandoc-generated printed doc
-            // (for hoedown-generated HTML, this handled by the CSS using the alt=pluginIcon attribute)
-            // see http://pandoc.org/MANUAL.html#images
-            // note that only % units are understood both by pandox and sphinx
-            ms << "{ width=10% }";
-        }
-        ms << "&nbsp;\n\n"; // &nbsp; required so that there is no legend when converted to rst by pandoc
-    }
-    ms << tr("*This documentation is for version %2.%3 of %1.*").arg(pluginLabel).arg(majorVersion).arg(minorVersion) << "\n\n";
-
-    ms << "\n" << tr("Description") << "\n--------------------------------------------------------------------------------\n\n";
-
-    if (!pluginDescriptionIsMarkdown) {
-        if (genHTML) {
-            pluginDescription = NATRON_NAMESPACE::convertFromPlainText(pluginDescription, NATRON_NAMESPACE::WhiteSpaceNormal);
-
-            // replace URLs with links
-            QRegExp re( QString::fromUtf8("((http|ftp|https)://([\\w_-]+(?:(?:\\.[\\w_-]+)+))([\\w.,@?^=%&:/~+#-]*[\\w@?^=%&/~+#-])?)") );
-            pluginDescription.replace( re, QString::fromUtf8("<a href=\"\\1\">\\1</a>") );
-        } else {
-            pluginDescription = convertFromPlainTextToMarkdown(pluginDescription, genHTML, false);
-        }
-    }
-
-    ms << pluginDescription << "\n";
-
-    // create markdown table
-    ms << "\n" << tr("Inputs") << "\n--------------------------------------------------------------------------------\n\n";
-    ms << tr("Input") << " | " << tr("Description") << " | " << tr("Optional") << "\n";
-    ms << "--- | --- | ---\n";
-    if (inputs.size() > 0) {
-        Q_FOREACH(const QStringList &input, inputs) {
-            QString inputName = input.at(0);
-            QString inputDesc = input.at(1);
-            QString inputOpt = input.at(2);
-
-            ms << inputName << " | " << inputDesc << " | " << inputOpt << "\n";
-        }
-    }
-    ms << "\n" << tr("Controls") << "\n--------------------------------------------------------------------------------\n\n";
-    if (!genHTML) {
-        // insert a special marker to be replaced in rst by the genStaticDocs.sh script)
-        ms << "CONTROLSTABLEPROPS\n\n";
-    }
-    ms << tr("Parameter / script name") << " | " << tr("Type") << " | " << tr("Default") << " | " << tr("Function") << "\n";
-    ms << "--- | --- | --- | ---\n";
-    if (items.size() > 0) {
-        Q_FOREACH(const QStringList &item, items) {
-            QString itemLabel = item.at(0);
-            QString itemScript = item.at(1);
-            QString itemType = item.at(2);
-            QString itemDefault = item.at(3);
-            QString itemFunction = item.at(4);
-
-            ms << itemLabel << " / `" << itemScript << "` | " << itemType << " | " << itemDefault << " | " << itemFunction << "\n";
-        }
-    }
-
-    // add extra markdown if available
-    if ( !extraMarkdown.isEmpty() ) {
-        ms << "\n\n";
-        ms << extraMarkdown;
-    }
-
-OUTPUT:
-    // output
-    if (genHTML) {
-        // use hoedown to convert to HTML
-
-        ts << ("<!DOCTYPE html PUBLIC \"-//W3C//DTD XHTML 1.0 Transitional//EN\"\n"
-               "  \"http://www.w3.org/TR/xhtml1/DTD/xhtml1-transitional.dtd\">\n"
-               "\n"
-               "\n"
-               "<html xmlns=\"http://www.w3.org/1999/xhtml\">\n"
-               "  <head>\n"
-               "    <meta http-equiv=\"Content-Type\" content=\"text/html; charset=utf-8\" />\n"
-               "    \n"
-               "    <title>") << tr("%1 node").arg(pluginLabel) << " &#8212; NATRON_DOCUMENTATION</title>\n";
-        ts << ("    \n"
-               "    <link rel=\"stylesheet\" href=\"_static/markdown.css\" type=\"text/css\" />\n"
-               "    \n"
-               "    <script type=\"text/javascript\" src=\"_static/jquery.js\"></script>\n"
-               "    <script type=\"text/javascript\" src=\"_static/dropdown.js\"></script>\n"
-               "    <link rel=\"index\" title=\"Index\" href=\"genindex.html\" />\n"
-               "    <link rel=\"search\" title=\"Search\" href=\"search.html\" />\n"
-               "  </head>\n"
-               "  <body role=\"document\">\n"
-               "    <div class=\"related\" role=\"navigation\" aria-label=\"related navigation\">\n"
-               "      <h3>") << tr("Navigation") << "</h3>\n";
-        ts << ("      <ul>\n"
-               "        <li class=\"right\" style=\"margin-right: 10px\">\n"
-               "          <a href=\"genindex.html\" title=\"General Index\"\n"
-               "             accesskey=\"I\">") << tr("index") << "</a></li>\n";
-        ts << ("        <li class=\"right\" >\n"
-               "          <a href=\"py-modindex.html\" title=\"Python Module Index\"\n"
-               "             >") << tr("modules") << "</a> |</li>\n";
-        ts << ("        <li class=\"nav-item nav-item-0\"><a href=\"index.html\">NATRON_DOCUMENTATION</a> &#187;</li>\n"
-               "          <li class=\"nav-item nav-item-1\"><a href=\"_group.html\" >") << tr("Reference Guide") << "</a> &#187;</li>\n";
-        if ( !pluginGroup.isEmpty() ) {
-            QString group = pluginGroup.at(0);
-            if (!group.isEmpty()) {
-                ts << "          <li class=\"nav-item nav-item-2\"><a href=\"_group.html?id=" << group << "\">" << group << " nodes</a> &#187;</li>";
-            }
-        }
-        ts << ("      </ul>\n"
-               "    </div>  \n"
-               "\n"
-               "    <div class=\"document\">\n"
-               "      <div class=\"documentwrapper\">\n"
-               "          <div class=\"body\" role=\"main\">\n"
-               "            \n"
-               "  <div class=\"section\">\n");
-        QString html = Markdown::convert2html(markdown);
-        ts << Markdown::fixNodeHTML(html);
-        ts << ("</div>\n"
-               "\n"
-               "\n"
-               "          </div>\n"
-               "      </div>\n"
-               "      <div class=\"clearer\"></div>\n"
-               "    </div>\n"
-               "\n"
-               "    <div class=\"footer\" role=\"contentinfo\">\n"
-               "        &#169; Copyright 2013-2017 The Natron documentation authors, licensed under CC BY-SA 4.0.\n"
-               "    </div>\n"
-               "  </body>\n"
-               "</html>");
-    } else {
-        // this markdown will be processed externally by pandoc
-
-        ts << markdown;
-    }
-
-    return ret;
-} // Node::makeDocumentation
-
-bool
-Node::isForceCachingEnabled() const
-{
-    boost::shared_ptr<KnobBool> b = _imp->forceCaching.lock();
-
-    return b ? b->getValue() : false;
-}
-
-void
-Node::onSetSupportRenderScaleMaybeSet(int support)
-{
-    if ( (EffectInstance::SupportsEnum)support == EffectInstance::eSupportsYes ) {
-        boost::shared_ptr<KnobBool> b = _imp->useFullScaleImagesWhenRenderScaleUnsupported.lock();
-        if (b) {
-            b->setSecretByDefault(true);
-            b->setSecret(true);
-        }
-    }
-}
-
-bool
-Node::useScaleOneImagesWhenRenderScaleSupportIsDisabled() const
-{
-    boost::shared_ptr<KnobBool> b =  _imp->useFullScaleImagesWhenRenderScaleUnsupported.lock();
-
-    return b ? b->getValue() : false;
-}
-
-void
-Node::beginEditKnobs()
-{
-    _imp->effect->beginEditKnobs();
-}
-
-void
-Node::setEffect(const EffectInstPtr& effect)
-{
-    ////Only called by the main-thread
-    assert( QThread::currentThread() == qApp->thread() );
-    _imp->effect = effect;
-    _imp->effect->initializeData();
-
-
-#ifdef NATRON_ENABLE_IO_META_NODES
-    NodePtr thisShared = shared_from_this();
-    NodePtr ioContainer = _imp->ioContainer.lock();
-    if (ioContainer) {
-        ReadNode* isReader = dynamic_cast<ReadNode*>( ioContainer->getEffectInstance().get() );
-        if (isReader) {
-            isReader->setEmbeddedReader(thisShared);
-        } else {
-            WriteNode* isWriter = dynamic_cast<WriteNode*>( ioContainer->getEffectInstance().get() );
-            assert(isWriter);
-            if (isWriter) {
-                isWriter->setEmbeddedWriter(thisShared);
-            }
-        }
-    }
-#endif
-}
-
-EffectInstPtr
-Node::getEffectInstance() const
-{
-    ///Thread safe as it never changes
-    return _imp->effect;
-}
-
-void
-Node::hasViewersConnectedInternal(std::list<ViewerInstance* >* viewers,
-                                 std::list<const Node*>* markedNodes) const
-{
-
-    if (std::find(markedNodes->begin(), markedNodes->end(), this) != markedNodes->end()) {
-        return;
-    }
-
-    markedNodes->push_back(this);
-    ViewerInstance* thisViewer = dynamic_cast<ViewerInstance*>( _imp->effect.get() );
-
-    if (thisViewer) {
-        viewers->push_back(thisViewer);
-    } else {
-        NodesList outputs;
-        getOutputsWithGroupRedirection(outputs);
-
-        for (NodesList::iterator it = outputs.begin(); it != outputs.end(); ++it) {
-            assert(*it);
-            (*it)->hasViewersConnectedInternal(viewers, markedNodes);
-        }
-    }
-}
-
-void
-Node::hasOutputNodesConnectedInternal(std::list<OutputEffectInstance* >* writers,
-                                     std::list<const Node*>* markedNodes) const
-{
-    if (std::find(markedNodes->begin(), markedNodes->end(), this) != markedNodes->end()) {
-        return;
-    }
-
-    markedNodes->push_back(this);
-
-    OutputEffectInstance* thisWriter = dynamic_cast<OutputEffectInstance*>( _imp->effect.get() );
-
-    if ( thisWriter && thisWriter->isOutput() && !dynamic_cast<GroupOutput*>(thisWriter) ) {
-        writers->push_back(thisWriter);
-    } else {
-        NodesList outputs;
-        getOutputsWithGroupRedirection(outputs);
-
-        for (NodesList::iterator it = outputs.begin(); it != outputs.end(); ++it) {
-            assert(*it);
-            (*it)->hasOutputNodesConnectedInternal(writers, markedNodes);
-        }
-    }
-}
-
-void
-Node::hasOutputNodesConnected(std::list<OutputEffectInstance* >* writers) const
-{
-    std::list<const Node*> m;
-    hasOutputNodesConnectedInternal(writers, &m);
-}
-
-void
-Node::hasViewersConnected(std::list<ViewerInstance* >* viewers) const
-{
-
-    std::list<const Node*> m;
-    hasViewersConnectedInternal(viewers, &m);
-
-}
-
-/**
- * @brief Resolves links of the graph in the case of containers (that do not do any rendering but only contain nodes inside)
- * so that algorithms that cycle the tree from bottom to top
- * properly visit all nodes in the correct order
- **/
-static NodePtr
-applyNodeRedirectionsUpstream(const NodePtr& node,
-                              bool useGuiInput)
-{
-    if (!node) {
-        return node;
-    }
-    NodeGroup* isGrp = node->isEffectGroup();
-    if (isGrp) {
-        //The node is a group, instead jump directly to the output node input of the  group
-        return applyNodeRedirectionsUpstream(isGrp->getOutputNodeInput(useGuiInput), useGuiInput);
-    }
-
-    PrecompNode* isPrecomp = dynamic_cast<PrecompNode*>( node->getEffectInstance().get() );
-    if (isPrecomp) {
-        //The node is a precomp, instead jump directly to the output node of the precomp
-        return applyNodeRedirectionsUpstream(isPrecomp->getOutputNode(), useGuiInput);
-    }
-
-    GroupInput* isInput = dynamic_cast<GroupInput*>( node->getEffectInstance().get() );
-    if (isInput) {
-        //The node is a group input,  jump to the corresponding input of the group
-        boost::shared_ptr<NodeCollection> collection = node->getGroup();
-        assert(collection);
-        isGrp = dynamic_cast<NodeGroup*>( collection.get() );
-        if (isGrp) {
-            return applyNodeRedirectionsUpstream(isGrp->getRealInputForInput(useGuiInput, node), useGuiInput);
-        }
-    }
-
-    return node;
-}
-
-/**
- * @brief Resolves links of the graph in the case of containers (that do not do any rendering but only contain nodes inside)
- * so that algorithms that cycle the tree from top to bottom
- * properly visit all nodes in the correct order. Note that one node may translate to several nodes since multiple nodes
- * may be connected to the same node.
- **/
-static void
-applyNodeRedirectionsDownstream(int recurseCounter,
-                                const NodePtr& node,
-                                bool useGuiOutputs,
-                                NodesList& translated)
-{
-    NodeGroup* isGrp = node->isEffectGroup();
-
-    if (isGrp) {
-        //The node is a group, meaning it should not be taken into account, instead jump directly to the input nodes output of the group
-        NodesList inputNodes;
-        isGrp->getInputsOutputs(&inputNodes, useGuiOutputs);
-        for (NodesList::iterator it2 = inputNodes.begin(); it2 != inputNodes.end(); ++it2) {
-            //Call recursively on them
-            applyNodeRedirectionsDownstream(recurseCounter + 1, *it2, useGuiOutputs, translated);
-        }
-
-        return;
-    }
-
-    GroupOutput* isOutput = dynamic_cast<GroupOutput*>( node->getEffectInstance().get() );
-    if (isOutput) {
-        //The node is the output of a group, its outputs are the outputs of the group
-        boost::shared_ptr<NodeCollection> collection = isOutput->getNode()->getGroup();
-        if (!collection) {
-            return;
-        }
-        isGrp = dynamic_cast<NodeGroup*>( collection.get() );
-        if (isGrp) {
-            NodesWList groupOutputs;
-            if (useGuiOutputs) {
-                groupOutputs = isGrp->getNode()->getGuiOutputs();
-            } else {
-                NodePtr grpNode = isGrp->getNode();
-                if (grpNode) {
-                    grpNode->getOutputs_mt_safe(groupOutputs);
-                }
-            }
-            for (NodesWList::iterator it2 = groupOutputs.begin(); it2 != groupOutputs.end(); ++it2) {
-                //Call recursively on them
-                NodePtr output = it2->lock();
-                if (output) {
-                    applyNodeRedirectionsDownstream(recurseCounter + 1, output, useGuiOutputs, translated);
-                }
-            }
-        }
-
-        return;
-    }
-
-    boost::shared_ptr<PrecompNode> isInPrecomp = node->isPartOfPrecomp();
-    if ( isInPrecomp && (isInPrecomp->getOutputNode() == node) ) {
-        //This node is the output of the precomp, its outputs are the outputs of the precomp node
-        NodesWList groupOutputs;
-        if (useGuiOutputs) {
-            groupOutputs = isInPrecomp->getNode()->getGuiOutputs();
-        } else {
-            isInPrecomp->getNode()->getOutputs_mt_safe(groupOutputs);
-        }
-        for (NodesWList::iterator it2 = groupOutputs.begin(); it2 != groupOutputs.end(); ++it2) {
-            //Call recursively on them
-            NodePtr output = it2->lock();
-            if (output) {
-                applyNodeRedirectionsDownstream(recurseCounter + 1, output, useGuiOutputs, translated);
-            }
-        }
-
-        return;
-    }
-
-    //Base case: return this node
-    if (recurseCounter > 0) {
-        translated.push_back(node);
-    }
-} // applyNodeRedirectionsDownstream
-
-void
-Node::getOutputsWithGroupRedirection(NodesList& outputs) const
-{
-    NodesList redirections;
-    NodePtr thisShared = boost::const_pointer_cast<Node>( shared_from_this() );
-
-    applyNodeRedirectionsDownstream(0, thisShared, false, redirections);
-    if ( !redirections.empty() ) {
-        outputs.insert( outputs.begin(), redirections.begin(), redirections.end() );
-    } else {
-        QMutexLocker l(&_imp->outputsMutex);
-        for (NodesWList::const_iterator it = _imp->outputs.begin(); it != _imp->outputs.end(); ++it) {
-            NodePtr output = it->lock();
-            if (output) {
-                outputs.push_back(output);
-            }
-        }
-    }
-}
-
-
-
-int
-Node::getMajorVersion() const
-{
-    {
-        QMutexLocker k(&_imp->pyPluginInfoMutex);
-        if (_imp->pyPlugInfo.isPyPlug) {
-            return _imp->pyPlugInfo.pyPlugVersion;
-        }
-    }
-    if (!_imp->plugin) {
-        return 0;
-    }
-
-    return _imp->plugin->getMajorVersion();
-}
-
-int
-Node::getMinorVersion() const
-{
-    ///Thread safe as it never changes
-    if (!_imp->plugin) {
-        return 0;
-    }
-    {
-        QMutexLocker k(&_imp->pyPluginInfoMutex);
-        if ( _imp->pyPlugInfo.isPyPlug ) {
-            return 0;
-        }
-    }
-
-    return _imp->plugin->getMinorVersion();
-}
-
-void
-Node::initializeInputs()
-{
-    ////Only called by the main-thread
-    assert( QThread::currentThread() == qApp->thread() );
-    const int inputCount = getMaxInputCount();
-    InputsV oldInputs;
-    {
-        QMutexLocker k(&_imp->inputsLabelsMutex);
-        _imp->inputLabels.resize(inputCount);
-        _imp->inputHints.resize(inputCount);
-        for (int i = 0; i < inputCount; ++i) {
-            _imp->inputLabels[i] = _imp->effect->getInputLabel(i);
-            _imp->inputHints[i] = _imp->effect->getInputHint(i);
-        }
-    }
-    {
-        QMutexLocker l(&_imp->lastRenderStartedMutex);
-        _imp->inputIsRenderingCounter.resize(inputCount);
-    }
-    {
-        QMutexLocker l(&_imp->inputsMutex);
-        oldInputs = _imp->inputs;
-
-        std::vector<bool> oldInputsVisibility = _imp->inputsVisibility;
-        _imp->inputIsRenderingCounter.resize(inputCount);
-        _imp->inputs.resize(inputCount);
-        _imp->guiInputs.resize(inputCount);
-        _imp->inputsVisibility.resize(inputCount);
-        ///if we added inputs, just set to NULL the new inputs, and add their label to the labels map
-        for (int i = 0; i < inputCount; ++i) {
-            if ( i < (int)oldInputs.size() ) {
-                _imp->inputs[i] = oldInputs[i];
-                _imp->guiInputs[i] = oldInputs[i];
-            } else {
-                _imp->inputs[i].reset();
-                _imp->guiInputs[i].reset();
-            }
-            if (i < (int) oldInputsVisibility.size()) {
-                _imp->inputsVisibility[i] = oldInputsVisibility[i];
-            } else {
-                _imp->inputsVisibility[i] = true;
-            }
-        }
-
-
-        ///Set the components the plug-in accepts
-        _imp->inputsComponents.resize(inputCount);
-        for (int i = 0; i < inputCount; ++i) {
-            _imp->inputsComponents[i].clear();
-            if ( _imp->effect->isInputMask(i) ) {
-                //Force alpha for masks
-                _imp->inputsComponents[i].push_back( ImagePlaneDesc::getAlphaComponents() );
-            } else {
-                _imp->effect->addAcceptedComponents(i, &_imp->inputsComponents[i]);
-            }
-        }
-        _imp->outputComponents.clear();
-        _imp->effect->addAcceptedComponents(-1, &_imp->outputComponents);
-    }
-    _imp->inputsInitialized = true;
-
-    Q_EMIT inputsInitialized();
-} // Node::initializeInputs
-
-NodePtr
-Node::getInput(int index) const
-{
-    return getInputInternal(false, true, index);
-}
-
-NodePtr
-Node::getInputInternal(bool useGuiInput,
-                       bool useGroupRedirections,
-                       int index) const
-{
-    NodePtr parent = _imp->multiInstanceParent.lock();
-
-    if (parent) {
-        return parent->getInput(index);
-    }
-    if (!_imp->inputsInitialized) {
-        qDebug() << "Node::getInput(): inputs not initialized";
-    }
-    QMutexLocker l(&_imp->inputsMutex);
-    if ( ( index >= (int)_imp->inputs.size() ) || (index < 0) ) {
-        return NodePtr();
-    }
-
-    NodePtr ret =  useGuiInput ? _imp->guiInputs[index].lock() : _imp->inputs[index].lock();
-    if (ret && useGroupRedirections) {
-        ret = applyNodeRedirectionsUpstream(ret, useGuiInput);
-    }
-
-    return ret;
-}
-
-NodePtr
-Node::getGuiInput(int index) const
-{
-    return getInputInternal(true, true, index);
-}
-
-NodePtr
-Node::getRealInput(int index) const
-{
-    return getInputInternal(false, false, index);
-}
-
-NodePtr
-Node::getRealGuiInput(int index) const
-{
-    return getInputInternal(true, false, index);
-}
-
-int
-Node::getInputIndex(const Node* node) const
-{
-    QMutexLocker l(&_imp->inputsMutex);
-
-    for (U32 i = 0; i < _imp->inputs.size(); ++i) {
-        if (_imp->inputs[i].lock().get() == node) {
-            return i;
-        }
-    }
-
-    return -1;
-}
-
-const std::vector<NodeWPtr > &
-Node::getInputs() const
-{
-    ////Only called by the main-thread
-    assert( QThread::currentThread() == qApp->thread() );
-    assert(_imp->inputsInitialized);
-
-    NodePtr parent = _imp->multiInstanceParent.lock();
-    if (parent) {
-        return parent->getInputs();
-    }
-
-    return _imp->inputs;
-}
-
-const std::vector<NodeWPtr > &
-Node::getGuiInputs() const
-{
-    ////Only called by the main-thread
-    assert( QThread::currentThread() == qApp->thread() );
-    assert(_imp->inputsInitialized);
-
-    NodePtr parent = _imp->multiInstanceParent.lock();
-    if (parent) {
-        return parent->getGuiInputs();
-    }
-
-    return _imp->guiInputs;
-}
-
-std::vector<NodeWPtr >
-Node::getInputs_copy() const
-{
-    assert(_imp->inputsInitialized);
-
-    NodePtr parent = _imp->multiInstanceParent.lock();
-    if (parent) {
-        return parent->getInputs();
-    }
-
-    QMutexLocker l(&_imp->inputsMutex);
-
-    return _imp->inputs;
-}
-
-std::string
-Node::getInputLabel(int inputNb) const
-{
-    assert(_imp->inputsInitialized);
-
-    QMutexLocker l(&_imp->inputsLabelsMutex);
-    if ( (inputNb < 0) || ( inputNb >= (int)_imp->inputLabels.size() ) ) {
-        throw std::invalid_argument("Index out of range");
-    }
-
-    return _imp->inputLabels[inputNb];
-}
-
-std::string
-Node::getInputHint(int inputNb) const
-{
-    assert(_imp->inputsInitialized);
-
-    QMutexLocker l(&_imp->inputsLabelsMutex);
-    if ( (inputNb < 0) || ( inputNb >= (int)_imp->inputHints.size() ) ) {
-        throw std::invalid_argument("Index out of range");
-    }
-
-    return _imp->inputHints[inputNb];
-}
-
-void
-Node::setInputLabel(int inputNb, const std::string& label)
-{
-    {
-        QMutexLocker l(&_imp->inputsLabelsMutex);
-        if ( (inputNb < 0) || ( inputNb >= (int)_imp->inputLabels.size() ) ) {
-            throw std::invalid_argument("Index out of range");
-        }
-        _imp->inputLabels[inputNb] = label;
-    }
-    std::map<int, MaskSelector>::iterator foundMask = _imp->maskSelectors.find(inputNb);
-    if (foundMask != _imp->maskSelectors.end()) {
-        foundMask->second.channel.lock()->setLabel(label);
-    }
-
-    std::map<int, ChannelSelector>::iterator foundChannel = _imp->channelsSelectors.find(inputNb);
-    if (foundChannel != _imp->channelsSelectors.end()) {
-        foundChannel->second.layer.lock()->setLabel(label + std::string(" Layer"));
-    }
-
-    Q_EMIT inputEdgeLabelChanged(inputNb, QString::fromUtf8(label.c_str()));
-}
-
-void
-Node::setInputHint(int inputNb, const std::string& hint)
-{
-    {
-        QMutexLocker l(&_imp->inputsLabelsMutex);
-        if ( (inputNb < 0) || ( inputNb >= (int)_imp->inputHints.size() ) ) {
-            throw std::invalid_argument("Index out of range");
-        }
-        _imp->inputHints[inputNb] = hint;
-    }
-}
-
-bool
-Node::isInputVisible(int inputNb) const
-{
-    QMutexLocker k(&_imp->inputsMutex);
-    if (inputNb >= 0 && inputNb < (int)_imp->inputsVisibility.size()) {
-        return _imp->inputsVisibility[inputNb];
-    } else {
-        throw std::invalid_argument("Index out of range");
-    }
-    return false;
-}
-
-void
-Node::setInputVisible(int inputNb, bool visible)
-{
-    {
-        QMutexLocker k(&_imp->inputsMutex);
-        if (inputNb >= 0 && inputNb < (int)_imp->inputsVisibility.size()) {
-            _imp->inputsVisibility[inputNb] = visible;
-        } else {
-            throw std::invalid_argument("Index out of range");
-        }
-    }
-    Q_EMIT inputVisibilityChanged(inputNb);
-}
-
-
-int
-Node::getInputNumberFromLabel(const std::string& inputLabel) const
-{
-    assert(_imp->inputsInitialized);
-    QMutexLocker l(&_imp->inputsLabelsMutex);
-    for (U32 i = 0; i < _imp->inputLabels.size(); ++i) {
-        if (_imp->inputLabels[i] == inputLabel) {
-            return i;
-        }
-    }
-
-    return -1;
-}
-
-bool
-Node::isInputConnected(int inputNb) const
-{
-    assert(_imp->inputsInitialized);
-
-    return getInput(inputNb) != NULL;
-}
-
-bool
-Node::hasInputConnected() const
-{
-    assert(_imp->inputsInitialized);
-
-    NodePtr parent = _imp->multiInstanceParent.lock();
-    if (parent) {
-        return parent->hasInputConnected();
-    }
-    QMutexLocker l(&_imp->inputsMutex);
-    for (U32 i = 0; i < _imp->inputs.size(); ++i) {
-        if ( _imp->inputs[i].lock() ) {
-            return true;
-        }
-    }
-
-
-    return false;
-}
-
-bool
-Node::hasMandatoryInputDisconnected() const
-{
-    QMutexLocker l(&_imp->inputsMutex);
-
-    for (U32 i = 0; i < _imp->inputs.size(); ++i) {
-        if ( !_imp->inputs[i].lock() && !_imp->effect->isInputOptional(i) ) {
-            return true;
-        }
-    }
-
-    return false;
-}
-
-bool
-Node::hasAllInputsConnected() const
-{
-    QMutexLocker l(&_imp->inputsMutex);
-
-    for (U32 i = 0; i < _imp->inputs.size(); ++i) {
-        if ( !_imp->inputs[i].lock() ) {
-            return false;
-        }
-    }
-
-    return true;
-}
-
-bool
-Node::hasOutputConnected() const
-{
-    ////Only called by the main-thread
-    NodePtr parent = _imp->multiInstanceParent.lock();
-
-    if (parent) {
-        return parent->hasOutputConnected();
-    }
-    if ( isOutputNode() ) {
-        return true;
-    }
-    if ( QThread::currentThread() == qApp->thread() ) {
-        if (_imp->outputs.size() == 1) {
-            NodePtr output = _imp->outputs.front().lock();
-
-            return !( output->isTrackerNodePlugin() && output->isMultiInstance() );
-        } else if (_imp->outputs.size() > 1) {
-            return true;
-        }
-    } else {
-        QMutexLocker l(&_imp->outputsMutex);
-        if (_imp->outputs.size() == 1) {
-            NodePtr output = _imp->outputs.front().lock();
-
-            return !( output->isTrackerNodePlugin() && output->isMultiInstance() );
-        } else if (_imp->outputs.size() > 1) {
-            return true;
-        }
-    }
-
-    return false;
-}
-
-bool
-Node::checkIfConnectingInputIsOk(Node* input) const
-{
-    ////Only called by the main-thread
-    assert( QThread::currentThread() == qApp->thread() );
-    if (!input || input == this) {
-        return false;
-    }
-    bool found;
-    input->isNodeUpstream(this, &found);
-
-    return !found;
-}
-
-void
-Node::isNodeUpstream(const Node* input,
-                     bool* ok) const
-{
-    ////Only called by the main-thread
-    assert( QThread::currentThread() == qApp->thread() );
-
-    if (!input) {
-        *ok = false;
-
-        return;
-    }
-
-    ///No need to lock guiInputs is only written to by the main-thread
-
-    for (U32 i = 0; i  < _imp->inputs.size(); ++i) {
-        if (_imp->inputs[i].lock().get() == input) {
-            *ok = true;
-
-            return;
-        }
-    }
-    *ok = false;
-    for (U32 i = 0; i  < _imp->inputs.size(); ++i) {
-        NodePtr in = _imp->inputs[i].lock();
-        if (in) {
-            in->isNodeUpstream(input, ok);
-            if (*ok) {
-                return;
-            }
-        }
-    }
-}
-
-static Node::CanConnectInputReturnValue
-checkCanConnectNoMultiRes(const Node* output,
-                          const NodePtr& input)
-{
-    //http://openfx.sourceforge.net/Documentation/1.3/ofxProgrammingReference.html#kOfxImageEffectPropSupportsMultiResolution
-    //Check that the input has the same RoD that another input and that its rod is set to 0,0
-    RenderScale scale(1.);
-    RectD rod;
-    bool isProjectFormat;
-    StatusEnum stat = input->getEffectInstance()->getRegionOfDefinition_public(input->getHashValue(),
-                                                                               output->getApp()->getTimeLine()->currentFrame(),
-                                                                               scale,
-                                                                               ViewIdx(0),
-                                                                               &rod, &isProjectFormat);
-
-    if ( (stat == eStatusFailed) && !rod.isNull() ) {
-        return Node::eCanConnectInput_givenNodeNotConnectable;
-    }
-    if ( (rod.x1 != 0) || (rod.y1 != 0) ) {
-        return Node::eCanConnectInput_multiResNotSupported;
-    }
-
-    // Commented-out: Some Furnace plug-ins from The Foundry (e.g F_Steadiness) are not supporting multi-resolution but actually produce an output
-    // with a RoD different from the input
-
-    /*RectD outputRod;
-       stat = output->getEffectInstance()->getRegionOfDefinition_public(output->getHashValue(), output->getApp()->getTimeLine()->currentFrame(), scale, ViewIdx(0), &outputRod, &isProjectFormat);
-       Q_UNUSED(stat);
-
-       if ( !outputRod.isNull() && (rod != outputRod) ) {
-        return Node::eCanConnectInput_multiResNotSupported;
-       }*/
-
-    for (int i = 0; i < output->getMaxInputCount(); ++i) {
-        NodePtr inputNode = output->getInput(i);
-        if (inputNode) {
-            RectD inputRod;
-            stat = inputNode->getEffectInstance()->getRegionOfDefinition_public(inputNode->getHashValue(),
-                                                                                output->getApp()->getTimeLine()->currentFrame(),
-                                                                                scale,
-                                                                                ViewIdx(0),
-                                                                                &inputRod, &isProjectFormat);
-            if ( (stat == eStatusFailed) && !inputRod.isNull() ) {
-                return Node::eCanConnectInput_givenNodeNotConnectable;
-            }
-            if (inputRod != rod) {
-                return Node::eCanConnectInput_multiResNotSupported;
-            }
-        }
-    }
-
-    return Node::eCanConnectInput_ok;
-}
-
-Node::CanConnectInputReturnValue
-Node::canConnectInput(const NodePtr& input,
-                      int inputNumber) const
-{
-    ///No-one is allowed to connect to the other node
-    if ( !input || !input->canOthersConnectToThisNode() ) {
-        return eCanConnectInput_givenNodeNotConnectable;
-    }
-
-    ///Check for invalid index
-    {
-        QMutexLocker l(&_imp->inputsMutex);
-        if ( (inputNumber < 0) || ( inputNumber >= (int)_imp->guiInputs.size() ) ) {
-            return eCanConnectInput_indexOutOfRange;
-        }
-        if ( _imp->guiInputs[inputNumber].lock() ) {
-            return eCanConnectInput_inputAlreadyConnected;
-        }
-    }
-
-    NodeGroup* isGrp = input->isEffectGroup();
-    if ( isGrp && !isGrp->getOutputNode(true) ) {
-        return eCanConnectInput_groupHasNoOutput;
-    }
-
-    if ( getParentMultiInstance() || input->getParentMultiInstance() ) {
-        return eCanConnectInput_inputAlreadyConnected;
-    }
-
-    ///Applying this connection would create cycles in the graph
-    if ( !checkIfConnectingInputIsOk( input.get() ) ) {
-        return eCanConnectInput_graphCycles;
-    }
-
-    if ( _imp->effect->isInputRotoBrush(inputNumber) ) {
-        qDebug() << "Debug: Attempt to connect " << input->getScriptName_mt_safe().c_str() << " to Roto brush";
-
-        return eCanConnectInput_indexOutOfRange;
-    }
-
-    if ( !_imp->effect->supportsMultiResolution() ) {
-        CanConnectInputReturnValue ret = checkCanConnectNoMultiRes(this, input);
-        if (ret != eCanConnectInput_ok) {
-            return ret;
-        }
-    }
-
-    {
-        ///Check for invalid pixel aspect ratio if the node doesn't support multiple clip PARs
-
-        double inputPAR = input->getEffectInstance()->getAspectRatio(-1);
-        double inputFPS = input->getEffectInstance()->getFrameRate();
-        QMutexLocker l(&_imp->inputsMutex);
-
-        for (InputsV::const_iterator it = _imp->guiInputs.begin(); it != _imp->guiInputs.end(); ++it) {
-            NodePtr node = it->lock();
-            if (node) {
-                if ( !_imp->effect->supportsMultipleClipPARs() ) {
-                    if (node->getEffectInstance()->getAspectRatio(-1) != inputPAR) {
-                        return eCanConnectInput_differentPars;
-                    }
-                }
-
-                if (std::abs(node->getEffectInstance()->getFrameRate() - inputFPS) > 0.01) {
-                    return eCanConnectInput_differentFPS;
-                }
-            }
-        }
-    }
-
-    return eCanConnectInput_ok;
-} // Node::canConnectInput
-
-bool
-Node::connectInput(const NodePtr & input,
-                   int inputNumber)
-{
-    assert(_imp->inputsInitialized);
-    assert(input);
-
-    ///Check for cycles: they are forbidden in the graph
-    if ( !checkIfConnectingInputIsOk( input.get() ) ) {
-        return false;
-    }
-    if ( _imp->effect->isInputRotoBrush(inputNumber) ) {
-        qDebug() << "Debug: Attempt to connect " << input->getScriptName_mt_safe().c_str() << " to Roto brush";
-
-        return false;
-    }
-
-    ///For effects that do not support multi-resolution, make sure the input effect is correct
-    ///otherwise the rendering might crash
-    if ( !_imp->effect->supportsMultiResolution() && !getApp()->getProject()->isLoadingProject() ) {
-        CanConnectInputReturnValue ret = checkCanConnectNoMultiRes(this, input);
-        if (ret != eCanConnectInput_ok) {
-            return false;
-        }
-    }
-
-    bool useGuiInputs = isNodeRendering();
-    _imp->effect->abortAnyEvaluation();
-
-    {
-        ///Check for invalid index
-        QMutexLocker l(&_imp->inputsMutex);
-        if ( (inputNumber < 0) ||
-             ( inputNumber >= (int)_imp->inputs.size() ) ||
-             ( !useGuiInputs && _imp->inputs[inputNumber].lock() ) ||
-             ( useGuiInputs && _imp->guiInputs[inputNumber].lock() ) ) {
-            return false;
-        }
-
-        ///Set the input
-        if (!useGuiInputs) {
-            _imp->inputs[inputNumber] = input;
-            _imp->guiInputs[inputNumber] = input;
-        } else {
-            _imp->guiInputs[inputNumber] = input;
-        }
-        input->connectOutput( useGuiInputs, shared_from_this() );
-    }
-
-    getApp()->recheckInvalidExpressions();
-
-    ///Get notified when the input name has changed
-    QObject::connect( input.get(), SIGNAL(labelChanged(QString)), this, SLOT(onInputLabelChanged(QString)) );
-
-    ///Notify the GUI
-    Q_EMIT inputChanged(inputNumber);
-    bool mustCallEnd = false;
-
-    if (!useGuiInputs) {
-        ///Call the instance changed action with a reason clip changed
-        beginInputEdition();
-        mustCallEnd = true;
-        onInputChanged(inputNumber);
-    }
-
-    bool creatingNodeTree = getApp()->isCreatingNodeTree();
-    if (!creatingNodeTree) {
-        ///Recompute the hash
-        computeHash();
-    }
-
-    _imp->ifGroupForceHashChangeOfInputs();
-
-    std::string inputChangedCB = getInputChangedCallback();
-    if ( !inputChangedCB.empty() ) {
-        _imp->runInputChangedCallback(inputNumber, inputChangedCB);
-    }
-
-    if (mustCallEnd) {
-        endInputEdition(true);
-    }
-
-    return true;
-} // Node::connectInput
-
-void
-Node::Implementation::ifGroupForceHashChangeOfInputs()
-{
-    ///If the node is a group, force a change of the outputs of the GroupInput nodes so the hash of the tree changes downstream
-    NodeGroup* isGrp = dynamic_cast<NodeGroup*>( effect.get() );
-
-    if ( isGrp && !isGrp->getApp()->isCreatingNodeTree() ) {
-        NodesList inputsOutputs;
-        isGrp->getInputsOutputs(&inputsOutputs, false);
-        for (NodesList::iterator it = inputsOutputs.begin(); it != inputsOutputs.end(); ++it) {
-            (*it)->incrementKnobsAge_internal();
-            (*it)->computeHash();
-        }
-    }
-}
-
-bool
-Node::replaceInputInternal(const NodePtr& input, int inputNumber, bool useGuiInputs)
-{
-    assert(_imp->inputsInitialized);
-    assert(input);
-    ///Check for cycles: they are forbidden in the graph
-    if ( !checkIfConnectingInputIsOk( input.get() ) ) {
-        return false;
-    }
-    if ( _imp->effect->isInputRotoBrush(inputNumber) ) {
-        qDebug() << "Debug: Attempt to connect " << input->getScriptName_mt_safe().c_str() << " to Roto brush";
-
-        return false;
-    }
-
-    ///For effects that do not support multi-resolution, make sure the input effect is correct
-    ///otherwise the rendering might crash
-    if ( !_imp->effect->supportsMultiResolution() ) {
-        CanConnectInputReturnValue ret = checkCanConnectNoMultiRes(this, input);
-        if (ret != eCanConnectInput_ok) {
-            return false;
-        }
-    }
-
-    {
-        ///Check for invalid index
-        QMutexLocker l(&_imp->inputsMutex);
-        if ( (inputNumber < 0) || ( inputNumber > (int)_imp->inputs.size() ) ) {
-            return false;
-        }
-    }
-
-    {
-        QMutexLocker l(&_imp->inputsMutex);
-        ///Set the input
-
-        if (!useGuiInputs) {
-            NodePtr curIn = _imp->inputs[inputNumber].lock();
-            if (curIn) {
-                QObject::connect( curIn.get(), SIGNAL(labelChanged(QString)), this, SLOT(onInputLabelChanged(QString)) );
-                curIn->disconnectOutput(useGuiInputs, this);
-            }
-            _imp->inputs[inputNumber] = input;
-            _imp->guiInputs[inputNumber] = input;
-        } else {
-            NodePtr curIn = _imp->guiInputs[inputNumber].lock();
-            if (curIn) {
-                QObject::connect( curIn.get(), SIGNAL(labelChanged(QString)), this, SLOT(onInputLabelChanged(QString)) );
-                curIn->disconnectOutput(useGuiInputs, this);
-            }
-            _imp->guiInputs[inputNumber] = input;
-        }
-        input->connectOutput( useGuiInputs, shared_from_this() );
-    }
-
-    ///Get notified when the input name has changed
-    QObject::connect( input.get(), SIGNAL(labelChanged(QString)), this, SLOT(onInputLabelChanged(QString)) );
-
-    ///Notify the GUI
-    Q_EMIT inputChanged(inputNumber);
-    bool mustCallEnd = false;
-    if (!useGuiInputs) {
-        beginInputEdition();
-        mustCallEnd = true;
-        ///Call the instance changed action with a reason clip changed
-        onInputChanged(inputNumber);
-    }
-
-    bool creatingNodeTree = getApp()->isCreatingNodeTree();
-    if (!creatingNodeTree) {
-        ///Recompute the hash
-        computeHash();
-    }
-
-    _imp->ifGroupForceHashChangeOfInputs();
-
-    std::string inputChangedCB = getInputChangedCallback();
-    if ( !inputChangedCB.empty() ) {
-        _imp->runInputChangedCallback(inputNumber, inputChangedCB);
-    }
-
-    if (mustCallEnd) {
-        endInputEdition(true);
-    }
-    
-    return true;
-}
-
-bool
-Node::replaceInput(const NodePtr& input,
-                   int inputNumber)
-{
-
-
-    bool useGuiInputs = isNodeRendering();
-    _imp->effect->abortAnyEvaluation();
-    return replaceInputInternal(input, inputNumber, useGuiInputs);
-} // Node::replaceInput
-
-void
-Node::switchInput0And1()
-{
-    assert(_imp->inputsInitialized);
-    int maxInputs = getMaxInputCount();
-    if (maxInputs < 2) {
-        return;
-    }
-    ///get the first input number to switch
-    int inputAIndex = -1;
-    for (int i = 0; i < maxInputs; ++i) {
-        if ( !_imp->effect->isInputMask(i) ) {
-            inputAIndex = i;
-            break;
-        }
-    }
-
-    ///There's only a mask ??
-    if (inputAIndex == -1) {
-        return;
-    }
-
-    ///get the second input number to switch
-    int inputBIndex = -1;
-    int firstMaskInput = -1;
-    for (int j = 0; j < maxInputs; ++j) {
-        if (j == inputAIndex) {
-            continue;
-        }
-        if ( !_imp->effect->isInputMask(j) ) {
-            inputBIndex = j;
-            break;
-        } else {
-            firstMaskInput = j;
-        }
-    }
-    if (inputBIndex == -1) {
-        ///if there's a mask use it as input B for the switch
-        if (firstMaskInput != -1) {
-            inputBIndex = firstMaskInput;
-        }
-    }
-
-    bool useGuiInputs = isNodeRendering();
-    _imp->effect->abortAnyEvaluation();
-
-    {
-        QMutexLocker l(&_imp->inputsMutex);
-        assert( inputAIndex < (int)_imp->inputs.size() && inputBIndex < (int)_imp->inputs.size() );
-        NodePtr input0;
-
-        if (!useGuiInputs) {
-            input0 = _imp->inputs[inputAIndex].lock();
-            _imp->inputs[inputAIndex] = _imp->inputs[inputBIndex];
-            _imp->inputs[inputBIndex] = input0;
-            _imp->guiInputs[inputAIndex] = _imp->inputs[inputAIndex];
-            _imp->guiInputs[inputBIndex] = _imp->inputs[inputBIndex];
-        } else {
-            input0 = _imp->guiInputs[inputAIndex].lock();
-            _imp->guiInputs[inputAIndex] = _imp->guiInputs[inputBIndex];
-            _imp->guiInputs[inputBIndex] = input0;
-        }
-    }
-    Q_EMIT inputChanged(inputAIndex);
-    Q_EMIT inputChanged(inputBIndex);
-    bool mustCallEnd = false;
-    if (!useGuiInputs) {
-        beginInputEdition();
-        mustCallEnd = true;
-        onInputChanged(inputAIndex);
-        onInputChanged(inputBIndex);
-    }
-    bool creatingNodeTree = getApp()->isCreatingNodeTree();
-    if (!creatingNodeTree) {
-        ///Recompute the hash
-        computeHash();
-    }
-
-    std::string inputChangedCB = getInputChangedCallback();
-    if ( !inputChangedCB.empty() ) {
-        _imp->runInputChangedCallback(inputAIndex, inputChangedCB);
-        _imp->runInputChangedCallback(inputBIndex, inputChangedCB);
-    }
-
-
-    _imp->ifGroupForceHashChangeOfInputs();
-
-    if (mustCallEnd) {
-        endInputEdition(true);
-    }
-} // switchInput0And1
-
-void
-Node::onInputLabelChanged(const QString & name)
-{
-    assert( QThread::currentThread() == qApp->thread() );
-    assert(_imp->inputsInitialized);
-    Node* inp = dynamic_cast<Node*>( sender() );
-    assert(inp);
-    if (!inp) {
-        // coverity[dead_error_line]
-        return;
-    }
-    int inputNb = -1;
-    ///No need to lock, inputs is only written to by the mainthread
-
-    for (U32 i = 0; i < _imp->guiInputs.size(); ++i) {
-        if (_imp->guiInputs[i].lock().get() == inp) {
-            inputNb = i;
-            break;
-        }
-    }
-
-    if (inputNb != -1) {
-        Q_EMIT inputLabelChanged(inputNb, name);
-    }
-}
-
-void
-Node::connectOutput(bool useGuiValues,
-                    const NodePtr& output)
-{
-    assert(output);
-
-    {
-        QMutexLocker l(&_imp->outputsMutex);
-        if (!useGuiValues) {
-            _imp->outputs.push_back(output);
-            _imp->guiOutputs.push_back(output);
-        } else {
-            _imp->guiOutputs.push_back(output);
-        }
-    }
-    Q_EMIT outputsChanged();
-}
-
-int
-Node::disconnectInput(int inputNumber)
-{
-    assert(_imp->inputsInitialized);
-
-    NodePtr inputShared;
-    bool useGuiValues = isNodeRendering();
-    bool destroyed;
-    {
-        QMutexLocker k(&_imp->isBeingDestroyedMutex);
-        destroyed = _imp->isBeingDestroyed;
-    }
-    if (!destroyed) {
-        _imp->effect->abortAnyEvaluation();
-    }
-
-    {
-        QMutexLocker l(&_imp->inputsMutex);
-        if ( (inputNumber < 0) ||
-             ( inputNumber > (int)_imp->inputs.size() ) ||
-             ( !useGuiValues && !_imp->inputs[inputNumber].lock() ) ||
-             ( useGuiValues && !_imp->guiInputs[inputNumber].lock() ) ) {
-            return -1;
-        }
-        inputShared = useGuiValues ? _imp->guiInputs[inputNumber].lock() : _imp->inputs[inputNumber].lock();
-    }
-
-
-    QObject::disconnect( inputShared.get(), SIGNAL(labelChanged(QString)), this, SLOT(onInputLabelChanged(QString)) );
-    inputShared->disconnectOutput(useGuiValues, this);
-
-    {
-        QMutexLocker l(&_imp->inputsMutex);
-        if (!useGuiValues) {
-            _imp->inputs[inputNumber].reset();
-            _imp->guiInputs[inputNumber].reset();
-        } else {
-            _imp->guiInputs[inputNumber].reset();
-        }
-    }
-
-    {
-        QMutexLocker k(&_imp->isBeingDestroyedMutex);
-        if (_imp->isBeingDestroyed) {
-            return -1;
-        }
-    }
-
-    Q_EMIT inputChanged(inputNumber);
-    bool mustCallEnd = false;
-    if (!useGuiValues) {
-        beginInputEdition();
-        mustCallEnd = true;
-        onInputChanged(inputNumber);
-    }
-    bool creatingNodeTree = getApp()->isCreatingNodeTree();
-    if (!creatingNodeTree) {
-        ///Recompute the hash
-        computeHash();
-    }
-
-    _imp->ifGroupForceHashChangeOfInputs();
-
-    std::string inputChangedCB = getInputChangedCallback();
-    if ( !inputChangedCB.empty() ) {
-        _imp->runInputChangedCallback(inputNumber, inputChangedCB);
-    }
-    if (mustCallEnd) {
-        endInputEdition(true);
-    }
-
-    return inputNumber;
-} // Node::disconnectInput
-
-int
-Node::disconnectInputInternal(Node* input, bool useGuiValues)
-{
-    assert(_imp->inputsInitialized);
-    int found = -1;
-    NodePtr inputShared;
-    {
-        QMutexLocker l(&_imp->inputsMutex);
-        if (!useGuiValues) {
-            for (std::size_t i = 0; i < _imp->inputs.size(); ++i) {
-                NodePtr curInput = _imp->inputs[i].lock();
-                if (curInput.get() == input) {
-                    inputShared = curInput;
-                    found = (int)i;
-                    break;
-                }
-            }
-        } else {
-            for (std::size_t i = 0; i < _imp->guiInputs.size(); ++i) {
-                NodePtr curInput = _imp->guiInputs[i].lock();
-                if (curInput.get() == input) {
-                    inputShared = curInput;
-                    found = (int)i;
-                    break;
-                }
-            }
-        }
-    }
-    if (found != -1) {
-        {
-            QMutexLocker l(&_imp->inputsMutex);
-            if (!useGuiValues) {
-                _imp->inputs[found].reset();
-                _imp->guiInputs[found].reset();
-            } else {
-                _imp->guiInputs[found].reset();
-            }
-        }
-        input->disconnectOutput(useGuiValues, this);
-        Q_EMIT inputChanged(found);
-        bool mustCallEnd = false;
-        if (!useGuiValues) {
-            beginInputEdition();
-            mustCallEnd = true;
-            onInputChanged(found);
-        }
-        bool creatingNodeTree = getApp()->isCreatingNodeTree();
-        if (!creatingNodeTree) {
-            ///Recompute the hash
-            if ( !getApp()->getProject()->isProjectClosing() ) {
-                computeHash();
-            }
-        }
-
-
-        _imp->ifGroupForceHashChangeOfInputs();
-
-        std::string inputChangedCB = getInputChangedCallback();
-        if ( !inputChangedCB.empty() ) {
-            _imp->runInputChangedCallback(found, inputChangedCB);
-        }
-
-        if (mustCallEnd) {
-            endInputEdition(true);
-        }
-
-        return found;
-    }
-    
-    return -1;
-}
-
-int
-Node::disconnectInput(Node* input)
-{
-
-    bool useGuiValues = isNodeRendering();
-    _imp->effect->abortAnyEvaluation();
-    return disconnectInputInternal(input, useGuiValues);
-} // Node::disconnectInput
-
-int
-Node::disconnectOutput(bool useGuiValues,
-                       const Node* output)
-{
-    assert(output);
-    int ret = -1;
-    {
-        QMutexLocker l(&_imp->outputsMutex);
-        if (!useGuiValues) {
-            int ret = 0;
-            for (NodesWList::iterator it = _imp->outputs.begin(); it != _imp->outputs.end(); ++it, ++ret) {
-                if (it->lock().get() == output) {
-                    _imp->outputs.erase(it);
-                    break;
-                }
-            }
-        }
-        int ret = 0;
-        for (NodesWList::iterator it = _imp->guiOutputs.begin(); it != _imp->guiOutputs.end(); ++it, ++ret) {
-            if (it->lock().get() == output) {
-                _imp->guiOutputs.erase(it);
-                break;
-            }
-        }
-    }
-
-    //Will just refresh the gui
-    Q_EMIT outputsChanged();
-
-    return ret;
-}
-
-int
-Node::inputIndex(const NodePtr& n) const
-{
-    if (!n) {
-        return -1;
-    }
-
-    ///Only called by the main-thread
-    assert( QThread::currentThread() == qApp->thread() );
-    assert(_imp->inputsInitialized);
-
-    NodePtr parent = _imp->multiInstanceParent.lock();
-    if (parent) {
-        return parent->inputIndex(n);
-    }
-
-    ///No need to lock this is only called by the main-thread
-    for (std::size_t i = 0; i < _imp->inputs.size(); ++i) {
-        if (_imp->inputs[i].lock() == n) {
-            return i;
-        }
-    }
-
-
-    return -1;
-}
-
-void
-Node::clearLastRenderedImage()
-{
-    _imp->effect->clearLastRenderedImage();
-}
-
-/*After this call this node still knows the link to the old inputs/outputs
-   but no other node knows this node.*/
-void
-Node::deactivate(const std::list< NodePtr > & outputsToDisconnect,
-                 bool disconnectAll,
-                 bool reconnect,
-                 bool hideGui,
-                 bool triggerRender,
-                 bool unslaveKnobs)
-{
-
-    if ( !_imp->effect || !isActivated() ) {
-        return;
-    }
-    //first tell the gui to clear any persistent message linked to this node
-    clearPersistentMessage(false);
-
-
-
-    bool beingDestroyed;
-    {
-        QMutexLocker k(&_imp->isBeingDestroyedMutex);
-        beingDestroyed = _imp->isBeingDestroyed;
-    }
-
-
-    ///kill any thread it could have started
-    ///Commented-out: If we were to undo the deactivate we don't want all threads to be
-    ///exited, just exit them when the effect is really deleted instead
-    //quitAnyProcessing();
-    if (!beingDestroyed) {
-        _imp->effect->abortAnyEvaluation(false /*keepOldestRender*/);
-        _imp->abortPreview_non_blocking();
-    }
-
-    boost::shared_ptr<NodeCollection> parentCol = getGroup();
-
-
-    if (unslaveKnobs) {
-        ///For all knobs that have listeners, invalidate expressions
-        NodeGroup* isParentGroup = dynamic_cast<NodeGroup*>( parentCol.get() );
-        KnobsVec  knobs = _imp->effect->getKnobs_mt_safe();
-        for (U32 i = 0; i < knobs.size(); ++i) {
-            KnobI::ListenerDimsMap listeners;
-            knobs[i]->getListeners(listeners);
-            for (KnobI::ListenerDimsMap::iterator it = listeners.begin(); it != listeners.end(); ++it) {
-                KnobPtr listener = it->first.lock();
-                if (!listener) {
-                    continue;
-                }
-                KnobHolder* holder = listener->getHolder();
-                if (!holder) {
-                    continue;
-                }
-                if ( ( holder == _imp->effect.get() ) || (holder == isParentGroup) ) {
-                    continue;
-                }
-
-                EffectInstance* isEffect = dynamic_cast<EffectInstance*>(holder);
-                if (!isEffect) {
-                    continue;
-                }
-
-                boost::shared_ptr<NodeCollection> effectParent = isEffect->getNode()->getGroup();
-                if (!effectParent) {
-                    continue;
-                }
-                NodeGroup* isEffectParentGroup = dynamic_cast<NodeGroup*>( effectParent.get() );
-                if ( isEffectParentGroup && ( isEffectParentGroup == _imp->effect.get() ) ) {
-                    continue;
-                }
-
-                isEffect->beginChanges();
-                for (int dim = 0; dim < listener->getDimension(); ++dim) {
-                    std::pair<int, KnobPtr > master = listener->getMaster(dim);
-                    if (master.second == knobs[i]) {
-                        listener->unSlave(dim, true);
-                    }
-
-                    std::string hasExpr = listener->getExpression(dim);
-                    if ( !hasExpr.empty() ) {
-                        std::stringstream ss;
-                        ss << tr("Missing node ").toStdString();
-                        ss << getFullyQualifiedName();
-                        ss << ' ';
-                        ss << tr("in expression.").toStdString();
-                        listener->setExpressionInvalid( dim, false, ss.str() );
-                    }
-                }
-                isEffect->endChanges(true);
-            }
-        }
-    }
-
-    ///if the node has 1 non-optional input, attempt to connect the outputs to the input of the current node
-    ///this node is the node the outputs should attempt to connect to
-    NodePtr inputToConnectTo;
-    NodePtr firstOptionalInput;
-    int firstNonOptionalInput = -1;
-    if (reconnect) {
-        bool hasOnlyOneInputConnected = false;
-
-        ///No need to lock guiInputs is only written to by the mainthread
-        for (std::size_t i = 0; i < _imp->guiInputs.size(); ++i) {
-            NodePtr input = _imp->guiInputs[i].lock();
-            if (input) {
-                if ( !_imp->effect->isInputOptional(i) ) {
-                    if (firstNonOptionalInput == -1) {
-                        firstNonOptionalInput = i;
-                        hasOnlyOneInputConnected = true;
-                    } else {
-                        hasOnlyOneInputConnected = false;
-                    }
-                } else if (!firstOptionalInput) {
-                    firstOptionalInput = input;
-                    if (hasOnlyOneInputConnected) {
-                        hasOnlyOneInputConnected = false;
-                    } else {
-                        hasOnlyOneInputConnected = true;
-                    }
-                }
-            }
-        }
-
-        if (hasOnlyOneInputConnected) {
-            if (firstNonOptionalInput != -1) {
-                inputToConnectTo = getRealGuiInput(firstNonOptionalInput);
-            } else if (firstOptionalInput) {
-                inputToConnectTo = firstOptionalInput;
-            }
-        }
-    }
-    /*Removing this node from the output of all inputs*/
-    _imp->deactivatedState.clear();
-
-
-    std::vector<NodePtr > inputsQueueCopy;
-
-
-    ///For multi-instances, if we deactivate the main instance without hiding the GUI (the default state of the tracker node)
-    ///then don't remove it from outputs of the inputs
-    if (hideGui || !_imp->isMultiInstance) {
-        for (std::size_t i = 0; i < _imp->guiInputs.size(); ++i) {
-            NodePtr input = _imp->guiInputs[i].lock();
-            if (input) {
-                input->disconnectOutput(false, this);
-            }
-        }
-    }
-
-
-    ///For each output node we remember that the output node  had its input number inputNb connected
-    ///to this node
-    NodesWList outputsQueueCopy;
-    {
-        QMutexLocker l(&_imp->outputsMutex);
-        outputsQueueCopy = _imp->guiOutputs;
-    }
-
-
-    for (NodesWList::iterator it = outputsQueueCopy.begin(); it != outputsQueueCopy.end(); ++it) {
-        NodePtr output = it->lock();
-        if (!output) {
-            continue;
-        }
-        bool dc = false;
-        if (disconnectAll) {
-            dc = true;
-        } else {
-            for (NodesList::const_iterator found = outputsToDisconnect.begin(); found != outputsToDisconnect.end(); ++found) {
-                if (*found == output) {
-                    dc = true;
-                    break;
-                }
-            }
-        }
-        if (dc) {
-            int inputNb = output->getInputIndex(this);
-            if (inputNb != -1) {
-                _imp->deactivatedState.insert( make_pair(*it, inputNb) );
-
-                ///reconnect if inputToConnectTo is not null
-                if (inputToConnectTo) {
-                    output->replaceInputInternal(inputToConnectTo, inputNb, false);
-                } else {
-                    ignore_result( output->disconnectInputInternal(this, false) );
-                }
-            }
-        }
-    }
-
-    // If the effect was doing OpenGL rendering and had context(s) bound, dettach them.
-    _imp->effect->dettachAllOpenGLContexts();
-
-
-    ///Free all memory used by the plug-in.
-
-    ///COMMENTED-OUT: Don't do this, the node may still be rendering here since the abort call is not blocking.
-    ///_imp->effect->clearPluginMemoryChunks();
-    clearLastRenderedImage();
-
-    if (parentCol && !beingDestroyed) {
-        parentCol->notifyNodeDeactivated( shared_from_this() );
-    }
-
-    if (hideGui && !beingDestroyed) {
-        Q_EMIT deactivated(triggerRender);
-    }
-    {
-        QMutexLocker l(&_imp->activatedMutex);
-        _imp->activated = false;
-    }
-
-
-    ///If the node is a group, deactivate all nodes within the group
-    NodeGroup* isGrp = dynamic_cast<NodeGroup*>( _imp->effect.get() );
-    if (isGrp) {
-        isGrp->setIsDeactivatingGroup(true);
-        NodesList nodes = isGrp->getNodes();
-        for (NodesList::iterator it = nodes.begin(); it != nodes.end(); ++it) {
-            (*it)->deactivate(std::list< NodePtr >(), false, false, true, false);
-        }
-        isGrp->setIsDeactivatingGroup(false);
-    }
-
-    ///If the node has children (i.e it is a multi-instance), deactivate its children
-    for (NodesWList::iterator it = _imp->children.begin(); it != _imp->children.end(); ++it) {
-        it->lock()->deactivate(std::list< NodePtr >(), false, false, true, false);
-    }
-
-
-    AppInstPtr app = getApp();
-    if ( app && !app->getProject()->isProjectClosing() ) {
-        _imp->runOnNodeDeleteCB();
-    }
-
-    deleteNodeVariableToPython( getFullyQualifiedName() );
-} // deactivate
-
-void
-Node::activate(const std::list< NodePtr > & outputsToRestore,
-               bool restoreAll,
-               bool triggerRender)
-{
-    ///Only called by the main-thread
-    assert( QThread::currentThread() == qApp->thread() );
-    if ( !_imp->effect || isActivated() ) {
-        return;
-    }
-
-
-    ///No need to lock, guiInputs is only written to by the main-thread
-    NodePtr thisShared = shared_from_this();
-
-    ///for all inputs, reconnect their output to this node
-    for (std::size_t i = 0; i < _imp->inputs.size(); ++i) {
-        NodePtr input = _imp->inputs[i].lock();
-        if (input) {
-            input->connectOutput(false, thisShared);
-        }
-    }
-
-
-    ///Restore all outputs that was connected to this node
-    for (std::map<NodeWPtr, int >::iterator it = _imp->deactivatedState.begin();
-         it != _imp->deactivatedState.end(); ++it) {
-        NodePtr output = it->first.lock();
-        if (!output) {
-            continue;
-        }
-
-        bool restore = false;
-        if (restoreAll) {
-            restore = true;
-        } else {
-            for (NodesList::const_iterator found = outputsToRestore.begin(); found != outputsToRestore.end(); ++found) {
-                if (*found == output) {
-                    restore = true;
-                    break;
-                }
-            }
-        }
-
-        if (restore) {
-            ///before connecting the outputs to this node, disconnect any link that has been made
-            ///between the outputs by the user. This should normally never happen as the undo/redo
-            ///stack follow always the same order.
-            NodePtr outputHasInput = output->getInput(it->second);
-            if (outputHasInput) {
-                bool ok = getApp()->getProject()->disconnectNodes(outputHasInput, output);
-                assert(ok);
-                Q_UNUSED(ok);
-            }
-
-            ///and connect the output to this node
-            output->connectInput(thisShared, it->second);
-        }
-    }
-
-    {
-        QMutexLocker l(&_imp->activatedMutex);
-        _imp->activated = true; //< flag it true before notifying the GUI because the gui rely on this flag (espcially the Viewer)
-    }
-
-    boost::shared_ptr<NodeCollection> group = getGroup();
-    if (group) {
-        group->notifyNodeActivated( shared_from_this() );
-    }
-    Q_EMIT activated(triggerRender);
-
-
-    declareAllPythonAttributes();
-    getApp()->recheckInvalidExpressions();
-
-
-    ///If the node is a group, activate all nodes within the group first
-    NodeGroup* isGrp = dynamic_cast<NodeGroup*>( _imp->effect.get() );
-    if (isGrp) {
-        isGrp->setIsActivatingGroup(true);
-        NodesList nodes = isGrp->getNodes();
-        for (NodesList::iterator it = nodes.begin(); it != nodes.end(); ++it) {
-            (*it)->activate(std::list< NodePtr >(), false, false);
-        }
-        isGrp->setIsActivatingGroup(false);
-    }
-
-    ///If the node has children (i.e it is a multi-instance), activate its children
-    for (NodesWList::iterator it = _imp->children.begin(); it != _imp->children.end(); ++it) {
-        it->lock()->activate(std::list< NodePtr >(), false, false);
-    }
-
-    _imp->runOnNodeCreatedCB(true);
-} // activate
-
-class NodeDestroyNodeInternalArgs
-    : public GenericWatcherCallerArgs
-{
-public:
-
-    bool autoReconnect;
-
-    NodeDestroyNodeInternalArgs()
-        : GenericWatcherCallerArgs()
-        , autoReconnect(false)
-    {}
-
-    virtual ~NodeDestroyNodeInternalArgs() {}
-};
-
-void
-Node::onProcessingQuitInDestroyNodeInternal(int taskID,
-                                            const WatcherCallerArgsPtr& args)
-{
-    assert(_imp->renderWatcher);
-    assert(taskID == (int)NodeRenderWatcher::eBlockingTaskQuitAnyProcessing);
-    Q_UNUSED(taskID);
-    assert(args);
-    NodeDestroyNodeInternalArgs* thisArgs = dynamic_cast<NodeDestroyNodeInternalArgs*>( args.get() );
-    assert(thisArgs);
-    doDestroyNodeInternalEnd(thisArgs ? thisArgs->autoReconnect : false);
-    _imp->renderWatcher.reset();
-}
-
-void
-Node::doDestroyNodeInternalEnd(bool autoReconnect)
-{
-    ///Remove the node from the project
-    deactivate(NodesList(),
-               true,
-               autoReconnect,
-               true,
-               false);
-
-
-    {
-        boost::shared_ptr<NodeGuiI> guiPtr = _imp->guiPointer.lock();
-        if (guiPtr) {
-            guiPtr->destroyGui();
-        }
-    }
-
-    ///If its a group, clear its nodes
-    NodeGroup* isGrp = dynamic_cast<NodeGroup*>( _imp->effect.get() );
-    if (isGrp) {
-        isGrp->clearNodesBlocking();
-    }
-
-
-    ///Quit any rendering
-    OutputEffectInstance* isOutput = dynamic_cast<OutputEffectInstance*>( _imp->effect.get() );
-    if (isOutput) {
-        isOutput->getRenderEngine()->quitEngine(true);
-    }
-
-    ///Remove all images in the cache associated to this node
-    ///This will not remove from the disk cache if the project is closing
-    removeAllImagesFromCache(false);
-
-    AppInstPtr app = getApp();
-    if (app) {
-        app->recheckInvalidExpressions();
-    }
-
-    ///Remove the Python node
-    deleteNodeVariableToPython( getFullyQualifiedName() );
-
-    ///Disconnect all inputs
-    /*int maxInputs = getMaxInputCount();
-       for (int i = 0; i < maxInputs; ++i) {
-       disconnectInput(i);
-       }*/
-
-    ///Kill the effect
-    if (_imp->effect) {
-        _imp->effect->clearPluginMemoryChunks();
-    }
-    _imp->effect.reset();
-
-    ///If inside the group, remove it from the group
-    ///the use_count() after the call to removeNode should be 2 and should be the shared_ptr held by the caller and the
-    ///thisShared ptr
-
-    ///If not inside a gorup or inside fromDest the shared_ptr is probably invalid at this point
-    boost::shared_ptr<NodeCollection> thisGroup = getGroup();
-    if ( thisGroup ) {
-        thisGroup->removeNode(this);
-    }
-
-} // Node::doDestroyNodeInternalEnd
-
-void
-Node::destroyNode(bool blockingDestroy, bool autoReconnect)
-{
-    if (!_imp->effect) {
-        return;
-    }
-
-    {
-        QMutexLocker k(&_imp->activatedMutex);
-        _imp->isBeingDestroyed = true;
-    }
-
-    bool allProcessingQuit = areAllProcessingThreadsQuit();
-    if (allProcessingQuit || blockingDestroy) {
-        if (!allProcessingQuit) {
-            quitAnyProcessing_blocking(false);
-        }
-        doDestroyNodeInternalEnd(false);
-    } else {
-        NodeGroup* isGrp = dynamic_cast<NodeGroup*>( _imp->effect.get() );
-        NodesList nodesToWatch;
-        nodesToWatch.push_back( shared_from_this() );
-        if (isGrp) {
-            isGrp->getNodes_recursive(nodesToWatch, false);
-        }
-        _imp->renderWatcher.reset( new NodeRenderWatcher(nodesToWatch) );
-        QObject::connect( _imp->renderWatcher.get(), SIGNAL(taskFinished(int,WatcherCallerArgsPtr)), this, SLOT(onProcessingQuitInDestroyNodeInternal(int,WatcherCallerArgsPtr)) );
-        boost::shared_ptr<NodeDestroyNodeInternalArgs> args( new NodeDestroyNodeInternalArgs() );
-        args->autoReconnect = autoReconnect;
-        _imp->renderWatcher->scheduleBlockingTask(NodeRenderWatcher::eBlockingTaskQuitAnyProcessing, args);
-
-    }
-} // Node::destroyNodeInternal
-
-
-KnobPtr
-Node::getKnobByName(const std::string & name) const
-{
-    ///MT-safe, never changes
-    assert(_imp->knobsInitialized);
-    if (!_imp->effect) {
-        return KnobPtr();
-    }
-
-    return _imp->effect->getKnobByName(name);
-}
-
-NATRON_NAMESPACE_ANONYMOUS_ENTER
-
-///output is always RGBA with alpha = 255
-template<typename PIX, int maxValue, int srcNComps>
-void
-renderPreview(const Image & srcImg,
-              int *dstWidth,
-              int *dstHeight,
-              bool convertToSrgb,
-              unsigned int* dstPixels)
-{
-    ///recompute it after the rescaling
-    const RectI & srcBounds = srcImg.getBounds();
-    double yZoomFactor = *dstHeight / (double)srcBounds.height();
-    double xZoomFactor = *dstWidth / (double)srcBounds.width();
-    double zoomFactor;
-
-    if (xZoomFactor < yZoomFactor) {
-        zoomFactor = xZoomFactor;
-        *dstHeight = srcBounds.height() * zoomFactor;
-    } else {
-        zoomFactor = yZoomFactor;
-        *dstWidth = srcBounds.width() * zoomFactor;
-    }
-
-    Image::ReadAccess acc = srcImg.getReadRights();
-
-
-    for (int i = 0; i < *dstHeight; ++i) {
-        double y = (i - *dstHeight / 2.) / zoomFactor + (srcBounds.y1 + srcBounds.y2) / 2.;
-        int yi = std::floor(y + 0.5);
-        U32 *dst_pixels = dstPixels + *dstWidth * (*dstHeight - 1 - i);
-        const PIX* src_pixels = (const PIX*)acc.pixelAt(srcBounds.x1, yi);
-        if (!src_pixels) {
-            // out of bounds
-            for (int j = 0; j < *dstWidth; ++j) {
-#ifndef __NATRON_WIN32__
-                dst_pixels[j] = toBGRA(0, 0, 0, 0);
-#else
-                dst_pixels[j] = toBGRA(0, 0, 0, 255);
-#endif
-            }
-        } else {
-            for (int j = 0; j < *dstWidth; ++j) {
-                // bilinear interpolation is pointless when downscaling a lot, and this is a preview anyway.
-                // just use nearest neighbor
-                double x = (j - *dstWidth / 2.) / zoomFactor + (srcBounds.x1 + srcBounds.x2) / 2.;
-                int xi = std::floor(x + 0.5) - srcBounds.x1;     // round to nearest
-                if ( (xi < 0) || ( xi >= (srcBounds.x2 - srcBounds.x1) ) ) {
-#ifndef __NATRON_WIN32__
-                    dst_pixels[j] = toBGRA(0, 0, 0, 0);
-#else
-                    dst_pixels[j] = toBGRA(0, 0, 0, 255);
-#endif
-                } else {
-                    float rFilt = src_pixels[xi * srcNComps] / (float)maxValue;
-                    float gFilt = srcNComps < 2 ? 0 : src_pixels[xi * srcNComps + 1] / (float)maxValue;
-                    float bFilt = srcNComps < 3 ? 0 : src_pixels[xi * srcNComps + 2] / (float)maxValue;
-                    if (srcNComps == 1) {
-                        gFilt = bFilt = rFilt;
-                    }
-                    int r = Color::floatToInt<256>(convertToSrgb ? Color::to_func_srgb(rFilt) : rFilt);
-                    int g = Color::floatToInt<256>(convertToSrgb ? Color::to_func_srgb(gFilt) : gFilt);
-                    int b = Color::floatToInt<256>(convertToSrgb ? Color::to_func_srgb(bFilt) : bFilt);
-                    dst_pixels[j] = toBGRA(r, g, b, 255);
-                }
-            }
-        }
-    }
-}     // renderPreview
-
-///output is always RGBA with alpha = 255
-template<typename PIX, int maxValue>
-void
-renderPreviewForDepth(const Image & srcImg,
-                      int elemCount,
-                      int *dstWidth,
-                      int *dstHeight,
-                      bool convertToSrgb,
-                      unsigned int* dstPixels)
-{
-    switch (elemCount) {
-    case 0:
-
-        return;
-    case 1:
-        renderPreview<PIX, maxValue, 1>(srcImg, dstWidth, dstHeight, convertToSrgb, dstPixels);
-        break;
-    case 2:
-        renderPreview<PIX, maxValue, 2>(srcImg, dstWidth, dstHeight, convertToSrgb, dstPixels);
-        break;
-    case 3:
-        renderPreview<PIX, maxValue, 3>(srcImg, dstWidth, dstHeight, convertToSrgb, dstPixels);
-        break;
-    case 4:
-        renderPreview<PIX, maxValue, 4>(srcImg, dstWidth, dstHeight, convertToSrgb, dstPixels);
-        break;
-    default:
-        break;
-    }
-}     // renderPreviewForDepth
-
-NATRON_NAMESPACE_ANONYMOUS_EXIT
-
-
-class ComputingPreviewSetter_RAII
-{
-    Node::Implementation* _imp;
-
-public:
-    ComputingPreviewSetter_RAII(Node::Implementation* imp)
-        : _imp(imp)
-    {
-        _imp->setComputingPreview(true);
-    }
-
-    ~ComputingPreviewSetter_RAII()
-    {
-        _imp->setComputingPreview(false);
-
-        bool mustQuitPreview = _imp->checkForExitPreview();
-        Q_UNUSED(mustQuitPreview);
-    }
-};
-
-bool
-Node::makePreviewImage(SequenceTime time,
-                       int *width,
-                       int *height,
-                       unsigned int* buf)
-{
-    assert(_imp->knobsInitialized);
-
-
-    {
-        QMutexLocker k(&_imp->isBeingDestroyedMutex);
-        if (_imp->isBeingDestroyed) {
-            return false;
-        }
-    }
-
-    if ( _imp->checkForExitPreview() ) {
-        return false;
-    }
-
-    /// prevent 2 previews to occur at the same time since there's only 1 preview instance
-    ComputingPreviewSetter_RAII computingPreviewRAII( _imp.get() );
-    RectD rod;
-    bool isProjectFormat;
-    RenderScale scale(1.);
-    U64 nodeHash = getHashValue();
-    EffectInstance* effect = 0;
-    NodeGroup* isGroup = dynamic_cast<NodeGroup*>( _imp->effect.get() );
-    if (isGroup) {
-        effect = isGroup->getOutputNode(false)->getEffectInstance().get();
-    } else {
-        effect = _imp->effect.get();
-    }
-
-    if (!_imp->effect) {
-        return false;
-    }
-
-    effect->clearPersistentMessage(false);
-
-    StatusEnum stat = effect->getRegionOfDefinition_public(nodeHash, time, scale, ViewIdx(0), &rod, &isProjectFormat);
-    if ( (stat == eStatusFailed) || rod.isNull() ) {
-        return false;
-    }
-    assert( !rod.isNull() );
-    double yZoomFactor = (double)*height / (double)rod.height();
-    double xZoomFactor = (double)*width / (double)rod.width();
-    double closestPowerOf2X = xZoomFactor >= 1 ? 1 : std::pow( 2, -std::ceil( std::log(xZoomFactor) / std::log(2.) ) );
-    double closestPowerOf2Y = yZoomFactor >= 1 ? 1 : std::pow( 2, -std::ceil( std::log(yZoomFactor) / std::log(2.) ) );
-    int closestPowerOf2 = std::max(closestPowerOf2X, closestPowerOf2Y);
-    unsigned int mipMapLevel = std::min(std::log( (double)closestPowerOf2 ) / std::log(2.), 5.);
-
-    scale.x = Image::getScaleFromMipMapLevel(mipMapLevel);
-    scale.y = scale.x;
-
-    const double par = effect->getAspectRatio(-1);
-    RectI renderWindow;
-    rod.toPixelEnclosing(mipMapLevel, par, &renderWindow);
-
-    NodePtr thisNode = shared_from_this();
-    RenderingFlagSetter flagIsRendering(thisNode);
-
-
-    {
-        AbortableRenderInfoPtr abortInfo = AbortableRenderInfo::create(true, 0);
-        const bool isRenderUserInteraction = true;
-        const bool isSequentialRender = false;
-        AbortableThread* isAbortable = dynamic_cast<AbortableThread*>( QThread::currentThread() );
-        if (isAbortable) {
-            isAbortable->setAbortInfo( isRenderUserInteraction, abortInfo, thisNode->getEffectInstance() );
-        }
-        ParallelRenderArgsSetter frameRenderArgs( time,
-                                                  ViewIdx(0), //< preview only renders view 0 (left)
-                                                  isRenderUserInteraction, //<isRenderUserInteraction
-                                                  isSequentialRender, //isSequential
-                                                  abortInfo, // abort info
-                                                  thisNode, // viewer requester
-                                                  0, //texture index
-                                                  getApp()->getTimeLine().get(), // timeline
-                                                  NodePtr(), //rotoPaint node
-                                                  false, // isAnalysis
-                                                  true, // isDraft
-                                                  boost::shared_ptr<RenderStats>() );
-        FrameRequestMap request;
-        stat = EffectInstance::computeRequestPass(time, ViewIdx(0), mipMapLevel, rod, thisNode, request);
-        if (stat == eStatusFailed) {
-            return false;
-        }
-
-        frameRenderArgs.updateNodesRequest(request);
-
-        std::list<ImagePlaneDesc> requestedComps;
-        ImageBitDepthEnum depth = effect->getBitDepth(-1);
-        {
-            ImagePlaneDesc plane, pairedPlane;
-            effect->getMetadataComponents(-1, &plane, &pairedPlane);
-            requestedComps.push_back(plane);
-        }
-
-
-        // Exceptions are caught because the program can run without a preview,
-        // but any exception in renderROI is probably fatal.
-        std::map<ImagePlaneDesc, ImagePtr> planes;
-        try {
-            boost::scoped_ptr<EffectInstance::RenderRoIArgs> renderArgs( new EffectInstance::RenderRoIArgs(time,
-                                                                                                           scale,
-                                                                                                           mipMapLevel,
-                                                                                                           ViewIdx(0), //< preview only renders view 0 (left)
-                                                                                                           false,
-                                                                                                           renderWindow,
-                                                                                                           rod,
-                                                                                                           requestedComps, //< preview is always rgb...
-                                                                                                           depth,
-                                                                                                           false,
-                                                                                                           effect,
-                                                                                                           eStorageModeRAM /*returnStorage*/,
-                                                                                                           time /*callerRenderTime*/) );
-            EffectInstance::RenderRoIRetCode retCode;
-            retCode = effect->renderRoI(*renderArgs, &planes);
-            if (retCode != EffectInstance::eRenderRoIRetCodeOk) {
-                return false;
-            }
-        } catch (...) {
-            return false;
-        }
-
-        if ( planes.empty() ) {
-            return false;
-        }
-
-        const ImagePtr& img = planes.begin()->second;
-        const ImagePlaneDesc& components = img->getComponents();
-        int elemCount = components.getNumComponents();
-
-        ///we convert only when input is Linear.
-        //Rec709 and srGB is acceptable for preview
-        bool convertToSrgb = getApp()->getDefaultColorSpaceForBitDepth( img->getBitDepth() ) == eViewerColorSpaceLinear;
-
-        switch ( img->getBitDepth() ) {
-        case eImageBitDepthByte: {
-            renderPreviewForDepth<unsigned char, 255>(*img, elemCount, width, height, convertToSrgb, buf);
-            break;
-        }
-        case eImageBitDepthShort: {
-            renderPreviewForDepth<unsigned short, 65535>(*img, elemCount, width, height, convertToSrgb, buf);
-            break;
-        }
-        case eImageBitDepthHalf:
-            break;
-        case eImageBitDepthFloat: {
-            renderPreviewForDepth<float, 1>(*img, elemCount, width, height, convertToSrgb, buf);
-            break;
-        }
-        case eImageBitDepthNone:
-            break;
-        }
-    } // ParallelRenderArgsSetter
-
-    ///Exit of the thread
-    appPTR->getAppTLS()->cleanupTLSForThread();
-
-    return true;
-} // makePreviewImage
-
-bool
-Node::isInputNode() const
-{
-    ///MT-safe, never changes
-    return _imp->effect->isGenerator();
-}
-
-bool
-Node::isOutputNode() const
-{   ///MT-safe, never changes
-    return _imp->effect->isOutput();
-}
-
-bool
-Node::isOpenFXNode() const
-{
-    ///MT-safe, never changes
-    return _imp->effect->isOpenFX();
-}
-
-bool
-Node::isRotoNode() const
-{
-    ///Runs only in the main thread (checked by getName())
-
-    ///Crude way to distinguish between Rotoscoping and Rotopainting nodes.
-    return getPluginID() == PLUGINID_OFX_ROTO;
-}
-
-/**
- * @brief Returns true if the node is a rotopaint node
- **/
-bool
-Node::isRotoPaintingNode() const
-{
-    return _imp->effect ? _imp->effect->isRotoPaintNode() : false;
-}
-
-ViewerInstance*
-Node::isEffectViewer() const
-{
-    return dynamic_cast<ViewerInstance*>( _imp->effect.get() );
-}
-
-NodeGroup*
-Node::isEffectGroup() const
-{
-    return dynamic_cast<NodeGroup*>( _imp->effect.get() );
-}
-
-boost::shared_ptr<RotoContext>
-Node::getRotoContext() const
-{
-    return _imp->rotoContext;
-}
-
-boost::shared_ptr<TrackerContext>
-Node::getTrackerContext() const
-{
-    return _imp->trackContext;
-}
-
-U64
-Node::getRotoAge() const
-{
-    if (_imp->rotoContext) {
-        return _imp->rotoContext->getAge();
-    }
-
-    boost::shared_ptr<RotoDrawableItem> item = _imp->paintStroke.lock();
-    if (item) {
-        return item->getContext()->getAge();
-    }
-
-    return 0;
-}
-
-const KnobsVec &
-Node::getKnobs() const
-{
-    ///MT-safe from EffectInstance::getKnobs()
-    return _imp->effect->getKnobs();
-}
-
-void
-Node::setKnobsFrozen(bool frozen)
-{
-    ///MT-safe from EffectInstance::setKnobsFrozen
-    _imp->effect->setKnobsFrozen(frozen);
-
-    QMutexLocker l(&_imp->inputsMutex);
-    for (std::size_t i = 0; i < _imp->inputs.size(); ++i) {
-        NodePtr input = _imp->inputs[i].lock();
-        if (input) {
-            input->setKnobsFrozen(frozen);
-        }
-    }
-}
-
-std::string
-Node::getPluginIconFilePath() const
-{
-    if (!_imp->plugin) {
-        return std::string();
-    }
-
-    {
-        QMutexLocker k(&_imp->pyPluginInfoMutex);
-        if ( !_imp->pyPlugInfo.pyPlugIconFilePath.empty() ) {
-            return _imp->pyPlugInfo.pyPlugIconFilePath;
-        }
-    }
-    return _imp->plugin->getIconFilePath().toStdString();
-}
-
-std::string
-Node::getPluginID() const
-{
-    if (!_imp->plugin) {
-        return std::string();
-    }
-
-    {
-        QMutexLocker k(&_imp->pyPluginInfoMutex);
-        if ( _imp->pyPlugInfo.isPyPlug ) {
-            return _imp->pyPlugInfo.pyPlugID;
-        }
-    }
-
-    return _imp->plugin->getPluginID().toStdString();
-}
-
-std::string
-Node::getPluginLabel() const
-{
-    {
-        QMutexLocker k(&_imp->pyPluginInfoMutex);
-        if ( !_imp->pyPlugInfo.pyPlugLabel.empty() ) {
-            return _imp->pyPlugInfo.pyPlugLabel;
-        }
-    }
-
-    return _imp->effect->getPluginLabel();
-}
-
-std::string
-Node::getPluginResourcesPath() const
-{
-    {
-        QMutexLocker k(&_imp->pyPluginInfoMutex);
-        if ( !_imp->pyPlugInfo.pluginPythonModule.empty() ) {
-            std::size_t foundSlash = _imp->pyPlugInfo.pluginPythonModule.find_last_of("/");
-            if (foundSlash != std::string::npos) {
-                return _imp->pyPlugInfo.pluginPythonModule.substr(0, foundSlash);
-            }
-        }
-    }
-
-    return _imp->plugin->getResourcesPath().toStdString();
-}
-
-std::string
-Node::getPluginDescription() const
-{
-    {
-        QMutexLocker k(&_imp->pyPluginInfoMutex);
-        if ( _imp->pyPlugInfo.isPyPlug ) {
-            return _imp->pyPlugInfo.pyPlugDesc;
-        }
-    }
-
-    return _imp->effect->getPluginDescription();
-}
-
-void
-Node::getPluginGrouping(std::list<std::string>* grouping) const
-{
-    {
-        QMutexLocker k(&_imp->pyPluginInfoMutex);
-        if ( !_imp->pyPlugInfo.pyPlugGrouping.empty() ) {
-            *grouping =  _imp->pyPlugInfo.pyPlugGrouping;
-            return;
-        }
-    }
-    _imp->effect->getPluginGrouping(grouping);
-}
-
-std::string
-Node::getPyPlugID() const
-{
-    return _imp->pyPlugInfo.pyPlugID;
-}
-
-std::string
-Node::getPyPlugLabel() const
-{
-    return _imp->pyPlugInfo.pyPlugLabel;
-}
-
-std::string
-Node::getPyPlugDescription() const
-{
-    return _imp->pyPlugInfo.pyPlugDesc;
-}
-
-void
-Node::getPyPlugGrouping(std::list<std::string>* grouping) const
-{
-    *grouping = _imp->pyPlugInfo.pyPlugGrouping;
-}
-
-
-std::string
-Node::getPyPlugIconFilePath() const
-{
-    return _imp->pyPlugInfo.pyPlugIconFilePath;
-}
-
-int
-Node::getPyPlugMajorVersion() const
-{
-    return _imp->pyPlugInfo.pyPlugVersion;
-}
-
-int
-Node::getMaxInputCount() const
-{
-    ///MT-safe, never changes
-    assert(_imp->effect);
-
-    return _imp->effect->getMaxInputCount();
-}
-
-bool
-Node::makePreviewByDefault() const
-{
-    ///MT-safe, never changes
-    assert(_imp->effect);
-
-    return _imp->effect->makePreviewByDefault();
-}
-
-void
-Node::togglePreview()
-{
-    ///MT-safe from Knob
-    assert(_imp->knobsInitialized);
-    boost::shared_ptr<KnobBool> b = _imp->previewEnabledKnob.lock();
-    if (!b) {
-        return;
-    }
-    b->setValue( !b->getValue() );
-}
-
-bool
-Node::isPreviewEnabled() const
-{
-    ///MT-safe from EffectInstance
-    if (!_imp->knobsInitialized) {
-        qDebug() << "Node::isPreviewEnabled(): knobs not initialized (including previewEnabledKnob)";
-    }
-    boost::shared_ptr<KnobBool> b = _imp->previewEnabledKnob.lock();
-    if (!b) {
-        return false;
-    }
-
-    return b->getValue();
-}
-
-bool
-Node::aborted() const
-{
-    ///MT-safe from EffectInstance
-    assert(_imp->effect);
-
-    return _imp->effect->aborted();
-}
-
-bool
-Node::message(MessageTypeEnum type,
-              const std::string & content) const
-{
-    ///If the node was aborted, don't transmit any message because we could cause a deadlock
-    if ( _imp->effect->aborted() || (!_imp->nodeCreated && _imp->wasCreatedSilently)) {
-        return false;
-    }
-
-    // See https://github.com/MrKepzie/Natron/issues/1313
-    // Messages posted from a separate thread should be logged and not show a pop-up
-    if ( QThread::currentThread() != qApp->thread() ) {
-
-        LogEntry::LogEntryColor c;
-        if (getColor(&c.r, &c.g, &c.b)) {
-            c.colorSet = true;
-        }
-        appPTR->writeToErrorLog_mt_safe(QString::fromUtf8( getLabel_mt_safe().c_str() ), QDateTime::currentDateTime(), QString::fromUtf8( content.c_str() ), false, c);
-        if (type == eMessageTypeError) {
-            appPTR->showErrorLog();
-        }
-        return true;
-    }
-
-#ifdef NATRON_ENABLE_IO_META_NODES
-    NodePtr ioContainer = getIOContainer();
-    if (ioContainer) {
-        ioContainer->message(type, content);
-        return true;
-    }
-#endif
-    // Some nodes may be hidden from the user but may still report errors (such that the group is in fact hidden to the user)
-    if ( !isPartOfProject() && getGroup() ) {
-        NodeGroup* isGroup = dynamic_cast<NodeGroup*>( getGroup().get() );
-        if (isGroup) {
-            isGroup->message(type, content);
-        }
-    }
-
-    switch (type) {
-    case eMessageTypeInfo:
-        Dialogs::informationDialog(getLabel_mt_safe(), content);
-
-        return true;
-    case eMessageTypeWarning:
-        Dialogs::warningDialog(getLabel_mt_safe(), content);
-
-        return true;
-    case eMessageTypeError:
-        Dialogs::errorDialog(getLabel_mt_safe(), content);
-
-        return true;
-    case eMessageTypeQuestion:
-
-        return Dialogs::questionDialog(getLabel_mt_safe(), content, false) == eStandardButtonYes;
-    default:
-
-        return false;
-    }
-}
-
-void
-Node::setPersistentMessage(MessageTypeEnum type,
-                           const std::string & content)
-{
-    if (!_imp->nodeCreated && _imp->wasCreatedSilently) {
-        return;
-    }
-
-    if ( !appPTR->isBackground() ) {
-        //if the message is just an information, display a popup instead.
-#ifdef NATRON_ENABLE_IO_META_NODES
-        NodePtr ioContainer = getIOContainer();
-        if (ioContainer) {
-            ioContainer->setPersistentMessage(type, content);
-
-            return;
-        }
-#endif
-        // Some nodes may be hidden from the user but may still report errors (such that the group is in fact hidden to the user)
-        if ( !isPartOfProject() && getGroup() ) {
-            NodeGroup* isGroup = dynamic_cast<NodeGroup*>( getGroup().get() );
-            if (isGroup) {
-                isGroup->setPersistentMessage(type, content);
-            }
-        }
-
-        if (type == eMessageTypeInfo) {
-            message(type, content);
-
-            return;
-        }
-
-        {
-            QMutexLocker k(&_imp->persistentMessageMutex);
-            QString mess = QString::fromUtf8( content.c_str() );
-            if (mess == _imp->persistentMessage) {
-                return;
-            }
-            _imp->persistentMessageType = (int)type;
-            _imp->persistentMessage = mess;
-        }
-        Q_EMIT persistentMessageChanged();
-    } else {
-        std::cout << "Persistent message: " << content << std::endl;
-    }
-}
-
-bool
-Node::hasPersistentMessage() const
-{
-    QMutexLocker k(&_imp->persistentMessageMutex);
-
-    return !_imp->persistentMessage.isEmpty();
-}
-
-void
-Node::getPersistentMessage(QString* message,
-                           int* type,
-                           bool prefixLabelAndType) const
-{
-    QMutexLocker k(&_imp->persistentMessageMutex);
-
-    *type = _imp->persistentMessageType;
-
-    if ( prefixLabelAndType && !_imp->persistentMessage.isEmpty() ) {
-        message->append( QString::fromUtf8( getLabel_mt_safe().c_str() ) );
-        if (*type == eMessageTypeError) {
-            message->append( QString::fromUtf8(" error: ") );
-        } else if (*type == eMessageTypeWarning) {
-            message->append( QString::fromUtf8(" warning: ") );
-        }
-    }
-    message->append(_imp->persistentMessage);
-}
-
-void
-Node::clearPersistentMessageRecursive(std::list<Node*>& markedNodes)
-{
-    if ( std::find(markedNodes.begin(), markedNodes.end(), this) != markedNodes.end() ) {
-        return;
-    }
-    markedNodes.push_back(this);
-    clearPersistentMessageInternal();
-
-    int nInputs = getMaxInputCount();
-    ///No need to lock, guiInputs is only written to by the main-thread
-    for (int i = 0; i < nInputs; ++i) {
-        NodePtr input = getInput(i);
-        if (input) {
-            input->clearPersistentMessageRecursive(markedNodes);
-        }
-    }
-}
-
-void
-Node::clearPersistentMessageInternal()
-{
-    bool changed;
-    {
-        QMutexLocker k(&_imp->persistentMessageMutex);
-        changed = !_imp->persistentMessage.isEmpty();
-        if (changed) {
-            _imp->persistentMessage.clear();
-        }
-    }
-
-    if (changed) {
-        Q_EMIT persistentMessageChanged();
-    }
-}
-
-void
-Node::clearPersistentMessage(bool recurse)
-{
-    AppInstPtr app = getApp();
-
-    if (!app) {
-        return;
-    }
-    if ( app->isBackground() ) {
-        return;
-    }
-    if (recurse) {
-        std::list<Node*> markedNodes;
-        clearPersistentMessageRecursive(markedNodes);
-    } else {
-        clearPersistentMessageInternal();
-    }
-}
-
-void
-Node::purgeAllInstancesCaches()
-{
-    ///Only called by the main-thread
-    assert( QThread::currentThread() == qApp->thread() );
-    assert(_imp->effect);
-    _imp->effect->purgeCaches();
-}
-
-bool
-Node::notifyInputNIsRendering(int inputNb)
-{
-    if ( !getApp() || getApp()->isGuiFrozen() ) {
-        return false;
-    }
-
-    timeval now;
-
-
-    gettimeofday(&now, 0);
-
-    QMutexLocker l(&_imp->lastRenderStartedMutex);
-    double t =  now.tv_sec  - _imp->lastInputNRenderStartedSlotCallTime.tv_sec +
-               (now.tv_usec - _imp->lastInputNRenderStartedSlotCallTime.tv_usec) * 1e-6f;
-
-    assert( inputNb >= 0 && inputNb < (int)_imp->inputIsRenderingCounter.size() );
-
-    if ( (t > NATRON_RENDER_GRAPHS_HINTS_REFRESH_RATE_SECONDS) || (_imp->inputIsRenderingCounter[inputNb] == 0) ) {
-        _imp->lastInputNRenderStartedSlotCallTime = now;
-        ++_imp->inputIsRenderingCounter[inputNb];
-
-        l.unlock();
-
-        Q_EMIT inputNIsRendering(inputNb);
-
-        return true;
-    }
-
-    return false;
-}
-
-void
-Node::notifyInputNIsFinishedRendering(int inputNb)
-{
-    {
-        QMutexLocker l(&_imp->lastRenderStartedMutex);
-        assert( inputNb >= 0 && inputNb < (int)_imp->inputIsRenderingCounter.size() );
-        --_imp->inputIsRenderingCounter[inputNb];
-    }
-    Q_EMIT inputNIsFinishedRendering(inputNb);
-}
-
-bool
-Node::notifyRenderingStarted()
-{
-    if ( !getApp() || getApp()->isGuiFrozen() ) {
-        return false;
-    }
-
-    timeval now;
-
-    gettimeofday(&now, 0);
-
-
-    QMutexLocker l(&_imp->lastRenderStartedMutex);
-    double t =  now.tv_sec  - _imp->lastRenderStartedSlotCallTime.tv_sec +
-               (now.tv_usec - _imp->lastRenderStartedSlotCallTime.tv_usec) * 1e-6f;
-
-    if ( (t > NATRON_RENDER_GRAPHS_HINTS_REFRESH_RATE_SECONDS) || (_imp->renderStartedCounter == 0) ) {
-        _imp->lastRenderStartedSlotCallTime = now;
-        ++_imp->renderStartedCounter;
-
-
-        l.unlock();
-
-        Q_EMIT renderingStarted();
-
-        return true;
-    }
-
-    return false;
-}
-
-void
-Node::notifyRenderingEnded()
-{
-    {
-        QMutexLocker l(&_imp->lastRenderStartedMutex);
-        --_imp->renderStartedCounter;
-    }
-    Q_EMIT renderingEnded();
-}
-
-int
-Node::getIsInputNRenderingCounter(int inputNb) const
-{
-    QMutexLocker l(&_imp->lastRenderStartedMutex);
-
-    assert( inputNb >= 0 && inputNb < (int)_imp->inputIsRenderingCounter.size() );
-
-    return _imp->inputIsRenderingCounter[inputNb];
-}
-
-int
-Node::getIsNodeRenderingCounter() const
-{
-    QMutexLocker l(&_imp->lastRenderStartedMutex);
-
-    return _imp->renderStartedCounter;
-}
-
-void
-Node::setOutputFilesForWriter(const std::string & pattern)
-{
-    assert(_imp->effect);
-    _imp->effect->setOutputFilesForWriter(pattern);
-}
-
-void
-Node::registerPluginMemory(size_t nBytes)
-{
-    {
-        QMutexLocker l(&_imp->memoryUsedMutex);
-        _imp->pluginInstanceMemoryUsed += nBytes;
-    }
-    Q_EMIT pluginMemoryUsageChanged(nBytes);
-}
-
-void
-Node::unregisterPluginMemory(size_t nBytes)
-{
-    {
-        QMutexLocker l(&_imp->memoryUsedMutex);
-        _imp->pluginInstanceMemoryUsed -= nBytes;
-    }
-    Q_EMIT pluginMemoryUsageChanged(-nBytes);
-}
-
-QMutex &
-Node::getRenderInstancesSharedMutex()
-{
-    return _imp->renderInstancesSharedMutex;
-}
-
-static void
-refreshPreviewsRecursivelyUpstreamInternal(double time,
-                                           Node* node,
-                                           std::list<Node*>& marked)
-{
-    if ( std::find(marked.begin(), marked.end(), node) != marked.end() ) {
-        return;
-    }
-
-    if ( node->isPreviewEnabled() ) {
-        node->refreshPreviewImage( time );
-    }
-
-    marked.push_back(node);
-
-    std::vector<NodeWPtr > inputs = node->getInputs_copy();
-
-    for (std::size_t i = 0; i < inputs.size(); ++i) {
-        NodePtr input = inputs[i].lock();
-        if (input) {
-            input->refreshPreviewsRecursivelyUpstream(time);
-        }
-    }
-}
-
-void
-Node::refreshPreviewsRecursivelyUpstream(double time)
-{
-    std::list<Node*> marked;
-
-    refreshPreviewsRecursivelyUpstreamInternal(time, this, marked);
-}
-
-static void
-refreshPreviewsRecursivelyDownstreamInternal(double time,
-                                             Node* node,
-                                             std::list<Node*>& marked)
-{
-    if ( std::find(marked.begin(), marked.end(), node) != marked.end() ) {
-        return;
-    }
-
-    if ( node->isPreviewEnabled() ) {
-        node->refreshPreviewImage( time );
-    }
-
-    marked.push_back(node);
-
-    NodesWList outputs;
-    node->getOutputs_mt_safe(outputs);
-    for (NodesWList::iterator it = outputs.begin(); it != outputs.end(); ++it) {
-        NodePtr output = it->lock();
-        if (output) {
-            output->refreshPreviewsRecursivelyDownstream(time);
-        }
-    }
-}
-
-void
-Node::refreshPreviewsRecursivelyDownstream(double time)
-{
-    if ( !getNodeGui() ) {
-        return;
-    }
-    std::list<Node*> marked;
-    refreshPreviewsRecursivelyDownstreamInternal(time, this, marked);
-}
-
-void
-Node::onAllKnobsSlaved(bool isSlave,
-                       KnobHolder* master)
-{
-    ///Only called by the main-thread
-    assert( QThread::currentThread() == qApp->thread() );
-
-    if (isSlave) {
-        EffectInstance* effect = dynamic_cast<EffectInstance*>(master);
-        assert(effect);
-        if (effect) {
-            NodePtr masterNode = effect->getNode();
-            {
-                QMutexLocker l(&_imp->masterNodeMutex);
-                _imp->masterNode = masterNode;
-            }
-            QObject::connect( masterNode.get(), SIGNAL(deactivated(bool)), this, SLOT(onMasterNodeDeactivated()) );
-            QObject::connect( masterNode.get(), SIGNAL(knobsAgeChanged(U64)), this, SLOT(setKnobsAge(U64)) );
-            QObject::connect( masterNode.get(), SIGNAL(previewImageChanged(double)), this, SLOT(refreshPreviewImage(double)) );
-        }
-    } else {
-        NodePtr master = getMasterNode();
-        QObject::disconnect( master.get(), SIGNAL(deactivated(bool)), this, SLOT(onMasterNodeDeactivated()) );
-        QObject::disconnect( master.get(), SIGNAL(knobsAgeChanged(U64)), this, SLOT(setKnobsAge(U64)) );
-        QObject::disconnect( master.get(), SIGNAL(previewImageChanged(double)), this, SLOT(refreshPreviewImage(double)) );
-        {
-            QMutexLocker l(&_imp->masterNodeMutex);
-            _imp->masterNode.reset();
-        }
-    }
-
-    Q_EMIT allKnobsSlaved(isSlave);
-}
-
-void
-Node::onKnobSlaved(const KnobPtr& slave,
-                   const KnobPtr& master,
-                   int dimension,
-                   bool isSlave)
-{
-    ///ignore the call if the node is a clone
-    {
-        QMutexLocker l(&_imp->masterNodeMutex);
-        if ( _imp->masterNode.lock() ) {
-            return;
-        }
-    }
-
-    assert( master->getHolder() );
-
-
-    ///If the holder isn't an effect, ignore it too
-    EffectInstance* isEffect = dynamic_cast<EffectInstance*>( master->getHolder() );
-    NodePtr parentNode;
-    if (!isEffect) {
-        TrackMarker* isMarker = dynamic_cast<TrackMarker*>( master->getHolder() );
-        if (isMarker) {
-            parentNode = isMarker->getContext()->getNode();
-        }
-    } else {
-        parentNode = isEffect->getNode();
-    }
-
-    bool changed = false;
-    {
-        QMutexLocker l(&_imp->masterNodeMutex);
-        KnobLinkList::iterator found = _imp->nodeLinks.end();
-        for (KnobLinkList::iterator it = _imp->nodeLinks.begin(); it != _imp->nodeLinks.end(); ++it) {
-            if (it->masterNode.lock() == parentNode) {
-                found = it;
-                break;
-            }
-        }
-
-        if ( found == _imp->nodeLinks.end() ) {
-            if (!isSlave) {
-                ///We want to unslave from the given node but the link didn't existed, just return
-                return;
-            } else {
-                ///Add a new link
-                KnobLink link;
-                link.masterNode = parentNode;
-                link.slave = slave;
-                link.master = master;
-                link.dimension = dimension;
-                _imp->nodeLinks.push_back(link);
-                changed = true;
-            }
-        } else if ( found != _imp->nodeLinks.end() ) {
-            if (isSlave) {
-                ///We want to slave to the given node but it already has a link on another parameter, just return
-                return;
-            } else {
-                ///Remove the given link
-                _imp->nodeLinks.erase(found);
-                changed = true;
-            }
-        }
-    }
-    if (changed) {
-        Q_EMIT knobsLinksChanged();
-    }
-} // onKnobSlaved
-
-void
-Node::getKnobsLinks(std::list<Node::KnobLink> & links) const
-{
-    QMutexLocker l(&_imp->masterNodeMutex);
-
-    links = _imp->nodeLinks;
-}
-
-void
-Node::onMasterNodeDeactivated()
-{
-    ///Only called by the main-thread
-    assert( QThread::currentThread() == qApp->thread() );
-    if (!_imp->effect) {
-        return;
-    }
-    _imp->effect->unslaveAllKnobs();
-}
-
-#ifdef NATRON_ENABLE_IO_META_NODES
-NodePtr
-Node::getIOContainer() const
-{
-    return _imp->ioContainer.lock();
-}
-
-#endif
-
-NodePtr
-Node::getMasterNode() const
-{
-    QMutexLocker l(&_imp->masterNodeMutex);
-
-    return _imp->masterNode.lock();
-}
-
-bool
-Node::isSupportedComponent(int inputNb,
-                           const ImagePlaneDesc& comp) const
-{
-    QMutexLocker l(&_imp->inputsMutex);
-
-    if (inputNb >= 0) {
-        assert( inputNb < (int)_imp->inputsComponents.size() );
-        std::list<ImagePlaneDesc>::const_iterator found =
-            std::find(_imp->inputsComponents[inputNb].begin(), _imp->inputsComponents[inputNb].end(), comp);
-
-        return found != _imp->inputsComponents[inputNb].end();
-    } else {
-        assert(inputNb == -1);
-        std::list<ImagePlaneDesc>::const_iterator found =
-            std::find(_imp->outputComponents.begin(), _imp->outputComponents.end(), comp);
-
-        return found != _imp->outputComponents.end();
-    }
-}
-
-ImagePlaneDesc
-Node::findClosestInList(const ImagePlaneDesc& comp,
-                        const std::list<ImagePlaneDesc> &components,
-                        bool multiPlanar)
-{
-    if ( components.empty() ) {
-        return ImagePlaneDesc::getNoneComponents();
-    }
-    std::list<ImagePlaneDesc>::const_iterator closestComp = components.end();
-    for (std::list<ImagePlaneDesc>::const_iterator it = components.begin(); it != components.end(); ++it) {
-        if ( closestComp == components.end() ) {
-            if ( multiPlanar && ( it->getNumComponents() == comp.getNumComponents() ) ) {
-                return comp;
-            }
-            closestComp = it;
-        } else {
-            if ( it->getNumComponents() == comp.getNumComponents() ) {
-                if (multiPlanar) {
-                    return comp;
-                }
-                closestComp = it;
-                break;
-            } else {
-                int diff = it->getNumComponents() - comp.getNumComponents();
-                int diffSoFar = closestComp->getNumComponents() - comp.getNumComponents();
-                if ( (diff > 0) && (diff < diffSoFar) ) {
-                    closestComp = it;
-                }
-            }
-        }
-    }
-    if ( closestComp == components.end() ) {
-        return ImagePlaneDesc::getNoneComponents();
-    }
-
-    return *closestComp;
-}
-
-ImagePlaneDesc
-Node::findClosestSupportedComponents(int inputNb,
-                                     const ImagePlaneDesc& comp) const
-{
-    std::list<ImagePlaneDesc> comps;
-    {
-        QMutexLocker l(&_imp->inputsMutex);
-
-        if (inputNb >= 0) {
-            assert( inputNb < (int)_imp->inputsComponents.size() );
-            comps = _imp->inputsComponents[inputNb];
-        } else {
-            assert(inputNb == -1);
-            comps = _imp->outputComponents;
-        }
-    }
-
-    return findClosestInList( comp, comps, _imp->effect->isMultiPlanar() );
-}
-
-int
-Node::isMaskChannelKnob(const KnobI* knob) const
-{
-    for (std::map<int, MaskSelector >::const_iterator it = _imp->maskSelectors.begin(); it != _imp->maskSelectors.end(); ++it) {
-        if (it->second.channel.lock().get() == knob) {
-            return it->first;
-        }
-    }
-
-    return -1;
-}
-
-bool
-Node::isMaskEnabled(int inputNb) const
-{
-    std::map<int, MaskSelector >::const_iterator it = _imp->maskSelectors.find(inputNb);
-
-    if ( it != _imp->maskSelectors.end() ) {
-        return it->second.enabled.lock()->getValue();
-    } else {
-        return true;
-    }
-}
-
-void
-Node::lock(const boost::shared_ptr<Image> & image)
-{
-    QMutexLocker l(&_imp->imagesBeingRenderedMutex);
-    std::list<boost::shared_ptr<Image> >::iterator it =
-        std::find(_imp->imagesBeingRendered.begin(), _imp->imagesBeingRendered.end(), image);
-
-    while ( it != _imp->imagesBeingRendered.end() ) {
-        _imp->imageBeingRenderedCond.wait(&_imp->imagesBeingRenderedMutex);
-        it = std::find(_imp->imagesBeingRendered.begin(), _imp->imagesBeingRendered.end(), image);
-    }
-    ///Okay the image is not used by any other thread, claim that we want to use it
-    assert( it == _imp->imagesBeingRendered.end() );
-    _imp->imagesBeingRendered.push_back(image);
-}
-
-bool
-Node::tryLock(const boost::shared_ptr<Image> & image)
-{
-    QMutexLocker l(&_imp->imagesBeingRenderedMutex);
-    std::list<boost::shared_ptr<Image> >::iterator it =
-        std::find(_imp->imagesBeingRendered.begin(), _imp->imagesBeingRendered.end(), image);
-
-    if ( it != _imp->imagesBeingRendered.end() ) {
-        return false;
-    }
-    ///Okay the image is not used by any other thread, claim that we want to use it
-    assert( it == _imp->imagesBeingRendered.end() );
-    _imp->imagesBeingRendered.push_back(image);
-
-    return true;
-}
-
-void
-Node::unlock(const boost::shared_ptr<Image> & image)
-{
-    QMutexLocker l(&_imp->imagesBeingRenderedMutex);
-    std::list<boost::shared_ptr<Image> >::iterator it =
-        std::find(_imp->imagesBeingRendered.begin(), _imp->imagesBeingRendered.end(), image);
-
-    ///The image must exist, otherwise this is a bug
-    assert( it != _imp->imagesBeingRendered.end() );
-    _imp->imagesBeingRendered.erase(it);
-    ///Notify all waiting threads that we're finished
-    _imp->imageBeingRenderedCond.wakeAll();
-}
-
-boost::shared_ptr<Image>
-Node::getImageBeingRendered(double time,
-                            unsigned int mipMapLevel,
-                            ViewIdx view)
-{
-    QMutexLocker l(&_imp->imagesBeingRenderedMutex);
-
-    for (std::list<boost::shared_ptr<Image> >::iterator it = _imp->imagesBeingRendered.begin();
-         it != _imp->imagesBeingRendered.end(); ++it) {
-        const ImageKey &key = (*it)->getKey();
-        if ( (key._view == view) && ( (*it)->getMipMapLevel() == mipMapLevel ) && (key._time == time) ) {
-            return *it;
-        }
-    }
-
-    return boost::shared_ptr<Image>();
-}
-
-void
-Node::beginInputEdition()
-{
-    assert( QThread::currentThread() == qApp->thread() );
-    ++_imp->inputModifiedRecursion;
-}
-
-void
-Node::endInputEdition(bool triggerRender)
-{
-    assert( QThread::currentThread() == qApp->thread() );
-    if (_imp->inputModifiedRecursion > 0) {
-        --_imp->inputModifiedRecursion;
-    }
-
-    if (!_imp->inputModifiedRecursion) {
-        bool hasChanged = !_imp->inputsModified.empty();
-        _imp->inputsModified.clear();
-
-        if (hasChanged) {
-            if ( !getApp()->isCreatingNodeTree() ) {
-                forceRefreshAllInputRelatedData();
-            }
-            refreshDynamicProperties();
-        }
-
-        triggerRender = triggerRender && hasChanged;
-
-        if (triggerRender) {
-            std::list<ViewerInstance* > viewers;
-            hasViewersConnected(&viewers);
-            for (std::list<ViewerInstance* >::iterator it2 = viewers.begin(); it2 != viewers.end(); ++it2) {
-                (*it2)->renderCurrentFrame(true);
-            }
-        }
-    }
-}
-
-void
-Node::onInputChanged(int inputNb,
-                     bool isInputA)
-{
-    if ( getApp()->getProject()->isProjectClosing() ) {
-        return;
-    }
-    assert( QThread::currentThread() == qApp->thread() );
-
-    bool mustCallEndInputEdition = _imp->inputModifiedRecursion == 0;
-    if (mustCallEndInputEdition) {
-        beginInputEdition();
-    }
-
-    refreshMaskEnabledNess(inputNb);
-    refreshLayersChoiceSecretness(inputNb);
-
-    InspectorNode* isInspector = dynamic_cast<InspectorNode*>(this);
-    if (isInspector) {
-        isInspector->refreshActiveInputs(inputNb, isInputA);
-    }
-
-    bool shouldDoInputChanged = ( !getApp()->getProject()->isProjectClosing() && !getApp()->isCreatingNodeTree() ) ||
-                                _imp->effect->isRotoPaintNode();
-
-    if (shouldDoInputChanged) {
-        ///When loading a group (or project) just wait until everything is setup to actually compute input
-        ///related data such as clip preferences
-        ///Exception for the Rotopaint node which needs to setup its own graph internally
-
-        /**
-         * The plug-in might call getImage, set a valid thread storage on the tree.
-         **/
-        double time = getApp()->getTimeLine()->currentFrame();
-        AbortableRenderInfoPtr abortInfo = AbortableRenderInfo::create(false, 0);
-        const bool isRenderUserInteraction = true;
-        const bool isSequentialRender = false;
-        AbortableThread* isAbortable = dynamic_cast<AbortableThread*>( QThread::currentThread() );
-        if (isAbortable) {
-            isAbortable->setAbortInfo( isRenderUserInteraction, abortInfo, getEffectInstance() );
-        }
-        ParallelRenderArgsSetter frameRenderArgs( time,
-                                                  ViewIdx(0),
-                                                  isRenderUserInteraction,
-                                                  isSequentialRender,
-                                                  abortInfo,
-                                                  shared_from_this(),
-                                                  0, //texture index
-                                                  getApp()->getTimeLine().get(),
-                                                  NodePtr(),
-                                                  false,
-                                                  false,
-                                                  boost::shared_ptr<RenderStats>() );
-
-
-        ///Don't do clip preferences while loading a project, they will be refreshed globally once the project is loaded.
-        _imp->effect->onInputChanged(inputNb);
-        _imp->inputsModified.insert(inputNb);
-
-        // If the effect has render clones, kill them as the plug-in might have changed its internal state
-        _imp->effect->clearRenderInstances();
-
-        //A knob value might have changed recursively, redraw  any overlay
-        if ( !_imp->effect->isDequeueingValuesSet() &&
-             ( _imp->effect->getRecursionLevel() == 0) && _imp->effect->checkIfOverlayRedrawNeeded() ) {
-            _imp->effect->redrawOverlayInteract();
-        }
-    }
-
-    /*
-       If this is a group, also notify the output nodes of the GroupInput node inside the Group corresponding to
-       the this inputNb
-     */
-    NodeGroup* isGroup = dynamic_cast<NodeGroup*>( _imp->effect.get() );
-    if (isGroup) {
-        std::vector<NodePtr> groupInputs;
-        isGroup->getInputs(&groupInputs, false);
-        if ( (inputNb >= 0) && ( inputNb < (int)groupInputs.size() ) && groupInputs[inputNb] ) {
-            std::map<NodePtr, int> inputOutputs;
-            groupInputs[inputNb]->getOutputsConnectedToThisNode(&inputOutputs);
-            for (std::map<NodePtr, int> ::iterator it = inputOutputs.begin(); it != inputOutputs.end(); ++it) {
-                it->first->onInputChanged(it->second);
-            }
-        }
-    }
-
-    /*
-       If this is an output node, notify the Group output nodes that their input have changed.
-     */
-    GroupOutput* isOutput = dynamic_cast<GroupOutput*>( _imp->effect.get() );
-    if (isOutput) {
-        NodeGroup* containerGroup = dynamic_cast<NodeGroup*>( isOutput->getNode()->getGroup().get() );
-        if (containerGroup) {
-            std::map<NodePtr, int> groupOutputs;
-            containerGroup->getNode()->getOutputsConnectedToThisNode(&groupOutputs);
-            for (std::map<NodePtr, int> ::iterator it = groupOutputs.begin(); it != groupOutputs.end(); ++it) {
-                it->first->onInputChanged(it->second);
-            }
-        }
-    }
-
-    /*
-     * If this node is the output of a pre-comp, notify the precomp output nodes that their input have changed
-     */
-    boost::shared_ptr<PrecompNode> isInPrecomp = isPartOfPrecomp();
-    if ( isInPrecomp && (isInPrecomp->getOutputNode().get() == this) ) {
-        std::map<NodePtr, int> inputOutputs;
-        isInPrecomp->getNode()->getOutputsConnectedToThisNode(&inputOutputs);
-        for (std::map<NodePtr, int> ::iterator it = inputOutputs.begin(); it != inputOutputs.end(); ++it) {
-            it->first->onInputChanged(it->second);
-        }
-    }
-
-    if (mustCallEndInputEdition) {
-        endInputEdition(true);
-    }
-} // Node::onInputChanged
-
-void
-Node::onParentMultiInstanceInputChanged(int input)
-{
-    ++_imp->inputModifiedRecursion;
-    _imp->effect->onInputChanged(input);
-    --_imp->inputModifiedRecursion;
-}
-
-bool
-Node::duringInputChangedAction() const
-{
-    assert( QThread::currentThread() == qApp->thread() );
-
-    return _imp->inputModifiedRecursion > 0;
-}
-
-void
-Node::onFileNameParameterChanged(KnobI* fileKnob)
-{
-    if ( _imp->effect->isReader() ) {
-        ///Refresh the preview automatically if the filename changed
-        incrementKnobsAge(); //< since evaluate() is called after knobChanged we have to do this  by hand
-        //computePreviewImage( getApp()->getTimeLine()->currentFrame() );
-
-        ///union the project frame range if not locked with the reader frame range
-        bool isLocked = getApp()->getProject()->isFrameRangeLocked();
-        if (!isLocked) {
-            double leftBound = INT_MIN, rightBound = INT_MAX;
-            _imp->effect->getFrameRange_public(getHashValue(), &leftBound, &rightBound, true);
-
-            if ( (leftBound != INT_MIN) && (rightBound != INT_MAX) ) {
-                if ( getGroup() || getIOContainer() ) {
-                    getApp()->getProject()->unionFrameRangeWith(leftBound, rightBound);
-                }
-            }
-        }
-    } else if ( _imp->effect->isWriter() ) {
-        KnobPtr sublabelKnob = getKnobByName(kNatronOfxParamStringSublabelName);
-        KnobOutputFile* isFile = dynamic_cast<KnobOutputFile*>(fileKnob);
-        if (isFile && sublabelKnob) {
-            Knob<std::string>* isString = dynamic_cast<Knob<std::string>*>( sublabelKnob.get() );
-
-            std::string pattern = isFile->getValue();
-            if (isString) {
-                std::size_t foundSlash = pattern.find_last_of("/");
-                if (foundSlash != std::string::npos) {
-                    pattern = pattern.substr(foundSlash + 1);
-                }
-
-                isString->setValue(pattern);
-            }
-        }
-
-        /*
-           Check if the filename param has a %V in it, in which case make sure to hide the Views parameter
-         */
-        KnobOutputFile* fileParam = dynamic_cast<KnobOutputFile*>(fileKnob);
-        if (fileParam) {
-            std::string pattern = fileParam->getValue();
-            std::size_t foundViewPattern = pattern.find_first_of("%v");
-            if (foundViewPattern == std::string::npos) {
-                foundViewPattern = pattern.find_first_of("%V");
-            }
-            if (foundViewPattern != std::string::npos) {
-                //We found view pattern
-                KnobPtr viewsKnob = getKnobByName(kWriteOIIOParamViewsSelector);
-                if (viewsKnob) {
-                    KnobChoice* viewsSelector = dynamic_cast<KnobChoice*>( viewsKnob.get() );
-                    if (viewsSelector) {
-                        viewsSelector->setSecret(true);
-                    }
-                }
-            }
-        }
-    }
-} // Node::onFileNameParameterChanged
-
-void
-Node::getOriginalFrameRangeForReader(const std::string& pluginID,
-                                     const std::string& canonicalFileName,
-                                     int* firstFrame,
-                                     int* lastFrame)
-{
-    if ( ReadNode::isVideoReader(pluginID) ) {
-        ///If the plug-in is a video, only ffmpeg may know how many frames there are
-        *firstFrame = INT_MIN;
-        *lastFrame = INT_MAX;
-    } else {
-        SequenceParsing::SequenceFromPattern seq;
-        FileSystemModel::filesListFromPattern(canonicalFileName, &seq);
-        if ( seq.empty() || (seq.size() == 1) ) {
-            *firstFrame = 1;
-            *lastFrame = 1;
-        } else if (seq.size() > 1) {
-            *firstFrame = seq.begin()->first;
-            *lastFrame = seq.rbegin()->first;
-        }
-    }
-}
-
-void
-Node::computeFrameRangeForReader(KnobI* fileKnob)
-{
-    /*
-       We compute the original frame range of the sequence for the plug-in
-       because the plug-in does not have access to the exact original pattern
-       hence may not exactly end-up with the same file sequence as what the user
-       selected from the file dialog.
-     */
-    ReadNode* isReadNode = dynamic_cast<ReadNode*>( _imp->effect.get() );
-    std::string pluginID;
-
-    if (isReadNode) {
-        NodePtr embeddedPlugin = isReadNode->getEmbeddedReader();
-        if (embeddedPlugin) {
-            pluginID = embeddedPlugin->getPluginID();
-        }
-    } else {
-        pluginID = getPluginID();
-    }
-
-    int leftBound = INT_MIN;
-    int rightBound = INT_MAX;
-    ///Set the originalFrameRange parameter of the reader if it has one.
-    KnobPtr knob = getKnobByName(kReaderParamNameOriginalFrameRange);
-    if (knob) {
-        KnobInt* originalFrameRange = dynamic_cast<KnobInt*>( knob.get() );
-        if ( originalFrameRange && (originalFrameRange->getDimension() == 2) ) {
-            KnobFile* isFile = dynamic_cast<KnobFile*>(fileKnob);
-            assert(isFile);
-            if (!isFile) {
-                throw std::logic_error("Node::computeFrameRangeForReader");
-            }
-
-            if ( ReadNode::isVideoReader(pluginID) ) {
-                ///If the plug-in is a video, only ffmpeg may know how many frames there are
-                originalFrameRange->setValues(INT_MIN, INT_MAX, ViewSpec::all(), eValueChangedReasonNatronInternalEdited);
-            } else {
-                std::string pattern = isFile->getValue();
-                getApp()->getProject()->canonicalizePath(pattern);
-                SequenceParsing::SequenceFromPattern seq;
-                FileSystemModel::filesListFromPattern(pattern, &seq);
-                if ( seq.empty() || (seq.size() == 1) ) {
-                    leftBound = 1;
-                    rightBound = 1;
-                } else if (seq.size() > 1) {
-                    leftBound = seq.begin()->first;
-                    rightBound = seq.rbegin()->first;
-                }
-                originalFrameRange->setValues(leftBound, rightBound, ViewSpec::all(), eValueChangedReasonNatronInternalEdited);
-            }
-        }
-    }
-}
-
-bool
-Node::canHandleRenderScaleForOverlays() const
-{
-    return _imp->effect->canHandleRenderScaleForOverlays();
-}
-
-bool
-Node::getOverlayColor(double* r,
-                      double* g,
-                      double* b) const
-{
-    boost::shared_ptr<NodeGuiI> gui_i = getNodeGui();
-
-    if (!gui_i) {
-        return false;
-    }
-
-    return gui_i->getOverlayColor(r, g, b);
-}
-
-bool
-Node::shouldDrawOverlay() const
-{
-    if ( !hasOverlay() && !getRotoContext() ) {
-        return false;
-    }
-
-    if (!_imp->isPartOfProject) {
-        return false;
-    }
-
-    if ( !isActivated() ) {
-        return false;
-    }
-
-    if ( isNodeDisabled() ) {
-        return false;
-    }
-
-    if ( getParentMultiInstance() ) {
-        return false;
-    }
-
-    if ( !isSettingsPanelVisible() ) {
-        return false;
-    }
-
-    if ( isSettingsPanelMinimized() ) {
-        return false;
-    }
-
-
-    return true;
-}
-
-void
-Node::drawHostOverlay(double time,
-                      const RenderScale& renderScale,
-                      ViewIdx view)
-{
-    boost::shared_ptr<NodeGuiI> nodeGui = getNodeGui();
-
-    if (nodeGui) {
-        nodeGui->drawHostOverlay(time, renderScale, view);
-    }
-}
-
-bool
-Node::onOverlayPenDownDefault(double time,
-                              const RenderScale& renderScale,
-                              ViewIdx view,
-                              const QPointF & viewportPos,
-                              const QPointF & pos,
-                              double pressure)
-{
-    boost::shared_ptr<NodeGuiI> nodeGui = getNodeGui();
-
-    if (nodeGui) {
-        return nodeGui->onOverlayPenDownDefault(time, renderScale, view, viewportPos, pos, pressure);
-    }
-
-    return false;
-}
-
-bool
-Node::onOverlayPenDoubleClickedDefault(double time,
-                                       const RenderScale& renderScale,
-                                       ViewIdx view,
-                                       const QPointF & viewportPos,
-                                       const QPointF & pos)
-{
-    boost::shared_ptr<NodeGuiI> nodeGui = getNodeGui();
-
-    if (nodeGui) {
-        return nodeGui->onOverlayPenDoubleClickedDefault(time, renderScale, view, viewportPos, pos);
-    }
-
-    return false;
-}
-
-bool
-Node::onOverlayPenMotionDefault(double time,
-                                const RenderScale& renderScale,
-                                ViewIdx view,
-                                const QPointF & viewportPos,
-                                const QPointF & pos,
-                                double pressure)
-{
-    boost::shared_ptr<NodeGuiI> nodeGui = getNodeGui();
-
-    if (nodeGui) {
-        return nodeGui->onOverlayPenMotionDefault(time, renderScale, view, viewportPos, pos, pressure);
-    }
-
-    return false;
-}
-
-bool
-Node::onOverlayPenUpDefault(double time,
-                            const RenderScale& renderScale,
-                            ViewIdx view,
-                            const QPointF & viewportPos,
-                            const QPointF & pos,
-                            double pressure)
-{
-    boost::shared_ptr<NodeGuiI> nodeGui = getNodeGui();
-
-    if (nodeGui) {
-        return nodeGui->onOverlayPenUpDefault(time, renderScale, view, viewportPos, pos, pressure);
-    }
-
-    return false;
-}
-
-bool
-Node::onOverlayKeyDownDefault(double time,
-                              const RenderScale& renderScale,
-                              ViewIdx view,
-                              Key key,
-                              KeyboardModifiers modifiers)
-{
-    boost::shared_ptr<NodeGuiI> nodeGui = getNodeGui();
-
-    if (nodeGui) {
-        return nodeGui->onOverlayKeyDownDefault(time, renderScale, view, key, modifiers);
-    }
-
-    return false;
-}
-
-bool
-Node::onOverlayKeyUpDefault(double time,
-                            const RenderScale& renderScale,
-                            ViewIdx view,
-                            Key key,
-                            KeyboardModifiers modifiers)
-{
-    boost::shared_ptr<NodeGuiI> nodeGui = getNodeGui();
-
-    if (nodeGui) {
-        return nodeGui->onOverlayKeyUpDefault(time, renderScale, view, key, modifiers);
-    }
-
-    return false;
-}
-
-bool
-Node::onOverlayKeyRepeatDefault(double time,
-                                const RenderScale& renderScale,
-                                ViewIdx view,
-                                Key key,
-                                KeyboardModifiers modifiers)
-{
-    boost::shared_ptr<NodeGuiI> nodeGui = getNodeGui();
-
-    if (nodeGui) {
-        return nodeGui->onOverlayKeyRepeatDefault(time, renderScale, view, key, modifiers);
-    }
-
-    return false;
-}
-
-bool
-Node::onOverlayFocusGainedDefault(double time,
-                                  const RenderScale& renderScale,
-                                  ViewIdx view)
-{
-    boost::shared_ptr<NodeGuiI> nodeGui = getNodeGui();
-
-    if (nodeGui) {
-        return nodeGui->onOverlayFocusGainedDefault(time, renderScale, view);
-    }
-
-    return false;
-}
-
-bool
-Node::onOverlayFocusLostDefault(double time,
-                                const RenderScale& renderScale,
-                                ViewIdx view)
-{
-    boost::shared_ptr<NodeGuiI> nodeGui = getNodeGui();
-
-    if (nodeGui) {
-        return nodeGui->onOverlayFocusLostDefault(time, renderScale, view);
-    }
-
-    return false;
-}
-
-void
-Node::removePositionHostOverlay(KnobI* knob)
-{
-    boost::shared_ptr<NodeGuiI> nodeGui = getNodeGui();
-
-    if (nodeGui) {
-        nodeGui->removePositionHostOverlay(knob);
-    }
-}
-
-void
-Node::addPositionInteract(const boost::shared_ptr<KnobDouble>& position,
-                          const boost::shared_ptr<KnobBool>& interactive)
-{
-    assert( QThread::currentThread() == qApp->thread() );
-    if ( appPTR->isBackground() ) {
-        return;
-    }
-
-    boost::shared_ptr<HostOverlayKnobsPosition> knobs( new HostOverlayKnobsPosition() );
-    knobs->addKnob(position, HostOverlayKnobsPosition::eKnobsEnumerationPosition);
-    if (interactive) {
-        knobs->addKnob(interactive, HostOverlayKnobsPosition::eKnobsEnumerationInteractive);
-    }
-    boost::shared_ptr<NodeGuiI> nodeGui = getNodeGui();
-    if (!nodeGui) {
-        _imp->nativeOverlays.push_back(knobs);
-    } else {
-        nodeGui->addDefaultInteract(knobs);
-    }
-}
-
-void
-Node::addTransformInteract(const boost::shared_ptr<KnobDouble>& translate,
-                           const boost::shared_ptr<KnobDouble>& scale,
-                           const boost::shared_ptr<KnobBool>& scaleUniform,
-                           const boost::shared_ptr<KnobDouble>& rotate,
-                           const boost::shared_ptr<KnobDouble>& skewX,
-                           const boost::shared_ptr<KnobDouble>& skewY,
-                           const boost::shared_ptr<KnobChoice>& skewOrder,
-                           const boost::shared_ptr<KnobDouble>& center,
-                           const boost::shared_ptr<KnobBool>& invert,
-                           const boost::shared_ptr<KnobBool>& interactive)
-{
-    assert( QThread::currentThread() == qApp->thread() );
-    if ( appPTR->isBackground() ) {
-        return;
-    }
-
-    boost::shared_ptr<HostOverlayKnobsTransform> knobs( new HostOverlayKnobsTransform() );
-    knobs->addKnob(translate, HostOverlayKnobsTransform::eKnobsEnumerationTranslate);
-    knobs->addKnob(scale, HostOverlayKnobsTransform::eKnobsEnumerationScale);
-    knobs->addKnob(scaleUniform, HostOverlayKnobsTransform::eKnobsEnumerationUniform);
-    knobs->addKnob(rotate, HostOverlayKnobsTransform::eKnobsEnumerationRotate);
-    knobs->addKnob(center, HostOverlayKnobsTransform::eKnobsEnumerationCenter);
-    knobs->addKnob(skewX, HostOverlayKnobsTransform::eKnobsEnumerationSkewx);
-    knobs->addKnob(skewY, HostOverlayKnobsTransform::eKnobsEnumerationSkewy);
-    knobs->addKnob(skewOrder, HostOverlayKnobsTransform::eKnobsEnumerationSkewOrder);
-    if (invert) {
-        knobs->addKnob(invert, HostOverlayKnobsTransform::eKnobsEnumerationInvert);
-    }
-    if (interactive) {
-        knobs->addKnob(interactive, HostOverlayKnobsTransform::eKnobsEnumerationInteractive);
-    }
-    boost::shared_ptr<NodeGuiI> nodeGui = getNodeGui();
-    if (!nodeGui) {
-        _imp->nativeOverlays.push_back(knobs);
-    } else {
-        nodeGui->addDefaultInteract(knobs);
-    }
-}
-
-void
-Node::addCornerPinInteract(const boost::shared_ptr<KnobDouble>& from1,
-                           const boost::shared_ptr<KnobDouble>& from2,
-                           const boost::shared_ptr<KnobDouble>& from3,
-                           const boost::shared_ptr<KnobDouble>& from4,
-                           const boost::shared_ptr<KnobDouble>& to1,
-                           const boost::shared_ptr<KnobDouble>& to2,
-                           const boost::shared_ptr<KnobDouble>& to3,
-                           const boost::shared_ptr<KnobDouble>& to4,
-                           const boost::shared_ptr<KnobBool>& enable1,
-                           const boost::shared_ptr<KnobBool>& enable2,
-                           const boost::shared_ptr<KnobBool>& enable3,
-                           const boost::shared_ptr<KnobBool>& enable4,
-                           const boost::shared_ptr<KnobChoice>& overlayPoints,
-                           const boost::shared_ptr<KnobBool>& invert,
-                           const boost::shared_ptr<KnobBool>& interactive)
-{
-    assert( QThread::currentThread() == qApp->thread() );
-    if ( appPTR->isBackground() ) {
-        return;
-    }
-    boost::shared_ptr<HostOverlayKnobsCornerPin> knobs( new HostOverlayKnobsCornerPin() );
-    knobs->addKnob(from1, HostOverlayKnobsCornerPin::eKnobsEnumerationFrom1);
-    knobs->addKnob(from2, HostOverlayKnobsCornerPin::eKnobsEnumerationFrom2);
-    knobs->addKnob(from3, HostOverlayKnobsCornerPin::eKnobsEnumerationFrom3);
-    knobs->addKnob(from4, HostOverlayKnobsCornerPin::eKnobsEnumerationFrom4);
-
-    knobs->addKnob(to1, HostOverlayKnobsCornerPin::eKnobsEnumerationTo1);
-    knobs->addKnob(to2, HostOverlayKnobsCornerPin::eKnobsEnumerationTo2);
-    knobs->addKnob(to3, HostOverlayKnobsCornerPin::eKnobsEnumerationTo3);
-    knobs->addKnob(to4, HostOverlayKnobsCornerPin::eKnobsEnumerationTo4);
-
-    knobs->addKnob(enable1, HostOverlayKnobsCornerPin::eKnobsEnumerationEnable1);
-    knobs->addKnob(enable2, HostOverlayKnobsCornerPin::eKnobsEnumerationEnable2);
-    knobs->addKnob(enable3, HostOverlayKnobsCornerPin::eKnobsEnumerationEnable3);
-    knobs->addKnob(enable4, HostOverlayKnobsCornerPin::eKnobsEnumerationEnable4);
-
-    knobs->addKnob(overlayPoints, HostOverlayKnobsCornerPin::eKnobsEnumerationOverlayPoints);
-
-    if (invert) {
-        knobs->addKnob(invert, HostOverlayKnobsCornerPin::eKnobsEnumerationInvert);
-    }
-    if (interactive) {
-        knobs->addKnob(interactive, HostOverlayKnobsCornerPin::eKnobsEnumerationInteractive);
-    }
-    boost::shared_ptr<NodeGuiI> nodeGui = getNodeGui();
-    if (!nodeGui) {
-        _imp->nativeOverlays.push_back(knobs);
-    } else {
-        nodeGui->addDefaultInteract(knobs);
-    }
-}
-
-void
-Node::initializeHostOverlays()
-{
-    boost::shared_ptr<NodeGuiI> nodeGui = getNodeGui();
-
-    if (!nodeGui) {
-        return;
-    }
-    for (std::list<boost::shared_ptr<HostOverlayKnobs> > ::iterator it = _imp->nativeOverlays.begin(); it != _imp->nativeOverlays.end(); ++it) {
-        nodeGui->addDefaultInteract(*it);
-    }
-    _imp->nativeOverlays.clear();
-}
-
-void
-Node::setPluginIDAndVersionForGui(const std::list<std::string>& grouping,
-                                  const std::string& pluginLabel,
-                                  const std::string& pluginID,
-                                  const std::string& pluginDesc,
-                                  const std::string& pluginIconFilePath,
-                                  unsigned int version)
-{
-    assert( QThread::currentThread() == qApp->thread() );
-    boost::shared_ptr<NodeGuiI> nodeGui = getNodeGui();
-
-    setPyPlugEdited(false);
-    {
-        QMutexLocker k(&_imp->pyPluginInfoMutex);
-        _imp->pyPlugInfo.pyPlugVersion = version;
-        _imp->pyPlugInfo.pyPlugID = pluginID;
-        _imp->pyPlugInfo.pyPlugDesc = pluginDesc;
-        _imp->pyPlugInfo.pyPlugLabel = pluginLabel;
-        _imp->pyPlugInfo.pyPlugGrouping = grouping;
-        _imp->pyPlugInfo.pyPlugIconFilePath = pluginIconFilePath;
-    }
-
-    if (!nodeGui) {
-        return;
-    }
-
-    nodeGui->setPluginIDAndVersion(grouping, pluginLabel, pluginID, pluginDesc, pluginIconFilePath, version);
-}
-
-bool
-Node::hasPyPlugBeenEdited() const
-{
-    QMutexLocker k(&_imp->pyPluginInfoMutex);
-
-    return !_imp->pyPlugInfo.isPyPlug || _imp->pyPlugInfo.pluginPythonModule.empty();
-}
-
-void
-Node::setPyPlugEdited(bool edited)
-{
-    {
-        QMutexLocker k(&_imp->pyPluginInfoMutex);
-
-        _imp->pyPlugInfo.isPyPlug = !edited;
-    }
-    NodeGroup* isGroup = dynamic_cast<NodeGroup*>(_imp->effect.get());
-    if (isGroup) {
-        boost::shared_ptr<KnobButton> convertToGroupButton = isGroup->getConvertToGroupButton();
-        boost::shared_ptr<KnobButton> exportPyPlugButton = isGroup->getExportAsPyPlugButton();
-        if (convertToGroupButton) {
-            convertToGroupButton->setSecret(edited);
-        }
-        if (exportPyPlugButton) {
-            exportPyPlugButton->setSecret(!edited);
-        }
-
-    }
-}
-
-bool
-Node::isPyPlug() const
-{
-    return _imp->pyPlugInfo.isPyPlug;
-}
-
-void
-Node::setPluginPythonModule(const std::string& pythonModule)
-{
-    QMutexLocker k(&_imp->pyPluginInfoMutex);
-
-    _imp->pyPlugInfo.pluginPythonModule = pythonModule;
-}
-
-std::string
-Node::getPluginPythonModule() const
-{
-    QMutexLocker k(&_imp->pyPluginInfoMutex);
-
-    return _imp->pyPlugInfo.pluginPythonModule;
-}
-
-bool
-Node::hasHostOverlayForParam(const KnobI* knob) const
-{
-    boost::shared_ptr<NodeGuiI> nodeGui = getNodeGui();
-
-    if ( nodeGui && nodeGui->hasHostOverlayForParam(knob) ) {
-        return true;
-    }
-
-    return false;
-}
-
-bool
-Node::hasHostOverlay() const
-{
-    boost::shared_ptr<NodeGuiI> nodeGui = getNodeGui();
-
-    if ( nodeGui && nodeGui->hasHostOverlay() ) {
-        return true;
-    }
-
-    return false;
-}
-
-void
-Node::pushUndoCommand(const UndoCommandPtr& command)
-{
-    boost::shared_ptr<NodeGuiI> nodeGui = getNodeGui();
-
-    if (nodeGui) {
-        nodeGui->pushUndoCommand(command);
-    } else {
-        command->redo();
-    }
-}
-
-void
-Node::setCurrentCursor(CursorEnum defaultCursor)
-{
-    boost::shared_ptr<NodeGuiI> nodeGui = getNodeGui();
-
-    if (nodeGui) {
-        nodeGui->setCurrentCursor(defaultCursor);
-    }
-}
-
-bool
-Node::setCurrentCursor(const QString& customCursorFilePath)
-{
-    boost::shared_ptr<NodeGuiI> nodeGui = getNodeGui();
-
-    if (nodeGui) {
-        return nodeGui->setCurrentCursor(customCursorFilePath);
-    }
-
-    return false;
-}
-
-void
-Node::setCurrentViewportForHostOverlays(OverlaySupport* viewPort)
-{
-    boost::shared_ptr<NodeGuiI> nodeGui = getNodeGui();
-
-    if ( nodeGui && nodeGui->hasHostOverlay() ) {
-        nodeGui->setCurrentViewportForHostOverlays(viewPort);
-    }
-}
-
-const std::vector<std::string>&
-Node::getCreatedViews() const
-{
-    assert( QThread::currentThread() == qApp->thread() );
-
-    return _imp->createdViews;
-}
-
-void
-Node::refreshCreatedViews()
-{
-    KnobPtr knob = getKnobByName(kReadOIIOAvailableViewsKnobName);
-
-    if (knob) {
-        refreshCreatedViews( knob.get() );
-    }
-}
-
-void
-Node::refreshCreatedViews(KnobI* knob)
-{
-    assert( QThread::currentThread() == qApp->thread() );
-
-    KnobString* availableViewsKnob = dynamic_cast<KnobString*>(knob);
-    if (!availableViewsKnob) {
-        return;
-    }
-    QString value = QString::fromUtf8( availableViewsKnob->getValue().c_str() );
-    QStringList views = value.split( QLatin1Char(',') );
-
-    _imp->createdViews.clear();
-
-    const std::vector<std::string>& projectViews = getApp()->getProject()->getProjectViewNames();
-    QStringList qProjectViews;
-    for (std::size_t i = 0; i < projectViews.size(); ++i) {
-        qProjectViews.push_back( QString::fromUtf8( projectViews[i].c_str() ) );
-    }
-
-    QStringList missingViews;
-    for (QStringList::Iterator it = views.begin(); it != views.end(); ++it) {
-        if ( !qProjectViews.contains(*it, Qt::CaseInsensitive) && !it->isEmpty() ) {
-            missingViews.push_back(*it);
-        }
-        _imp->createdViews.push_back( it->toStdString() );
-    }
-
-    if ( !missingViews.isEmpty() ) {
-        KnobPtr fileKnob = getKnobByName(kOfxImageEffectFileParamName);
-        KnobFile* inputFileKnob = dynamic_cast<KnobFile*>( fileKnob.get() );
-        if (inputFileKnob) {
-            std::string filename = inputFileKnob->getValue();
-            std::stringstream ss;
-            for (int i = 0; i < missingViews.size(); ++i) {
-                ss << missingViews[i].toStdString();
-                if (i < missingViews.size() - 1) {
-                    ss << ", ";
-                }
-            }
-            ss << std::endl;
-            ss << std::endl;
-            ss << tr("These views are in %1 but do not exist in the project.\nWould you like to create them?").arg( QString::fromUtf8( filename.c_str() ) ).toStdString();
-            std::string question  = ss.str();
-            StandardButtonEnum rep = Dialogs::questionDialog(tr("Views available").toStdString(), question, false, StandardButtons(eStandardButtonYes | eStandardButtonNo), eStandardButtonYes);
-            if (rep == eStandardButtonYes) {
-                std::vector<std::string> viewsToCreate;
-                for (QStringList::Iterator it = missingViews.begin(); it != missingViews.end(); ++it) {
-                    viewsToCreate.push_back( it->toStdString() );
-                }
-                getApp()->getProject()->createProjectViews(viewsToCreate);
-            }
-        }
-    }
-
-    Q_EMIT availableViewsChanged();
-} // Node::refreshCreatedViews
-
-bool
-Node::getHideInputsKnobValue() const
-{
-    boost::shared_ptr<KnobBool> k = _imp->hideInputs.lock();
-
-    if (!k) {
-        return false;
-    }
-
-    return k->getValue();
-}
-
-void
-Node::setHideInputsKnobValue(bool hidden)
-{
-    boost::shared_ptr<KnobBool> k = _imp->hideInputs.lock();
-
-    if (!k) {
-        return;
-    }
-    k->setValue(hidden);
-}
-
-void
-Node::onRefreshIdentityStateRequestReceived()
-{
-    assert( QThread::currentThread() == qApp->thread() );
-    if ( (_imp->refreshIdentityStateRequestsCount == 0) || !_imp->effect ) {
-        //was already processed
-        return;
-    }
-    _imp->refreshIdentityStateRequestsCount = 0;
-
-    boost::shared_ptr<Project> project = getApp()->getProject();
-    double time = project->currentFrame();
-    RenderScale scale(1.);
-    double inputTime = 0;
-    U64 hash = getHashValue();
-    bool viewAware =  _imp->effect->isViewAware();
-    int nViews = !viewAware ? 1 : project->getProjectViewsCount();
-    Format frmt;
-    project->getProjectDefaultFormat(&frmt);
-
-    //The one view node might report it is identity, but we do not want it to display it
-
-
-    bool isIdentity = false;
-    int inputNb = -1;
-    OneViewNode* isOneView = dynamic_cast<OneViewNode*>( _imp->effect.get() );
-    if (!isOneView) {
-        for (int i = 0; i < nViews; ++i) {
-            int identityInputNb = -1;
-            ViewIdx identityView;
-            bool isViewIdentity = _imp->effect->isIdentity_public(true, hash, time, scale, frmt, ViewIdx(i), &inputTime, &identityView, &identityInputNb);
-            if ( (i > 0) && ( (isViewIdentity != isIdentity) || (identityInputNb != inputNb) || (identityView.value() != i) ) ) {
-                isIdentity = false;
-                inputNb = -1;
-                break;
-            }
-            isIdentity |= isViewIdentity;
-            inputNb = identityInputNb;
-            if (!isIdentity) {
-                break;
-            }
-        }
-    }
-
-    //Check for consistency across views or then say the effect is not identity since the UI cannot display 2 different states
-    //depending on the view
-
-
-    boost::shared_ptr<NodeGuiI> nodeUi = _imp->guiPointer.lock();
-    assert(nodeUi);
-    nodeUi->onIdentityStateChanged(isIdentity ? inputNb : -1);
-} // Node::onRefreshIdentityStateRequestReceived
-
-void
-Node::refreshIdentityState()
-{
-    assert( QThread::currentThread() == qApp->thread() );
-
-    if ( !_imp->guiPointer.lock() ) {
-        return;
-    }
-
-    //Post a new request
-    ++_imp->refreshIdentityStateRequestsCount;
-    Q_EMIT refreshIdentityStateRequested();
-}
-
-/*
-   This is called AFTER the instanceChanged action has been called on the plug-in
- */
-bool
-Node::onEffectKnobValueChanged(KnobI* what,
-                               ValueChangedReasonEnum reason)
-{
-    if (!what) {
-        return false;
-    }
-    for (std::map<int, MaskSelector >::iterator it = _imp->maskSelectors.begin(); it != _imp->maskSelectors.end(); ++it) {
-        if (it->second.channel.lock().get() == what) {
-            _imp->onMaskSelectorChanged(it->first, it->second);
-            break;
-        }
-    }
-
-    bool ret = true;
-    if ( what == _imp->previewEnabledKnob.lock().get() ) {
-        if ( (reason == eValueChangedReasonUserEdited) || (reason == eValueChangedReasonSlaveRefresh) ) {
-            Q_EMIT previewKnobToggled();
-        }
-    } else if ( what == _imp->renderButton.lock().get() ) {
-        if ( getEffectInstance()->isWriter() ) {
-            /*if this is a button and it is a render button,we're safe to assume the plug-ins wants to start rendering.*/
-            AppInstance::RenderWork w;
-            w.writer = dynamic_cast<OutputEffectInstance*>( _imp->effect.get() );
-            w.firstFrame = INT_MIN;
-            w.lastFrame = INT_MAX;
-            w.frameStep = INT_MIN;
-            w.useRenderStats = getApp()->isRenderStatsActionChecked();
-            std::list<AppInstance::RenderWork> works;
-            works.push_back(w);
-            getApp()->startWritersRendering(false, works);
-        }
-    } else if ( ( what == _imp->disableNodeKnob.lock().get() ) && !_imp->isMultiInstance && !_imp->multiInstanceParent.lock() ) {
-        Q_EMIT disabledKnobToggled( _imp->disableNodeKnob.lock()->getValue() );
-        if ( QThread::currentThread() == qApp->thread() ) {
-            getApp()->redrawAllViewers();
-        }
-        NodeGroup* isGroup = dynamic_cast<NodeGroup*>( _imp->effect.get() );
-        if (isGroup) {
-            ///When a group is disabled we have to force a hash change of all nodes inside otherwise the image will stay cached
-
-            NodesList nodes = isGroup->getNodes();
-            std::list<Node*> markedNodes;
-            for (NodesList::iterator it = nodes.begin(); it != nodes.end(); ++it) {
-                //This will not trigger a hash recomputation
-                (*it)->incrementKnobsAge_internal();
-                (*it)->computeHashRecursive(markedNodes);
-            }
-        }
-    } else if ( what == _imp->nodeLabelKnob.lock().get() ) {
-        Q_EMIT nodeExtraLabelChanged( QString::fromUtf8( _imp->nodeLabelKnob.lock()->getValue().c_str() ) );
-    } else if (what->getName() == kNatronOfxParamStringSublabelName) {
-        //special hack for the merge node and others so we can retrieve the sublabel and display it in the node's label
-        KnobString* strKnob = dynamic_cast<KnobString*>(what);
-        if (strKnob) {
-            QString operation = QString::fromUtf8( strKnob->getValue().c_str() );
-            if ( !operation.isEmpty() ) {
-                operation.prepend( QString::fromUtf8("(") );
-                operation.append( QString::fromUtf8(")") );
-            }
-            replaceCustomDataInlabel(operation);
-        }
-    } else if ( what == _imp->hideInputs.lock().get() ) {
-        Q_EMIT hideInputsKnobChanged( _imp->hideInputs.lock()->getValue() );
-    } else if ( _imp->effect->isReader() && (what->getName() == kReadOIIOAvailableViewsKnobName) ) {
-        refreshCreatedViews(what);
-    } else if ( what == _imp->refreshInfoButton.lock().get() ||
-               (what == _imp->infoPage.lock().get() && reason == eValueChangedReasonUserEdited) ) {
-        std::stringstream ssinfo;
-        int maxinputs = getMaxInputCount();
-        for (int i = 0; i < maxinputs; ++i) {
-            std::string inputInfo = makeInfoForInput(i);
-            if ( !inputInfo.empty() ) {
-                ssinfo << inputInfo << "<br />";
-            }
-        }
-        std::string outputInfo = makeInfoForInput(-1);
-        ssinfo << outputInfo << "<br />";
-        std::string cacheInfo = makeCacheInfo();
-        ssinfo << cacheInfo << "<br />";
-        ssinfo << "<b>" << tr("Supports tiles:").toStdString() << "</b> <font color=#c8c8c8>";
-        ssinfo << ( getCurrentSupportTiles() ? tr("Yes") : tr("No") ).toStdString() << "</font><br />";
-        if (_imp->effect) {
-            ssinfo << "<b>" << tr("Supports multiresolution:").toStdString() << "</b> <font color=#c8c8c8>";
-            ssinfo << ( _imp->effect->supportsMultiResolution() ? tr("Yes") : tr("No") ).toStdString() << "</font><br />";
-            ssinfo << "<b>" << tr("Supports renderscale:").toStdString() << "</b> <font color=#c8c8c8>";
-            switch ( _imp->effect->supportsRenderScaleMaybe() ) {
-                case EffectInstance::eSupportsMaybe:
-                    ssinfo << tr("Maybe").toStdString();
-                    break;
-
-                case EffectInstance::eSupportsNo:
-                    ssinfo << tr("No").toStdString();
-                    break;
-
-                case EffectInstance::eSupportsYes:
-                    ssinfo << tr("Yes").toStdString();
-                    break;
-            }
-            ssinfo << "</font><br />";
-            ssinfo << "<b>" << tr("Supports multiple clip PARs:").toStdString() << "</b> <font color=#c8c8c8>";
-            ssinfo << ( _imp->effect->supportsMultipleClipPARs() ? tr("Yes") : tr("No") ).toStdString() << "</font><br />";
-            ssinfo << "<b>" << tr("Supports multiple clip depths:").toStdString() << "</b> <font color=#c8c8c8>";
-            ssinfo << ( _imp->effect->supportsMultipleClipDepths() ? tr("Yes") : tr("No") ).toStdString() << "</font><br />";
-        }
-        ssinfo << "<b>" << tr("Render thread safety:").toStdString() << "</b> <font color=#c8c8c8>";
-        switch ( getCurrentRenderThreadSafety() ) {
-            case eRenderSafetyUnsafe:
-                ssinfo << tr("Unsafe").toStdString();
-                break;
-
-            case eRenderSafetyInstanceSafe:
-                ssinfo << tr("Safe").toStdString();
-                break;
-
-            case eRenderSafetyFullySafe:
-                ssinfo << tr("Fully safe").toStdString();
-                break;
-
-            case eRenderSafetyFullySafeFrame:
-                ssinfo << tr("Fully safe frame").toStdString();
-                break;
-        }
-        ssinfo << "</font><br />";
-        ssinfo << "<b>" << tr("OpenGL Rendering Support:").toStdString() << "</b>: <font color=#c8c8c8>";
-        PluginOpenGLRenderSupport glSupport = getCurrentOpenGLRenderSupport();
-        switch (glSupport) {
-            case ePluginOpenGLRenderSupportNone:
-                ssinfo << tr("No").toStdString();
-                break;
-            case ePluginOpenGLRenderSupportNeeded:
-                ssinfo << tr("Yes but CPU rendering is not supported").toStdString();
-                break;
-            case ePluginOpenGLRenderSupportYes:
-                ssinfo << tr("Yes").toStdString();
-                break;
-            default:
-                break;
-        }
-        ssinfo << "</font>";
-        _imp->nodeInfos.lock()->setValue( ssinfo.str() );
-    } else if ( what == _imp->openglRenderingEnabledKnob.lock().get() ) {
-        bool enabled = true;
-        int thisKnobIndex = _imp->openglRenderingEnabledKnob.lock()->getValue();
-        if (thisKnobIndex == 1 || (thisKnobIndex == 2 && getApp()->isBackground())) {
-            enabled = false;
-        }
-        if (enabled) {
-            // Check value on project now
-            if (!getApp()->getProject()->isOpenGLRenderActivated()) {
-                enabled = false;
-            }
-        }
-        _imp->effect->onEnableOpenGLKnobValueChanged(enabled);
-    } else if (what == _imp->processAllLayersKnob.lock().get() ) {
-        
-        std::map<int, ChannelSelector>::iterator foundOutput = _imp->channelsSelectors.find(-1);
-        if (foundOutput != _imp->channelsSelectors.end()) {
-            _imp->onLayerChanged(foundOutput->first, foundOutput->second);
-        }
-    } else {
-        ret = false;
-    }
-
-    if (!ret) {
-        KnobGroup* isGroup = dynamic_cast<KnobGroup*>(what);
-        if ( isGroup && isGroup->getIsDialog() ) {
-            boost::shared_ptr<NodeGuiI> gui = getNodeGui();
-            if (gui) {
-                gui->showGroupKnobAsDialog(isGroup);
-                ret = true;
-            }
-        }
-    }
-
-    if (!ret) {
-        for (std::map<int, ChannelSelector>::iterator it = _imp->channelsSelectors.begin(); it != _imp->channelsSelectors.end(); ++it) {
-            if (it->second.layer.lock().get() == what) {
-                _imp->onLayerChanged(it->first, it->second);
-                ret = true;
-                break;
-            }
-        }
-    }
-
-    if (!ret) {
-        for (int i = 0; i < 4; ++i) {
-            boost::shared_ptr<KnobBool> enabled = _imp->enabledChan[i].lock();
-            if (!enabled) {
-                break;
-            }
-            if (enabled.get() == what) {
-                checkForPremultWarningAndCheckboxes();
-                ret = true;
-                break;
-            }
-        }
-    }
-
-    if (!ret) {
-        GroupInput* isInput = dynamic_cast<GroupInput*>( _imp->effect.get() );
-        if (isInput) {
-            if ( (what->getName() == kNatronGroupInputIsOptionalParamName)
-                 || ( what->getName() == kNatronGroupInputIsMaskParamName) ) {
-                boost::shared_ptr<NodeCollection> col = isInput->getNode()->getGroup();
-                assert(col);
-                NodeGroup* isGrp = dynamic_cast<NodeGroup*>( col.get() );
-                assert(isGrp);
-                if (isGrp) {
-                    ///Refresh input arrows of the node to reflect the state
-                    isGrp->getNode()->initializeInputs();
-                    ret = true;
-                }
-            }
-        }
-    }
-
-    return ret;
-} // Node::onEffectKnobValueChanged
-
-void
-Node::onOpenGLEnabledKnobChangedOnProject(bool activated)
-{
-    bool enabled = activated;
-    boost::shared_ptr<KnobChoice> k = _imp->openglRenderingEnabledKnob.lock();
-    if (enabled) {
-        if (k) {
-            k->setAllDimensionsEnabled(true);
-            int thisKnobIndex = k->getValue();
-            if (thisKnobIndex == 1 || (thisKnobIndex == 2 && getApp()->isBackground())) {
-                enabled = false;
-            }
-        }
-    } else {
-        if (k) {
-            k->setAllDimensionsEnabled(true);
-        }
-    }
-    _imp->effect->onEnableOpenGLKnobValueChanged(enabled);
-    
-}
-
-bool
-Node::getSelectedLayerChoiceRaw(int inputNb,
-                                std::string& layer) const
-{
-    std::map<int, ChannelSelector>::iterator found = _imp->channelsSelectors.find(inputNb);
-
-    if ( found == _imp->channelsSelectors.end() ) {
-        return false;
-    }
-    boost::shared_ptr<KnobChoice> layerKnob = found->second.layer.lock();
-    layer = layerKnob->getActiveEntry().label;
-
-    return true;
-}
-
-ImagePlaneDesc
-Node::Implementation::getSelectedLayerInternal(int inputNb,
-                                               const std::list<ImagePlaneDesc>& availableLayers,
-                                               const ChannelSelector& selector) const
-{
-    NodePtr node;
-
-    assert(_publicInterface);
-    if (!_publicInterface) {
-        return ImagePlaneDesc();
-    }
-    if (inputNb == -1) {
-        node = _publicInterface->shared_from_this();
-    } else {
-        node = _publicInterface->getInput(inputNb);
-    }
-
-    boost::shared_ptr<KnobChoice> layerKnob = selector.layer.lock();
-    if (!layerKnob) {
-        return ImagePlaneDesc();
-    }
-    ChoiceOption layerID = layerKnob->getActiveEntry();
-
-    for (std::list<ImagePlaneDesc>::const_iterator it2 = availableLayers.begin(); it2 != availableLayers.end(); ++it2) {
-
-        const std::string& layerName = it2->getPlaneID();
-        if (layerID.id == layerName) {
-            return *it2;
-        }
-    }
-    return ImagePlaneDesc();
-} // Node::Implementation::getSelectedLayerInternal
-
-void
-Node::Implementation::onLayerChanged(int inputNb,
-                                     const ChannelSelector& selector)
-{
-    boost::shared_ptr<KnobChoice> layerKnob = selector.layer.lock();
-    bool outputIsAll = processAllLayersKnob.lock()->getValue();
-
-    if (inputNb == -1) {
-
-        ///Disable all input selectors as it doesn't make sense to edit them whilst output is All
-        for (std::map<int, ChannelSelector>::iterator it = channelsSelectors.begin(); it != channelsSelectors.end(); ++it) {
-            
-            NodePtr inp;
-            if (it->first >= 0) {
-                inp = _publicInterface->getInput(it->first);
-            }
-            bool mustBeSecret = !inp.get() || outputIsAll;
-            it->second.layer.lock()->setSecret(mustBeSecret);
-            
-        }
-    }
-    if (!isRefreshingInputRelatedData) {
-        ///Clip preferences have changed
-        RenderScale s(1.);
-        effect->refreshMetaDatas_public(true);
-    }
-    if ( !enabledChan[0].lock() ) {
-        return;
-    }
-
-    if (inputNb == -1) {
-        if (outputIsAll) {
-            for (int i = 0; i < 4; ++i) {
-                enabledChan[i].lock()->setSecret(true);
-            }
-        } else {
-            std::list<ImagePlaneDesc> availablePlanes;
-            effect->getAvailableLayers(_publicInterface->getApp()->getTimeLine()->currentFrame(), ViewIdx(0), inputNb, &availablePlanes);
-
-            ImagePlaneDesc comp = getSelectedLayerInternal(inputNb, availablePlanes, selector);
-            _publicInterface->refreshEnabledKnobsLabel(comp);
-        }
-
-        _publicInterface->s_outputLayerChanged();
-    }
-}
-
-void
-Node::refreshEnabledKnobsLabel(const ImagePlaneDesc& comp)
-{
-    const std::vector<std::string>& channels = comp.getChannels();
-    if (!_imp->enabledChan[0].lock()) {
-        return;
-    }
-    switch ( channels.size() ) {
-    case 1: {
-        for (int i = 0; i < 3; ++i) {
-            boost::shared_ptr<KnobBool> enabled = _imp->enabledChan[i].lock();
-            enabled->setSecret(true);
-        }
-        boost::shared_ptr<KnobBool> alpha = _imp->enabledChan[3].lock();
-        alpha->setSecret(false);
-        alpha->setLabel(channels[0]);
-        break;
-    }
-    case 2: {
-        for (int i = 2; i < 4; ++i) {
-            boost::shared_ptr<KnobBool> enabled = _imp->enabledChan[i].lock();
-            enabled->setSecret(true);
-        }
-        for (int i = 0; i < 2; ++i) {
-            boost::shared_ptr<KnobBool> enabled = _imp->enabledChan[i].lock();
-            enabled->setSecret(false);
-            enabled->setLabel(channels[i]);
-        }
-        break;
-    }
-    case 3: {
-        for (int i = 3; i < 4; ++i) {
-            boost::shared_ptr<KnobBool> enabled = _imp->enabledChan[i].lock();
-            enabled->setSecret(true);
-        }
-        for (int i = 0; i < 3; ++i) {
-            boost::shared_ptr<KnobBool> enabled = _imp->enabledChan[i].lock();
-            enabled->setSecret(false);
-            enabled->setLabel(channels[i]);
-        }
-        break;
-    }
-    case 4: {
-        for (int i = 0; i < 4; ++i) {
-            boost::shared_ptr<KnobBool> enabled = _imp->enabledChan[i].lock();
-            enabled->setSecret(false);
-            enabled->setLabel(channels[i]);
-        }
-        break;
-    }
-
-    case 0:
-    default: {
-        for (int i = 0; i < 4; ++i) {
-            boost::shared_ptr<KnobBool> enabled = _imp->enabledChan[i].lock();
-            enabled->setSecret(true);
-        }
-        break;
-    }
-    } // switch
-} // Node::refreshEnabledKnobsLabel
-
-void
-Node::Implementation::onMaskSelectorChanged(int inputNb,
-                                            const MaskSelector& selector)
-{
-    boost::shared_ptr<KnobChoice> channel = selector.channel.lock();
-    int index = channel->getValue();
-    boost::shared_ptr<KnobBool> enabled = selector.enabled.lock();
-
-    if ( (index == 0) && enabled->isEnabled(0) ) {
-        enabled->setValue(false);
-        enabled->setEnabled(0, false);
-    } else if ( !enabled->isEnabled(0) ) {
-        enabled->setEnabled(0, true);
-        if ( _publicInterface->getInput(inputNb) ) {
-            enabled->setValue(true);
-        }
-    }
-
-    if (!isRefreshingInputRelatedData) {
-        ///Clip preferences have changed
-        RenderScale s(1.);
-        effect->refreshMetaDatas_public(true);
-    }
-}
-
-bool
-Node::isPluginUsingHostChannelSelectors() const
-{
-    return _imp->hostChannelSelectorEnabled;
-}
-
-bool
-Node::getProcessChannel(int channelIndex) const
-{
-    if (!isPluginUsingHostChannelSelectors()) {
-        return true;
-    }
-    assert(channelIndex >= 0 && channelIndex < 4);
-    boost::shared_ptr<KnobBool> k = _imp->enabledChan[channelIndex].lock();
-    if (k) {
-        return k->getValue();
-    }
-
-    return true;
-}
-
-bool
-Node::getSelectedLayer(int inputNb,
-                       const std::list<ImagePlaneDesc>& availableLayers,
-                       std::bitset<4> *processChannels,
-                       bool* isAll,
-                       ImagePlaneDesc* layer) const
-{
-    // If there's a mask channel selector, fetch the mask layer
-    int chanIndex = getMaskChannel(inputNb, availableLayers, layer);
-    if (chanIndex != -1) {
-        *isAll = false;
-        Q_UNUSED(chanIndex);
-        if (processChannels) {
-            (*processChannels)[0] = true;
-            (*processChannels)[1] = true;
-            (*processChannels)[2] = true;
-            (*processChannels)[3] = true;
-        }
-
-        return true;
-    }
-
-
-    std::map<int, ChannelSelector>::const_iterator foundSelector = _imp->channelsSelectors.find(inputNb);
-
-    if ( foundSelector == _imp->channelsSelectors.end() ) {
-        // Fetch in input what the user has set for the output
-        foundSelector = _imp->channelsSelectors.find(-1);
-    }
-
-
-    // Check if the checkbox "All layers" is checked or not
-    boost::shared_ptr<KnobBool> processAllKnob = _imp->processAllLayersKnob.lock();
-    *isAll = false;
-    if (processAllKnob) {
-        *isAll = processAllKnob->getValue();
-    }
-
-    if (!*isAll && foundSelector != _imp->channelsSelectors.end()) {
-        *layer = _imp->getSelectedLayerInternal(inputNb, availableLayers, foundSelector->second);
-    }
-
-    if (processChannels) {
-        if (_imp->hostChannelSelectorEnabled &&  _imp->enabledChan[0].lock() ) {
-            (*processChannels)[0] = _imp->enabledChan[0].lock()->getValue();
-            (*processChannels)[1] = _imp->enabledChan[1].lock()->getValue();
-            (*processChannels)[2] = _imp->enabledChan[2].lock()->getValue();
-            (*processChannels)[3] = _imp->enabledChan[3].lock()->getValue();
-        } else {
-            (*processChannels)[0] = true;
-            (*processChannels)[1] = true;
-            (*processChannels)[2] = true;
-            (*processChannels)[3] = true;
-        }
-    }
-    return foundSelector != _imp->channelsSelectors.end();
-}
-
-bool
-Node::hasAtLeastOneChannelToProcess() const
-{
-    std::map<int, ChannelSelector>::const_iterator foundSelector = _imp->channelsSelectors.find(-1);
-
-    if ( foundSelector == _imp->channelsSelectors.end() ) {
-        return true;
-    }
-    if ( _imp->enabledChan[0].lock() ) {
-        std::bitset<4> processChannels;
-        processChannels[0] = _imp->enabledChan[0].lock()->getValue();
-        processChannels[1] = _imp->enabledChan[1].lock()->getValue();
-        processChannels[2] = _imp->enabledChan[2].lock()->getValue();
-        processChannels[3] = _imp->enabledChan[3].lock()->getValue();
-        if (!processChannels[0] && !processChannels[1] && !processChannels[2] && !processChannels[3]) {
-            return false;
-        }
-    }
-
-    return true;
-}
-
-void
-Node::replaceCustomDataInlabel(const QString & data)
-{
-    assert( QThread::currentThread() == qApp->thread() );
-    boost::shared_ptr<KnobString> labelKnob = _imp->nodeLabelKnob.lock();
-    if (!labelKnob) {
-        return;
-    }
-    QString label = QString::fromUtf8( labelKnob->getValue().c_str() );
-    ///Since the label is html encoded, find the text's start
-    int foundFontTag = label.indexOf( QString::fromUtf8("<font") );
-    bool htmlPresent =  (foundFontTag != -1);
-    ///we're sure this end tag is the one of the font tag
-    QString endFont( QString::fromUtf8("\">") );
-    int endFontTag = label.indexOf(endFont, foundFontTag);
-    QString customTagStart( QString::fromUtf8(NATRON_CUSTOM_HTML_TAG_START) );
-    QString customTagEnd( QString::fromUtf8(NATRON_CUSTOM_HTML_TAG_END) );
-    int foundNatronCustomDataTag = label.indexOf(customTagStart, endFontTag == -1 ? 0 : endFontTag);
-    if (foundNatronCustomDataTag != -1) {
-        ///remove the current custom data
-        int foundNatronEndTag = label.indexOf(customTagEnd, foundNatronCustomDataTag);
-        assert(foundNatronEndTag != -1);
-
-        foundNatronEndTag += customTagEnd.size();
-        label.remove(foundNatronCustomDataTag, foundNatronEndTag - foundNatronCustomDataTag);
-    }
-
-    int i = htmlPresent ? endFontTag + endFont.size() : 0;
-    label.insert(i, customTagStart);
-    label.insert(i + customTagStart.size(), data);
-    label.insert(i + customTagStart.size() + data.size(), customTagEnd);
-    labelKnob->setValue( label.toStdString() );
-}
-
-boost::shared_ptr<KnobBool>
-Node::getDisabledKnob() const
-{
-    return _imp->disableNodeKnob.lock();
-}
-
-bool
-Node::isLifetimeActivated(int *firstFrame,
-                          int *lastFrame) const
-{
-    boost::shared_ptr<KnobBool> enableLifetimeKnob = _imp->enableLifeTimeKnob.lock();
-
-    if (!enableLifetimeKnob) {
-        return false;
-    }
-    if ( !enableLifetimeKnob->getValue() ) {
-        return false;
-    }
-    boost::shared_ptr<KnobInt> lifetimeKnob = _imp->lifeTimeKnob.lock();
-    *firstFrame = lifetimeKnob->getValue(0);
-    *lastFrame = lifetimeKnob->getValue(1);
-
-    return true;
-}
-
-bool
-Node::isNodeDisabled() const
-{
-    boost::shared_ptr<KnobBool> b = _imp->disableNodeKnob.lock();
-    bool thisDisabled = b ? b->getValue() : false;
-    NodeGroup* isContainerGrp = dynamic_cast<NodeGroup*>( getGroup().get() );
-
-    if (isContainerGrp) {
-        return thisDisabled || isContainerGrp->getNode()->isNodeDisabled();
-    }
-#ifdef NATRON_ENABLE_IO_META_NODES
-    NodePtr ioContainer = getIOContainer();
-    if (ioContainer) {
-        return ioContainer->isNodeDisabled();
-    }
-#endif
-
-    int lifeTimeFirst, lifeTimeEnd;
-    bool lifeTimeEnabled = isLifetimeActivated(&lifeTimeFirst, &lifeTimeEnd);
-    double curFrame = _imp->effect->getCurrentTime();
-    bool enabled = ( !lifeTimeEnabled || (curFrame >= lifeTimeFirst && curFrame <= lifeTimeEnd) ) && !thisDisabled;
-
-    return !enabled;
-}
-
-void
-Node::setNodeDisabled(bool disabled)
-{
-    boost::shared_ptr<KnobBool> b = _imp->disableNodeKnob.lock();
-
-    if (b) {
-        b->setValue(disabled);
-
-        // Clear the actions cache because if this function is called from another thread, the hash will not be incremented
-        _imp->effect->clearActionsCache();
-    }
-}
-
-void
-Node::showKeyframesOnTimeline(bool emitSignal)
-{
-    assert( QThread::currentThread() == qApp->thread() );
-    if ( _imp->keyframesDisplayedOnTimeline || appPTR->isBackground() ) {
-        return;
-    }
-    _imp->keyframesDisplayedOnTimeline = true;
-    std::list<SequenceTime> keys;
-    getAllKnobsKeyframes(&keys);
-    getApp()->addMultipleKeyframeIndicatorsAdded(keys, emitSignal);
-}
-
-void
-Node::hideKeyframesFromTimeline(bool emitSignal)
-{
-    assert( QThread::currentThread() == qApp->thread() );
-    if ( !_imp->keyframesDisplayedOnTimeline || appPTR->isBackground() ) {
-        return;
-    }
-    _imp->keyframesDisplayedOnTimeline = false;
-    std::list<SequenceTime> keys;
-    getAllKnobsKeyframes(&keys);
-    getApp()->removeMultipleKeyframeIndicator(keys, emitSignal);
-}
-
-bool
-Node::areKeyframesVisibleOnTimeline() const
-{
-    assert( QThread::currentThread() == qApp->thread() );
-
-    return _imp->keyframesDisplayedOnTimeline;
-}
-
-bool
-Node::hasAnimatedKnob() const
-{
-    const KnobsVec & knobs = getKnobs();
-    bool hasAnimation = false;
-
-    for (U32 i = 0; i < knobs.size(); ++i) {
-        if ( knobs[i]->canAnimate() ) {
-            for (int j = 0; j < knobs[i]->getDimension(); ++j) {
-                if ( knobs[i]->isAnimated(j) ) {
-                    hasAnimation = true;
-                    break;
-                }
-            }
-        }
-        if (hasAnimation) {
-            break;
-        }
-    }
-
-    return hasAnimation;
-}
-
-void
-Node::getAllKnobsKeyframes(std::list<SequenceTime>* keyframes)
-{
-    assert(keyframes);
-    const KnobsVec & knobs = getKnobs();
-
-    for (U32 i = 0; i < knobs.size(); ++i) {
-        if ( knobs[i]->getIsSecret() || !knobs[i]->getIsPersistent() ) {
-            continue;
-        }
-        if ( !knobs[i]->canAnimate() ) {
-            continue;
-        }
-        int dim = knobs[i]->getDimension();
-        KnobFile* isFile = dynamic_cast<KnobFile*>( knobs[i].get() );
-        if (isFile) {
-            ///skip file knobs
-            continue;
-        }
-        for (int j = 0; j < dim; ++j) {
-            if ( knobs[i]->canAnimate() && knobs[i]->isAnimated( j, ViewIdx(0) ) ) {
-                KeyFrameSet kfs = knobs[i]->getCurve(ViewIdx(0), j)->getKeyFrames_mt_safe();
-                for (KeyFrameSet::iterator it = kfs.begin(); it != kfs.end(); ++it) {
-                    keyframes->push_back( it->getTime() );
-                }
-            }
-        }
-    }
-}
-
-ImageBitDepthEnum
-Node::getClosestSupportedBitDepth(ImageBitDepthEnum depth)
-{
-    bool foundShort = false;
-    bool foundByte = false;
-
-    for (std::list<ImageBitDepthEnum>::const_iterator it = _imp->supportedDepths.begin(); it != _imp->supportedDepths.end(); ++it) {
-        if (*it == depth) {
-            return depth;
-        } else if (*it == eImageBitDepthFloat) {
-            return eImageBitDepthFloat;
-        } else if (*it == eImageBitDepthShort) {
-            foundShort = true;
-        } else if (*it == eImageBitDepthByte) {
-            foundByte = true;
-        }
-    }
-    if (foundShort) {
-        return eImageBitDepthShort;
-    } else if (foundByte) {
-        return eImageBitDepthByte;
-    } else {
-        ///The plug-in doesn't support any bitdepth, the program shouldn't even have reached here.
-        assert(false);
-
-        return eImageBitDepthNone;
-    }
-}
-
-ImageBitDepthEnum
-Node::getBestSupportedBitDepth() const
-{
-    bool foundShort = false;
-    bool foundByte = false;
-
-    for (std::list<ImageBitDepthEnum>::const_iterator it = _imp->supportedDepths.begin(); it != _imp->supportedDepths.end(); ++it) {
-        switch (*it) {
-        case eImageBitDepthByte:
-            foundByte = true;
-            break;
-
-        case eImageBitDepthShort:
-            foundShort = true;
-            break;
-
-        case eImageBitDepthHalf:
-            break;
-
-        case eImageBitDepthFloat:
-
-            return eImageBitDepthFloat;
-
-        case eImageBitDepthNone:
-            break;
-        }
-    }
-
-    if (foundShort) {
-        return eImageBitDepthShort;
-    } else if (foundByte) {
-        return eImageBitDepthByte;
-    } else {
-        ///The plug-in doesn't support any bitdepth, the program shouldn't even have reached here.
-        assert(false);
-
-        return eImageBitDepthNone;
-    }
-}
-
-bool
-Node::isSupportedBitDepth(ImageBitDepthEnum depth) const
-{
-    return std::find(_imp->supportedDepths.begin(), _imp->supportedDepths.end(), depth) != _imp->supportedDepths.end();
-}
-
-std::string
-Node::getNodeExtraLabel() const
-{
-    boost::shared_ptr<KnobString> s = _imp->nodeLabelKnob.lock();
-
-    if (s) {
-        return s->getValue();
-    } else {
-        return std::string();
-    }
-}
-
-bool
-Node::hasSequentialOnlyNodeUpstream(std::string & nodeName) const
-{
-    ///Just take into account sequentiallity for writers
-    if ( (_imp->effect->getSequentialPreference() == eSequentialPreferenceOnlySequential) && _imp->effect->isWriter() ) {
-        nodeName = getScriptName_mt_safe();
-
-        return true;
-    } else {
-        QMutexLocker l(&_imp->inputsMutex);
-
-        for (InputsV::iterator it = _imp->inputs.begin(); it != _imp->inputs.end(); ++it) {
-            NodePtr input = it->lock();
-            if ( input && input->hasSequentialOnlyNodeUpstream(nodeName) && input->getEffectInstance()->isWriter() ) {
-                nodeName = input->getScriptName_mt_safe();
-
-                return true;
-            }
-        }
-
-        return false;
-    }
-}
-
-bool
-Node::isTrackerNodePlugin() const
-{
-    return _imp->effect->isTrackerNodePlugin();
-}
-
-bool
-Node::isPointTrackerNode() const
-{
-    return getPluginID() == PLUGINID_OFX_TRACKERPM;
-}
-
-bool
-Node::isBackdropNode() const
-{
-    return getPluginID() == PLUGINID_NATRON_BACKDROP;
->>>>>>> 8128e21d
 }
 
 void
@@ -9487,42 +1037,10 @@
         return std::string();
     }
 
-<<<<<<< HEAD
     std::string resourcesPath = plugin->getProperty<std::string>(kNatronPluginPropResourcesPath);
     std::string filename = plugin->getProperty<std::string>(kNatronPluginPropIconFilePath);
     if (filename.empty()) {
         return filename;
-=======
-    return false;
-} // Node::shouldCacheOutput
-
-bool
-Node::refreshLayersChoiceSecretness(int inputNb)
-{
-    std::map<int, ChannelSelector>::iterator foundChan = _imp->channelsSelectors.find(inputNb);
-    NodePtr inp = getInputInternal(false /*useGuiInput*/, false /*useGroupRedirections*/, inputNb);
-
-    if ( foundChan != _imp->channelsSelectors.end() ) {
-        std::map<int, ChannelSelector>::iterator foundOuptut = _imp->channelsSelectors.find(-1);
-        bool outputIsAll = false;
-        if ( foundOuptut != _imp->channelsSelectors.end() ) {
-            boost::shared_ptr<KnobChoice> outputChoice = foundOuptut->second.layer.lock();
-            if (outputChoice) {
-                outputIsAll = _imp->processAllLayersKnob.lock()->getValue();
-            }
-        }
-        boost::shared_ptr<KnobChoice> chanChoice = foundChan->second.layer.lock();
-        if (chanChoice) {
-            bool isSecret = chanChoice->getIsSecret();
-            bool mustBeSecret = !inp.get() || outputIsAll;
-            bool changed = isSecret != mustBeSecret;
-            if (changed) {
-                chanChoice->setSecret(mustBeSecret);
-
-                return true;
-            }
-        }
->>>>>>> 8128e21d
     }
     return resourcesPath + filename;
 }
@@ -10378,8 +1896,6 @@
         case eImageBitDepthShort:
             foundShort = true;
             break;
-
-<<<<<<< HEAD
         case eImageBitDepthHalf:
             break;
 
@@ -10491,62 +2007,16 @@
     } else {
         onNodeUIPositionChanged(x,y);
     }
-=======
-int
-Node::getMaskChannel(int inputNb, const std::list<ImagePlaneDesc>& availableLayers, ImagePlaneDesc* comps) const
-{
-    *comps = ImagePlaneDesc::getNoneComponents();
-
-    std::map<int, MaskSelector >::const_iterator it = _imp->maskSelectors.find(inputNb);
-
-    if ( it == _imp->maskSelectors.end() ) {
-        return -1;
-    }
-    ChoiceOption maskChannelID =  it->second.channel.lock()->getActiveEntry();
-
-    for (std::list<ImagePlaneDesc>::const_iterator it2 = availableLayers.begin(); it2 != availableLayers.end(); ++it2) {
-
-        std::size_t nChans = (std::size_t)it2->getNumComponents();
-        for (std::size_t c = 0; c < nChans; ++c) {
-            ChoiceOption channelOption = it2->getChannelOption(c);
-            if (channelOption.id == maskChannelID.id) {
-                *comps = *it2;
-                return c;
-            }
-        }
-    }
-    return -1;
->>>>>>> 8128e21d
 }
 
 void
 Node::getPosition(double *x,
                   double *y) const
 {
-<<<<<<< HEAD
     QMutexLocker k(&_imp->nodeUIDataMutex);
     *x = _imp->nodePositionCoords[0];
     *y = _imp->nodePositionCoords[1];
 }
-=======
-    if ( !isNodeCreated() ) {
-        return false;
-    }
-
-    double time = getApp()->getTimeLine()->currentFrame();
-    // Refresh each layer selector (input and output)
-    bool hasChanged = false;
-    for (std::map<int, ChannelSelector>::iterator it = _imp->channelsSelectors.begin(); it != _imp->channelsSelectors.end(); ++it) {
-
-        int inputNb = it->first;
-
-
-        // The Output Layer menu has a All choice, input layers menus have a None choice.
-        std::vector<ChoiceOption> choices;
-        if (inputNb >= 0) {
-            choices.push_back(ChoiceOption("None", "", ""));
-        }
->>>>>>> 8128e21d
 
 void
 Node::onNodeUIPositionChanged(double x, double y)
@@ -10556,7 +2026,6 @@
     _imp->nodePositionCoords[1] = y;
 }
 
-<<<<<<< HEAD
 void
 Node::onNodeUISizeChanged(double w,
               double h)
@@ -10713,59 +2182,6 @@
     assert( QThread::currentThread() == qApp->thread() );
     _imp->guiPointer = gui;
 }
-=======
-        std::list<ImagePlaneDesc> availableComponents;
-        _imp->effect->getAvailableLayers(time, ViewIdx(0), inputNb,  &availableComponents);
-
-        for (std::list<ImagePlaneDesc>::const_iterator it2 = availableComponents.begin(); it2 != availableComponents.end(); ++it2) {
-            ChoiceOption layerOption = it2->getPlaneOption();
-            choices.push_back(layerOption);
-        }
-
-        {
-            boost::shared_ptr<KnobChoice> layerKnob = it->second.layer.lock();
-
-            bool menuChanged = layerKnob->populateChoices(choices);
-            if (menuChanged) {
-                hasChanged = true;
-                if (inputNb == -1) {
-                    s_outputLayerChanged();
-                }
-            }
-        }
-    }  // for each layer selector
-
-    // Refresh each mask channel selector
-
-    for (std::map<int, MaskSelector>::iterator it = _imp->maskSelectors.begin(); it != _imp->maskSelectors.end(); ++it) {
-
-        int inputNb = it->first;
-        std::vector<ChoiceOption> choices;
-        choices.push_back(ChoiceOption("None", "",""));
-
-        // Get the mask input components
-        std::list<ImagePlaneDesc> availableComponents;
-
-        _imp->effect->getAvailableLayers(time, ViewIdx(0), inputNb,  &availableComponents);
-
-
-        for (std::list<ImagePlaneDesc>::const_iterator it2 = availableComponents.begin(); it2 != availableComponents.end(); ++it2) {
-
-            std::size_t nChans = (std::size_t)it2->getNumComponents();
-            for (std::size_t c = 0; c < nChans; ++c) {
-                choices.push_back(it2->getChannelOption(c));
-            }
-        }
-
-
-        boost::shared_ptr<KnobChoice> channelKnob = it->second.channel.lock();
-        
-        hasChanged |= channelKnob->populateChoices(choices);
-        
-    }
-    //Notify the effect channels have changed (the viewer needs this)
-    _imp->effect->onChannelsSelectorRefreshed();
->>>>>>> 8128e21d
 
 NodeGuiIPtr
 Node::getNodeGui() const
@@ -10774,11 +2190,7 @@
 }
 
 bool
-<<<<<<< HEAD
 Node::isUserSelected() const
-=======
-Node::addUserComponents(const ImagePlaneDesc& comps)
->>>>>>> 8128e21d
 {
     NodeGuiIPtr gui = _imp->guiPointer.lock();
 
@@ -10789,7 +2201,6 @@
     return gui->isUserSelected();
 }
 
-<<<<<<< HEAD
 bool
 Node::isSettingsPanelMinimized() const
 {
@@ -10797,41 +2208,13 @@
 
     if (!gui) {
         return false;
-=======
-    {
-        QMutexLocker k(&_imp->createdComponentsMutex);
-        for (std::list<ImagePlaneDesc>::iterator it = _imp->createdComponents.begin(); it != _imp->createdComponents.end(); ++it) {
-            if ( it->getPlaneID() == comps.getPlaneID() ) {
-                return false;
-            }
-        }
-
-        _imp->createdComponents.push_back(comps);
-    }
-    if (!_imp->isRefreshingInputRelatedData) {
-        ///Clip preferences have changed
-        RenderScale s(1.);
-        getEffectInstance()->refreshMetaDatas_public(true);
-    }
-    {
-        ///Set the selector to the new channel
-        KnobChoice* layerChoice = dynamic_cast<KnobChoice*>( outputLayerKnob.get() );
-        if (layerChoice) {
-            layerChoice->setValueFromID(comps.getPlaneID(), 0);
-        }
->>>>>>> 8128e21d
     }
 
     return gui->isSettingsPanelMinimized();
 }
 
-<<<<<<< HEAD
 bool
 Node::isSettingsPanelVisibleInternal(std::set<NodeConstPtr>& recursionList) const
-=======
-void
-Node::getUserCreatedComponents(std::list<ImagePlaneDesc>* comps)
->>>>>>> 8128e21d
 {
     NodeGuiIPtr gui = _imp->guiPointer.lock();
 
