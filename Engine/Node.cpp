/* ***** BEGIN LICENSE BLOCK *****
 * This file is part of Natron <http://www.natron.fr/>,
 * Copyright (C) 2013-2017 INRIA and Alexandre Gauthier-Foichat
 *
 * Natron is free software: you can redistribute it and/or modify
 * it under the terms of the GNU General Public License as published by
 * the Free Software Foundation; either version 2 of the License, or
 * (at your option) any later version.
 *
 * Natron is distributed in the hope that it will be useful,
 * but WITHOUT ANY WARRANTY; without even the implied warranty of
 * MERCHANTABILITY or FITNESS FOR A PARTICULAR PURPOSE.  See the
 * GNU General Public License for more details.
 *
 * You should have received a copy of the GNU General Public License
 * along with Natron.  If not, see <http://www.gnu.org/licenses/gpl-2.0.html>
 * ***** END LICENSE BLOCK ***** */

// ***** BEGIN PYTHON BLOCK *****
// from <https://docs.python.org/3/c-api/intro.html#include-files>:
// "Since Python may define some pre-processor definitions which affect the standard headers on some systems, you must include Python.h before any standard headers are included."
#include <Python.h>
// ***** END PYTHON BLOCK *****

#include "Node.h"

#include <limits>
#include <locale>
#include <algorithm> // min, max
#include <bitset>
#include <cassert>
#include <stdexcept>
#include <sstream> // stringstream

#include "Global/Macros.h"

#if !defined(Q_MOC_RUN) && !defined(SBK_RUN)
#include <boost/scoped_ptr.hpp>
GCC_DIAG_UNUSED_LOCAL_TYPEDEFS_OFF
// /usr/local/include/boost/bind/arg.hpp:37:9: warning: unused typedef 'boost_static_assert_typedef_37' [-Wunused-local-typedef]
#include <boost/bind.hpp>
#include <boost/algorithm/string/predicate.hpp>
#include <boost/algorithm/string/case_conv.hpp>
GCC_DIAG_UNUSED_LOCAL_TYPEDEFS_ON
#endif

#include <QtCore/QDateTime>
#include <QtCore/QDebug>
#include <QtCore/QReadWriteLock>
#include <QtCore/QCoreApplication>
#include <QtCore/QWaitCondition>
#include <QtCore/QTextStream>
#include <QtCore/QFile>
#include <QtCore/QRegExp>

#include <ofxNatron.h>

<<<<<<< HEAD
#include <SequenceParsing.h>

#include "Engine/NodePrivate.h"
=======
>>>>>>> a8fd2d1b
#include "Engine/AbortableRenderInfo.h"
#include "Engine/AppInstance.h"
#include "Engine/AppManager.h"
#include "Engine/Backdrop.h"
#include "Engine/Curve.h"
#include "Engine/CreateNodeArgs.h"
#include "Engine/DiskCacheNode.h"
#include "Engine/Dot.h"
#include "Engine/EffectInstance.h"
#include "Engine/Format.h"
#include "Engine/FileSystemModel.h"
#include "Engine/FStreamsSupport.h"
#include "Engine/GroupInput.h"
#include "Engine/GroupOutput.h"
#include "Engine/GenericSchedulerThreadWatcher.h"
#include "Engine/Hash64.h"
#include "Engine/Image.h"
#include "Engine/ImageParams.h"
#include "Engine/Knob.h"
#include "Engine/KnobTypes.h"
#include "Engine/KnobFile.h"
#include "Engine/LibraryBinary.h"
#include "Engine/Log.h"
#include "Engine/Lut.h"
#include "Engine/MemoryInfo.h" // printAsRAM
#include "Engine/NodeGroup.h"
#include "Engine/NodeGraphI.h"
#include "Engine/NodeGuiI.h"
#include "Engine/OfxEffectInstance.h"
#include "Engine/OfxHost.h"
#include "Engine/OneViewNode.h"
#include "Engine/OpenGLViewerI.h"
#include "Engine/Plugin.h"
#include "Engine/PrecompNode.h"
#include "Engine/Project.h"
#include "Engine/ReadNode.h"
#include "Engine/RenderValuesCache.h"
#include "Engine/RotoLayer.h"
#include "Engine/RotoPaint.h"
#include "Engine/RotoStrokeItem.h"
#include "Engine/StubNode.h"
#include "Engine/Settings.h"
#include "Engine/TimeLine.h"
#include "Engine/Timer.h"
#include "Engine/TrackMarker.h"
#include "Engine/TrackerNode.h"
#include "Engine/TrackerHelper.h"
#include "Engine/TLSHolder.h"
#include "Engine/UndoCommand.h"
#include "Engine/Utils.h" // convertFromPlainText
#include "Engine/ViewIdx.h"
#include "Engine/ViewerInstance.h"
#include "Engine/ViewerNode.h"
#include "Engine/WriteNode.h"

#include "Serialization/KnobSerialization.h"
#include "Serialization/NodeSerialization.h"
#include "Serialization/NodeClipBoard.h"
#include "Serialization/SerializationIO.h"

///The flickering of edges/nodes in the nodegraph will be refreshed
///at most every...
#define NATRON_RENDER_GRAPHS_HINTS_REFRESH_RATE_SECONDS 1


NATRON_NAMESPACE_ENTER;

using std::make_pair;
using std::cout; using std::endl;
using boost::shared_ptr;



/**
 *@brief Actually converting to ARGB... but it is called BGRA by
   the texture format GL_UNSIGNED_INT_8_8_8_8_REV
 **/
static unsigned int toBGRA(unsigned char r, unsigned char g, unsigned char b, unsigned char a) WARN_UNUSED_RETURN;
unsigned int
toBGRA(unsigned char r,
       unsigned char g,
       unsigned char b,
       unsigned char a)
{
    return (a << 24) | (r << 16) | (g << 8) | b;
}

Node::Node(const AppInstancePtr& app,
           const NodeCollectionPtr& group,
           const PluginPtr& plugin)
    : QObject()
    , _imp( new NodePrivate(this, app, group, plugin) )
{
    QObject::connect( this, SIGNAL(pluginMemoryUsageChanged(qint64)), appPTR, SLOT(onNodeMemoryRegistered(qint64)) );
    QObject::connect(this, SIGNAL(refreshIdentityStateRequested()), this, SLOT(onRefreshIdentityStateRequestReceived()), Qt::QueuedConnection);

    if (plugin && QString::fromUtf8(plugin->getPluginID().c_str()).startsWith(QLatin1String("com.FXHOME.HitFilm"))) {
        _imp->requiresGLFinishBeforeRender = true;
    }
}


Node::~Node()
{
    destroyNode(true, false);
}

bool
Node::isGLFinishRequiredBeforeRender() const
{
    return _imp->requiresGLFinishBeforeRender;
}

bool
Node::isPersistent() const
{
    return _imp->isPersistent;
}


PluginPtr
Node::getPlugin() const
{
    if (isPyPlug()) {
        return _imp->pyPlugHandle.lock();
    } else {
        return _imp->plugin.lock();
    }
}

PluginPtr
Node::getPyPlugPlugin() const
{
    return _imp->pyPlugHandle.lock();
}

PluginPtr
Node::getOriginalPlugin() const
{
    return _imp->plugin.lock();
}

void
Node::setPrecompNode(const PrecompNodePtr& precomp)
{
    //QMutexLocker k(&_imp->pluginsPropMutex);
    _imp->precomp = precomp;
}

PrecompNodePtr
Node::isPartOfPrecomp() const
{
    //QMutexLocker k(&_imp->pluginsPropMutex);
    return _imp->precomp.lock();
}

static bool findAvailableName(const std::string &baseName, const NodeCollectionPtr& group, const NodePtr& node, std::string* name)
{
    *name = baseName;
    int no = 1;
    do {
        if (no > 1) {
            std::stringstream ss;
            ss << baseName;
            ss << '_';
            ss << no;
            *name = ss.str();
        }
        ++no;
    } while ( group && group->checkIfNodeNameExists(*name, node) );

    // When no == 2 the name was available
    return no == 2;
}

void
Node::initNodeNameFallbackOnPluginDefault()
{
    NodeCollectionPtr group = getGroup();
    std::string name;
    std::string pluginLabel;
    AppManager::AppTypeEnum appType = appPTR->getAppType();
    PluginPtr plugin = getPlugin();
    if ( plugin &&
        ( ( appType == AppManager::eAppTypeBackground) ||
         ( appType == AppManager::eAppTypeGui) ||
         ( appType == AppManager::eAppTypeInterpreter) ) ) {
            pluginLabel = plugin->getLabelWithoutSuffix();
        } else {
            pluginLabel = plugin->getPluginLabel();
        }
    try {
        if (group) {
            group->initNodeName(plugin->getPluginID(), pluginLabel, &name);
        } else {
            name = NATRON_PYTHON_NAMESPACE::makeNameScriptFriendly(pluginLabel);
        }
    } catch (...) {
    }

    setNameInternal(name.c_str(), false);
}

void
Node::initNodeScriptName(const SERIALIZATION_NAMESPACE::NodeSerialization* serialization, const QString& fixedName)
{
    // If the serialization is not null, we are either pasting a node or loading it from a project.
    if (!fixedName.isEmpty()) {

        NodeCollectionPtr group = getGroup();
        std::string name;
        findAvailableName(fixedName.toStdString(), group, shared_from_this(), &name);

        //This version of setScriptName will not error if the name is invalid or already taken
        setScriptName_no_error_check(name);

        setLabel(name);


    } else if (serialization) {

        if (serialization->_nodeScriptName.empty()) {
            // The serialized script name may be empty in the case we are loading from a PyPlug/Preset directly
            initNodeNameFallbackOnPluginDefault();
        } else {
            NodeCollectionPtr group = getGroup();
            std::string name;
            bool nameAvailable = findAvailableName(serialization->_nodeScriptName, group, shared_from_this(), &name);

            // This version of setScriptName will not error if the name is invalid or already taken
            setScriptName_no_error_check(name);


            // If the script name was not available, give the same script name to the label, most likely this is a copy/paste operation.
            if (!nameAvailable) {
                setLabel(name);
            } else {
                setLabel(serialization->_nodeLabel);
            }
        }

    } else {
        initNodeNameFallbackOnPluginDefault();
    }



}

void
Node::createNodeGuiInternal(const CreateNodeArgsPtr& args)
{

    // The container group UI should have been created so far
    NodePtr thisShared = shared_from_this();
    NodeCollectionPtr group = getGroup();
    NodeGraphI* graph_i = group->getNodeGraph();
    if (graph_i) {
        graph_i->createNodeGui(thisShared, *args);

        // The gui pointer is set in the constructor of NodeGui
        if (!_imp->guiPointer.lock()) {
            throw std::runtime_error(tr("Could not create GUI for node %1").arg(QString::fromUtf8(getScriptName_mt_safe().c_str())).toStdString());
        }
    }
}

void
Node::load(const CreateNodeArgsPtr& args)
{
    // Called from the main thread. MT-safe
    assert( QThread::currentThread() == qApp->thread() );

    // Cannot load twice
    assert(!_imp->effect);

    // Should this node be persistent
    _imp->isPersistent = !args->getProperty<bool>(kCreateNodeArgsPropVolatile);

    // For Readers & Writers this is a hack to enable the internal decoder/encoder node to have a pointer to the main node the user sees
    _imp->ioContainer = args->getProperty<NodePtr>(kCreateNodeArgsPropMetaNodeContainer);

    NodeCollectionPtr group = getGroup();
    assert(group);
    if (!group) {
        throw std::logic_error("Node::load no container group!");
    }

    NodePtr thisShared = shared_from_this();

    // Add the node to the group before initializing anything else
    group->addNode(thisShared);

    // Should we report errors if load fails ?
    _imp->wasCreatedSilently = args->getProperty<bool>(kCreateNodeArgsPropSilent);

    // If this is a pyplug, load its properties
    std::string pyPlugID = args->getProperty<std::string>(kCreateNodeArgsPropPyPlugID);
    if (!pyPlugID.empty()) {
        _imp->pyPlugHandle = appPTR->getPluginBinary(QString::fromUtf8(pyPlugID.c_str()), -1, -1, false);
        _imp->isPyPlug = true;
    }


    // Any serialization from project load or copy/paste ?
    SERIALIZATION_NAMESPACE::NodeSerializationPtr serialization = args->getProperty<SERIALIZATION_NAMESPACE::NodeSerializationPtr >(kCreateNodeArgsPropNodeSerialization);

    // Should we load a preset ?
    std::string presetLabel = args->getProperty<std::string>(kCreateNodeArgsPropPreset);
    if (!presetLabel.empty()) {
        // If there's a preset specified, load serialization from preset

        // Figure out the plugin to use. We cannot use getPlugin() now because the effect is not yet created
        PluginPtr plugin = _imp->pyPlugHandle.lock();
        if (!plugin) {
            plugin = _imp->plugin.lock();
        }
        const std::vector<PluginPresetDescriptor>& presets = plugin->getPresetFiles();
        for (std::vector<PluginPresetDescriptor>::const_iterator it = presets.begin(); it!=presets.end(); ++it) {
            if (it->presetLabel.toStdString() == presetLabel) {

                // We found a matching preset
                _imp->initialNodePreset = presetLabel;
                break;
            }
        }
    } else if (serialization) {
        // The serialization had a preset
        _imp->initialNodePreset = serialization->_presetInstanceLabel;
    }




    std::string argFixedName = args->getProperty<std::string>(kCreateNodeArgsPropNodeInitialName);

    PluginPtr pluginPtr = _imp->plugin.lock();

     // Get the function pointer to create the plug-in instance
    EffectBuilder createFunc = (EffectBuilder)pluginPtr->getProperty<void*>(kNatronPluginPropCreateFunc);
    assert(createFunc);
    if (!createFunc) {
        throw std::invalid_argument("Node::load: No kNatronPluginPropCreateFunc property set on plug-in!");
    }
    _imp->effect = createFunc(thisShared);
    assert(_imp->effect);
    if (!_imp->effect) {
        throw std::runtime_error(tr("Could not create instance of %1").arg(QString::fromUtf8(getPluginID().c_str())).toStdString());
    }

    // Hack for Reader/Writer node
    NodePtr ioContainer = _imp->ioContainer.lock();
    if (ioContainer) {
        ReadNodePtr isReader = ioContainer->isEffectReadNode();
        if (isReader) {
            isReader->setEmbeddedReader(thisShared);
        } else {
            WriteNodePtr isWriter = ioContainer->isEffectWriteNode();
            assert(isWriter);
            if (isWriter) {
                isWriter->setEmbeddedWriter(thisShared);
            }
        }
    }

    bool argsNoNodeGui = args->getProperty<bool>(kCreateNodeArgsPropNoNodeGUI);


    // Make sure knobs initialization does not attempt to call knobChanged or trigger a render.
    _imp->effect->beginChanges();

    // For OpenFX this calls describe & describeInContext if neede dand then creates parameters and clips
    _imp->effect->initializeDataAfterCreate();

    // Set the node name
    initNodeScriptName(serialization.get(), QString::fromUtf8(argFixedName.c_str()));

    // Set plug-in accepted bitdepths and set default metadata
    refreshAcceptedBitDepths();

    // Load inputs
    initializeInputs();

    // Create knobs
    initializeKnobs(serialization.get() != 0, !argsNoNodeGui);

    // If this node is a group and we are in gui mode, create the node graph right now before creating any other
    // subnodes (in restoreNodeToDefaultState). This is so that the nodes get a proper position
    {
        NodeGroupPtr isGroupNode = toNodeGroup(_imp->effect);
        if (isGroupNode && isGroupNode->isSubGraphUserVisible() ) {
            getApp()->createGroupGui(thisShared, *args);
        }
    }

    // Restore the node to its default state including internal node graph and such for groups
    restoreNodeToDefaultState(args);

    // if we have initial values set for Knobs in the CreateNodeArgs object, deserialize them now
    setValuesFromSerialization(*args);

    // Setup default-metadata
    _imp->effect->setDefaultMetadata();

    // For OpenFX we create the image effect now
    _imp->effect->createInstanceAction();

    // For readers, set their original frame range when creating them
    if ( !serialization && ( _imp->effect->isReader() || _imp->effect->isWriter() ) ) {
        KnobIPtr filenameKnob = getKnobByName(kOfxImageEffectFileParamName);
        if (filenameKnob) {
            onFileNameParameterChanged(filenameKnob);
        }
    }

    // Check if there is any overlay
    _imp->effect->initializeOverlayInteract();

    // Refresh render scale support
    _imp->effect->refreshRenderScaleSupport();

    // Refresh dynamic props such as tiles support, OpenGL support, multi-thread etc...
    refreshDynamicProperties();

    // Ensure the OpenGL support knob has a consistant state according to the project
    onOpenGLEnabledKnobChangedOnProject(getApp()->getProject()->isOpenGLRenderActivated());

    // Get the sub-label knob
    restoreSublabel();

    // If this plug-in create views (ReadOIIO only) then refresh them
    refreshCreatedViews();

    // Notify the container group we added this node
    group->notifyNodeActivated(thisShared);

    // Create gui if needed. For groups this will also create the GUI of all internal nodes
    // unless they are not created yet
    if (!argsNoNodeGui && !getApp()->isBackground()) {
        createNodeGuiInternal(args);
    }

    // This node is now considered created
    _imp->nodeCreated = true;
    
    // Callback to the effect notifying everything is setup.
    // Generally used by Group derivatives class to initialize internal nodes
    // unless there is a serialization that was loaded before
    _imp->effect->onEffectCreated(*args);

    // Refresh page order so that serialization does not save it if it did not change
    _imp->refreshDefaultPagesOrder();

    // Refresh knobs Viewer UI order so that serialization does not save it if it did not change
    _imp->refreshDefaultViewerKnobsOrder();

    // Refresh data that depend on inputs
    if ( !getApp()->isCreatingNodeTree() ) {
        refreshAllInputRelatedData(!serialization);
    }

    // Run the Python callback
    _imp->runOnNodeCreatedCB(!serialization);

    // If needed compute a preview for this node
    computePreviewImage( getApp()->getTimeLine()->currentFrame() );

    // Resume knobChanged calls
    _imp->effect->endChanges();
} // load

std::string
Node::getCurrentNodePresets() const
{
    QMutexLocker k(&_imp->nodePresetMutex);
    return _imp->initialNodePreset;
}


void
Node::setRenderThreadSafety(RenderSafetyEnum safety)
{
    QMutexLocker k(&_imp->pluginsPropMutex);

    _imp->currentThreadSafety = safety;
}

RenderSafetyEnum
Node::getCurrentRenderThreadSafety() const
{
    if ( !isMultiThreadingSupportEnabledForPlugin() ) {
        return eRenderSafetyInstanceSafe;
    }
    QMutexLocker k(&_imp->pluginsPropMutex);

    return _imp->currentThreadSafety;
}

void
Node::revertToPluginThreadSafety()
{
    QMutexLocker k(&_imp->pluginsPropMutex);

    _imp->currentThreadSafety = _imp->pluginSafety;
}


RenderSafetyEnum
Node::getPluginRenderThreadSafety() const
{
    QMutexLocker k(&_imp->pluginsPropMutex);
    return _imp->pluginSafety;
}

void
Node::setCurrentOpenGLRenderSupport(PluginOpenGLRenderSupport support)
{
    QMutexLocker k(&_imp->pluginsPropMutex);

    _imp->currentSupportOpenGLRender = support;
}

PluginOpenGLRenderSupport
Node::getCurrentOpenGLRenderSupport() const
{
    PluginPtr plugin = getPlugin();
    if (plugin) {
        PluginOpenGLRenderSupport pluginProp = (PluginOpenGLRenderSupport)plugin->getProperty<int>(kNatronPluginPropOpenGLSupport);
        if (pluginProp != ePluginOpenGLRenderSupportYes) {
            return pluginProp;
        }
    }

    if (!getApp()->getProject()->isGPURenderingEnabledInProject()) {
        return ePluginOpenGLRenderSupportNone;
    }

    // Ok still turned on, check the value of the opengl support knob in the Node page
    KnobChoicePtr openglSupportKnob = _imp->openglRenderingEnabledKnob.lock();
    if (openglSupportKnob) {
        int index = openglSupportKnob->getValue();
        if (index == 1) {
            return ePluginOpenGLRenderSupportNone;
        } else if (index == 2 && getApp()->isBackground()) {
            return ePluginOpenGLRenderSupportNone;
        }
    }

    // Descriptor returned that it supported OpenGL, let's see if it turned off/on in the instance the OpenGL rendering
    QMutexLocker k(&_imp->pluginsPropMutex);

    return _imp->currentSupportOpenGLRender;
}

void
Node::setCurrentSequentialRenderSupport(SequentialPreferenceEnum support)
{
    QMutexLocker k(&_imp->pluginsPropMutex);

    _imp->currentSupportSequentialRender = support;
}

SequentialPreferenceEnum
Node::getCurrentSequentialRenderSupport() const
{
    QMutexLocker k(&_imp->pluginsPropMutex);

    return _imp->currentSupportSequentialRender;
}

void
Node::setCurrentSupportTiles(bool support)
{
    QMutexLocker k(&_imp->pluginsPropMutex);

    _imp->currentSupportTiles = support;
}

bool
Node::getCurrentSupportTiles() const
{
    QMutexLocker k(&_imp->pluginsPropMutex);

    return _imp->currentSupportTiles;
}

void
Node::setCurrentCanTransform(bool support)
{
    QMutexLocker k(&_imp->pluginsPropMutex);

    _imp->currentCanTransform = support;
}

bool
Node::getCurrentCanTransform() const
{
    QMutexLocker k(&_imp->pluginsPropMutex);

    return _imp->currentCanTransform;
}

void
Node::refreshDynamicProperties()
{
    PluginOpenGLRenderSupport pluginGLSupport = ePluginOpenGLRenderSupportNone;
    PluginPtr plugin = getPlugin();
    if (plugin) {
        pluginGLSupport = (PluginOpenGLRenderSupport)plugin->getProperty<int>(kNatronPluginPropOpenGLSupport);
        if (plugin->isOpenGLEnabled() && pluginGLSupport == ePluginOpenGLRenderSupportYes) {
            // Ok the plug-in supports OpenGL, figure out now if can be turned on/off by the instance
            pluginGLSupport = _imp->effect->getCurrentOpenGLSupport();
        }
    }


    setCurrentOpenGLRenderSupport(pluginGLSupport);
    bool tilesSupported = _imp->effect->supportsTiles();
    bool multiResSupported = _imp->effect->supportsMultiResolution();
    bool canTransform = _imp->effect->getCanTransform();
    _imp->pluginSafety = _imp->effect->getCurrentRenderThreadSafety();
    setRenderThreadSafety(_imp->pluginSafety);
    setCurrentSupportTiles(multiResSupported && tilesSupported);
    setCurrentSequentialRenderSupport( _imp->effect->getSequentialPreference() );
    setCurrentCanTransform(canTransform);
}

bool
Node::isRenderScaleSupportEnabledForPlugin() const
{
    PluginPtr plugin = getPlugin();
    return plugin ? plugin->isRenderScaleEnabled() : true;
}

bool
Node::isMultiThreadingSupportEnabledForPlugin() const
{
    PluginPtr plugin = getPlugin();
    return plugin ? plugin->isMultiThreadingEnabled() : true;
}


bool
Node::isDuringPaintStrokeCreation() const
{
    // We should render only
    RotoStrokeItemPtr attachedStroke = toRotoStrokeItem(getAttachedRotoItem());
    if (!attachedStroke) {
        return false;
    }
    return attachedStroke->isCurrentlyDrawing();
}


void
Node::refreshAcceptedBitDepths()
{
    assert( QThread::currentThread() == qApp->thread() );
    _imp->supportedDepths.clear();
    _imp->effect->addSupportedBitDepth(&_imp->supportedDepths);
    if ( _imp->supportedDepths.empty() ) {
        //From the spec:
        //The default for a plugin is to have none set, the plugin must define at least one in its describe action.
        throw std::runtime_error("Plug-in does not support 8bits, 16bits or 32bits floating point image processing.");
    }

}

bool
Node::isNodeCreated() const
{
    return _imp->nodeCreated;
}

void
Node::setProcessChannelsValues(bool doR,
                               bool doG,
                               bool doB,
                               bool doA)
{
    KnobBoolPtr eR = _imp->enabledChan[0].lock();

    if (eR) {
        eR->setValue(doR);
    }
    KnobBoolPtr eG = _imp->enabledChan[1].lock();
    if (eG) {
        eG->setValue(doG);
    }
    KnobBoolPtr eB = _imp->enabledChan[2].lock();
    if (eB) {
        eB->setValue(doB);
    }
    KnobBoolPtr eA = _imp->enabledChan[3].lock();
    if (eA) {
        eA->setValue(doA);
    }
}

bool
Node::setStreamWarningInternal(StreamWarningEnum warning,
                               const QString& message)
{
    assert( QThread::currentThread() == qApp->thread() );
    std::map<Node::StreamWarningEnum, QString>::iterator found = _imp->streamWarnings.find(warning);
    if ( found == _imp->streamWarnings.end() ) {
        _imp->streamWarnings.insert( std::make_pair(warning, message) );

        return true;
    } else {
        if (found->second != message) {
            found->second = message;

            return true;
        }
    }

    return false;
}

void
Node::setStreamWarning(StreamWarningEnum warning,
                       const QString& message)
{
    if ( setStreamWarningInternal(warning, message) ) {
        Q_EMIT streamWarningsChanged();
    }
}

void
Node::setStreamWarnings(const std::map<StreamWarningEnum, QString>& warnings)
{
    bool changed = false;

    for (std::map<StreamWarningEnum, QString>::const_iterator it = warnings.begin(); it != warnings.end(); ++it) {
        changed |= setStreamWarningInternal(it->first, it->second);
    }
    if (changed) {
        Q_EMIT streamWarningsChanged();
    }
}

void
Node::clearStreamWarning(StreamWarningEnum warning)
{
    assert( QThread::currentThread() == qApp->thread() );
    std::map<Node::StreamWarningEnum, QString>::iterator found = _imp->streamWarnings.find(warning);
    if ( ( found == _imp->streamWarnings.end() ) || found->second.isEmpty() ) {
        return;
    }
    found->second.clear();
    Q_EMIT streamWarningsChanged();
}

void
Node::getStreamWarnings(std::map<StreamWarningEnum, QString>* warnings) const
{
    assert( QThread::currentThread() == qApp->thread() );
    *warnings = _imp->streamWarnings;
}



void
Node::declareTablePythonFields()
{
    KnobItemsTablePtr table = _imp->effect->getItemsTable();
    if (!table) {
        return;
    }
    if (getScriptName_mt_safe().empty()) {
        return;
    }

    table->declareItemsToPython();
}

NodeCollectionPtr
Node::getGroup() const
{
    QMutexLocker k(&_imp->groupMutex);
    return _imp->group.lock();
}


void
Node::removeAllImagesFromCache()
{
    AppInstancePtr app = getApp();

    if (!app) {
        return;
    }
    ProjectPtr proj = app->getProject();

    if ( proj->isProjectClosing() || proj->isLoadingProject() ) {
        return;
    }
    appPTR->removeAllCacheEntriesForPlugin(getPluginID());
}


void
Node::setValuesFromSerialization(const CreateNodeArgs& args)
{
    
    std::vector<std::string> params = args.getPropertyN<std::string>(kCreateNodeArgsPropNodeInitialParamValues);
    
    assert( QThread::currentThread() == qApp->thread() );
    const std::vector< KnobIPtr > & nodeKnobs = getKnobs();

    for (std::size_t i = 0; i < params.size(); ++i) {
        for (U32 j = 0; j < nodeKnobs.size(); ++j) {
            if (nodeKnobs[j]->getName() == params[i]) {
                
                KnobBoolBasePtr isBool = toKnobBoolBase(nodeKnobs[j]);
                KnobIntBasePtr isInt = toKnobIntBase(nodeKnobs[j]);
                KnobDoubleBasePtr isDbl = toKnobDoubleBase(nodeKnobs[j]);
                KnobStringBasePtr isStr = toKnobStringBase(nodeKnobs[j]);
                int nDims = nodeKnobs[j]->getNDimensions();

                std::string propName = kCreateNodeArgsPropParamValue;
                propName += "_";
                propName += params[i];
                if (isBool) {
                    std::vector<bool> v = args.getPropertyN<bool>(propName);
                    nDims = std::min((int)v.size(), nDims);
                    for (int d = 0; d < nDims; ++d) {
                        isBool->setValue(v[d]);
                    }
                } else if (isInt) {
                    std::vector<int> v = args.getPropertyN<int>(propName);
                    nDims = std::min((int)v.size(), nDims);
                    for (int d = 0; d < nDims; ++d) {
                        isInt->setValue(v[d]);
                    }
                } else if (isDbl) {
                    std::vector<double> v = args.getPropertyN<double>(propName);
                    nDims = std::min((int)v.size(), nDims);
                    for (int d = 0; d < nDims; ++d) {
                        isDbl->setValue(v[d]);
                    }
                } else if (isStr) {
                    std::vector<std::string> v = args.getPropertyN<std::string>(propName);
                    nDims = std::min((int)v.size(), nDims);
                    for (int d = 0; d < nDims; ++d) {
                        isStr->setValue(v[d]);
                    }
                }
                break;
            }
        }
    }
    
    
}



void
Node::restoreUserKnob(const KnobGroupPtr& group,
                      const KnobPagePtr& page,
                      const SERIALIZATION_NAMESPACE::SerializationObjectBase& serializationBase,
                      unsigned int recursionLevel)
{
    
    const SERIALIZATION_NAMESPACE::KnobSerialization* serialization = dynamic_cast<const SERIALIZATION_NAMESPACE::KnobSerialization*>(&serializationBase);
    const SERIALIZATION_NAMESPACE::GroupKnobSerialization* groupSerialization = dynamic_cast<const SERIALIZATION_NAMESPACE::GroupKnobSerialization*>(&serializationBase);
    assert(serialization || groupSerialization);
    if (!serialization && !groupSerialization) {
        return;
    }

    if (groupSerialization) {
        KnobIPtr found = getKnobByName(groupSerialization->_name);

        bool isPage = false;
        bool isGroup = false;
        if (groupSerialization->_typeName == KnobPage::typeNameStatic()) {
            isPage = true;
        } else if (groupSerialization->_typeName == KnobGroup::typeNameStatic()) {
            isGroup = true;
        } else {
            if (recursionLevel == 0) {
                // Recursion level is 0, so we are a page since pages all knobs must live in a page.
                // We use it because in the past we didn't serialize the typename so we could not know if this was
                // a page or a group.
                isPage = true;
            } else {
                isGroup = true;
            }
        }
        assert(isPage != isGroup);
        if (isPage) {
            KnobPagePtr page;
            if (!found) {
                page = AppManager::createKnob<KnobPage>(_imp->effect, groupSerialization->_label, 1, false);
                page->setAsUserKnob(true);
                page->setName(groupSerialization->_name);
            } else {
                page = toKnobPage(found);
            }
            if (!page) {
                return;
            }
            if (!found && _imp->isLoadingPreset) {
                _imp->presetKnobs.push_back(page);
            }
            for (std::list<boost::shared_ptr<SERIALIZATION_NAMESPACE::KnobSerializationBase> >::const_iterator it = groupSerialization->_children.begin(); it != groupSerialization->_children.end(); ++it) {
                restoreUserKnob(KnobGroupPtr(), page, **it, recursionLevel + 1);
            }

        } else if (isGroup) { //!ispage
            KnobGroupPtr grp;
            if (!found) {
                grp = AppManager::createKnob<KnobGroup>(_imp->effect, groupSerialization->_label, 1, false);
            } else {
                grp = toKnobGroup(found);

            }
            if (!grp) {
                return;
            }
            grp->setAsUserKnob(true);
            grp->setName(groupSerialization->_name);
            if (groupSerialization->_isSetAsTab) {
                grp->setAsTab();
            }
            assert(page);
            if (page) {
                page->addKnob(grp);
            }
            if (group) {
                group->addKnob(grp);
            }
            if (!found && _imp->isLoadingPreset) {
                _imp->presetKnobs.push_back(group);
            }
            grp->setValue(groupSerialization->_isOpened);
            for (std::list<boost::shared_ptr<SERIALIZATION_NAMESPACE::KnobSerializationBase> >::const_iterator it = groupSerialization->_children.begin(); it != groupSerialization->_children.end(); ++it) {
                restoreUserKnob(grp, page, **it, recursionLevel + 1);
            }
        } // ispage

    } else {



        assert(serialization->_isUserKnob);
        if (!serialization->_isUserKnob) {
            return;
        }


        bool isFile = serialization->_typeName == KnobFile::typeNameStatic();
        bool isPath = serialization->_typeName == KnobPath::typeNameStatic();
        bool isString = serialization->_typeName == KnobString::typeNameStatic();
        bool isParametric = serialization->_typeName == KnobParametric::typeNameStatic();
        bool isChoice = serialization->_typeName == KnobChoice::typeNameStatic();
        bool isDouble = serialization->_typeName == KnobDouble::typeNameStatic();
        bool isColor = serialization->_typeName == KnobColor::typeNameStatic();
        bool isInt = serialization->_typeName == KnobInt::typeNameStatic();
        bool isBool = serialization->_typeName == KnobBool::typeNameStatic();
        bool isSeparator = serialization->_typeName == KnobSeparator::typeNameStatic();
        bool isButton = serialization->_typeName == KnobButton::typeNameStatic();

        assert(isInt || isDouble || isBool || isChoice || isColor || isString || isFile || isPath || isButton || isSeparator || isParametric);

        KnobIPtr knob;
        KnobIPtr found = getKnobByName(serialization->_scriptName);
        if (found) {
            knob = found;
        } else {
            if (isInt) {
                knob = AppManager::createKnob<KnobInt>(_imp->effect, serialization->_label, serialization->_dimension, false);
            } else if (isDouble) {
                knob = AppManager::createKnob<KnobDouble>(_imp->effect, serialization->_label, serialization->_dimension, false);
            } else if (isBool) {
                knob = AppManager::createKnob<KnobBool>(_imp->effect, serialization->_label, serialization->_dimension, false);
            } else if (isChoice) {
                knob = AppManager::createKnob<KnobChoice>(_imp->effect, serialization->_label, serialization->_dimension, false);
            } else if (isColor) {
                knob = AppManager::createKnob<KnobColor>(_imp->effect, serialization->_label, serialization->_dimension, false);
            } else if (isString) {
                knob = AppManager::createKnob<KnobString>(_imp->effect, serialization->_label, serialization->_dimension, false);
            } else if (isFile) {
                knob = AppManager::createKnob<KnobFile>(_imp->effect, serialization->_label, serialization->_dimension, false);
            } else if (isPath) {
                knob = AppManager::createKnob<KnobPath>(_imp->effect, serialization->_label, serialization->_dimension, false);
            } else if (isButton) {
                knob = AppManager::createKnob<KnobButton>(_imp->effect, serialization->_label, serialization->_dimension, false);
            } else if (isSeparator) {
                knob = AppManager::createKnob<KnobSeparator>(_imp->effect, serialization->_label, serialization->_dimension, false);
            } else if (isParametric) {
                knob = AppManager::createKnob<KnobParametric>(_imp->effect, serialization->_label, serialization->_dimension, false);
            }
            if (!found && _imp->isLoadingPreset) {
                _imp->presetKnobs.push_back(knob);
            }
        } // found


        assert(knob);
        if (!knob) {
            return;
        }

        knob->fromSerialization(*serialization);

        if (group) {
            group->addKnob(knob);
        } else if (page) {
            page->addKnob(knob);
        }
    } // groupSerialization

} // restoreUserKnob

std::string
Node::getContainerGroupFullyQualifiedName() const
{
    NodeCollectionPtr collection = getGroup();
    NodeGroupPtr containerIsGroup = toNodeGroup(collection);
    if (containerIsGroup) {
        return  containerIsGroup->getNode()->getFullyQualifiedName();
    }
    return std::string();
}

void
Node::toSerialization(SERIALIZATION_NAMESPACE::SerializationObjectBase* serializationBase)
{

    SERIALIZATION_NAMESPACE::NodeSerialization* serialization = dynamic_cast<SERIALIZATION_NAMESPACE::NodeSerialization*>(serializationBase);
    assert(serialization);
    if (!serialization) {
        return;
    }

    // All this code is MT-safe as it runs in the serialization thread

    OfxEffectInstancePtr isOfxEffect = boost::dynamic_pointer_cast<OfxEffectInstance>(getEffectInstance());

    if (isOfxEffect) {
        // For OpenFX nodes, we call the sync private data action now to let a chance to the plug-in to synchronize it's
        // private data to parameters that will be saved with the project.
        isOfxEffect->syncPrivateData_other_thread();
    }


    // Check if pages ordering changed, if not do not serialize
    bool pageOrderChanged = true;
    if (serialization->_encodeType == SERIALIZATION_NAMESPACE::NodeSerialization::eNodeSerializationTypeRegular) {
        pageOrderChanged = hasPageOrderChangedSinceDefault();
    }

    bool isFullSaveMode = appPTR->getCurrentSettings()->getIsFullRecoverySaveModeEnabled();

    // Always store the sub-graph when encoding as a PyPlug
    const bool subGraphEdited = serialization->_encodeType == SERIALIZATION_NAMESPACE::NodeSerialization::eNodeSerializationTypePyPlug || isSubGraphEditedByUser();

    KnobPagePtr pyPlugPage = _imp->pyPlugPage.lock();

    KnobsVec knobs = getEffectInstance()->getKnobs_mt_safe();
    std::list<KnobIPtr > userPages;
    for (std::size_t i  = 0; i < knobs.size(); ++i) {
        KnobGroupPtr isGroup = toKnobGroup(knobs[i]);
        KnobPagePtr isPage = toKnobPage(knobs[i]);

        // For pages, check if it is a user knob, if so serialialize user knobs recursively
        if (isPage) {
            // Don t save empty pages
            if (isPage->getChildren().empty()) {
                continue;
            }

            // Save pages order if it has changed or if we are encoding a PyPlug
            if (!isPage->getIsSecret() && (pageOrderChanged || serialization->_encodeType == SERIALIZATION_NAMESPACE::NodeSerialization::eNodeSerializationTypePyPlug)) {
                serialization->_pagesIndexes.push_back( knobs[i]->getName() );
            }

            // Save user pages if they were added by the user with respect to the initial plug-in state, or if we are encoding as a PyPlug
            if ( knobs[i]->isUserKnob() && (!knobs[i]->isDeclaredByPlugin() || serialization->_encodeType == SERIALIZATION_NAMESPACE::NodeSerialization::eNodeSerializationTypePyPlug)) {
                userPages.push_back(knobs[i]);
            }
            continue;
        }

        bool hasExpr = false;
        {
            std::list<ViewIdx> views = knobs[i]->getViewsList();
            for (int d = 0; d < knobs[i]->getNDimensions(); ++d) {
                for (std::list<ViewIdx>::const_iterator itV = views.begin(); itV != views.end(); ++itV) {
                    if (!knobs[i]->getExpression(DimIdx(d), *itV).empty()) {
                        hasExpr = true;
                        break;
                    }
                    KnobDimViewKey linkData;
                    if (knobs[i]->getSharingMaster(DimIdx(d), *itV, &linkData)) {
                        hasExpr = true;
                        break;
                    }
                }
                if (hasExpr) {
                    break;
                }
            }
        }
        if (!knobs[i]->getIsPersistent() && !hasExpr) {
            // Don't serialize non persistant knobs
            continue;
        }

        if (knobs[i]->isUserKnob()) {
            // Don't serialize user knobs, its taken care of by user pages
            continue;
        }

        if (isGroup || isPage) {
            // Don't serialize these, they don't hold anything
            continue;
        }

        if (!isFullSaveMode && !knobs[i]->hasModifications() && !knobs[i]->hasDefaultValueChanged() && !hasExpr) {
            // This knob was not modified by the user, don't serialize it
            continue;
        }

        // If the knob is in the PyPlug page, only serialize if the PyPlug page is visible or if we are exporting as a
        // Pyplug
        if (pyPlugPage && pyPlugPage->getIsSecret() && knobs[i]->getTopLevelPage() == pyPlugPage && serialization->_encodeType != SERIALIZATION_NAMESPACE::NodeSerialization::eNodeSerializationTypePyPlug) {
            continue;
        }

        SERIALIZATION_NAMESPACE::KnobSerializationPtr newKnobSer( new SERIALIZATION_NAMESPACE::KnobSerialization );
        knobs[i]->toSerialization(newKnobSer.get());
        if (newKnobSer->_mustSerialize) {
            serialization->_knobsValues.push_back(newKnobSer);
        }

    }

    // Serialize user pages now
    for (std::list<KnobIPtr>::const_iterator it = userPages.begin(); it != userPages.end(); ++it) {
        boost::shared_ptr<SERIALIZATION_NAMESPACE::GroupKnobSerialization> s( new SERIALIZATION_NAMESPACE::GroupKnobSerialization );
        (*it)->toSerialization(s.get());
        serialization->_userPages.push_back(s);
    }


    serialization->_groupFullyQualifiedScriptName = getContainerGroupFullyQualifiedName();

    serialization->_nodeLabel = getLabel_mt_safe();

    serialization->_nodeScriptName = getScriptName_mt_safe();

    // When serializing as pyplug, always set in the plugin-id the original plug-in ID.
    if (serialization->_encodeType == SERIALIZATION_NAMESPACE::NodeSerialization::eNodeSerializationTypePyPlug) {
        serialization->_pluginID = getOriginalPlugin()->getPluginID();
    } else {
        serialization->_pluginID = getPluginID();
    }

    {
        QMutexLocker k(&_imp->nodePresetMutex);
        serialization->_presetInstanceLabel = _imp->initialNodePreset;
    }

    serialization->_pluginMajorVersion = getMajorVersion();

    serialization->_pluginMinorVersion = getMinorVersion();

    // Only serialize inputs for regular serialization
    if (serialization->_encodeType == SERIALIZATION_NAMESPACE::NodeSerialization::eNodeSerializationTypeRegular) {
        getInputNames(serialization->_inputs, serialization->_masks);
    }


    KnobItemsTablePtr table = _imp->effect->getItemsTable();
    if (table && table->getNumTopLevelItems() > 0) {
        serialization->_tableModel.reset(new SERIALIZATION_NAMESPACE::KnobItemsTableSerialization);
        table->toSerialization(serialization->_tableModel.get());
    }

    // For groups, serialize its children if the graph was edited
    NodeGroupPtr isGrp = isEffectNodeGroup();
    if (isGrp && subGraphEdited) {
        NodesList nodes;
        isGrp->getActiveNodes(&nodes);

        for (NodesList::iterator it = nodes.begin(); it != nodes.end(); ++it) {
            if ( (*it)->isPersistent() ) {
                
                SERIALIZATION_NAMESPACE::NodeSerializationPtr state;
                StubNodePtr isStub = toStubNode((*it)->getEffectInstance());
                if (isStub) {
                    state = isStub->getNodeSerialization();
                    if (!state) {
                        continue;
                    }
                } else {
                    state.reset( new SERIALIZATION_NAMESPACE::NodeSerialization );
                    (*it)->toSerialization(state.get());
                }
                
                serialization->_children.push_back(state);
            }
        }
    }

    // User created components
    std::list<ImageComponents> userComps;
    getUserCreatedComponents(&userComps);
    for (std::list<ImageComponents>::iterator it = userComps.begin(); it!=userComps.end(); ++it) {
        SERIALIZATION_NAMESPACE::ImageComponentsSerialization s;
        s.layerName = it->getLayerName();
        s.globalCompsName = it->getComponentsGlobalName();
        s.channelNames = it->getComponentsNames();
        serialization->_userComponents.push_back(s);
    }

    getPosition(&serialization->_nodePositionCoords[0], &serialization->_nodePositionCoords[1]);

    // Only save the size for backdrops, that's the only node where the user can resize
    if (isEffectBackdrop()) {
        getSize(&serialization->_nodeSize[0], &serialization->_nodeSize[1]);
    }

    if (hasColorChangedSinceDefault()) {
        getColor(&serialization->_nodeColor[0], &serialization->_nodeColor[1], &serialization->_nodeColor[2]);
    }
    getOverlayColor(&serialization->_overlayColor[0], &serialization->_overlayColor[1], &serialization->_overlayColor[2]);

    // Only serialize viewer UI knobs order if it has changed

    bool serializeViewerKnobs = serialization->_encodeType != SERIALIZATION_NAMESPACE::NodeSerialization::eNodeSerializationTypeRegular;
    KnobsVec viewerUIKnobs = getEffectInstance()->getViewerUIKnobs();
    if (!serializeViewerKnobs) {
        if (viewerUIKnobs.size() != _imp->defaultViewerKnobsOrder.size()) {
            std::list<std::string>::const_iterator it2 = _imp->defaultViewerKnobsOrder.begin();
            bool hasChanged = false;
            for (KnobsVec::iterator it = viewerUIKnobs.begin(); it!=viewerUIKnobs.end(); ++it, ++it2) {
                if ((*it)->getName() != *it2) {
                    hasChanged = true;
                    break;
                }
            }
            serializeViewerKnobs |= hasChanged;
        }
    }
    if (serializeViewerKnobs) {
        for (KnobsVec::iterator it = viewerUIKnobs.begin(); it!=viewerUIKnobs.end(); ++it) {
            serialization->_viewerUIKnobsOrder.push_back((*it)->getName());
        }
    }

} // Node::toSerialization

void
Node::fromSerialization(const SERIALIZATION_NAMESPACE::SerializationObjectBase& serializationBase)
{
    const SERIALIZATION_NAMESPACE::NodeSerialization* serialization = dynamic_cast<const SERIALIZATION_NAMESPACE::NodeSerialization*>(&serializationBase);
    assert(serialization);
    if (!serialization) {
        return;
    }

    // Load all knobs as well as user knobs and roto/tracking data
    loadKnobsFromSerialization(*serialization);

    // Remember the UI
    {
        QMutexLocker k(&_imp->nodeUIDataMutex);
        _imp->nodePositionCoords[0] = serialization->_nodePositionCoords[0];
        _imp->nodePositionCoords[1] = serialization->_nodePositionCoords[1];
        _imp->nodeSize[0] = serialization->_nodeSize[0];
        _imp->nodeSize[1] = serialization->_nodeSize[1];
        _imp->nodeColor[0] = serialization->_nodeColor[0];
        _imp->nodeColor[1] = serialization->_nodeColor[1];
        _imp->nodeColor[2] = serialization->_nodeColor[2];
        _imp->overlayColor[0] = serialization->_overlayColor[0];
        _imp->overlayColor[1] = serialization->_overlayColor[1];
        _imp->overlayColor[2] = serialization->_overlayColor[2];
    }

} // fromSerialization

void
Node::loadInternalNodeGraph(bool initialSetupAllowed,
                            const SERIALIZATION_NAMESPACE::NodeSerialization* projectSerialization,
                            const SERIALIZATION_NAMESPACE::NodeSerialization* pyPlugSerialization)
{
    NodeGroupPtr isGrp = isEffectNodeGroup();
    if (!isGrp) {
        return;
    }

    // Only do this when loading the node the first time
    assert(!isNodeCreated());

    {
        PluginPtr pyPlug = _imp->pyPlugHandle.lock();
        // For old PyPlugs based on Python scripts, the nodes are created by the Python script after the Group itself
        // gets created. So don't do anything
        bool isPythonScriptPyPlug = pyPlug && pyPlug->getProperty<bool>(kNatronPluginPropPyPlugIsPythonScript);
        if (isPythonScriptPyPlug) {
            return;
        }
    }

    // PyPlug serialization is only for pyplugs
    assert(!_imp->isPyPlug || pyPlugSerialization);


    // If we are creating the node in the standard way or loading a project and the internal node graph was not edited, initialize the sub-graph.
    // For a standard Group it creates the Input and Output nodes.
    if ((!projectSerialization || projectSerialization->_children.empty()) && !_imp->isPyPlug && initialSetupAllowed) {
        isGrp->setupInitialSubGraphState();
    }


    // Call the nodegroup derivative that is the only one to know what to do
    isGrp->loadSubGraph(projectSerialization, pyPlugSerialization);

    // Ensure meta-datas are propagated on the subgraph
    isGrp->forceComputeInputDependentDataOnAllTrees();


}


void
Node::loadKnobsFromSerialization(const SERIALIZATION_NAMESPACE::NodeSerialization& serialization)
{

    _imp->effect->beginChanges();
    _imp->effect->onKnobsAboutToBeLoaded(serialization);

    {
        QMutexLocker k(&_imp->createdComponentsMutex);
        for (std::list<SERIALIZATION_NAMESPACE::ImageComponentsSerialization>::const_iterator it = serialization._userComponents.begin(); it!=serialization._userComponents.end(); ++it) {
            ImageComponents s(it->layerName, it->globalCompsName, it->channelNames);
            _imp->createdComponents.push_back(s);
        }
    }
  
    {
        // Load all knobs

        for (SERIALIZATION_NAMESPACE::KnobSerializationList::const_iterator it = serialization._knobsValues.begin(); it!=serialization._knobsValues.end(); ++it) {
            KnobIPtr knob = getKnobByName((*it)->_scriptName);
            if (!knob) {
                continue;
            }
            knob->fromSerialization(**it);

        }


    }

    KnobIPtr filenameParam = getKnobByName(kOfxImageEffectFileParamName);
    if (filenameParam) {
        computeFrameRangeForReader(filenameParam, false);
    }

    // now restore the roto context if the node has a roto context
    KnobItemsTablePtr table = _imp->effect->getItemsTable();
    if (serialization._tableModel && table) {
        table->resetModel(eTableChangeReasonInternal);
        table->fromSerialization(*serialization._tableModel);
        table->declareItemsToPython();
    }

    {
        for (std::list<boost::shared_ptr<SERIALIZATION_NAMESPACE::GroupKnobSerialization> >::const_iterator it = serialization._userPages.begin(); it != serialization._userPages.end(); ++it) {
            restoreUserKnob(KnobGroupPtr(), KnobPagePtr(), **it, 0);
        }
    }

    declarePythonKnobs();

    if (!serialization._pagesIndexes.empty()) {
        setPagesOrder( serialization._pagesIndexes );
    }

    if (!serialization._viewerUIKnobsOrder.empty()) {
        KnobsVec viewerUIknobs;
        for (std::list<std::string>::const_iterator it = serialization._viewerUIKnobsOrder.begin(); it!=serialization._viewerUIKnobsOrder.end(); ++it) {
            KnobIPtr knob = getKnobByName(*it);
            if (knob) {
                viewerUIknobs.push_back(knob);
            }
        }
        _imp->effect->setViewerUIKnobs(viewerUIknobs);
    }

    // Force update of user knobs on the GUI if we are calling this in restoreNodeDefaults
    _imp->effect->recreateUserKnobs(false);

    _imp->effect->onKnobsLoaded();
    _imp->effect->endChanges();

} // loadKnobsFromSerialization

void
Node::clearPresetFlag()
{
    bool isEmpty;
    {
        QMutexLocker k(&_imp->nodePresetMutex);
        isEmpty = _imp->initialNodePreset.empty();
        _imp->initialNodePreset.clear();
    }
    if (!isEmpty) {
        Q_EMIT nodePresetsChanged();
    }
}

void
Node::loadPresets(const std::string& presetsLabel)
{

    assert(QThread::currentThread() == qApp->thread());
    {
        QMutexLocker k(&_imp->nodePresetMutex);
        _imp->initialNodePreset = presetsLabel;
    }
    restoreNodeToDefaultState(CreateNodeArgsPtr());
    Q_EMIT nodePresetsChanged();
}

void
Node::loadPresetsFromFile(const std::string& presetsFile)
{

    assert(QThread::currentThread() == qApp->thread());

    SERIALIZATION_NAMESPACE::NodeSerializationPtr serialization(new SERIALIZATION_NAMESPACE::NodeSerialization);

    // Throws on failure
    getNodeSerializationFromPresetFile(presetsFile, serialization.get());

    {
        QMutexLocker k(&_imp->nodePresetMutex);
        _imp->initialNodePreset = serialization->_presetInstanceLabel;
    }
    restoreNodeToDefaultState(CreateNodeArgsPtr());
    Q_EMIT nodePresetsChanged();
}

void
Node::getNodeSerializationFromPresetFile(const std::string& presetFile, SERIALIZATION_NAMESPACE::NodeSerialization* serialization)
{
    assert(serialization);
    FStreamsSupport::ifstream ifile;
    FStreamsSupport::open(&ifile, presetFile);
    if (!ifile || presetFile.empty()) {
        std::string message = tr("Failed to open file: ").toStdString() + presetFile;
        throw std::runtime_error(message);
    }

    if (!SERIALIZATION_NAMESPACE::read(NATRON_PRESETS_FILE_HEADER, ifile,serialization)) {
        throw std::runtime_error(tr("Failed to open %1: this file does not appear to be a presets file").arg(QString::fromUtf8(presetFile.c_str())).toStdString());
    }
}



void
Node::getNodeSerializationFromPresetName(const std::string& presetName, SERIALIZATION_NAMESPACE::NodeSerialization* serialization)
{
    PluginPtr plugin = getPlugin();
    if (!plugin) {
        throw std::invalid_argument("Invalid plug-in");
    }

    const std::vector<PluginPresetDescriptor>& presets = plugin->getPresetFiles();
    for (std::vector<PluginPresetDescriptor>::const_iterator it = presets.begin() ;it!=presets.end(); ++it) {
        if (it->presetLabel.toStdString() == presetName) {
            getNodeSerializationFromPresetFile(it->presetFilePath.toStdString(), serialization);
            assert(presetName == serialization->_presetsIdentifierLabel);
            return;
        }
    }


    std::string message = tr("Cannot find loaded preset named %1").arg(QString::fromUtf8(presetName.c_str())).toStdString();
    throw std::invalid_argument(message);
}

void
Node::loadPresetsInternal(const SERIALIZATION_NAMESPACE::NodeSerializationPtr& serialization,bool setKnobsDefault)
{
    assert(QThread::currentThread() == qApp->thread());


    loadKnobsFromSerialization(*serialization);

    if (setKnobsDefault) {
        // set non animated knobs to be their default values
        const KnobsVec& knobs = getKnobs();
        for (KnobsVec::const_iterator it = knobs.begin(); it!=knobs.end(); ++it) {
            KnobButtonPtr isBtn = toKnobButton(*it);
            KnobPagePtr isPage = toKnobPage(*it);
            KnobSeparatorPtr isSeparator = toKnobSeparator(*it);
            if ( (isBtn && !isBtn->getIsCheckable())  || isPage || isSeparator) {
                continue;
            }

            if ((*it)->getIsPersistent()) {
                KnobIntBasePtr isInt = toKnobIntBase(*it);
                KnobBoolBasePtr isBool = toKnobBoolBase(*it);
                KnobStringBasePtr isString = toKnobStringBase(*it);
                KnobDoubleBasePtr isDouble = toKnobDoubleBase(*it);
                if ((*it)->hasAnimation()) {
                    continue;
                }
                for (int d = 0; d < (*it)->getNDimensions(); ++d) {
                    if (isInt) {
                        isInt->setDefaultValue(isInt->getValue(DimIdx(d)), DimIdx(d));
                    } else if (isBool) {
                        isBool->setDefaultValue(isBool->getValue(DimIdx(d)), DimIdx(d));
                    } else if (isString) {
                        isString->setDefaultValue(isString->getValue(DimIdx(d)), DimIdx(d));
                    } else if (isDouble) {
                        isDouble->setDefaultValue(isDouble->getValue(DimIdx(d)), DimIdx(d));
                    }
                }
            }
        }
    }

} // Node::loadPresetsInternal

void
Node::exportNodeToPyPlug(const std::string& filePath)
{
    // Only groups can export to PyPlug
    if (!isEffectNodeGroup()) {
        return;
    }
    FStreamsSupport::ofstream ofile;
    FStreamsSupport::open(&ofile, filePath);
    if (!ofile || filePath.empty()) {
        std::string message = tr("Failed to open file: ").toStdString() + filePath;
        throw std::runtime_error(message);
    }

    // Perform checks before writing the file
    {
        std::string pyPlugID = _imp->pyPlugIDKnob.lock()->getValue();
        if (pyPlugID.empty()) {
            std::string message = tr("The plug-in ID cannot be empty").toStdString();
            throw std::runtime_error(message);
        }
    }
    {
        std::string pyPlugLabel = _imp->pyPlugLabelKnob.lock()->getValue();
        if (pyPlugLabel.empty()) {
            std::string message = tr("The plug-in label cannot be empty").toStdString();
            throw std::runtime_error(message);
        }
    }

    // Make sure the file paths are relative to the pyplug script directory
    std::string pyPlugDirectoryPath;
    {
        std::size_t foundSlash = filePath.find_last_of('/');
        if (foundSlash != std::string::npos) {
            pyPlugDirectoryPath = filePath.substr(0, foundSlash + 1);
        }
    }

    {
        std::string iconFilePath = _imp->pyPlugIconKnob.lock()->getValue();
        std::string path;
        std::size_t foundSlash = iconFilePath.find_last_of('/');
        if (foundSlash != std::string::npos) {
            path = iconFilePath.substr(0, foundSlash + 1);
        }
        if (!path.empty() && path != pyPlugDirectoryPath) {
            std::string message = tr("The plug-in icon file should be located in the same directory as the PyPlug script (%1)").arg(QString::fromUtf8(pyPlugDirectoryPath.c_str())).toStdString();
            throw std::runtime_error(message);
        }
    }
    {
        std::string callbacksFilePath = _imp->pyPlugExtPythonScript.lock()->getValue();
        std::string path;
        std::size_t foundSlash = callbacksFilePath.find_last_of('/');
        if (foundSlash != std::string::npos) {
            path = callbacksFilePath.substr(0, foundSlash + 1);
        }
        if (!path.empty() && path != pyPlugDirectoryPath) {
            std::string message = tr("The Python callbacks file should be located in the same directory as the PyPlug script (%1)").arg(QString::fromUtf8(pyPlugDirectoryPath.c_str())).toStdString();
            throw std::runtime_error(message);
        }
    }


    // Check that the directory where the file will be is registered in Natron search paths.
    if (!getApp()->isBackground()) {
        bool foundInPath = false;
        QStringList groupSearchPath = appPTR->getAllNonOFXPluginsPaths();
        for (QStringList::iterator it = groupSearchPath.begin(); it != groupSearchPath.end(); ++it) {
            std::string thisPath = it->toStdString();

            // pyPlugDirectoryPath ends with a separator, so ensure this one has one too
            if (!thisPath.empty() && thisPath[thisPath.size() - 1] != '/') {
                thisPath.push_back('/');
            }
            if (thisPath == pyPlugDirectoryPath) {
                foundInPath = true;
                break;
            }
        }

        if (!foundInPath) {
            QString message = tr("Directory \"%1\" is not in the plug-in search path, would you like to add it?").arg(QString::fromUtf8(pyPlugDirectoryPath.c_str()));
            StandardButtonEnum rep = Dialogs::questionDialog(tr("Plug-in path").toStdString(),
                                                             message.toStdString(), false);

            if  (rep == eStandardButtonYes) {
                appPTR->getCurrentSettings()->appendPythonGroupsPath(pyPlugDirectoryPath);
            }
        }
    }


    SERIALIZATION_NAMESPACE::NodeSerializationPtr serialization(new SERIALIZATION_NAMESPACE::NodeSerialization);
    serialization->_encodeType = SERIALIZATION_NAMESPACE::NodeSerialization::eNodeSerializationTypePyPlug;
    toSerialization(serialization.get());

    SERIALIZATION_NAMESPACE::NodeClipBoard cb;
    cb.nodes.push_back(serialization);
    
    SERIALIZATION_NAMESPACE::write(ofile, cb, NATRON_PRESETS_FILE_HEADER);
}

void
Node::exportNodeToPresets(const std::string& filePath,
                          const std::string& presetsLabel,
                          const std::string& iconFilePath,
                          int shortcutSymbol,
                          int shortcutModifiers)
{
    FStreamsSupport::ofstream ofile;
    FStreamsSupport::open(&ofile, filePath);
    if (!ofile || filePath.empty()) {
        std::string message = tr("Failed to open file: ").toStdString() + filePath;
        throw std::runtime_error(message);
    }

    // Make sure the file paths are relative to the presets script directory
    std::string pyPlugDirectoryPath;
    {
        std::size_t foundSlash = filePath.find_last_of('/');
        if (foundSlash != std::string::npos) {
            pyPlugDirectoryPath = filePath.substr(0, foundSlash + 1);
        }
    }
    {
        std::string path;
        std::size_t foundSlash = iconFilePath.find_last_of('/');
        if (foundSlash != std::string::npos) {
            path = iconFilePath.substr(0, foundSlash + 1);
        }
        if (!path.empty() && path != pyPlugDirectoryPath) {
            std::string message = tr("The preset icon file should be located in the same directory as the preset script (%1)").arg(QString::fromUtf8(pyPlugDirectoryPath.c_str())).toStdString();
            throw std::runtime_error(message);
        }
    }


    SERIALIZATION_NAMESPACE::NodeSerializationPtr serialization(new SERIALIZATION_NAMESPACE::NodeSerialization);
    serialization->_encodeType = SERIALIZATION_NAMESPACE::NodeSerialization::eNodeSerializationTypePresets;
    serialization->_presetsIdentifierLabel = presetsLabel;
    serialization->_presetsIconFilePath = iconFilePath;
    serialization->_presetShortcutSymbol = shortcutSymbol;
    serialization->_presetShortcutPresetModifiers = shortcutModifiers;

    toSerialization(serialization.get());

    SERIALIZATION_NAMESPACE::NodeClipBoard cb;
    cb.nodes.push_back(serialization);

    SERIALIZATION_NAMESPACE::write(ofile, cb, NATRON_PRESETS_FILE_HEADER);
}



void
Node::restoreNodeToDefaultState(const CreateNodeArgsPtr& args)
{
    assert(QThread::currentThread() == qApp->thread());

    FlagSetter setter(true, &_imp->restoringDefaults);

    // Make sure the instance does not receive knobChanged now
    _imp->effect->beginChanges();

    // If the node is not yet created (i.e: this is called in the load() function) then some stuff here doesn't need to be done
    bool nodeCreated = isNodeCreated();
    if (nodeCreated) {
        // Purge any cache when reseting to defaults
        _imp->effect->purgeCaches();
    }

    // Check if there is any serialization from presets/pyplug
    std::string nodePreset = getCurrentNodePresets();
    SERIALIZATION_NAMESPACE::NodeSerializationPtr presetSerialization, pyPlugSerialization, projectSerialization;
    if (args) {
        projectSerialization = args->getProperty<SERIALIZATION_NAMESPACE::NodeSerializationPtr >(kCreateNodeArgsPropNodeSerialization);
    }
    if (!nodePreset.empty()) {
        try {
            presetSerialization.reset(new SERIALIZATION_NAMESPACE::NodeSerialization);
            getNodeSerializationFromPresetName(nodePreset, presetSerialization.get());
        } catch (...) {

        }
    }

    if (_imp->isPyPlug) {
        PluginPtr pyPlugHandle = _imp->pyPlugHandle.lock();
        if (pyPlugHandle) {
            bool isPythonScriptPyPlug = pyPlugHandle->getProperty<bool>(kNatronPluginPropPyPlugIsPythonScript);
            if (!isPythonScriptPyPlug) {
                std::string filePath = pyPlugHandle->getProperty<std::string>(kNatronPluginPropPyPlugScriptAbsoluteFilePath);
                pyPlugSerialization.reset(new SERIALIZATION_NAMESPACE::NodeSerialization);
                getNodeSerializationFromPresetFile(filePath, pyPlugSerialization.get());
            }
        }
    }
    // Reset all knobs to default first, block value changes and do them all afterwards because the node state can only be restored
    // if all parameters are actually to the good value
    if (nodeCreated) {


        // Restore knob defaults
        const KnobsVec& knobs = getKnobs();
        for (KnobsVec::const_iterator it = knobs.begin(); it!=knobs.end(); ++it) {
            if (!(*it)->getIsPersistent() ) {
                continue;
            }
            (*it)->blockValueChanges();
            (*it)->unSplitAllViews();
            (*it)->resetToDefaultValue(DimSpec::all(), ViewSetSpec::all());
            (*it)->unblockValueChanges();
        }
    }


    // If this is a pyplug, load the node state (and its internal subgraph)
    if (pyPlugSerialization) {
        loadPresetsInternal(pyPlugSerialization, false);
    }

    if (presetSerialization) {

        // If any preset knob already exist, remove it
        {
            for (std::list<KnobIWPtr>::iterator it = _imp->presetKnobs.begin(); it != _imp->presetKnobs.end(); ++it) {
                KnobIPtr knob = it->lock();
                if (!knob) {
                    continue;
                }
                _imp->effect->deleteKnob(knob, true);
            }
            _imp->presetKnobs.clear();
        }

        _imp->isLoadingPreset = true;
        // Load presets from serialization if any
        loadPresetsInternal(presetSerialization, true);
        _imp->isLoadingPreset = false;
    } else {

        // Reset knob default values to their initial default value if we had a different preset before
        if (nodeCreated) {
            const KnobsVec& knobs = getKnobs();
            for (KnobsVec::const_iterator it = knobs.begin(); it!=knobs.end(); ++it) {
                KnobButtonPtr isBtn = toKnobButton(*it);
                KnobPagePtr isPage = toKnobPage(*it);
                KnobSeparatorPtr isSeparator = toKnobSeparator(*it);
                if ( (isBtn && !isBtn->getIsCheckable())  || isPage || isSeparator) {
                    continue;
                }
                if ((*it)->hasAnimation()) {
                    continue;
                }

                if ((*it)->getIsPersistent()) {
                    KnobIntBasePtr isInt = toKnobIntBase(*it);
                    KnobBoolBasePtr isBool = toKnobBoolBase(*it);
                    KnobStringBasePtr isString = toKnobStringBase(*it);
                    KnobDoubleBasePtr isDouble = toKnobDoubleBase(*it);
                    for (int d = 0; d < (*it)->getNDimensions(); ++d) {
                        if (isInt) {
                            isInt->setDefaultValue(isInt->getInitialDefaultValue(DimIdx(d)), DimIdx(d));
                        } else if (isBool) {
                            isBool->setDefaultValue(isBool->getInitialDefaultValue(DimIdx(d)), DimIdx(d));
                        } else if (isString) {
                            isString->setDefaultValue(isString->getInitialDefaultValue(DimIdx(d)), DimIdx(d));
                        } else if (isDouble) {
                            isDouble->setDefaultValue(isDouble->getInitialDefaultValue(DimIdx(d)), DimIdx(d));
                        }
                    }
                }
            }
        }
    }

    // Load serialization before loading internal nodegraph as restoring parameters of the sub-nodegraph could reference user knobs
    // on this node
    if (projectSerialization) {
        fromSerialization(*projectSerialization);
    }

    if (!nodeCreated) {
        bool initialSubGraphSetupAllowed = false;
        if (args) {
            initialSubGraphSetupAllowed = !args->getProperty<bool>(kCreateNodeArgsPropNodeGroupDisableCreateInitialNodes);
        }

        loadInternalNodeGraph(initialSubGraphSetupAllowed, projectSerialization.get(), pyPlugSerialization.get());
    }


    // If there was a serialization, we most likely removed or created user parameters, so refresh Python knobs
    declarePythonKnobs();

    if (nodeCreated) {
        // Ensure the state of the node is consistent with what the plug-in expects
        int time = getApp()->getTimeLine()->currentFrame();
        {
            const KnobsVec& knobs = getKnobs();
            for (KnobsVec::const_iterator it = knobs.begin(); it!=knobs.end(); ++it) {
                if (!(*it)->getEvaluateOnChange()) {
                    continue;
                }
                // Don't call instanceChanged action on buttons otherwise it could popup a menu for some plug-ins
                KnobButtonPtr isButton = toKnobButton(*it);
                if (isButton) {
                    continue;
                }
                _imp->effect->onKnobValueChanged_public(*it, eValueChangedReasonRestoreDefault, time, ViewIdx(0));

            }
        }
    }

    _imp->effect->endChanges();

    // Refresh hash & meta-data and trigger a render
    _imp->effect->invalidateCacheHashAndEvaluate(true, true);

} // restoreNodeToDefaultState

void
Node::restoreSublabel()
{

    KnobIPtr sublabelKnob = getKnobByName(kNatronOfxParamStringSublabelName);
    if (!sublabelKnob) {
        return;
    }
    
    // Make sure the knob is not persistent
    sublabelKnob->setIsPersistent(false);
    
    KnobStringPtr sublabelKnobIsString = toKnobString(sublabelKnob);
    _imp->ofxSubLabelKnob = sublabelKnobIsString;

    NodePtr ioContainer = getIOContainer();
    if (ioContainer) {
        ioContainer->_imp->ofxSubLabelKnob = sublabelKnobIsString;
        Q_EMIT ioContainer->nodeExtraLabelChanged();
    }
 

}

void
Node::loadKnob(const KnobIPtr & knob,
               const SERIALIZATION_NAMESPACE::KnobSerializationList & knobsValues)
{
    // Try to find a serialized value for this knob

    for (SERIALIZATION_NAMESPACE::KnobSerializationList::const_iterator it = knobsValues.begin(); it != knobsValues.end(); ++it) {
        if ( (*it)->getName() == knob->getName() ) {
            knob->fromSerialization(**it);
            break;
        }
    }

} // Node::loadKnob

bool
Node::linkToNode(const NodePtr& other)
{
    // Only link same plug-in
    if (!other || other->getPluginID() != getPluginID()) {
        return false;
    }
    const KnobsVec& knobs = getKnobs();
    for (KnobsVec::const_iterator it = knobs.begin(); it!=knobs.end(); ++it) {
        {
            KnobButtonPtr isButton = toKnobButton(*it);
            if (isButton && !isButton->getIsCheckable()) {
                // Don't link trigger buttons
                continue;
            }
        }
       
        KnobIPtr masterKnob = other->getKnobByName((*it)->getName());
        if (!masterKnob) {
            continue;
        }
        (*it)->linkTo(masterKnob);
    }
    return true;
}

void
Node::unlinkAllKnobs()
{
    const KnobsVec& knobs = getKnobs();
    for (KnobsVec::const_iterator it = knobs.begin(); it != knobs.end(); ++it) {
        (*it)->unlink(DimSpec::all(), ViewSetSpec::all(), true);
    }
}

void
Node::getLinkedNodes(std::list<std::pair<NodePtr, bool> >* nodes) const
{
    // For each knob we keep track of the master nodes we find.
    // If the number of knobs refering the node is equal to the number of knobs dimension/view pairs
    // then the node is considered a clone.
    std::map<NodePtr, int> masterNodes;
    int nVisitedKnobDimensionView = 0;
    const KnobsVec& knobs = getKnobs();

    // For Groups, since a PyPlug may have by default some parameters linked,
    // we do not count the links to internal nodes to figure out if we need to appear linked or not.
    NodeGroupPtr isNodeGroup = isEffectNodeGroup();
    NodesList groupNodes;
    if (isNodeGroup) {
        groupNodes = isNodeGroup->getNodes();
    }
    for (KnobsVec::const_iterator it = knobs.begin(); it != knobs.end(); ++it) {

        // Should we consider this knob to determine if the node is a clone or not ?
        bool countKnobAmongstVisited = true;
        {
            KnobButtonPtr isButton = toKnobButton(*it);
            if (isButton && !isButton->getIsCheckable()) {
                // Ignore trigger buttons
                countKnobAmongstVisited = false;
            }
        }

        if (!(*it)->getEvaluateOnChange()) {
            countKnobAmongstVisited = false;
        }

        int nDims = (*it)->getNDimensions();
        std::list<ViewIdx> views = (*it)->getViewsList();
        for (std::list<ViewIdx>::const_iterator it2 = views.begin(); it2 != views.end(); ++it2) {
            for (int i = 0; i < nDims; ++i) {

                if (countKnobAmongstVisited) {
                    ++nVisitedKnobDimensionView;
                }


                KnobDimViewKeySet dimViewSharedKnobs;
                (*it)->getSharedValues(DimIdx(i), *it2, &dimViewSharedKnobs);

                {
                    KnobDimViewKeySet expressionDependencies;
                    if ((*it)->getExpressionDependencies(DimIdx(i), *it2, expressionDependencies)) {

                    }
                    dimViewSharedKnobs.insert(expressionDependencies.begin(), expressionDependencies.end());
                }

                // insert all shared knobs for this dimension/view to the global sharedKnobs set
                for (KnobDimViewKeySet::const_iterator it3 = dimViewSharedKnobs.begin(); it3 != dimViewSharedKnobs.end() ;++it3) {
                    KnobIPtr sharedKnob = it3->knob.lock();
                    if (!sharedKnob) {
                        continue;
                    }

                    // Appear linked if there's at least one shared knob.
                    EffectInstancePtr sharedHolderIsEffect = toEffectInstance(sharedKnob->getHolder());
                    KnobTableItemPtr sharedHolderIsItem = toKnobTableItem(sharedKnob->getHolder());
                    if (sharedHolderIsItem) {
                        sharedHolderIsEffect = sharedHolderIsItem->getModel()->getNode()->getEffectInstance();
                    }
                    if (!sharedHolderIsEffect) {
                        continue;
                    }

                    // Increment the number of references to that node
                    NodePtr sharedNode = sharedHolderIsEffect->getNode();

                    // If the shared node is a child of this group, don't count as link
                    if (std::find(groupNodes.begin(), groupNodes.end(), sharedNode) != groupNodes.end()) {
                        continue;
                    }
                    if (sharedNode.get() != this) {
                        std::map<NodePtr, int>::iterator found = masterNodes.find(sharedNode);
                        if (found == masterNodes.end()) {
                            if (countKnobAmongstVisited) {
                                masterNodes[sharedNode] = 1;
                            } else {
                                masterNodes[sharedNode] = 0;
                            }
                        } else {
                            if (countKnobAmongstVisited) {
                                ++found->second;
                            }
                        }
                    }
                } // for all shared knobs
            } // for all dimensions
        } // for all views

    } // for all knobs

    for (std::map<NodePtr, int>::const_iterator it = masterNodes.begin(); it!=masterNodes.end(); ++it) {
        bool isCloneLink = it->second >= nVisitedKnobDimensionView;
        nodes->push_back(std::make_pair(it->first, isCloneLink));

    }

} // getLinkedNodes

void
Node::getCloneLinkedNodes(std::list<NodePtr>* clones) const
{
    std::list<std::pair<NodePtr, bool> > links;
    getLinkedNodes(&links);
    for (std::list<std::pair<NodePtr, bool> >::const_iterator it = links.begin(); it!=links.end(); ++it) {
        if (it->second) {
            clones->push_back(it->first);
        }
    }
}

void
Node::restoreKnobsLinks(const SERIALIZATION_NAMESPACE::NodeSerialization & serialization,
                        const std::list<std::pair<NodePtr, SERIALIZATION_NAMESPACE::NodeSerializationPtr > >& allCreatedNodesInGroup)
{
    ////Only called by the main-thread
    assert( QThread::currentThread() == qApp->thread() );

    // In Natron 2.1.x and older we serialized the name of the master node
    const std::string & masterNodeName = serialization._masterNodecriptName;
    if ( !masterNodeName.empty() ) {

        // In the past the script-name contained the fully qualified name , e.g: Group1.Blur1
        // This leads to issues when restoring the graph in another Group name.
        // Ensure the name is only the script-name by removing the prefix
        NodePtr masterNode;
        std::size_t foundDot = masterNodeName.find_last_of(".");
        if (foundDot != std::string::npos) {
            masterNode = getGroup()->getNodeByName(masterNodeName.substr(foundDot + 1));
        } else {
            masterNode = getGroup()->getNodeByName(masterNodeName);
        }



        if (!masterNode) {
            LogEntry::LogEntryColor c;
            if (getColor(&c.r, &c.g, &c.b)) {
                c.colorSet = true;
            }

            appPTR->writeToErrorLog_mt_safe( QString::fromUtf8(getScriptName_mt_safe().c_str() ), QDateTime::currentDateTime(),
                                            tr("Cannot restore the link between %1 and %2.")
                                            .arg( QString::fromUtf8( serialization._nodeScriptName.c_str() ) )
                                            .arg( QString::fromUtf8( masterNodeName.c_str() ) ) );
        } else {
            linkToNode( masterNode );
        }
        return;
    }


    const SERIALIZATION_NAMESPACE::KnobSerializationList & knobsValues = serialization._knobsValues;
    ///try to find a serialized value for this knob
    for (SERIALIZATION_NAMESPACE::KnobSerializationList::const_iterator it = knobsValues.begin(); it != knobsValues.end(); ++it) {
        KnobIPtr knob = getKnobByName((*it)->_scriptName);
        if (!knob) {
            continue;
        }
        try {
            knob->restoreKnobLinks(*it, allCreatedNodesInGroup);
        } catch (const std::exception& e) {
            // For stub nodes don't report errors
            if (!isEffectStubNode()) {
                LogEntry::LogEntryColor c;
                if (getColor(&c.r, &c.g, &c.b)) {
                    c.colorSet = true;
                }
                appPTR->writeToErrorLog_mt_safe(QString::fromUtf8(getScriptName_mt_safe().c_str() ), QDateTime::currentDateTime(), QString::fromUtf8(e.what()), false, c);
            }
        }
    }

    const std::list<boost::shared_ptr<SERIALIZATION_NAMESPACE::GroupKnobSerialization> >& userKnobs = serialization._userPages;
    for (std::list<boost::shared_ptr<SERIALIZATION_NAMESPACE::GroupKnobSerialization > >::const_iterator it = userKnobs.begin(); it != userKnobs.end(); ++it) {
        KnobIPtr knob = getKnobByName((*it)->_name);
        if (!knob) {
            continue;
        }
        try {
            knob->restoreKnobLinks(*it, allCreatedNodesInGroup);
        } catch (const std::exception& e) {
            LogEntry::LogEntryColor c;
            if (getColor(&c.r, &c.g, &c.b)) {
                c.colorSet = true;
            }
            appPTR->writeToErrorLog_mt_safe(QString::fromUtf8(getScriptName_mt_safe().c_str() ), QDateTime::currentDateTime(), QString::fromUtf8(e.what()), false, c);

        }
    }
}

void
Node::moveToGroup(const NodeCollectionPtr& group)
{
    NodeCollectionPtr currentGroup = getGroup();
    assert(currentGroup);

    if (currentGroup == group) {
        return;
    }


    bool settingsPanelVisible = isSettingsPanelVisible();

    // Destroy the node gui
    {
        NodeGuiIPtr oldNodeGui = getNodeGui();
        if (oldNodeGui) {
            oldNodeGui->destroyGui();
        }
        _imp->guiPointer.reset();
    }

    // Remove this node from the group
    // Hold a shared_ptr to the node to ensure one is still valid and the node does not get destroyed
    NodePtr thisShared = shared_from_this();
    currentGroup->removeNode(thisShared);



    // Remove the old Python attribute
    {
        std::string currentFullName = getFullyQualifiedName();
        deleteNodeVariableToPython(currentFullName);
    }
    std::string currentScriptName = getScriptName_mt_safe();

    {
        QMutexLocker k(&_imp->groupMutex);
        _imp->group = group;
        group->addNode(thisShared);
    }


    // Refresh the script-name, this will automatically re-declare the attribute to Python
    setScriptName(currentScriptName);
    
    // Create the new node gui
    NodeGraphI* newGraph = group->getNodeGraph();
    if (newGraph) {
        double position[2];
        getPosition(&position[0], &position[1]);
        CreateNodeArgsPtr args(CreateNodeArgs::create(getPluginID(), group));
        args->setProperty<bool>(kCreateNodeArgsPropAutoConnect, false);
        args->setProperty<bool>(kCreateNodeArgsPropAddUndoRedoCommand, false);
        args->setProperty<bool>(kCreateNodeArgsPropSettingsOpened, settingsPanelVisible);
        args->setProperty<double>(kCreateNodeArgsPropNodeInitialPosition, position[0], 0);
        args->setProperty<double>(kCreateNodeArgsPropNodeInitialPosition, position[1], 1);

        newGraph->createNodeGui(shared_from_this(), *args);
    }

} // moveToGroup

void
Node::setPagesOrder(const std::list<std::string>& pages)
{
    //re-order the pages
    std::vector<KnobIPtr> pagesOrdered(pages.size());

    KnobsVec knobs = getKnobs();
    for (KnobsVec::const_iterator it = knobs.begin(); it != knobs.end(); ++it) {
        KnobPagePtr isPage = toKnobPage(*it);
        if (!isPage) {
            continue;
        }

        // Look for it in the pages
        int i = 0;
        bool found = false;
        for (std::list<std::string>::const_iterator it2 = pages.begin(); it2 != pages.end(); ++it2, ++i) {
            if (*it2 == isPage->getName()) {
                pagesOrdered[i] = *it;
                _imp->effect->removeKnobFromList(isPage);
                isPage->setSecret(false);
                found = true;
                break;
            }
        }
        if (!found && isPage->isUserKnob()) {
            isPage->setSecret(true);
        }
    }
    int index = 0;
    for (std::vector<KnobIPtr >::iterator it =  pagesOrdered.begin(); it != pagesOrdered.end(); ++it, ++index) {
        if (*it) {
            _imp->effect->insertKnob(index, *it);
        }
    }
}

void
Node::refreshDefaultPagesOrder()
{
    _imp->refreshDefaultPagesOrder();
}


std::list<std::string>
Node::getPagesOrder() const
{
    KnobsVec knobs = _imp->effect->getKnobs_mt_safe();
    std::list<std::string> ret;

    for (KnobsVec::const_iterator it = knobs.begin(); it != knobs.end(); ++it) {
        KnobPagePtr ispage = toKnobPage(*it);
        if (ispage && !ispage->getChildren().empty() && !ispage->getIsSecret()) {
            ret.push_back( ispage->getName() );
        }
    }

    return ret;
}

bool
Node::hasPageOrderChangedSinceDefault() const
{
    std::list<std::string> pagesOrder = getPagesOrder();
    if (pagesOrder.size() != _imp->defaultPagesOrder.size()) {
        return true;
    }
    std::list<std::string>::const_iterator it2 = _imp->defaultPagesOrder.begin();
    for (std::list<std::string>::const_iterator it = pagesOrder.begin(); it!=pagesOrder.end(); ++it, ++it2) {
        if (*it != *it2) {
            return true;
        }
    }
    return false;
}

bool
Node::isRenderingPreview() const
{
    QMutexLocker l(&_imp->computingPreviewMutex);

    return _imp->computingPreview;
}

bool
Node::hasOverlay() const
{
    if (!_imp->effect) {
        return false;
    }

    NodeGuiIPtr nodeGui = getNodeGui();
    if (nodeGui) {
        if ( nodeGui->hasHostOverlay() ) {
            return true;
        }
    }

    return _imp->effect->hasOverlay();
}



bool
Node::areAllProcessingThreadsQuit() const
{
    {
        QMutexLocker locker(&_imp->mustQuitPreviewMutex);
        if (_imp->computingPreview) {
            return false;
        }
    }

    //If this effect has a RenderEngine, make sure it is finished
    OutputEffectInstancePtr isOutput = isEffectOutput();

    if (isOutput) {
        if ( isOutput->getRenderEngine()->hasThreadsAlive() ) {
            return false;
        }
    }

    TrackerNodePtr isTracker = toTrackerNode(_imp->effect);
    if (isTracker) {
        TrackerHelperPtr tracker = isTracker->getTracker();
        if ( tracker && !tracker->hasTrackerThreadQuit() ) {
            return false;
        }
    }

    return true;
}

void
Node::quitAnyProcessing_non_blocking()
{
    //If this effect has a RenderEngine, make sure it is finished
    OutputEffectInstancePtr isOutput = isEffectOutput();

    if (isOutput) {
        isOutput->getRenderEngine()->quitEngine(true);
    }

    //Returns when the preview is done computign
    _imp->abortPreview_non_blocking();

    TrackerNodePtr isTracker = toTrackerNode(_imp->effect);
    if (isTracker) {
        TrackerHelperPtr tracker = isTracker->getTracker();
        if (tracker) {
            tracker->quitTrackerThread_non_blocking();
        }
    }
}

void
Node::quitAnyProcessing_blocking(bool allowThreadsToRestart)
{


    //If this effect has a RenderEngine, make sure it is finished
    OutputEffectInstancePtr isOutput = isEffectOutput();

    if (isOutput) {
        RenderEnginePtr engine = isOutput->getRenderEngine();
        if (engine) {
            engine->quitEngine(allowThreadsToRestart);
            engine->waitForEngineToQuit_enforce_blocking();
        }
    }

    //Returns when the preview is done computign
    _imp->abortPreview_blocking(allowThreadsToRestart);

    TrackerNodePtr isTracker = toTrackerNode(_imp->effect);
    if (isTracker) {
        TrackerHelperPtr tracker = isTracker->getTracker();
        if (tracker) {
            tracker->quitTrackerThread_blocking(allowThreadsToRestart);
        }
    }
}

void
Node::abortAnyProcessing_non_blocking()
{
    OutputEffectInstancePtr isOutput = isEffectOutput();

    if (isOutput) {
        isOutput->getRenderEngine()->abortRenderingNoRestart();
    }

    TrackerNodePtr isTracker = toTrackerNode(_imp->effect);
    if (isTracker) {
        TrackerHelperPtr tracker = isTracker->getTracker();
        if (tracker) {
            tracker->abortTracking();
        }
    }

    _imp->abortPreview_non_blocking();
}

void
Node::abortAnyProcessing_blocking()
{
    OutputEffectInstancePtr isOutput = isEffectOutput();

    if (isOutput) {
        RenderEnginePtr engine = isOutput->getRenderEngine();
        assert(engine);
        engine->abortRenderingNoRestart();
        engine->waitForAbortToComplete_enforce_blocking();
    }

    TrackerNodePtr isTracker = toTrackerNode(_imp->effect);
    if (isTracker) {
        TrackerHelperPtr tracker = isTracker->getTracker();
        if (tracker) {
            tracker->abortTracking_blocking();
        }
    }
    _imp->abortPreview_blocking(false);
}



const std::vector<std::string> &
Node::getInputLabels() const
{
    assert(_imp->inputsInitialized);
    ///MT-safe as it never changes.
    ////Only called by the main-thread
    assert( QThread::currentThread() == qApp->thread() );

    return _imp->inputLabels;
}

const NodesWList &
Node::getOutputs() const
{
    ////Only called by the main-thread
    assert( QThread::currentThread() == qApp->thread() );

    return _imp->outputs;
}

void
Node::getOutputs_mt_safe(NodesWList& outputs) const
{
    QMutexLocker l(&_imp->outputsMutex);

    outputs =  _imp->outputs;
}

void
Node::getInputNames(std::map<std::string, std::string> & inputNames,
                    std::map<std::string, std::string> & maskNames) const
{
    // This is called by the serialization thread.
    // We use the inputs because we want to serialize exactly how the tree was to the user

    std::vector<std::string> inputLabels;
    InputsV inputsVec;
    {
        QMutexLocker l(&_imp->inputsLabelsMutex);
        inputLabels = _imp->inputLabels;
    }
    {
        QMutexLocker l(&_imp->inputsMutex);
        inputsVec = _imp->inputs;
    }
    assert( inputsVec.size() == inputLabels.size() );

    for (std::size_t i = 0; i < inputsVec.size(); ++i) {
        NodePtr input = inputsVec[i].lock();

        std::map<std::string, std::string>* container = 0;
        if (_imp->effect->isInputMask(i)) {
            container = &maskNames;
        } else {
            container = &inputNames;
        }
        if (input) {
            (*container)[inputLabels[i]] = input->getScriptName_mt_safe();
        } else {
            (*container)[inputLabels[i]] = std::string();
        }
    }
}

int
Node::getPreferredInputInternal(bool connected) const
{
    {
        int prefInput;
        if (_imp->effect->getDefaultInput(connected, &prefInput)) {
            return prefInput;
        }
    }
    int nInputs = getMaxInputCount();

    if (nInputs == 0) {
        return -1;
    }
    std::vector<NodePtr> inputs(nInputs);
    std::vector<std::string> inputLabels(nInputs);
    int inputA = -1;
    int inputB = -1;
    {
        // fill input labels, and if one is called "Source", return it
        // if it's "A" or "B", keep the index.
        for (int i = 0; i < nInputs; ++i) {
            std::string inputLabel = getInputLabel(i);
            //printf("%d->%s\n", i, inputLabel.c_str());
            if (inputLabel == kOfxImageEffectSimpleSourceClipName) {
                inputs[i] = getInput(i);
                if ( (connected && inputs[i]) || (!connected && !inputs[i]) ) {
                    return i;
                }
            } else if (inputLabel == "A") {
                inputA = i;
            } else if (inputLabel == "B") {
                inputB = i;
            }
        }
    }
    bool useInputA = false;
    if (!connected) {
        // For the merge node, use the preference (only when not connected)
        useInputA = appPTR->getCurrentSettings()->isMergeAutoConnectingToAInput();
    }

    ///Find an input named A
    int inputToFind = -1, foundOther = -1;
    if ( useInputA || (getPluginID() == PLUGINID_OFX_SHUFFLE) ) {
        inputToFind = inputA;
        foundOther = inputB;
    } else {
        inputToFind = inputB;
        foundOther = inputA;
    }
    if (inputToFind != -1) {
        inputs[inputToFind] = getInput(inputToFind);
        if ( (connected && inputs[inputToFind]) || (!connected && !inputs[inputToFind]) ) {
            return inputToFind;
        }
    }
    if (foundOther != -1) {
        inputs[foundOther] = getInput(foundOther);
        if ( (connected && inputs[foundOther]) || (!connected && !inputs[foundOther]) ) {
            return foundOther;
        }
    }


    for (int i = 0; i < nInputs; ++i) {
        if (!inputs[i]) {
            inputs[i] = getInput(i);
        }
    }


    ///we return the first non-optional empty input
    int firstNonOptionalEmptyInput = -1;
    std::list<int> optionalEmptyInputs;
    std::list<int> optionalEmptyMasks;

    for (int i = 0; i < nInputs; ++i) {
        if ( (connected && inputs[i]) || (!connected && !inputs[i]) ) {
            if ( !_imp->effect->isInputOptional(i) ) {
                if (firstNonOptionalEmptyInput == -1) {
                    firstNonOptionalEmptyInput = i;
                    break;
                }
            } else {
                if ( _imp->effect->isInputMask(i) ) {
                    optionalEmptyMasks.push_back(i);
                } else {
                    optionalEmptyInputs.push_back(i);
                }
            }
        }
    }


    ///Default to the first non optional empty input
    if (firstNonOptionalEmptyInput != -1) {
        return firstNonOptionalEmptyInput;
    }  else {
        if ( !optionalEmptyInputs.empty() ) {
            //We return the first optional empty input
            std::list<int>::iterator first = optionalEmptyInputs.begin();

            if ( first == optionalEmptyInputs.end() ) {
                return -1;
            } else {
                return *first;
            }
        } else if ( !optionalEmptyMasks.empty() ) {
            return optionalEmptyMasks.front();
        } else {
            return -1;
        }
    }
} // Node::getPreferredInputInternal

int
Node::getPreferredInput() const
{
    return getPreferredInputInternal(true);
}

int
Node::getPreferredInputForConnection() const
{
    return getPreferredInputInternal(false);
}

NodePtr
Node::getPreferredInputNode() const
{
    GroupInputPtr isInput = isEffectGroupInput();
    PrecompNodePtr isPrecomp = isEffectPrecompNode();

    if (isInput) {
        NodeGroupPtr isGroup = toNodeGroup(getGroup());
        assert(isGroup);
        if (!isGroup) {
            return NodePtr();
        }
        int inputNb = -1;
        std::vector<NodePtr> groupInputs;
        isGroup->getInputs(&groupInputs);
        for (std::size_t i = 0; i < groupInputs.size(); ++i) {
            if (groupInputs[i].get() == this) {
                inputNb = i;
                break;
            }
        }
        if (inputNb != -1) {
            NodePtr input = isGroup->getNode()->getInput(inputNb);

            return input;
        }
    } else if (isPrecomp) {
        return isPrecomp->getOutputNode();
    } else {
        int idx = getPreferredInput();
        if (idx != -1) {
            return getInput(idx);
        }
    }

    return NodePtr();
}

void
Node::getOutputsConnectedToThisNode(std::map<NodePtr, int>* outputs)
{
    ////Only called by the main-thread
    assert( QThread::currentThread() == qApp->thread() );

    NodePtr thisSHared = shared_from_this();
    for (NodesWList::iterator it = _imp->outputs.begin(); it != _imp->outputs.end(); ++it) {
        NodePtr output = it->lock();
        if (!output) {
            continue;
        }

        int indexOfThis = output->inputIndex(thisSHared);
        assert(indexOfThis != -1);
        if (indexOfThis >= 0) {
            outputs->insert( std::make_pair(output, indexOfThis) );
        }
    }
}

const std::string &
Node::getScriptName() const
{
    ////Only called by the main-thread
    assert( QThread::currentThread() == qApp->thread() );
    QMutexLocker l(&_imp->nameMutex);

    return _imp->scriptName;
}

std::string
Node::getScriptName_mt_safe() const
{
    QMutexLocker l(&_imp->nameMutex);

    return _imp->scriptName;
}

static void
prependGroupNameRecursive(const NodePtr& group,
                          std::string& name)
{
    name.insert(0, ".");
    name.insert( 0, group->getScriptName_mt_safe() );
    NodeCollectionPtr hasParentGroup = group->getGroup();
    NodeGroupPtr isGrp = toNodeGroup(hasParentGroup);
    if (isGrp) {
        prependGroupNameRecursive(isGrp->getNode(), name);
    }
}

std::string
Node::getFullyQualifiedNameInternal(const std::string& scriptName) const
{
    std::string ret = scriptName;


    NodeCollectionPtr hasParentGroup = getGroup();
    NodeGroupPtr isGrp = toNodeGroup(hasParentGroup);
    if (isGrp) {
        NodePtr grpNode = isGrp->getNode();
        if (grpNode) {
            prependGroupNameRecursive(grpNode, ret);
        }
    }


    return ret;
}

std::string
Node::getFullyQualifiedName() const
{
    return getFullyQualifiedNameInternal( getScriptName_mt_safe() );
}

void
Node::setLabel(const std::string& label)
{
    assert( QThread::currentThread() == qApp->thread() );

    QString curLabel;
    QString newLabel = QString::fromUtf8(label.c_str());
    {
        QMutexLocker k(&_imp->nameMutex);
        if (label == _imp->label) {
            return;
        }
        curLabel = QString::fromUtf8(_imp->label.c_str());
        _imp->label = label;
    }
    NodeCollectionPtr collection = getGroup();
    if (collection) {
        collection->notifyNodeLabelChanged( shared_from_this() );
    }
    Q_EMIT labelChanged(curLabel, newLabel );
}

const std::string&
Node::getLabel() const
{
    assert( QThread::currentThread() == qApp->thread() );
    QMutexLocker k(&_imp->nameMutex);

    return _imp->label;
}

std::string
Node::getLabel_mt_safe() const
{
    QMutexLocker k(&_imp->nameMutex);

    return _imp->label;
}

void
Node::setScriptName_no_error_check(const std::string & name)
{
    setNameInternal(name, false);
}

static void
insertDependenciesRecursive(Node* node,
                            KnobDimViewKeySet* dependencies)
{
    const KnobsVec & knobs = node->getKnobs();

    for (std::size_t i = 0; i < knobs.size(); ++i) {
        KnobDimViewKeySet dimDeps;
        knobs[i]->getListeners(dimDeps, KnobI::eListenersTypeExpression);
        for (KnobDimViewKeySet::iterator it = dimDeps.begin(); it != dimDeps.end(); ++it) {
            dependencies->insert(*it);
        }
    }

    NodeGroupPtr isGroup = node->isEffectNodeGroup();
    if (isGroup) {
        NodesList nodes = isGroup->getNodes();
        for (NodesList::iterator it = nodes.begin(); it != nodes.end(); ++it) {
            insertDependenciesRecursive(it->get(), dependencies);
        }
    }
}

void
Node::setNameInternal(const std::string& name,
                      bool throwErrors)
{
    std::string oldName = getScriptName_mt_safe();
    std::string fullOldName = getFullyQualifiedName();
    std::string newName = name;
    bool onlySpaces = true;

    for (std::size_t i = 0; i < name.size(); ++i) {
        if (name[i] != '_') {
            onlySpaces = false;
            break;
        }
    }
    if (onlySpaces) {
        QString err = tr("The name must at least contain a character");
        if (throwErrors) {
            throw std::runtime_error(err.toStdString());
        } else {
            LogEntry::LogEntryColor c;
            if (getColor(&c.r, &c.g, &c.b)) {
                c.colorSet = true;
            }
            appPTR->writeToErrorLog_mt_safe(QString::fromUtf8(getFullyQualifiedName().c_str()), QDateTime::currentDateTime(), err, false, c);
            std::cerr << err.toStdString() << std::endl;

            return;
        }
    }

    NodeCollectionPtr collection = getGroup();
    if (collection) {
        if (throwErrors) {
            try {
                collection->checkNodeName(shared_from_this(), name, false, false, &newName);
            } catch (const std::exception& e) {
                LogEntry::LogEntryColor c;
                if (getColor(&c.r, &c.g, &c.b)) {
                    c.colorSet = true;
                }
                appPTR->writeToErrorLog_mt_safe(QString::fromUtf8(getFullyQualifiedName().c_str()), QDateTime::currentDateTime(), QString::fromUtf8( e.what() ), false, c );
                std::cerr << e.what() << std::endl;

                return;
            }
        } else {
            collection->checkNodeName(shared_from_this(), name, false, false, &newName);
        }
    }


    if ( !newName.empty() ) {
        bool isAttrDefined = false;
        std::string newPotentialQualifiedName = getApp()->getAppIDString() + "." + getFullyQualifiedNameInternal(newName);
        PyObject* obj = NATRON_PYTHON_NAMESPACE::getAttrRecursive(newPotentialQualifiedName, appPTR->getMainModule(), &isAttrDefined);
        Q_UNUSED(obj);
        if (isAttrDefined) {
            std::stringstream ss;
            ss << "A Python attribute with the same name (" << newPotentialQualifiedName << ") already exists.";
            if (throwErrors) {
                throw std::runtime_error( ss.str() );
            } else {
                std::string err = ss.str();
                LogEntry::LogEntryColor c;
                if (getColor(&c.r, &c.g, &c.b)) {
                    c.colorSet = true;
                }
                appPTR->writeToErrorLog_mt_safe(QString::fromUtf8(oldName.c_str()), QDateTime::currentDateTime(), QString::fromUtf8( err.c_str() ), false, c );
                std::cerr << err << std::endl;

                return;
            }
        }
    }
    QString oldLabel;
    bool labelSet = false;
    {
        QMutexLocker l(&_imp->nameMutex);
        _imp->scriptName = newName;
        oldLabel = QString::fromUtf8(_imp->label.c_str());
        ///Set the label at the same time if the label is empty
        if ( _imp->label.empty() ) {
            _imp->label = newName;
            labelSet = true;
        }
    }
    std::string fullySpecifiedName = getFullyQualifiedName();

    if (collection) {
        if ( !oldName.empty() ) {
            if (fullOldName != fullySpecifiedName) {
                try {
                    setNodeVariableToPython(fullOldName, fullySpecifiedName);
                } catch (const std::exception& e) {
                    qDebug() << e.what();
                }
            }
        } else { //if (!oldName.empty()) {
            declareNodeVariableToPython(fullySpecifiedName);
        }

        if (_imp->nodeCreated) {
            ///For all knobs that have listeners, change in the expressions of listeners this knob script-name
            KnobDimViewKeySet dependencies;
            insertDependenciesRecursive(this, &dependencies);
            for (KnobDimViewKeySet::iterator it = dependencies.begin(); it != dependencies.end(); ++it) {
                KnobIPtr listener = it->knob.lock();
                if (!listener) {
                    continue;
                }
                listener->replaceNodeNameInExpression(it->dimension, it->view, oldName, newName);

            }
        }
    }

    QString qnewName = QString::fromUtf8( newName.c_str() );
    Q_EMIT scriptNameChanged(qnewName);
    if (labelSet) {
        Q_EMIT labelChanged(oldLabel, qnewName);
    }
} // Node::setNameInternal


void
Node::setScriptName(const std::string& name)
{
    std::string newName;

    if ( getGroup() ) {
        getGroup()->checkNodeName(shared_from_this(), name, false, true, &newName);
    } else {
        newName = name;
    }
    //We do not allow setting the script-name of output nodes because we rely on it with NatronRenderer
    if ( isEffectGroupOutput() ) {
        throw std::runtime_error( tr("Changing the script-name of an Output node is not a valid operation.").toStdString() );

        return;
    }


    setNameInternal(newName, true);
}

AppInstancePtr
Node::getApp() const
{
    return _imp->app.lock();
}

bool
Node::isActivated() const
{
    QMutexLocker l(&_imp->activatedMutex);

    return _imp->activated;
}


std::string
Node::makeInfoForInput(int inputNumber) const
{
    if ( (inputNumber < -1) || ( inputNumber >= getMaxInputCount() ) ) {
        return "";
    }
    EffectInstancePtr input;
    if (inputNumber != -1) {
        input = _imp->effect->getInput(inputNumber);
        /*if (input) {
            input = input->getNearestNonIdentity( getApp()->getTimeLine()->currentFrame() );
        }*/
    } else {
        input = _imp->effect;
    }

    if (!input) {
        return "";
    }


    ImageBitDepthEnum depth = _imp->effect->getBitDepth(inputNumber);
    double time = getApp()->getTimeLine()->currentFrame();
    std::stringstream ss;
    { // input name
        QString inputName;
        if (inputNumber != -1) {
            inputName = QString::fromUtf8( getInputLabel(inputNumber).c_str() );
        } else {
            inputName = tr("Output");
        }
        ss << "<b><font color=\"orange\">" << tr("%1:").arg(inputName).toStdString() << "</font></b><br />";
    }
    { // image format
        ss << "<b>" << tr("Image planes:").toStdString() << "</b> <font color=#c8c8c8>";
        EffectInstance::ComponentsAvailableMap availableComps;
        input->getComponentsAvailable(true, true, time, &availableComps);
        EffectInstance::ComponentsAvailableMap::iterator next = availableComps.begin();
        if ( next != availableComps.end() ) {
            ++next;
        }
        for (EffectInstance::ComponentsAvailableMap::iterator it = availableComps.begin(); it != availableComps.end(); ++it) {
            NodePtr origin = it->second.lock();
            if ( (origin.get() != this) || (inputNumber == -1) ) {
                if (origin) {
                    ss << Image::getFormatString(it->first, depth);
                    if (inputNumber != -1) {
                        ss << " " << tr("(from %1)").arg( QString::fromUtf8( origin->getLabel_mt_safe().c_str() ) ).toStdString();
                    }
                }
            }
            if ( next != availableComps.end() ) {
                if (origin) {
                    if ( (origin.get() != this) || (inputNumber == -1) ) {
                        ss << ", ";
                    }
                }
                ++next;
            }
        }
        ss << "</font><br />";
    }
    { // premult
        ImagePremultiplicationEnum premult = input->getPremult();
        QString premultStr = tr("unknown");
        switch (premult) {
        case eImagePremultiplicationOpaque:
            premultStr = tr("opaque");
            break;
        case eImagePremultiplicationPremultiplied:
            premultStr = tr("premultiplied");
            break;
        case eImagePremultiplicationUnPremultiplied:
            premultStr = tr("unpremultiplied");
            break;
        }
        ss << "<b>" << tr("Alpha premultiplication:").toStdString() << "</b> <font color=#c8c8c8>" << premultStr.toStdString() << "</font><br />";
    }
    { // par
        double par = input->getAspectRatio(-1);
        ss << "<b>" << tr("Pixel aspect ratio:").toStdString() << "</b> <font color=#c8c8c8>" << par << "</font><br />";
    }
    { // fps
        double fps = input->getFrameRate();
        ss << "<b>" << tr("Frame rate:").toStdString() << "</b> <font color=#c8c8c8>" << tr("%1fps").arg(fps).toStdString() << "</font><br />";
    }
    {
        double first = 1., last = 1.;
        input->getFrameRange_public(0, &first, &last);
        ss << "<b>" << tr("Frame range:").toStdString() << "</b> <font color=#c8c8c8>" << first << " - " << last << "</font><br />";
    }
    {
        RenderScale scale(1.);
        RectD rod;
        StatusEnum stat = input->getRegionOfDefinition_public(0,
                                                              time,
                                                              scale, ViewIdx(0), &rod);
        if (stat != eStatusFailed) {
            ss << "<b>" << tr("Region of Definition (at t=%1):").arg(time).toStdString() << "</b> <font color=#c8c8c8>";
            ss << tr("left = %1 bottom = %2 right = %3 top = %4").arg(rod.x1).arg(rod.y1).arg(rod.x2).arg(rod.y2).toStdString() << "</font><br />";
        }
    }

    return ss.str();
} // Node::makeInfoForInput

void
Node::findPluginFormatKnobs()
{
    findPluginFormatKnobs(getKnobs(), true);
}

void
Node::findRightClickMenuKnob(const KnobsVec& knobs)
{
    for (std::size_t i = 0; i < knobs.size(); ++i) {
        if (knobs[i]->getName() == kNatronOfxParamRightClickMenu) {
            KnobIPtr rightClickKnob = knobs[i];
            KnobChoicePtr isChoice = toKnobChoice(rightClickKnob);
            if (isChoice) {
                QObject::connect( isChoice.get(), SIGNAL(populated()), this, SIGNAL(rightClickMenuKnobPopulated()) );
            }
            break;
        }
    }
}

void
Node::findPluginFormatKnobs(const KnobsVec & knobs,
                            bool loadingSerialization)
{
    ///Try to find a format param and hijack it to handle it ourselves with the project's formats
    KnobIPtr formatKnob;

    for (std::size_t i = 0; i < knobs.size(); ++i) {
        if (knobs[i]->getName() == kNatronParamFormatChoice) {
            formatKnob = knobs[i];
            break;
        }
    }
    if (formatKnob) {
        KnobIPtr formatSize;
        for (std::size_t i = 0; i < knobs.size(); ++i) {
            if (knobs[i]->getName() == kNatronParamFormatSize) {
                formatSize = knobs[i];
                break;
            }
        }
        KnobIPtr formatPar;
        for (std::size_t i = 0; i < knobs.size(); ++i) {
            if (knobs[i]->getName() == kNatronParamFormatPar) {
                formatPar = knobs[i];
                break;
            }
        }
        if (formatSize && formatPar) {
            _imp->pluginFormatKnobs.formatChoice = toKnobChoice(formatKnob);
            formatSize->setEvaluateOnChange(false);
            formatPar->setEvaluateOnChange(false);
            formatSize->setSecret(true);
            formatPar->setSecret(true);
            _imp->pluginFormatKnobs.size = toKnobInt(formatSize);
            _imp->pluginFormatKnobs.par = toKnobDouble(formatPar);

            std::vector<std::string> formats;
            int defValue;
            getApp()->getProject()->getProjectFormatEntries(&formats, &defValue);
            refreshFormatParamChoice(formats, defValue, loadingSerialization);
        }
    }
}

void
Node::createNodePage(const KnobPagePtr& settingsPage)
{
    KnobBoolPtr hideInputs = AppManager::createKnob<KnobBool>(_imp->effect, tr("Hide inputs"), 1, false);

    hideInputs->setName("hideInputs");
    hideInputs->setDefaultValue(false);
    hideInputs->setAnimationEnabled(false);
    hideInputs->setAddNewLine(false);
    hideInputs->setIsPersistent(true);
    hideInputs->setEvaluateOnChange(false);
    hideInputs->setHintToolTip( tr("When checked, the input arrows of the node in the nodegraph will be hidden") );
    _imp->hideInputs = hideInputs;
    settingsPage->addKnob(hideInputs);


    KnobBoolPtr fCaching = AppManager::createKnob<KnobBool>(_imp->effect, tr("Force caching"), 1, false);
    fCaching->setName("forceCaching");
    fCaching->setDefaultValue(false);
    fCaching->setAnimationEnabled(false);
    fCaching->setAddNewLine(false);
    fCaching->setIsPersistent(true);
    fCaching->setEvaluateOnChange(false);
    fCaching->setHintToolTip( tr("When checked, the output of this node will always be kept in the RAM cache for fast access of already computed "
                                 "images.") );
    _imp->forceCaching = fCaching;
    settingsPage->addKnob(fCaching);

    KnobBoolPtr previewEnabled = AppManager::createKnob<KnobBool>(_imp->effect, tr("Preview"), 1, false);
    assert(previewEnabled);
    previewEnabled->setDefaultValue( makePreviewByDefault() );
    previewEnabled->setName(kEnablePreviewKnobName);
    previewEnabled->setAnimationEnabled(false);
    previewEnabled->setAddNewLine(false);
    previewEnabled->setIsPersistent(false);
    previewEnabled->setEvaluateOnChange(false);
    previewEnabled->setHintToolTip( tr("Whether to show a preview on the node box in the node-graph.") );
    settingsPage->addKnob(previewEnabled);
    _imp->previewEnabledKnob = previewEnabled;

    KnobBoolPtr disableNodeKnob = AppManager::createKnob<KnobBool>(_imp->effect, tr("Disable"), 1, false);
    assert(disableNodeKnob);
    disableNodeKnob->setAnimationEnabled(false);
    disableNodeKnob->setIsMetadataSlave(true);
    disableNodeKnob->setName(kDisableNodeKnobName);
    disableNodeKnob->setAddNewLine(false);
    _imp->effect->addOverlaySlaveParam(disableNodeKnob);
    disableNodeKnob->setHintToolTip( tr("When disabled, this node acts as a pass through.") );
    settingsPage->addKnob(disableNodeKnob);
    _imp->disableNodeKnob = disableNodeKnob;


    {
        KnobButtonPtr param = AppManager::createKnob<KnobButton>(_imp->effect, tr(kNatronNodeKnobKeepInAnimationModuleButtonLabel), 1, false);
        param->setName(kNatronNodeKnobKeepInAnimationModuleButton);
        param->setHintToolTip(tr(kNatronNodeKnobKeepInAnimationModuleButtonHint));
        param->setCheckable(true);
        param->setIconLabel(NATRON_IMAGES_PATH "DS_CE_Icon.png", true);
        param->setIconLabel(NATRON_IMAGES_PATH "DS_CE_Icon.png", false);
        settingsPage->addKnob(param);
        _imp->keepInAnimationModuleKnob = param;
    }

    KnobBoolPtr useFullScaleImagesWhenRenderScaleUnsupported = AppManager::createKnob<KnobBool>(_imp->effect, tr("Render high def. upstream"), 1, false);
    useFullScaleImagesWhenRenderScaleUnsupported->setAnimationEnabled(false);
    useFullScaleImagesWhenRenderScaleUnsupported->setDefaultValue(false);
    useFullScaleImagesWhenRenderScaleUnsupported->setName("highDefUpstream");
    useFullScaleImagesWhenRenderScaleUnsupported->setHintToolTip( tr("This node does not support rendering images at a scale lower than 1, it "
                                                                     "can only render high definition images. When checked this parameter controls "
                                                                     "whether the rest of the graph upstream should be rendered with a high quality too or at "
                                                                     "the most optimal resolution for the current viewer's viewport. Typically checking this "
                                                                     "means that an image will be slow to be rendered, but once rendered it will stick in the cache "
                                                                     "whichever zoom level you are using on the Viewer, whereas when unchecked it will be much "
                                                                     "faster to render but will have to be recomputed when zooming in/out in the Viewer.") );
    if ( ( isRenderScaleSupportEnabledForPlugin() ) && (getEffectInstance()->supportsRenderScaleMaybe() == EffectInstance::eSupportsYes) ) {
        useFullScaleImagesWhenRenderScaleUnsupported->setSecret(true);
    }
    settingsPage->addKnob(useFullScaleImagesWhenRenderScaleUnsupported);
    _imp->useFullScaleImagesWhenRenderScaleUnsupported = useFullScaleImagesWhenRenderScaleUnsupported;


    KnobIntPtr lifeTimeKnob = AppManager::createKnob<KnobInt>(_imp->effect, tr("Lifetime Range"), 2, false);
    assert(lifeTimeKnob);
    lifeTimeKnob->setAnimationEnabled(false);
    lifeTimeKnob->setIsMetadataSlave(true);
    lifeTimeKnob->setName(kLifeTimeNodeKnobName);
    lifeTimeKnob->setAddNewLine(false);
    lifeTimeKnob->setHintToolTip( tr("This is the frame range during which the node will be active if Enable Lifetime is checked") );
    settingsPage->addKnob(lifeTimeKnob);
    _imp->lifeTimeKnob = lifeTimeKnob;


    KnobBoolPtr enableLifetimeNodeKnob = AppManager::createKnob<KnobBool>(_imp->effect, tr("Enable Lifetime"), 1, false);
    assert(enableLifetimeNodeKnob);
    enableLifetimeNodeKnob->setAnimationEnabled(false);
    enableLifetimeNodeKnob->setDefaultValue(false);
    enableLifetimeNodeKnob->setIsMetadataSlave(true);
    enableLifetimeNodeKnob->setName(kEnableLifeTimeNodeKnobName);
    enableLifetimeNodeKnob->setHintToolTip( tr("When checked, the node is only active during the specified frame range by the Lifetime Range parameter. "
                                               "Outside of this frame range, it behaves as if the Disable parameter is checked") );
    settingsPage->addKnob(enableLifetimeNodeKnob);
    _imp->enableLifeTimeKnob = enableLifetimeNodeKnob;


    PluginOpenGLRenderSupport glSupport = ePluginOpenGLRenderSupportNone;

    PluginPtr plugin = getPlugin();
    if (plugin && plugin->isOpenGLEnabled()) {
        glSupport = (PluginOpenGLRenderSupport)plugin->getProperty<int>(kNatronPluginPropOpenGLSupport);
    }
    // The Roto node needs to have a "GPU enabled" knob to control the nodes internally
    if (glSupport != ePluginOpenGLRenderSupportNone || dynamic_cast<RotoPaint*>(_imp->effect.get())) {
        getOrCreateOpenGLEnabledKnob();
    }


    KnobStringPtr knobChangedCallback = AppManager::createKnob<KnobString>(_imp->effect, tr("After param changed callback"), 1, false);
    knobChangedCallback->setHintToolTip( tr("Set here the name of a function defined in Python which will be called for each  "
                                            "parameter change. Either define this function in the Script Editor "
                                            "or in the init.py script or even in the script of a Python group plug-in.\n"
                                            "The signature of the callback is: callback(thisParam, thisNode, thisGroup, app, userEdited) where:\n"
                                            "- thisParam: The parameter which just had its value changed\n"
                                            "- userEdited: A boolean informing whether the change was due to user interaction or "
                                            "because something internally triggered the change.\n"
                                            "- thisNode: The node holding the parameter\n"
                                            "- app: points to the current application instance\n"
                                            "- thisGroup: The group holding thisNode (only if thisNode belongs to a group)") );
    knobChangedCallback->setAnimationEnabled(false);
    knobChangedCallback->setName("onParamChanged");
    settingsPage->addKnob(knobChangedCallback);
    _imp->knobChangedCallback = knobChangedCallback;

    KnobStringPtr inputChangedCallback = AppManager::createKnob<KnobString>(_imp->effect, tr("After input changed callback"), 1, false);
    inputChangedCallback->setHintToolTip( tr("Set here the name of a function defined in Python which will be called after "
                                             "each connection is changed for the inputs of the node. "
                                             "Either define this function in the Script Editor "
                                             "or in the init.py script or even in the script of a Python group plug-in.\n"
                                             "The signature of the callback is: callback(inputIndex, thisNode, thisGroup, app):\n"
                                             "- inputIndex: the index of the input which changed, you can query the node "
                                             "connected to the input by calling the getInput(...) function.\n"
                                             "- thisNode: The node holding the parameter\n"
                                             "- app: points to the current application instance\n"
                                             "- thisGroup: The group holding thisNode (only if thisNode belongs to a group)") );

    inputChangedCallback->setAnimationEnabled(false);
    inputChangedCallback->setName("onInputChanged");
    settingsPage->addKnob(inputChangedCallback);
    _imp->inputChangedCallback = inputChangedCallback;

    NodeGroupPtr isGroup = isEffectNodeGroup();
    if (isGroup) {
        KnobStringPtr onNodeCreated = AppManager::createKnob<KnobString>(_imp->effect, tr("After Node Created"), 1, false);
        onNodeCreated->setName("afterNodeCreated");
        onNodeCreated->setHintToolTip( tr("Add here the name of a Python-defined function that will be called each time a node "
                                          "is created in the group. This will be called in addition to the After Node Created "
                                          " callback of the project for the group node and all nodes within it (not recursively).\n"
                                          "The boolean variable userEdited will be set to True if the node was created "
                                          "by the user or False otherwise (such as when loading a project, or pasting a node).\n"
                                          "The signature of the callback is: callback(thisNode, app, userEdited) where:\n"
                                          "- thisNode: the node which has just been created\n"
                                          "- userEdited: a boolean indicating whether the node was created by user interaction or from "
                                          "a script/project load/copy-paste\n"
                                          "- app: points to the current application instance.") );
        onNodeCreated->setAnimationEnabled(false);
        _imp->nodeCreatedCallback = onNodeCreated;
        settingsPage->addKnob(onNodeCreated);

        KnobStringPtr onNodeDeleted = AppManager::createKnob<KnobString>(_imp->effect, tr("Before Node Removal"), 1, false);
        onNodeDeleted->setName("beforeNodeRemoval");
        onNodeDeleted->setHintToolTip( tr("Add here the name of a Python-defined function that will be called each time a node "
                                          "is about to be deleted. This will be called in addition to the Before Node Removal "
                                          " callback of the project for the group node and all nodes within it (not recursively).\n"
                                          "This function will not be called when the project is closing.\n"
                                          "The signature of the callback is: callback(thisNode, app) where:\n"
                                          "- thisNode: the node about to be deleted\n"
                                          "- app: points to the current application instance.") );
        onNodeDeleted->setAnimationEnabled(false);
        _imp->nodeRemovalCallback = onNodeDeleted;
        settingsPage->addKnob(onNodeDeleted);
    }
    if (_imp->effect->getItemsTable()) {
        KnobStringPtr param = AppManager::createKnob<KnobString>(_imp->effect, tr("After Items Selection Changed"), 1, false);
        param->setName("afterItemsSelectionChanged");
        param->setHintToolTip( tr("Add here the name of a Python-defined function that will be called each time the "
                                  "selection in the table changes. "
                                  "The variable \"reason\" will be set to a value of type NatronEngine.Natron.TableChangeReasonEnum "
                                  "depending on where the selection was made from. If reason is "
                                  "NatronEngine.Natron.TableChangeReasonEnum.eTableChangeReasonViewer then the selection was made "
                                  "from the viewer. If reason is NatronEngine.Natron.TableChangeReasonEnum.eTableChangeReasonPanel "
                                  "then the selection was made from the settings panel. Otherwise the selection was not changed "
                                  "by the user directly and results from an internal A.P.I call.\n"
                                  "The signature of the callback is: callback(thisNode, app, deselected, selected, reason) where:\n"
                                  "- thisNode: the node holding the items table\n"
                                  "- app: points to the current application instance\n"
                                  "- deselected: a sequence of items that were removed from the selection\n"
                                  "- selected: a sequence of items that were added to the selection\n"
                                  "- reason: a value of type NatronEngine.Natron.TableChangeReasonEnum") );
        param->setAnimationEnabled(false);
        _imp->tableSelectionChangedCallback = param;
        settingsPage->addKnob(param);

    }
} // Node::createNodePage

void
Node::createInfoPage()
{
    KnobPagePtr infoPage = AppManager::createKnob<KnobPage>(_imp->effect, tr(kInfoPageParamLabel), 1, false);
    infoPage->setName(kInfoPageParamName);
    _imp->infoPage = infoPage;

    KnobStringPtr nodeInfos = AppManager::createKnob<KnobString>(_imp->effect, std::string(), 1, false);
    nodeInfos->setName("nodeInfos");
    nodeInfos->setAnimationEnabled(false);
    nodeInfos->setIsPersistent(false);
    nodeInfos->setAsMultiLine();
    nodeInfos->setAsCustomHTMLText(true);
    nodeInfos->setEvaluateOnChange(false);
    nodeInfos->setHintToolTip( tr("Input and output informations, press Refresh to update them with current values") );
    infoPage->addKnob(nodeInfos);
    _imp->nodeInfos = nodeInfos;


    KnobButtonPtr refreshInfoButton = AppManager::createKnob<KnobButton>(_imp->effect, tr("Refresh Info"), 1, false);
    refreshInfoButton->setName("refreshButton");
    refreshInfoButton->setEvaluateOnChange(false);
    infoPage->addKnob(refreshInfoButton);
    _imp->refreshInfoButton = refreshInfoButton;
}

void
Node::createPyPlugExportGroup()
{
    // Create the knobs in either page since they are hidden anyway
    KnobPagePtr mainPage;
    const KnobsVec& knobs = getKnobs();
    for (std::size_t i = 0; i < knobs.size(); ++i) {
        KnobPagePtr p = toKnobPage(knobs[i]);
        if (p) {
            mainPage = p;
            break;
        }
    }
    assert(mainPage);
    KnobGroupPtr group;
    {
        KnobGroupPtr param = AppManager::createKnob<KnobGroup>( _imp->effect, tr(kNatronNodeKnobExportPyPlugGroupLabel), 1, false );
        group = param;
        param->setName(kNatronNodeKnobExportPyPlugGroup);
        param->setEvaluateOnChange(false);
        param->setDefaultValue(false);
        param->setIsPersistent(false);
        param->setAsDialog(true);
        if (mainPage) {
            mainPage->addKnob(param);
        }
        _imp->pyPlugExportDialog = param;
    }

    {
        KnobFilePtr param = AppManager::createKnob<KnobFile>(_imp->effect, tr(kNatronNodeKnobExportDialogFilePathLabel), 1, false);
        param->setName(kNatronNodeKnobExportDialogFilePath);
        param->setDialogType(KnobFile::eKnobFileDialogTypeSaveFile);
        {
            std::vector<std::string> filters;
            filters.push_back(NATRON_PRESETS_FILE_EXT);
            param->setDialogFilters(filters);
        }
        param->setEvaluateOnChange(false);
        param->setIsPersistent(false);
        param->setHintToolTip(tr(kNatronNodeKnobExportDialogFilePathHint));
        group->addKnob(param);
        _imp->pyPlugExportDialogFile = param;
    }
    {
        KnobButtonPtr param = AppManager::createKnob<KnobButton>( _imp->effect, tr(kNatronNodeKnobExportDialogOkButtonLabel), 1, false );
        param->setName(kNatronNodeKnobExportDialogOkButton);
        param->setAddNewLine(false);
        param->setEvaluateOnChange(false);
        param->setSpacingBetweenItems(3);
        param->setIsPersistent(false);
        group->addKnob(param);
        _imp->pyPlugExportDialogOkButton = param;
    }
    {
        KnobButtonPtr param = AppManager::createKnob<KnobButton>( _imp->effect, tr(kNatronNodeKnobExportDialogCancelButtonLabel), 1, false );
        param->setName(kNatronNodeKnobExportDialogCancelButton);
        param->setEvaluateOnChange(false);
        param->setSpacingBetweenItems(3);
        param->setIsPersistent(false);
        group->addKnob(param);
        _imp->pyPlugExportDialogCancelButton = param;
    }
}

void
Node::createPyPlugPage()
{
    PluginPtr pyPlug = _imp->pyPlugHandle.lock();
    KnobPagePtr page = AppManager::createKnob<KnobPage>(_imp->effect, tr(kPyPlugPageParamLabel), 1, false);
    page->setName(kPyPlugPageParamName);
    page->setSecret(true);
    _imp->pyPlugPage = page;

    {
        KnobStringPtr param = AppManager::createKnob<KnobString>(_imp->effect, tr(kNatronNodeKnobPyPlugPluginIDLabel), 1, false);
        param->setName(kNatronNodeKnobPyPlugPluginID);
        if (pyPlug) {
            param->setValue(pyPlug->getPluginID());
        }
        param->setEvaluateOnChange(false);
        param->setHintToolTip(tr(kNatronNodeKnobPyPlugPluginIDHint));
        page->addKnob(param);
        _imp->pyPlugIDKnob = param;
    }
    {
        KnobStringPtr param = AppManager::createKnob<KnobString>(_imp->effect, tr(kNatronNodeKnobPyPlugPluginLabelLabel), 1, false);
        param->setName(kNatronNodeKnobPyPlugPluginLabel);
        if (pyPlug) {
            param->setValue(pyPlug->getPluginLabel());
        }
        param->setEvaluateOnChange(false);
        param->setHintToolTip( tr(kNatronNodeKnobPyPlugPluginLabelHint));
        page->addKnob(param);
        _imp->pyPlugLabelKnob = param;
    }
    {
        KnobStringPtr param = AppManager::createKnob<KnobString>(_imp->effect, tr(kNatronNodeKnobPyPlugPluginGroupingLabel), 1, false);
        param->setName(kNatronNodeKnobPyPlugPluginGrouping);
        if (pyPlug) {
            param->setValue(pyPlug->getGroupingString());
        } else {
            param->setValue("PyPlugs");
        }
        param->setEvaluateOnChange(false);
        param->setHintToolTip( tr(kNatronNodeKnobPyPlugPluginGroupingHint));
        page->addKnob(param);
        _imp->pyPlugGroupingKnob = param;
    }
    {
        KnobStringPtr param = AppManager::createKnob<KnobString>(_imp->effect, tr(kNatronNodeKnobPyPlugPluginDescriptionLabel), 1, false);
        param->setName(kNatronNodeKnobPyPlugPluginDescription);
        param->setEvaluateOnChange(false);
        param->setAsMultiLine();
        if (pyPlug) {
            param->setValue(pyPlug->getProperty<std::string>(kNatronPluginPropDescription));
        }
        param->setHintToolTip( tr(kNatronNodeKnobPyPlugPluginDescriptionHint));
        param->setAddNewLine(false);
        page->addKnob(param);
        _imp->pyPlugDescKnob = param;
    }
    {
        KnobBoolPtr param = AppManager::createKnob<KnobBool>(_imp->effect, tr(kNatronNodeKnobPyPlugPluginDescriptionIsMarkdownLabel), 1, false);
        param->setName(kNatronNodeKnobPyPlugPluginDescriptionIsMarkdown);
        param->setEvaluateOnChange(false);
        if (pyPlug) {
            param->setValue(pyPlug->getProperty<bool>(kNatronPluginPropDescriptionIsMarkdown));
        }
        param->setHintToolTip( tr(kNatronNodeKnobPyPlugPluginDescriptionIsMarkdownHint));
        page->addKnob(param);
        _imp->pyPlugDescIsMarkdownKnob = param;
    }
    {
        KnobIntPtr param = AppManager::createKnob<KnobInt>(_imp->effect, tr(kNatronNodeKnobPyPlugPluginVersionLabel), 2, false);
        param->setName(kNatronNodeKnobPyPlugPluginVersion);
        param->setEvaluateOnChange(false);
        param->setDimensionName(DimIdx(0), "Major");
        param->setDimensionName(DimIdx(1), "Minor");
        if (pyPlug) {
            param->setValue((int)pyPlug->getProperty<unsigned int>(kNatronPluginPropVersion, 0));
            param->setValue((int)pyPlug->getProperty<unsigned int>(kNatronPluginPropVersion, 1), ViewSetSpec::all(), DimSpec(1));
        }
        param->setHintToolTip( tr(kNatronNodeKnobPyPlugPluginVersionHint));
        page->addKnob(param);
        _imp->pyPlugVersionKnob = param;
    }
    {
        KnobIntPtr param = AppManager::createKnob<KnobInt>(_imp->effect, tr(kNatronNodeKnobPyPlugPluginShortcutLabel), 2, false);
        param->setName(kNatronNodeKnobPyPlugPluginShortcut);
        param->setEvaluateOnChange(false);
        param->setAsShortcutKnob(true);
        if (pyPlug) {
            param->setValue(pyPlug->getProperty<int>(kNatronPluginPropShortcut, 0));
            param->setValue(pyPlug->getProperty<int>(kNatronPluginPropShortcut, 1), ViewSetSpec::all(), DimSpec(1));
        }
        param->setHintToolTip( tr(kNatronNodeKnobPyPlugPluginShortcutHint));
        page->addKnob(param);
        _imp->pyPlugShortcutKnob = param;
    }
    {
        KnobFilePtr param = AppManager::createKnob<KnobFile>(_imp->effect, tr(kNatronNodeKnobPyPlugPluginCallbacksPythonScriptLabel), 1, false);
        param->setName(kNatronNodeKnobPyPlugPluginCallbacksPythonScript);
        param->setEvaluateOnChange(false);
        if (pyPlug) {
            param->setValue(pyPlug->getProperty<std::string>(kNatronPluginPropPyPlugExtScriptFile));
        }
        param->setHintToolTip( tr(kNatronNodeKnobPyPlugPluginCallbacksPythonScriptHint));
        page->addKnob(param);
        _imp->pyPlugExtPythonScript = param;
    }
    {
        KnobFilePtr param = AppManager::createKnob<KnobFile>(_imp->effect, tr(kNatronNodeKnobPyPlugPluginIconFileLabel), 1, false);
        param->setName(kNatronNodeKnobPyPlugPluginIconFile);
        param->setEvaluateOnChange(false);
        if (pyPlug) {
            param->setValue(pyPlug->getProperty<std::string>(kNatronPluginPropIconFilePath));
        }
        param->setHintToolTip( tr(kNatronNodeKnobPyPlugPluginIconFileHint));
        page->addKnob(param);
        _imp->pyPlugIconKnob = param;
    }

    {
        KnobButtonPtr param = AppManager::createKnob<KnobButton>(_imp->effect, tr(kNatronNodeKnobExportPyPlugButtonLabel), 1, false);
        param->setName(kNatronNodeKnobExportPyPlugButton);
        param->setEvaluateOnChange(false);
        param->setHintToolTip( tr("Click to export this group to a PyPlug file (.%1)").arg(QLatin1String(NATRON_PRESETS_FILE_EXT)));
        page->addKnob(param);
        _imp->pyPlugExportButtonKnob = param;
    }


}

void
Node::createPythonPage()
{
    KnobPagePtr pythonPage = AppManager::createKnob<KnobPage>(_imp->effect, tr("Python"), 1, false);
    KnobStringPtr beforeFrameRender =  AppManager::createKnob<KnobString>(_imp->effect, tr("Before frame render"), 1, false);

    beforeFrameRender->setName("beforeFrameRender");
    beforeFrameRender->setAnimationEnabled(false);
    beforeFrameRender->setHintToolTip( tr("Add here the name of a Python defined function that will be called before rendering "
                                          "any frame.\n "
                                          "The signature of the callback is: callback(frame, thisNode, app) where:\n"
                                          "- frame: the frame to be rendered\n"
                                          "- thisNode: points to the writer node\n"
                                          "- app: points to the current application instance") );
    pythonPage->addKnob(beforeFrameRender);
    _imp->beforeFrameRender = beforeFrameRender;

    KnobStringPtr beforeRender =  AppManager::createKnob<KnobString>(_imp->effect, tr("Before render"), 1, false);
    beforeRender->setName("beforeRender");
    beforeRender->setAnimationEnabled(false);
    beforeRender->setHintToolTip( tr("Add here the name of a Python defined function that will be called once when "
                                     "starting rendering.\n "
                                     "The signature of the callback is: callback(thisNode, app) where:\n"
                                     "- thisNode: points to the writer node\n"
                                     "- app: points to the current application instance") );
    pythonPage->addKnob(beforeRender);
    _imp->beforeRender = beforeRender;

    KnobStringPtr afterFrameRender =  AppManager::createKnob<KnobString>(_imp->effect, tr("After frame render"), 1, false);
    afterFrameRender->setName("afterFrameRender");
    afterFrameRender->setAnimationEnabled(false);
    afterFrameRender->setHintToolTip( tr("Add here the name of a Python defined function that will be called after rendering "
                                         "any frame.\n "
                                         "The signature of the callback is: callback(frame, thisNode, app) where:\n"
                                         "- frame: the frame that has been rendered\n"
                                         "- thisNode: points to the writer node\n"
                                         "- app: points to the current application instance") );
    pythonPage->addKnob(afterFrameRender);
    _imp->afterFrameRender = afterFrameRender;

    KnobStringPtr afterRender =  AppManager::createKnob<KnobString>(_imp->effect, tr("After render"), 1, false);
    afterRender->setName("afterRender");
    afterRender->setAnimationEnabled(false);
    afterRender->setHintToolTip( tr("Add here the name of a Python defined function that will be called once when the rendering "
                                    "is finished.\n "
                                    "The signature of the callback is: callback(aborted, thisNode, app) where:\n"
                                    "- aborted: True if the render ended because it was aborted, False upon completion\n"
                                    "- thisNode: points to the writer node\n"
                                    "- app: points to the current application instance") );
    pythonPage->addKnob(afterRender);
    _imp->afterRender = afterRender;
} // Node::createPythonPage

KnobDoublePtr
Node::getOrCreateHostMixKnob(const KnobPagePtr& mainPage)
{
    KnobDoublePtr mixKnob = _imp->mixWithSource.lock();
    if (!mixKnob) {
        mixKnob = AppManager::createKnob<KnobDouble>(_imp->effect, tr(kHostMixingKnobLabel));
        mixKnob->setName(kHostMixingKnobName);
        mixKnob->setDeclaredByPlugin(false);
        mixKnob->setHintToolTip( tr(kHostMixingKnobHint) );
        mixKnob->setRange(0., 1.);
        mixKnob->setDefaultValue(1.);
        if (mainPage) {
            mainPage->addKnob(mixKnob);
        }
        _imp->mixWithSource = mixKnob;
    }

    return mixKnob;
}

bool
Node::isKeepInAnimationModuleButtonDown() const
{
    KnobButtonPtr b = _imp->keepInAnimationModuleKnob.lock();
    if (!b) {
        return false;
    }
    return b->getValue();
}

void
Node::createMaskSelectors(const std::vector<std::pair<bool, bool> >& hasMaskChannelSelector,
                          const std::vector<std::string>& inputLabels,
                          const KnobPagePtr& mainPage,
                          bool addNewLineOnLastMask,
                          KnobIPtr* lastKnobCreated)
{
    assert( hasMaskChannelSelector.size() == inputLabels.size() );

    for (std::size_t i = 0; i < hasMaskChannelSelector.size(); ++i) {
        if (!hasMaskChannelSelector[i].first) {
            continue;
        }


        MaskSelector sel;
        KnobBoolPtr enabled = AppManager::createKnob<KnobBool>(_imp->effect, inputLabels[i], 1, false);

        enabled->setDefaultValue(false);
        enabled->setAddNewLine(false);
        if (hasMaskChannelSelector[i].second) {
            std::string enableMaskName(std::string(kEnableMaskKnobName) + "_" + inputLabels[i]);
            enabled->setName(enableMaskName);
            enabled->setHintToolTip( tr("Enable the mask to come from the channel named by the choice parameter on the right. "
                                        "Turning this off will act as though the mask was disconnected.") );
        } else {
            std::string enableMaskName(std::string(kEnableInputKnobName) + "_" + inputLabels[i]);
            enabled->setName(enableMaskName);
            enabled->setHintToolTip( tr("Enable the image to come from the channel named by the choice parameter on the right. "
                                        "Turning this off will act as though the input was disconnected.") );
        }
        enabled->setAnimationEnabled(false);
        if (mainPage) {
            mainPage->addKnob(enabled);
        }


        sel.enabled = enabled;

        KnobChoicePtr channel = AppManager::createKnob<KnobChoice>(_imp->effect, std::string(), 1, false);
        std::vector<std::string> choices;
        choices.push_back("None");

        const ImageComponents& rgba = ImageComponents::getRGBAComponents();
        const std::string& rgbaCompname = rgba.getComponentsGlobalName();
        const std::vector<std::string>& rgbaChannels = rgba.getComponentsNames();
        for (std::size_t c = 0; c < rgbaChannels.size(); ++c) {
            std::string option = rgbaCompname + '.' + rgbaChannels[c];
            choices.push_back(option);
        }

        channel->populateChoices(choices);
        channel->setDefaultValue(choices.size() - 1);
        channel->setAnimationEnabled(false);
        channel->setHintToolTip( tr("Use this channel from the original input to mix the output with the original input. "
                                    "Setting this to None is the same as disconnecting the input.") );
        if (hasMaskChannelSelector[i].second) {
            std::string channelMaskName(std::string(kMaskChannelKnobName) + "_" + inputLabels[i]);
            channel->setName(channelMaskName);
        } else {
            std::string channelMaskName(std::string(kInputChannelKnobName) + "_" + inputLabels[i]);
            channel->setName(channelMaskName);
        }
        sel.channel = channel;
        if (mainPage) {
            mainPage->addKnob(channel);
        }

        //Make sure the first default param in the vector is MaskInvert

        if (!addNewLineOnLastMask) {
            //If there is a MaskInvert parameter, make it on the same line as the Mask channel parameter
            channel->setAddNewLine(false);
        }
        if (!*lastKnobCreated) {
            *lastKnobCreated = enabled;
        }

        _imp->maskSelectors[i] = sel;
    } // for (int i = 0; i < inputsCount; ++i) {
} // Node::createMaskSelectors


KnobPagePtr
Node::getOrCreateMainPage()
{
    const KnobsVec & knobs = _imp->effect->getKnobs();
    KnobPagePtr mainPage;

    for (std::size_t i = 0; i < knobs.size(); ++i) {
        KnobPagePtr p = toKnobPage(knobs[i]);
        if ( p && (p->getName() != kInfoPageParamName) &&
             (p->getName() != kNodePageParamName) ) {
            mainPage = p;
            break;
        }
    }
    if (!mainPage) {
        mainPage = AppManager::createKnob<KnobPage>( _imp->effect, tr("Settings") );
    }

    return mainPage;
}

void
Node::createLabelKnob(const KnobPagePtr& settingsPage,
                      const std::string& label)
{
    KnobStringPtr nodeLabel = AppManager::createKnob<KnobString>(_imp->effect, label, 1, false);

    assert(nodeLabel);
    nodeLabel->setName(kUserLabelKnobName);
    nodeLabel->setAnimationEnabled(false);
    nodeLabel->setEvaluateOnChange(false);
    nodeLabel->setAsMultiLine();
    nodeLabel->setUsesRichText(true);
    nodeLabel->setHintToolTip( tr("This label gets appended to the node name on the node graph.") );
    settingsPage->addKnob(nodeLabel);
    _imp->nodeLabelKnob = nodeLabel;
}

void
Node::findOrCreateChannelEnabled()
{
    //Try to find R,G,B,A parameters on the plug-in, if found, use them, otherwise create them
    static const std::string channelLabels[4] = {kNatronOfxParamProcessRLabel, kNatronOfxParamProcessGLabel, kNatronOfxParamProcessBLabel, kNatronOfxParamProcessALabel};
    static const std::string channelNames[4] = {kNatronOfxParamProcessR, kNatronOfxParamProcessG, kNatronOfxParamProcessB, kNatronOfxParamProcessA};
    static const std::string channelHints[4] = {kNatronOfxParamProcessRHint, kNatronOfxParamProcessGHint, kNatronOfxParamProcessBHint, kNatronOfxParamProcessAHint};
    KnobBoolPtr foundEnabled[4];
    const KnobsVec & knobs = _imp->effect->getKnobs();

    for (int i = 0; i < 4; ++i) {
        KnobBoolPtr enabled;
        for (std::size_t j = 0; j < knobs.size(); ++j) {
            if (knobs[j]->getOriginalName() == channelNames[i]) {
                foundEnabled[i] = toKnobBool(knobs[j]);
                break;
            }
        }
    }

    bool foundAll = foundEnabled[0] && foundEnabled[1] && foundEnabled[2] && foundEnabled[3];
    bool isWriter = _imp->effect->isWriter();

    KnobPagePtr mainPage;
    if (foundAll) {
        for (int i = 0; i < 4; ++i) {
            // Writers already have their checkboxes places correctly
            if (!isWriter) {
                if (!mainPage) {
                    mainPage = getOrCreateMainPage();
                }
                if (foundEnabled[i]->getParentKnob() == mainPage) {
                    //foundEnabled[i]->setAddNewLine(i == 3);
                    mainPage->removeKnob(foundEnabled[i]);
                    mainPage->insertKnob(i, foundEnabled[i]);
                }
            }
            _imp->enabledChan[i] = foundEnabled[i];
        }
    }

    bool pluginDefaultPref[4];
    _imp->hostChannelSelectorEnabled = _imp->effect->isHostChannelSelectorSupported(&pluginDefaultPref[0], &pluginDefaultPref[1], &pluginDefaultPref[2], &pluginDefaultPref[3]);


    if (_imp->hostChannelSelectorEnabled) {
        if (foundAll) {
            std::cerr << getScriptName_mt_safe() << ": WARNING: property " << kNatronOfxImageEffectPropChannelSelector << " is different of " << kOfxImageComponentNone << " but uses its own checkboxes" << std::endl;
        } else {
            if (!mainPage) {
                mainPage = getOrCreateMainPage();
            }

            //Create the selectors
            for (int i = 0; i < 4; ++i) {
                foundEnabled[i] =  AppManager::createKnob<KnobBool>(_imp->effect, channelLabels[i], 1, false);
                foundEnabled[i]->setName(channelNames[i]);
                foundEnabled[i]->setAnimationEnabled(false);
                foundEnabled[i]->setAddNewLine(i == 3);
                foundEnabled[i]->setDefaultValue(pluginDefaultPref[i]);
                foundEnabled[i]->setHintToolTip(channelHints[i]);
                mainPage->insertKnob(i, foundEnabled[i]);
                _imp->enabledChan[i] = foundEnabled[i];
            }
            foundAll = true;
        }
    }
    if ( !isWriter && foundAll && !getApp()->isBackground() ) {
        if (!mainPage) {
            mainPage = getOrCreateMainPage();
        }
        _imp->enabledChan[3].lock()->setAddNewLine(false);
        KnobStringPtr premultWarning = AppManager::createKnob<KnobString>(_imp->effect, std::string(), 1, false);
        premultWarning->setName("premultWarningKnob");
        premultWarning->setIconLabel("dialog-warning");
        premultWarning->setSecret(true);
        premultWarning->setAsLabel();
        premultWarning->setEvaluateOnChange(false);
        premultWarning->setIsPersistent(false);
        premultWarning->setHintToolTip( tr("The alpha checkbox is checked and the RGB "
                                           "channels in output are alpha-premultiplied. Any of the unchecked RGB channel "
                                           "may be incorrect because the alpha channel changed but their value did not. "
                                           "To fix this, either check all RGB channels (or uncheck alpha) or unpremultiply the "
                                           "input image first.").toStdString() );
        mainPage->insertKnob(4, premultWarning);
        _imp->premultWarning = premultWarning;
    }
} // Node::findOrCreateChannelEnabled

void
Node::createChannelSelectors(const std::vector<std::pair<bool, bool> >& hasMaskChannelSelector,
                             const std::vector<std::string>& inputLabels,
                             const KnobPagePtr& mainPage,
                             KnobIPtr* lastKnobBeforeAdvancedOption)
{
    ///Create input layer selectors
    for (std::size_t i = 0; i < inputLabels.size(); ++i) {
        if (!hasMaskChannelSelector[i].first) {
            _imp->createChannelSelector(i, inputLabels[i], false, mainPage, lastKnobBeforeAdvancedOption);
        }
    }
    ///Create output layer selectors
    _imp->createChannelSelector(-1, "Output", true, mainPage, lastKnobBeforeAdvancedOption);
}

void
Node::initializeDefaultKnobs(bool loadingSerialization, bool hasGUI)
{
    //Readers and Writers don't have default knobs since these knobs are on the ReadNode/WriteNode itself
    NodePtr ioContainer = getIOContainer();

    //Add the "Node" page
    KnobPagePtr settingsPage = AppManager::checkIfKnobExistsWithNameOrCreate<KnobPage>(_imp->effect, kNodePageParamName, tr(kNodePageParamLabel));
    settingsPage->setDeclaredByPlugin(false);

    //Create the "Label" knob
    BackdropPtr isBackdropNode = isEffectBackdrop();
    QString labelKnobLabel = isBackdropNode ? tr("Name label") : tr("Label");
    createLabelKnob( settingsPage, labelKnobLabel.toStdString() );

    if (isBackdropNode || isEffectStubNode()) {
        //backdrops just have a label
        return;
    }


    ///find in all knobs a page param to set this param into
    const KnobsVec & knobs = _imp->effect->getKnobs();

    findPluginFormatKnobs(knobs, loadingSerialization);
    findRightClickMenuKnob(knobs);

    KnobPagePtr mainPage;


    // Scan all inputs to find masks and get inputs labels
    //Pair hasMaskChannelSelector, isMask
    int inputsCount = getMaxInputCount();
    std::vector<std::pair<bool, bool> > hasMaskChannelSelector(inputsCount);
    std::vector<std::string> inputLabels(inputsCount);
    for (int i = 0; i < inputsCount; ++i) {
        inputLabels[i] = _imp->effect->getInputLabel(i);

        assert( i < (int)_imp->inputsComponents.size() );
        const std::list<ImageComponents>& inputSupportedComps = _imp->inputsComponents[i];
        bool isMask = _imp->effect->isInputMask(i);
        bool supportsOnlyAlpha = inputSupportedComps.size() == 1 && inputSupportedComps.front().getNumComponents() == 1;

        hasMaskChannelSelector[i].first = false;
        hasMaskChannelSelector[i].second = isMask;

        if ( isMask || supportsOnlyAlpha ) {
            hasMaskChannelSelector[i].first = true;
            if (!mainPage) {
                mainPage = getOrCreateMainPage();
            }
        }
    }


    // Create the Output Layer choice if needed plus input layers selectors
    KnobIPtr lastKnobBeforeAdvancedOption;
    bool requiresLayerShuffle = _imp->effect->getCreateChannelSelectorKnob();
    if (requiresLayerShuffle) {
        if (!mainPage) {
            mainPage = getOrCreateMainPage();
        }
        createChannelSelectors(hasMaskChannelSelector, inputLabels, mainPage, &lastKnobBeforeAdvancedOption);
    }


    findOrCreateChannelEnabled();

    ///Find in the plug-in the Mask/Mix related parameter to re-order them so it is consistent across nodes
    std::vector<std::pair<std::string, KnobIPtr > > foundPluginDefaultKnobsToReorder;
    foundPluginDefaultKnobsToReorder.push_back( std::make_pair( kOfxMaskInvertParamName, KnobIPtr() ) );
    foundPluginDefaultKnobsToReorder.push_back( std::make_pair( kOfxMixParamName, KnobIPtr() ) );
    ///Insert auto-added knobs before mask invert if found
    for (std::size_t i = 0; i < knobs.size(); ++i) {
        for (std::size_t j = 0; j < foundPluginDefaultKnobsToReorder.size(); ++j) {
            if (knobs[i]->getName() == foundPluginDefaultKnobsToReorder[j].first) {
                foundPluginDefaultKnobsToReorder[j].second = knobs[i];
            }

        }
    }



    assert(foundPluginDefaultKnobsToReorder.size() > 0 && foundPluginDefaultKnobsToReorder[0].first == kOfxMaskInvertParamName);

    createMaskSelectors(hasMaskChannelSelector, inputLabels, mainPage, !foundPluginDefaultKnobsToReorder[0].second.get(), &lastKnobBeforeAdvancedOption);


    //Create the host mix if needed
    if ( _imp->effect->isHostMixingEnabled() ) {
        if (!mainPage) {
            mainPage = getOrCreateMainPage();
        }
        getOrCreateHostMixKnob(mainPage);
    }


    /*
     * Reposition the MaskInvert and Mix parameters declared by the plug-in
     */

    for (std::size_t i = 0; i < foundPluginDefaultKnobsToReorder.size(); ++i) {
        if (foundPluginDefaultKnobsToReorder[i].second) {
            if (!mainPage) {
                mainPage = getOrCreateMainPage();
            }
            if (foundPluginDefaultKnobsToReorder[i].second->getParentKnob() == mainPage) {
                mainPage->removeKnob( foundPluginDefaultKnobsToReorder[i].second);
                mainPage->addKnob(foundPluginDefaultKnobsToReorder[i].second);
            }
        }
    }


    if (lastKnobBeforeAdvancedOption && mainPage) {
        
        KnobsVec mainPageChildren = mainPage->getChildren();
        int i = 0;
        for (KnobsVec::iterator it = mainPageChildren.begin(); it != mainPageChildren.end(); ++it, ++i) {
            if (*it == lastKnobBeforeAdvancedOption) {
                if (i > 0) {
                    int j = i - 1;
                    KnobsVec::iterator prev = it;
                    --prev;

                    while (j >= 0 && (*prev)->getIsSecret()) {
                        --j;
                        --prev;
                    }

                    if ( j >= 0 && !toKnobSeparator(*prev) ) {
                        KnobSeparatorPtr sep = AppManager::createKnob<KnobSeparator>(_imp->effect, std::string(), 1, false);
                        sep->setName("advancedSep");
                        mainPage->insertKnob(i, sep);
                    }
                }

                break;
            }
        }
    }


    createNodePage(settingsPage);

    NodeGroupPtr isGrpNode = isEffectNodeGroup();
    if (!isGrpNode && !isBackdropNode) {
        createInfoPage();
    } else if (isGrpNode) {
        if (isGrpNode->isSubGraphPersistent()) {
            createPyPlugPage();

            if (hasGUI) {
                createPyPlugExportGroup();
            }

            {
                KnobButtonPtr param = AppManager::createKnob<KnobButton>(_imp->effect, tr(kNatronNodeKnobConvertToGroupButtonLabel), 1, false);
                param->setName(kNatronNodeKnobConvertToGroupButton);
                param->setEvaluateOnChange(false);
                param->setHintToolTip( tr("Converts this node to a Group: the internal node-graph and the user parameters will become editable") );
                settingsPage->addKnob(param);
                _imp->pyPlugConvertToGroupButtonKnob = param;
            }
        }
    }



    if (_imp->effect->isWriter()
        && !ioContainer) {
        //Create a frame step parameter for writers, and control it in OutputSchedulerThread.cpp

        if (!mainPage) {
            mainPage = getOrCreateMainPage();
        }

        KnobButtonPtr renderButton = AppManager::createKnob<KnobButton>(_imp->effect, tr("Render"), 1, false);
        renderButton->setHintToolTip( tr("Starts rendering the specified frame range.") );
        renderButton->setAsRenderButton();
        renderButton->setName("startRender");
        renderButton->setEvaluateOnChange(false);
        _imp->renderButton = renderButton;
        mainPage->addKnob(renderButton);

        createPythonPage();
    }
} // Node::initializeDefaultKnobs

void
Node::initializeKnobs(bool loadingSerialization, bool hasGUI)
{
    ////Only called by the main-thread


    _imp->effect->beginChanges();

    assert( QThread::currentThread() == qApp->thread() );

    InitializeKnobsFlag_RAII __isInitializingKnobsFlag__(getEffectInstance());

    //Initialize plug-in knobs
    _imp->effect->initializeKnobsPublic();

    if ( _imp->effect->getMakeSettingsPanel() ) {
        //initialize default knobs added by Natron
        initializeDefaultKnobs(loadingSerialization, hasGUI);
    }

    declarePythonKnobs();

    KnobItemsTablePtr table = _imp->effect->getItemsTable();
    if (table) {
        table->declareItemsToPython();
    }
    
    _imp->effect->endChanges();

    Q_EMIT knobsInitialized();
} // initializeKnobs



int
Node::getFrameStepKnobValue() const
{
    KnobIPtr knob = getKnobByName(kNatronWriteParamFrameStep);
    if (!knob) {
        return 1;
    }
    KnobIntPtr k = toKnobInt(knob);

    if (!k) {
        return 1;
    } else {
        int v = k->getValue();

        return std::max(1, v);
    }
}

bool
Node::handleFormatKnob(const KnobIPtr& knob)
{
    KnobChoicePtr choice = _imp->pluginFormatKnobs.formatChoice.lock();

    if (!choice) {
        return false;
    }

    if (knob != choice) {
        return false;
    }
    if (choice->getIsSecret()) {
        return true;
    }
    int curIndex = choice->getValue();
    Format f;
    if ( !getApp()->getProject()->getProjectFormatAtIndex(curIndex, &f) ) {
        assert(false);

        return true;
    }

    KnobIntPtr size = _imp->pluginFormatKnobs.size.lock();
    KnobDoublePtr par = _imp->pluginFormatKnobs.par.lock();
    assert(size && par);

    _imp->effect->beginChanges();
    size->blockValueChanges();
    std::vector<int> values(2);
    values[0] = f.width();
    values[1] = f.height();
    size->setValueAcrossDimensions(values);
    size->unblockValueChanges();
    par->blockValueChanges();
    par->setValue( f.getPixelAspectRatio() );
    par->unblockValueChanges();

    _imp->effect->endChanges();

    return true;
}

void
Node::refreshFormatParamChoice(const std::vector<std::string>& entries,
                               int defValue,
                               bool loadingProject)
{
    KnobChoicePtr choice = _imp->pluginFormatKnobs.formatChoice.lock();

    if (!choice) {
        return;
    }
    int curIndex = choice->getValue();
    choice->populateChoices(entries);
    choice->beginChanges();

    choice->setDefaultValueWithoutApplying(defValue);
    // We don't want to serialize the default value even if it changed, because it will be restored by the project
    choice->setCurrentDefaultValueAsInitialValue();

    if (!loadingProject) {
        //changedKnob was not called because we are initializing knobs
        handleFormatKnob(choice);
    } else {
        if ( curIndex < (int)entries.size() ) {
            choice->setValue(curIndex);
        }
    }

    choice->endChanges();
}

void
Node::refreshPreviewsAfterProjectLoad()
{
    computePreviewImage( getApp()->getTimeLine()->currentFrame() );
    Q_EMIT s_refreshPreviewsAfterProjectLoadRequested();
}

QString
Node::makeDocumentation(bool genHTML) const
{
    QString ret;
    QString markdown;
    QTextStream ts(&ret);
    QTextStream ms(&markdown);

    QString pluginID, pluginLabel, pluginDescription, pluginIcon;
    int majorVersion = getMajorVersion();
    int minorVersion = getMinorVersion();
    std::vector<std::string> pluginGroup;
    bool pluginDescriptionIsMarkdown = false;
    QVector<QStringList> inputs;
    QVector<QStringList> items;

    {
        PluginPtr plugin = getPlugin();
        assert(plugin);

        pluginID = QString::fromUtf8(plugin->getPluginID().c_str());
        pluginLabel =  QString::fromUtf8( Plugin::makeLabelWithoutSuffix( plugin->getPluginLabel() ).c_str());
        pluginDescription =  QString::fromUtf8( plugin->getProperty<std::string>(kNatronPluginPropDescription).c_str() );
        pluginIcon = QString::fromUtf8(plugin->getProperty<std::string>(kNatronPluginPropIconFilePath).c_str());
        pluginGroup = plugin->getPropertyN<std::string>(kNatronPluginPropGrouping);
        pluginDescriptionIsMarkdown = plugin->getProperty<bool>(kNatronPluginPropDescriptionIsMarkdown);


        for (int i = 0; i < _imp->effect->getMaxInputCount(); ++i) {
            QStringList input;
            input << convertFromPlainTextToMarkdown( QString::fromStdString( _imp->effect->getInputLabel(i) ), genHTML, true );
            input << convertFromPlainTextToMarkdown( QString::fromStdString( _imp->effect->getInputHint(i) ), genHTML, true );
            input << ( _imp->effect->isInputOptional(i) ? tr("Yes") : tr("No") );
            inputs.push_back(input);

            // Don't show more than doc for 4 inputs otherwise it will just clutter the page
            if (i == 3) {
                break;
            }
        }
    }

    // check for plugin icon
    QString pluginIconUrl;
    if ( !pluginIcon.isEmpty() ) {
        QFile iconFile(pluginIcon);
        if ( iconFile.exists() ) {
            if (genHTML) {
                pluginIconUrl.append( QString::fromUtf8("/LOCAL_FILE/") );
                pluginIconUrl.append(pluginIcon);
                pluginIconUrl.replace( QString::fromUtf8("\\"), QString::fromUtf8("/") );
            } else {
                pluginIconUrl.append(pluginID);
                pluginIconUrl.append(QString::fromUtf8(".png"));
            }
        }
    }

    // check for extra markdown file
    QString extraMarkdown;
    QString pluginMD = pluginIcon;
    pluginMD.replace( QString::fromUtf8(".png"), QString::fromUtf8(".md") );
    QFile pluginMarkdownFile(pluginMD);
    if ( pluginMarkdownFile.exists() ) {
        if ( pluginMarkdownFile.open(QIODevice::ReadOnly | QIODevice::Text) ) {
            extraMarkdown = QString::fromUtf8( pluginMarkdownFile.readAll() );
            pluginMarkdownFile.close();
        }
    }

    // generate knobs info
    KnobsVec knobs = getEffectInstance()->getKnobs_mt_safe();
    for (KnobsVec::const_iterator it = knobs.begin(); it != knobs.end(); ++it) {

        if ( (*it)->getIsSecret() ) {
            continue;
        }

        if ( !(*it)->isDeclaredByPlugin() && !( isPyPlug() && (*it)->isUserKnob() ) ) {
            continue;
        }

        QString knobScriptName = NATRON_NAMESPACE::convertFromPlainTextToMarkdown( QString::fromUtf8( (*it)->getName().c_str() ), genHTML, true);
        QString knobLabel = NATRON_NAMESPACE::convertFromPlainTextToMarkdown( QString::fromUtf8( (*it)->getLabel().c_str() ), genHTML, true);
        QString knobHint = NATRON_NAMESPACE::convertFromPlainTextToMarkdown( QString::fromUtf8( (*it)->getHintToolTip().c_str() ), genHTML, true);

        if ( knobScriptName.startsWith( QString::fromUtf8("NatronOfxParam") ) || knobScriptName == QString::fromUtf8("exportAsPyPlug") ) {
            continue;
        }

        QString defValuesStr, knobType;
        std::vector<std::pair<QString, QString> > dimsDefaultValueStr;
        KnobIntPtr isInt = toKnobInt(*it);
        KnobChoicePtr isChoice = toKnobChoice(*it);
        KnobBoolPtr isBool = toKnobBool(*it);
        KnobDoublePtr isDbl = toKnobDouble(*it);
        KnobStringPtr isString = toKnobString(*it);
        KnobSeparatorPtr isSep = toKnobSeparator(*it);
        KnobButtonPtr isBtn = toKnobButton(*it);
        KnobParametricPtr isParametric = toKnobParametric(*it);
        KnobGroupPtr isGroup = toKnobGroup(*it);
        KnobPagePtr isPage = toKnobPage(*it);
        KnobColorPtr isColor = toKnobColor(*it);

        if (isInt) {
            knobType = tr("Integer");
        } else if (isChoice) {
            knobType = tr("Choice");
        } else if (isBool) {
            knobType = tr("Boolean");
        } else if (isDbl) {
            knobType = tr("Double");
        } else if (isString) {
            knobType = tr("String");
        } else if (isSep) {
            knobType = tr("Seperator");
        } else if (isBtn) {
            knobType = tr("Button");
        } else if (isParametric) {
            knobType = tr("Parametric");
        } else if (isGroup) {
            knobType = tr("Group");
        } else if (isPage) {
            knobType = tr("Page");
        } else if (isColor) {
            knobType = tr("Color");
        } else {
            knobType = tr("N/A");
        }

        if (!isGroup && !isPage) {
            for (int i = 0; i < (*it)->getNDimensions(); ++i) {
                QString valueStr;

                if (!isBtn && !isSep && !isParametric) {
                    if (isChoice) {
                        int index = isChoice->getDefaultValue(DimIdx(i));
                        std::vector<std::string> entries = isChoice->getEntries();
                        if ( (index >= 0) && ( index < (int)entries.size() ) ) {
                            valueStr = QString::fromUtf8( entries[index].c_str() );
                        }
                        std::vector<std::string> entriesHelp = isChoice->getEntriesHelp();
                        if ( entries.size() == entriesHelp.size() ) {
                            bool first = true;
                            for (size_t i = 0; i < entries.size(); i++) {
                                QString entry = QString::fromUtf8( entries[i].c_str() );
                                QString entryHelp = QString::fromUtf8( entriesHelp[i].c_str() );
                                if (!entry.isEmpty() && !entryHelp.isEmpty() ) {
                                    if (first) {
                                        // empty line before the option descriptions
                                        if (genHTML) {
                                            knobHint.append( QString::fromUtf8("<br />") );
                                        } else {
                                            // we do a hack for multiline elements, because the markdown->rst conversion by pandoc doesn't use the line block syntax.
                                            // what we do here is put a supplementary dot at the beginning of each line, which is then converted to a pipe '|' in the
                                            // genStaticDocs.sh script by a simple sed command after converting to RsT
                                            if (!knobHint.startsWith( QString::fromUtf8(". ") )) {
                                                knobHint.prepend( QString::fromUtf8(". ") );
                                            }
                                            knobHint.append( QString::fromUtf8("\\\n") );
                                        }
                                        first = false;
                                    }
                                    if (genHTML) {
                                        knobHint.append( QString::fromUtf8("<br />") );
                                    } else {
                                        knobHint.append( QString::fromUtf8("\\\n") );
                                        // we do a hack for multiline elements, because the markdown->rst conversion by pandoc doesn't use the line block syntax.
                                        // what we do here is put a supplementary dot at the beginning of each line, which is then converted to a pipe '|' in the
                                        // genStaticDocs.sh script by a simple sed command after converting to RsT
                                        knobHint.append( QString::fromUtf8(". ") );
                                    }
                                    knobHint.append( QString::fromUtf8("**%1**: %2").arg( convertFromPlainTextToMarkdown(entry, genHTML, true) ).arg( convertFromPlainTextToMarkdown(entryHelp, genHTML, true) ) );
                                }
                            }
                        }
                    } else if (isInt) {
                        valueStr = QString::number( isInt->getDefaultValue(DimIdx(i)) );
                    } else if (isDbl) {
                        valueStr = QString::number( isDbl->getDefaultValue(DimIdx(i)) );
                    } else if (isBool) {
                        valueStr = isBool->getDefaultValue(DimIdx(i)) ? tr("On") : tr("Off");
                    } else if (isString) {
                        valueStr = QString::fromUtf8( isString->getDefaultValue(DimIdx(i)).c_str() );
                    } else if (isColor) {
                        valueStr = QString::number( isColor->getDefaultValue(DimIdx(i)) );
                    }
                }

                dimsDefaultValueStr.push_back( std::make_pair(convertFromPlainTextToMarkdown( QString::fromUtf8( (*it)->getDimensionName( DimIdx(i) ).c_str() ), genHTML, true ),
                                                              convertFromPlainTextToMarkdown(valueStr, genHTML, true)) );
            }

            for (std::size_t i = 0; i < dimsDefaultValueStr.size(); ++i) {
                if ( !dimsDefaultValueStr[i].second.isEmpty() ) {
                    if (dimsDefaultValueStr.size() > 1) {
                        defValuesStr.append(dimsDefaultValueStr[i].first);
                        defValuesStr.append( QString::fromUtf8(": ") );
                    }
                    defValuesStr.append(dimsDefaultValueStr[i].second);
                    if (i < dimsDefaultValueStr.size() - 1) {
                        defValuesStr.append( QString::fromUtf8(" ") );
                    }
                }
            }
            if ( defValuesStr.isEmpty() ) {
                defValuesStr = tr("N/A");
            }
        }

        if (!isPage && !isSep && !isGroup) {
            QStringList row;
            row << knobLabel << knobScriptName << knobType << defValuesStr << knobHint;
            items.append(row);
        }
    } // for (KnobsVec::const_iterator it = knobs.begin(); it!=knobs.end(); ++it) {


    // generate plugin info
    ms << tr("%1 node").arg(pluginLabel) << "\n==========\n\n";

    // a hack to avoid repeating the documentation for the various merge plugins
    if ( pluginID.startsWith( QString::fromUtf8("net.sf.openfx.Merge") ) ) {
        std::string id = pluginID.toStdString();
        std::string op;
        if (id == PLUGINID_OFX_MERGE) {
            // do nothing
        } else if (id == "net.sf.openfx.MergeDifference") {
            op = "difference (a.k.a. absminus)";
        } else if (id == "net.sf.openfx.MergeIn") {
            op = "in";
        } else if (id == "net.sf.openfx.MergeMatte") {
            op = "matte";
        } else if (id == "net.sf.openfx.MergeMax") {
            op = "max";
        } else if (id == "net.sf.openfx.MergeMin") {
            op = "min";
        } else if (id == "net.sf.openfx.MergeMultiply") {
            op = "multiply";
        } else if (id == "net.sf.openfx.MergeOut") {
            op = "out";
        } else if (id == "net.sf.openfx.MergePlus") {
            op = "plus";
        } else if (id == "net.sf.openfx.MergeScreen") {
            op = "screen";
        }
        if ( !op.empty() ) {
            // we should use the custom link "[Merge node](|http::/plugins/"PLUGINID_OFX_MERGE".html||rst::net.sf.openfx.MergePlugin|)"
            // but pandoc borks it
            ms << tr("The *%1* node is a convenience node identical to the %2, except that the operator is set to *%3* by default.")
            .arg(pluginLabel)
            .arg(genHTML ? QString::fromUtf8("<a href=\""PLUGINID_OFX_MERGE".html\">Merge node</a>") :
                 QString::fromUtf8(":ref:`"PLUGINID_OFX_MERGE"`")
                 //QString::fromUtf8("[Merge node](http::/plugins/"PLUGINID_OFX_MERGE".html)")
                 )
            .arg( QString::fromUtf8( op.c_str() ) );
            goto OUTPUT;
        }

    }

    if (!pluginIconUrl.isEmpty()) {
        // add a nonbreaking space so that pandoc doesn't use the alt-text as a caption
        // http://pandoc.org/MANUAL.html#images
        ms << "![pluginIcon](" << pluginIconUrl << ")";
        if (!genHTML) {
            // specify image width for pandoc-generated printed doc
            // (for hoedown-generated HTML, this handled by the CSS using the alt=pluginIcon attribute)
            // see http://pandoc.org/MANUAL.html#images
            // note that only % units are understood both by pandox and sphinx
            ms << "{ width=10% }";
        }
        ms << "\\ \n\n";
    }
    ms << tr("*This documentation is for version %2.%3 of %1.*").arg(pluginLabel).arg(majorVersion).arg(minorVersion) << "\n\n";

    if (!pluginDescriptionIsMarkdown) {
        if (genHTML) {
            pluginDescription = NATRON_NAMESPACE::convertFromPlainText(pluginDescription, NATRON_NAMESPACE::WhiteSpaceNormal);

            // replace URLs with links
            QRegExp re( QString::fromUtf8("((http|ftp|https)://([\\w_-]+(?:(?:\\.[\\w_-]+)+))([\\w.,@?^=%&:/~+#-]*[\\w@?^=%&/~+#-])?)") );
            pluginDescription.replace( re, QString::fromUtf8("<a href=\"\\1\">\\1</a>") );
        } else {
            pluginDescription = convertFromPlainTextToMarkdown(pluginDescription, genHTML, false);
        }
    }

    ms << pluginDescription << "\n\n";

    // create markdown table
    ms << tr("Inputs") << "\n----------\n\n";
    ms << tr("Input") << " | " << tr("Description") << " | " << tr("Optional") << "\n";
    ms << "--- | --- | ---\n";
    if (inputs.size() > 0) {
        Q_FOREACH(const QStringList &input, inputs) {
            QString inputName = input.at(0);
            QString inputDesc = input.at(1);
            QString inputOpt = input.at(2);

            ms << inputName << " | " << inputDesc << " | " << inputOpt << "\n";
        }
    }
    ms << tr("Controls") << "\n----------\n\n";
    if (!genHTML) {
        // insert a special marker to be replaced in rst by the genStaticDocs.sh script)
        ms << "CONTROLSTABLEPROPS\n\n";
    }
    ms << tr("Parameter / script name") << " | " << tr("Type") << " | " << tr("Default") << " | " << tr("Function") << "\n";
    ms << "--- | --- | --- | ---\n";
    if (items.size() > 0) {
        Q_FOREACH(const QStringList &item, items) {
            QString itemLabel = item.at(0);
            QString itemScript = item.at(1);
            QString itemType = item.at(2);
            QString itemDefault = item.at(3);
            QString itemFunction = item.at(4);

            ms << itemLabel << " / `" << itemScript << "` | " << itemType << " | " << itemDefault << " | " << itemFunction << "\n";
        }
    }

    // add extra markdown if available
    if ( !extraMarkdown.isEmpty() ) {
        ms << "\n\n";
        ms << extraMarkdown;
    }

OUTPUT:
    // output
    if (genHTML) {
        // use hoedown to convert to HTML

        ts << "<!DOCTYPE HTML PUBLIC \"-//W3C//DTD HTML 4.01 Transitional//EN\" \"http://www.w3.org/TR/html4/loose.dtd\">";
        ts << "<html><head>";
        ts << "<title>" << pluginLabel << " - NATRON_DOCUMENTATION</title>";
        ts << "<link rel=\"stylesheet\" href=\"_static/markdown.css\" type=\"text/css\" /><script type=\"text/javascript\" src=\"_static/jquery.js\"></script><script type=\"text/javascript\" src=\"_static/dropdown.js\"></script>";
        ts << "</head><body>";
        ts << "<div class=\"related\"><h3>" << tr("Navigation") << "</h3><ul>";
        ts << "<li><a href=\"/index.html\">NATRON_DOCUMENTATION</a> &raquo;</li>";
        ts << "<li><a href=\"/_group.html\">" << tr("Reference Guide") << "</a> &raquo;</li>";
        if ( !pluginGroup.empty() ) {
            const QString group = QString::fromUtf8(pluginGroup[0].c_str());
            if (!group.isEmpty()) {
                ts << "<li><a href=\"/_group.html?id=" << group << "\">" << group << "</a> &raquo;</li>";
            }
        }
        ts << "</ul></div>";
        ts << "<div class=\"document\"><div class=\"documentwrapper\"><div class=\"body\"><div class=\"section\">";
        QString html = Markdown::convert2html(markdown);
        ts << Markdown::fixNodeHTML(html);
        ts << "</div></div></div><div class=\"clearer\"></div></div><div class=\"footer\"></div></body></html>";
    } else {
        // this markdown will be processed externally by pandoc

        ts << markdown;
    }

    return ret;
} // Node::makeDocumentation

bool
Node::isForceCachingEnabled() const
{
    KnobBoolPtr b = _imp->forceCaching.lock();

    return b ? b->getValue() : false;
}

void
Node::setForceCachingEnabled(bool value)
{
    KnobBoolPtr b = _imp->forceCaching.lock();
    if (!b) {
        return;
    }
    b->setValue(value);
}

void
Node::onSetSupportRenderScaleMaybeSet(int support)
{
    if ( (EffectInstance::SupportsEnum)support == EffectInstance::eSupportsYes ) {
        KnobBoolPtr b = _imp->useFullScaleImagesWhenRenderScaleUnsupported.lock();
        if (b) {
            b->setSecret(true);
        }
    }
}

bool
Node::useScaleOneImagesWhenRenderScaleSupportIsDisabled() const
{
    KnobBoolPtr b =  _imp->useFullScaleImagesWhenRenderScaleUnsupported.lock();

    return b ? b->getValue() : false;
}

void
Node::beginEditKnobs()
{
    _imp->effect->beginEditKnobs();
}


EffectInstancePtr
Node::getEffectInstance() const
{
    ///Thread safe as it never changes
    return _imp->effect;
}

void
Node::hasViewersConnectedInternal(std::list<ViewerInstancePtr >* viewers,
                                 std::list<const Node*>* markedNodes) const
{

    if (std::find(markedNodes->begin(), markedNodes->end(), this) != markedNodes->end()) {
        return;
    }

    markedNodes->push_back(this);
    ViewerInstancePtr thisViewer = toViewerInstance( _imp->effect);

    if (thisViewer) {
        viewers->push_back(thisViewer);
    } else {
        NodesList outputs;
        getOutputsWithGroupRedirection(outputs);

        for (NodesList::iterator it = outputs.begin(); it != outputs.end(); ++it) {
            assert(*it);
            (*it)->hasViewersConnectedInternal(viewers, markedNodes);
        }
    }
}

void
Node::hasOutputNodesConnectedInternal(std::list<OutputEffectInstancePtr >* writers,
                                     std::list<const Node*>* markedNodes) const
{
    if (std::find(markedNodes->begin(), markedNodes->end(), this) != markedNodes->end()) {
        return;
    }

    markedNodes->push_back(this);

    OutputEffectInstancePtr thisWriter = boost::dynamic_pointer_cast<OutputEffectInstance>(_imp->effect);

    if ( thisWriter && thisWriter->isOutput() && !dynamic_cast<GroupOutput*>(thisWriter.get()) ) {
        writers->push_back(thisWriter);
    } else {
        NodesList outputs;
        getOutputsWithGroupRedirection(outputs);

        for (NodesList::iterator it = outputs.begin(); it != outputs.end(); ++it) {
            assert(*it);
            (*it)->hasOutputNodesConnectedInternal(writers, markedNodes);
        }
    }
}

void
Node::hasOutputNodesConnected(std::list<OutputEffectInstancePtr >* writers) const
{
    std::list<const Node*> m;
    hasOutputNodesConnectedInternal(writers, &m);
}

void
Node::hasViewersConnected(std::list<ViewerInstancePtr >* viewers) const
{

    std::list<const Node*> m;
    hasViewersConnectedInternal(viewers, &m);

}

/**
 * @brief Resolves links of the graph in the case of containers (that do not do any rendering but only contain nodes inside)
 * so that algorithms that cycle the tree from bottom to top
 * properly visit all nodes in the correct order
 **/
static NodePtr
applyNodeRedirectionsUpstream(const NodePtr& node)
{
    if (!node) {
        return node;
    }
    NodeGroupPtr isGrp = node->isEffectNodeGroup();
    if (isGrp) {
        //The node is a group, instead jump directly to the output node input of the  group
        return applyNodeRedirectionsUpstream(isGrp->getOutputNodeInput());
    }

    PrecompNodePtr isPrecomp = node->isEffectPrecompNode();
    if (isPrecomp) {
        //The node is a precomp, instead jump directly to the output node of the precomp
        return applyNodeRedirectionsUpstream(isPrecomp->getOutputNode());
    }

    GroupInputPtr isInput = node->isEffectGroupInput();
    if (isInput) {
        //The node is a group input,  jump to the corresponding input of the group
        NodeCollectionPtr collection = node->getGroup();
        assert(collection);
        isGrp = toNodeGroup(collection);
        if (isGrp) {
            return applyNodeRedirectionsUpstream(isGrp->getRealInputForInput(node));
        }
    }

    return node;
}

/**
 * @brief Resolves links of the graph in the case of containers (that do not do any rendering but only contain nodes inside)
 * so that algorithms that cycle the tree from top to bottom
 * properly visit all nodes in the correct order. Note that one node may translate to several nodes since multiple nodes
 * may be connected to the same node.
 **/
static void
applyNodeRedirectionsDownstream(int recurseCounter,
                                const NodePtr& node,
                                NodesList& translated)
{
    NodeGroupPtr isGrp = node->isEffectNodeGroup();

    if (isGrp) {
        //The node is a group, meaning it should not be taken into account, instead jump directly to the input nodes output of the group
        NodesList inputNodes;
        isGrp->getInputsOutputs(&inputNodes);
        for (NodesList::iterator it2 = inputNodes.begin(); it2 != inputNodes.end(); ++it2) {
            //Call recursively on them
            applyNodeRedirectionsDownstream(recurseCounter + 1, *it2, translated);
        }

        return;
    }

    GroupOutputPtr isOutput = node->isEffectGroupOutput();
    if (isOutput) {
        //The node is the output of a group, its outputs are the outputs of the group
        NodeCollectionPtr collection = isOutput->getNode()->getGroup();
        if (!collection) {
            return;
        }
        isGrp = toNodeGroup(collection);
        if (isGrp) {
            NodesWList groupOutputs;

            NodePtr grpNode = isGrp->getNode();
            if (grpNode) {
                grpNode->getOutputs_mt_safe(groupOutputs);
            }

            for (NodesWList::iterator it2 = groupOutputs.begin(); it2 != groupOutputs.end(); ++it2) {
                //Call recursively on them
                NodePtr output = it2->lock();
                if (output) {
                    applyNodeRedirectionsDownstream(recurseCounter + 1, output, translated);
                }
            }
        }

        return;
    }

    PrecompNodePtr isInPrecomp = node->isPartOfPrecomp();
    if ( isInPrecomp && (isInPrecomp->getOutputNode() == node) ) {
        //This node is the output of the precomp, its outputs are the outputs of the precomp node
        NodesWList groupOutputs;

        isInPrecomp->getNode()->getOutputs_mt_safe(groupOutputs);

        for (NodesWList::iterator it2 = groupOutputs.begin(); it2 != groupOutputs.end(); ++it2) {
            //Call recursively on them
            NodePtr output = it2->lock();
            if (output) {
                applyNodeRedirectionsDownstream(recurseCounter + 1, output, translated);
            }
        }

        return;
    }

    //Base case: return this node
    if (recurseCounter > 0) {
        translated.push_back(node);
    }
} // applyNodeRedirectionsDownstream

void
Node::getOutputsWithGroupRedirection(NodesList& outputs) const
{
    NodesList redirections;
    NodePtr thisShared = boost::const_pointer_cast<Node>( shared_from_this() );

    applyNodeRedirectionsDownstream(0, thisShared, redirections);
    if ( !redirections.empty() ) {
        outputs.insert( outputs.begin(), redirections.begin(), redirections.end() );
    } else {
        QMutexLocker l(&_imp->outputsMutex);
        for (NodesWList::const_iterator it = _imp->outputs.begin(); it != _imp->outputs.end(); ++it) {
            NodePtr output = it->lock();
            if (output) {
                outputs.push_back(output);
            }
        }
    }
}


int
Node::getMajorVersion() const
{

    PluginPtr plugin = getPlugin();
    if (!plugin) {
        return 0;
    }

    return (int)plugin->getProperty<unsigned int>(kNatronPluginPropVersion, 0);
}

int
Node::getMinorVersion() const
{
    ///Thread safe as it never changes
    PluginPtr plugin = getPlugin();
    if (!plugin) {
        return 0;
    }

    return (int)plugin->getProperty<unsigned int>(kNatronPluginPropVersion, 1);
}

void
Node::initializeInputs()
{
    ////Only called by the main-thread
    assert( QThread::currentThread() == qApp->thread() );
    const int inputCount = getMaxInputCount();
    InputsV oldInputs;
    {
        QMutexLocker k(&_imp->inputsLabelsMutex);
        _imp->inputLabels.resize(inputCount);
        _imp->inputHints.resize(inputCount);
        for (int i = 0; i < inputCount; ++i) {
            _imp->inputLabels[i] = _imp->effect->getInputLabel(i);
            _imp->inputHints[i] = _imp->effect->getInputHint(i);
        }
    }
    {
        QMutexLocker l(&_imp->lastRenderStartedMutex);
        _imp->inputIsRenderingCounter.resize(inputCount);
    }
    {
        QMutexLocker l(&_imp->inputsMutex);
        oldInputs = _imp->inputs;

        std::vector<bool> oldInputsVisibility = _imp->inputsVisibility;
        _imp->inputIsRenderingCounter.resize(inputCount);
        _imp->inputs.resize(inputCount);
        _imp->inputsVisibility.resize(inputCount);
        ///if we added inputs, just set to NULL the new inputs, and add their label to the labels map
        for (int i = 0; i < inputCount; ++i) {
            if ( i < (int)oldInputs.size() ) {
                _imp->inputs[i] = oldInputs[i];
            } else {
                _imp->inputs[i].reset();
            }
            if (i < (int) oldInputsVisibility.size()) {
                _imp->inputsVisibility[i] = oldInputsVisibility[i];
            } else {
                _imp->inputsVisibility[i] = true;
            }
        }


        ///Set the components the plug-in accepts
        _imp->inputsComponents.resize(inputCount);
        for (int i = 0; i < inputCount; ++i) {
            _imp->inputsComponents[i].clear();
            if ( _imp->effect->isInputMask(i) ) {
                //Force alpha for masks
                _imp->inputsComponents[i].push_back( ImageComponents::getAlphaComponents() );
            } else {
                _imp->effect->addAcceptedComponents(i, &_imp->inputsComponents[i]);
            }
        }
        _imp->outputComponents.clear();
        _imp->effect->addAcceptedComponents(-1, &_imp->outputComponents);
    }
    _imp->inputsInitialized = true;

    Q_EMIT inputsInitialized();
} // Node::initializeInputs

NodePtr
Node::getInput(int index) const
{
    return getInputInternal(true, index);
}

NodePtr
Node::getInputInternal(bool useGroupRedirections,
                       int index) const
{
    if (!_imp->inputsInitialized) {
        qDebug() << "Node::getInput(): inputs not initialized";
    }

    // If we are on a render thread check if the value is cached already or cache it
    RenderValuesCachePtr renderCache;
    {
        EffectInstancePtr effect = getEffectInstance();
        if (!effect) {
            return NodePtr();
        }
        RenderValuesCachePtr renderCache = effect->getRenderValuesCacheTLS();
        if (renderCache) {
            NodePtr input;
            bool wasCached;
            wasCached = renderCache->getCachedInput(index, &input);
            if (wasCached) {
                return input;
            }
        }
    }

    QMutexLocker l(&_imp->inputsMutex);
    if ( ( index >= (int)_imp->inputs.size() ) || (index < 0) ) {
        return NodePtr();
    }

    NodePtr ret =  _imp->inputs[index].lock();
    if (ret && useGroupRedirections) {
        ret = applyNodeRedirectionsUpstream(ret);
    }
    if (renderCache) {
        renderCache->setCachedInput(index, ret);
    }
    return ret;
}

NodePtr
Node::getRealInput(int index) const
{
    return getInputInternal(false, index);
}

int
Node::getInputIndex(const NodeConstPtr& node) const
{
    QMutexLocker l(&_imp->inputsMutex);

    for (U32 i = 0; i < _imp->inputs.size(); ++i) {
        if (_imp->inputs[i].lock() == node) {
            return i;
        }
    }

    return -1;
}

const std::vector<NodeWPtr > &
Node::getInputs() const
{
    ////Only called by the main-thread
    assert( QThread::currentThread() == qApp->thread() );
    assert(_imp->inputsInitialized);
    return _imp->inputs;
}


std::vector<NodeWPtr >
Node::getInputs_copy() const
{
    assert(_imp->inputsInitialized);

    QMutexLocker l(&_imp->inputsMutex);

    return _imp->inputs;
}

std::string
Node::getInputLabel(int inputNb) const
{
    assert(_imp->inputsInitialized);

    QMutexLocker l(&_imp->inputsLabelsMutex);
    if ( (inputNb < 0) || ( inputNb >= (int)_imp->inputLabels.size() ) ) {
        throw std::invalid_argument("Index out of range");
    }

    return _imp->inputLabels[inputNb];
}

std::string
Node::getInputHint(int inputNb) const
{
    assert(_imp->inputsInitialized);

    QMutexLocker l(&_imp->inputsLabelsMutex);
    if ( (inputNb < 0) || ( inputNb >= (int)_imp->inputHints.size() ) ) {
        throw std::invalid_argument("Index out of range");
    }

    return _imp->inputHints[inputNb];
}

void
Node::setInputLabel(int inputNb, const std::string& label)
{
    {
        QMutexLocker l(&_imp->inputsLabelsMutex);
        if ( (inputNb < 0) || ( inputNb >= (int)_imp->inputLabels.size() ) ) {
            throw std::invalid_argument("Index out of range");
        }
        _imp->inputLabels[inputNb] = label;
    }
    std::map<int, MaskSelector>::iterator foundMask = _imp->maskSelectors.find(inputNb);
    if (foundMask != _imp->maskSelectors.end()) {
        foundMask->second.channel.lock()->setLabel(label);
    }

    std::map<int, ChannelSelector>::iterator foundChannel = _imp->channelsSelectors.find(inputNb);
    if (foundChannel != _imp->channelsSelectors.end()) {
        foundChannel->second.layer.lock()->setLabel(label + std::string(" Layer"));
    }

    Q_EMIT inputEdgeLabelChanged(inputNb, QString::fromUtf8(label.c_str()));
}

void
Node::setInputHint(int inputNb, const std::string& hint)
{
    {
        QMutexLocker l(&_imp->inputsLabelsMutex);
        if ( (inputNb < 0) || ( inputNb >= (int)_imp->inputHints.size() ) ) {
            throw std::invalid_argument("Index out of range");
        }
        _imp->inputHints[inputNb] = hint;
    }
}

bool
Node::isInputVisible(int inputNb) const
{
    QMutexLocker k(&_imp->inputsMutex);
    if (inputNb >= 0 && inputNb < (int)_imp->inputsVisibility.size()) {
        return _imp->inputsVisibility[inputNb];
    } else {
        throw std::invalid_argument("Index out of range");
    }
    return false;
}

void
Node::setInputVisible(int inputNb, bool visible)
{
    {
        QMutexLocker k(&_imp->inputsMutex);
        if (inputNb >= 0 && inputNb < (int)_imp->inputsVisibility.size()) {
            _imp->inputsVisibility[inputNb] = visible;
        } else {
            throw std::invalid_argument("Index out of range");
        }
    }
    Q_EMIT inputVisibilityChanged(inputNb);
}


int
Node::getInputNumberFromLabel(const std::string& inputLabel) const
{
    if (inputLabel.empty()) {
        return -1;
    }
    assert(_imp->inputsInitialized);
    QMutexLocker l(&_imp->inputsLabelsMutex);
    for (U32 i = 0; i < _imp->inputLabels.size(); ++i) {
        if (_imp->inputLabels[i] == inputLabel) {
            return i;
        }
    }

    return -1;
}

bool
Node::isInputConnected(int inputNb) const
{
    assert(_imp->inputsInitialized);

    return getInput(inputNb) != NULL;
}

bool
Node::hasInputConnected() const
{
    assert(_imp->inputsInitialized);

    QMutexLocker l(&_imp->inputsMutex);
    for (U32 i = 0; i < _imp->inputs.size(); ++i) {
        if ( _imp->inputs[i].lock() ) {
            return true;
        }
    }


    return false;
}

bool
Node::hasMandatoryInputDisconnected() const
{
    QMutexLocker l(&_imp->inputsMutex);

    for (U32 i = 0; i < _imp->inputs.size(); ++i) {
        if ( !_imp->inputs[i].lock() && !_imp->effect->isInputOptional(i) ) {
            return true;
        }
    }

    return false;
}

bool
Node::hasAllInputsConnected() const
{
    QMutexLocker l(&_imp->inputsMutex);

    for (U32 i = 0; i < _imp->inputs.size(); ++i) {
        if ( !_imp->inputs[i].lock() ) {
            return false;
        }
    }

    return true;
}

bool
Node::hasOutputConnected() const
{
    ////Only called by the main-thread

    if ( isOutputNode() ) {
        return true;
    }
    if ( QThread::currentThread() == qApp->thread() ) {
        if (_imp->outputs.size() > 0) {
            return true;
        }
    } else {
        QMutexLocker l(&_imp->outputsMutex);
        if (_imp->outputs.size() > 0) {
            return true;
        }
    }

    return false;
}

bool
Node::checkIfConnectingInputIsOk(const NodePtr& input) const
{
    ////Only called by the main-thread
    assert( QThread::currentThread() == qApp->thread() );
    if (!input || input.get() == this) {
        return false;
    }
    bool found = input->isNodeUpstream(shared_from_this());
    return !found;
}

bool
Node::isNodeUpstreamInternal(const NodeConstPtr& input, std::list<const Node*>& markedNodes) const
{
    if (!input) {
        return false;
    }

    if (std::find(markedNodes.begin(), markedNodes.end(), this) != markedNodes.end()) {
        return false;
    }

    markedNodes.push_back(this);

    // No need to lock inputs is only written to by the main-thread
    for (std::size_t i = 0; i  < _imp->inputs.size(); ++i) {
        if (_imp->inputs[i].lock() == input) {
            return true;
        }
    }

    for (std::size_t i = 0; i  < _imp->inputs.size(); ++i) {
        NodePtr in = _imp->inputs[i].lock();
        if (in) {
            if (in->isNodeUpstreamInternal(input, markedNodes)) {
                return true;
            }
        }
    }
    return false;
}

bool
Node::isNodeUpstream(const NodeConstPtr& input) const
{
    ////Only called by the main-thread
    assert( QThread::currentThread() == qApp->thread() );
    std::list<const Node*> markedNodes;
    return isNodeUpstreamInternal(input, markedNodes);
}


static Node::CanConnectInputReturnValue
checkCanConnectNoMultiRes(const Node* output,
                          const NodePtr& input)
{
    //http://openfx.sourceforge.net/Documentation/1.3/ofxProgrammingReference.html#kOfxImageEffectPropSupportsMultiResolution
    //Check that the input has the same RoD that another input and that its rod is set to 0,0
    RenderScale scale(1.);
    RectD rod;
    StatusEnum stat = input->getEffectInstance()->getRegionOfDefinition_public(0,
                                                                               output->getApp()->getTimeLine()->currentFrame(),
                                                                               scale,
                                                                               ViewIdx(0),
                                                                               &rod);

    if ( (stat == eStatusFailed) && !rod.isNull() ) {
        return Node::eCanConnectInput_givenNodeNotConnectable;
    }
    if ( (rod.x1 != 0) || (rod.y1 != 0) ) {
        return Node::eCanConnectInput_multiResNotSupported;
    }

    // Commented-out: Some Furnace plug-ins from The Foundry (e.g F_Steadiness) are not supporting multi-resolution but actually produce an output
    // with a RoD different from the input

    /*RectD outputRod;
       stat = output->getEffectInstance()->getRegionOfDefinition_public(output->getCacheID(), output->getApp()->getTimeLine()->currentFrame(), scale, ViewIdx(0), &outputRod);
       Q_UNUSED(stat);

       if ( !outputRod.isNull() && (rod != outputRod) ) {
        return Node::eCanConnectInput_multiResNotSupported;
       }*/

    for (int i = 0; i < output->getMaxInputCount(); ++i) {
        NodePtr inputNode = output->getInput(i);
        if (inputNode) {
            RectD inputRod;
            stat = inputNode->getEffectInstance()->getRegionOfDefinition_public(0,
                                                                                output->getApp()->getTimeLine()->currentFrame(),
                                                                                scale,
                                                                                ViewIdx(0),
                                                                                &inputRod);
            if ( (stat == eStatusFailed) && !inputRod.isNull() ) {
                return Node::eCanConnectInput_givenNodeNotConnectable;
            }
            if (inputRod != rod) {
                return Node::eCanConnectInput_multiResNotSupported;
            }
        }
    }

    return Node::eCanConnectInput_ok;
}

Node::CanConnectInputReturnValue
Node::canConnectInput(const NodePtr& input,
                      int inputNumber) const
{
    ///No-one is allowed to connect to the other node
    if ( !input || !input->canOthersConnectToThisNode() ) {
        return eCanConnectInput_givenNodeNotConnectable;
    }

    ///Check for invalid index
    {
        QMutexLocker l(&_imp->inputsMutex);
        if ( (inputNumber < 0) || ( inputNumber >= (int)_imp->inputs.size() ) ) {
            return eCanConnectInput_indexOutOfRange;
        }
        if ( _imp->inputs[inputNumber].lock() ) {
            return eCanConnectInput_inputAlreadyConnected;
        }
    }

    NodeGroupPtr isGrp = input->isEffectNodeGroup();
    if ( isGrp && !isGrp->getOutputNode() ) {
        return eCanConnectInput_groupHasNoOutput;
    }


    ///Applying this connection would create cycles in the graph
    if ( !checkIfConnectingInputIsOk( input ) ) {
        return eCanConnectInput_graphCycles;
    }


    if ( !_imp->effect->supportsMultiResolution() ) {
        CanConnectInputReturnValue ret = checkCanConnectNoMultiRes(this, input);
        if (ret != eCanConnectInput_ok) {
            return ret;
        }
    }

    {
        ///Check for invalid pixel aspect ratio if the node doesn't support multiple clip PARs

        double inputPAR = input->getEffectInstance()->getAspectRatio(-1);
        double inputFPS = input->getEffectInstance()->getFrameRate();
        QMutexLocker l(&_imp->inputsMutex);

        for (InputsV::const_iterator it = _imp->inputs.begin(); it != _imp->inputs.end(); ++it) {
            NodePtr node = it->lock();
            if (node) {
                if ( !_imp->effect->supportsMultipleClipPARs() ) {
                    if (node->getEffectInstance()->getAspectRatio(-1) != inputPAR) {
                        return eCanConnectInput_differentPars;
                    }
                }

                if (std::abs(node->getEffectInstance()->getFrameRate() - inputFPS) > 0.01) {
                    return eCanConnectInput_differentFPS;
                }
            }
        }
    }

    return eCanConnectInput_ok;
} // Node::canConnectInput

bool
Node::connectInput(const NodePtr & input, int inputNumber)
{

    assert(_imp->inputsInitialized);

    if (!input) {
        return false;
    }


    return replaceInputInternal(input, inputNumber, true);
} // Node::connectInput


bool
Node::replaceInputInternal(const NodePtr& input, int inputNumber, bool failIfExisting)
{
    assert(_imp->inputsInitialized);

    ///Check for cycles: they are forbidden in the graph
    if ( input && !checkIfConnectingInputIsOk( input ) ) {
        return false;
    }


    ///For effects that do not support multi-resolution, make sure the input effect is correct
    ///otherwise the rendering might crash
    if ( input && !_imp->effect->supportsMultiResolution() ) {
        CanConnectInputReturnValue ret = checkCanConnectNoMultiRes(this, input);
        if (ret != eCanConnectInput_ok) {
            return false;
        }
    }

    {
        ///Check for invalid index
        QMutexLocker l(&_imp->inputsMutex);
        if ( (inputNumber < 0) || ( inputNumber > (int)_imp->inputs.size() ) ) {
            return false;
        }
    }


    bool destroyed;
    {
        QMutexLocker k(&_imp->isBeingDestroyedMutex);
        destroyed = _imp->isBeingDestroyed;
    }

    NodePtr curIn;
    {
        QMutexLocker l(&_imp->inputsMutex);
        ///Set the input

        curIn = _imp->inputs[inputNumber].lock();

        if (failIfExisting && curIn) {
            return false;
        }

        if (curIn == input) {
            // Nothing changed
            return true;
        }

        if (curIn) {
            QObject::connect( curIn.get(), SIGNAL(labelChanged(QString,QString)), this, SLOT(onInputLabelChanged(QString,QString)), Qt::UniqueConnection );
            curIn->disconnectOutput(this);
        }
        if (input) {
            _imp->inputs[inputNumber] = input;
            input->connectOutput(shared_from_this() );
        } else {
            _imp->inputs[inputNumber].reset();
        }
    }

    if (!destroyed) {
        _imp->effect->abortAnyEvaluation();
    }


    if (destroyed) {
        // Don't do more if the node is destroyed because we would run code that is not needed on the node.
        return true;
    }

    // Make the application recheck expressions, they may now be valid again.
    getApp()->recheckInvalidExpressions();

    ///Get notified when the input name has changed
    if (input) {
        QObject::connect( input.get(), SIGNAL(labelChanged(QString,QString)), this, SLOT(onInputLabelChanged(QString, QString)),Qt::UniqueConnection );
    }

    // Notify the GUI
    Q_EMIT inputChanged(inputNumber);

    beginInputEdition();

    // Call the instance changed action with a reason clip changed
    onInputChanged(inputNumber, curIn, input);

    // Notify cache
    _imp->effect->invalidateHashCache();

    // Run Python callback
    std::string inputChangedCB = getInputChangedCallback();
    if ( !inputChangedCB.empty() ) {
        _imp->runInputChangedCallback(inputNumber, inputChangedCB);
    }

    endInputEdition(true);

    return true;
}

bool
Node::swapInput(const NodePtr& input,
                   int inputNumber)
{

    return replaceInputInternal(input, inputNumber, false);
} // Node::replaceInput

void
Node::switchInput0And1()
{
    assert(_imp->inputsInitialized);
    int maxInputs = getMaxInputCount();
    if (maxInputs < 2) {
        return;
    }
    ///get the first input number to switch
    int inputAIndex = -1;
    for (int i = 0; i < maxInputs; ++i) {
        if ( !_imp->effect->isInputMask(i) ) {
            inputAIndex = i;
            break;
        }
    }

    ///There's only a mask ??
    if (inputAIndex == -1) {
        return;
    }

    ///get the second input number to switch
    int inputBIndex = -1;
    int firstMaskInput = -1;
    for (int j = 0; j < maxInputs; ++j) {
        if (j == inputAIndex) {
            continue;
        }
        if ( !_imp->effect->isInputMask(j) ) {
            inputBIndex = j;
            break;
        } else {
            firstMaskInput = j;
        }
    }
    if (inputBIndex == -1) {
        ///if there's a mask use it as input B for the switch
        if (firstMaskInput != -1) {
            inputBIndex = firstMaskInput;
        }
    }

    _imp->effect->abortAnyEvaluation();

    NodePtr input0, input1;

    {
        QMutexLocker l(&_imp->inputsMutex);
        assert( inputAIndex < (int)_imp->inputs.size() && inputBIndex < (int)_imp->inputs.size() );

        input0 = _imp->inputs[inputAIndex].lock();
        input1 = _imp->inputs[inputBIndex].lock();
        _imp->inputs[inputAIndex] = _imp->inputs[inputBIndex];
        _imp->inputs[inputBIndex] = input0;


    }
    Q_EMIT inputChanged(inputAIndex);
    Q_EMIT inputChanged(inputBIndex);

    beginInputEdition();
    onInputChanged(inputAIndex, input0, input1);
    onInputChanged(inputBIndex, input1, input0);


    // Notify cache
    _imp->effect->invalidateHashCache();



    std::string inputChangedCB = getInputChangedCallback();
    if ( !inputChangedCB.empty() ) {
        _imp->runInputChangedCallback(inputAIndex, inputChangedCB);
        _imp->runInputChangedCallback(inputBIndex, inputChangedCB);
    }


    endInputEdition(true);
} // switchInput0And1

void
Node::onInputLabelChanged(const QString& /*oldName*/, const QString & newName)
{
    assert( QThread::currentThread() == qApp->thread() );
    assert(_imp->inputsInitialized);
    Node* inp = dynamic_cast<Node*>( sender() );
    assert(inp);
    if (!inp) {
        // coverity[dead_error_line]
        return;
    }
    int inputNb = -1;
    ///No need to lock, inputs is only written to by the mainthread

    for (U32 i = 0; i < _imp->inputs.size(); ++i) {
        if (_imp->inputs[i].lock().get() == inp) {
            inputNb = i;
            break;
        }
    }

    if (inputNb != -1) {
        Q_EMIT inputLabelChanged(inputNb, newName);
    }
}

void
Node::connectOutput(const NodePtr& output)
{
    assert(output);

    {
        QMutexLocker l(&_imp->outputsMutex);
        _imp->outputs.push_back(output);
    }
    Q_EMIT outputsChanged();
}

bool
Node::disconnectInput(int inputNumber)
{
    assert(_imp->inputsInitialized);
    return replaceInputInternal(NodePtr(), inputNumber, false);
} // Node::disconnectInput


bool
Node::disconnectInput(const NodePtr& input)
{
    int found = -1;
    NodePtr inputShared;
    {
        QMutexLocker l(&_imp->inputsMutex);
        for (std::size_t i = 0; i < _imp->inputs.size(); ++i) {
            NodePtr curInput = _imp->inputs[i].lock();
            if (curInput == input) {
                inputShared = curInput;
                found = (int)i;
                break;
            }
        }

    }
    if (found != -1) {
        return replaceInputInternal(NodePtr(), found, false);
    }
    return false;

} // Node::disconnectInput

int
Node::disconnectOutput(const Node* output)
{
    assert(output);
    int ret = -1;
    {
        QMutexLocker l(&_imp->outputsMutex);
        int ret = 0;
        for (NodesWList::iterator it = _imp->outputs.begin(); it != _imp->outputs.end(); ++it, ++ret) {
            if (it->lock().get() == output) {
                _imp->outputs.erase(it);
                break;
            }
        }
    }

    //Will just refresh the gui
    Q_EMIT outputsChanged();

    return ret;
}

int
Node::inputIndex(const NodePtr& n) const
{
    if (!n) {
        return -1;
    }

    ///Only called by the main-thread
    assert( QThread::currentThread() == qApp->thread() );
    assert(_imp->inputsInitialized);

    ///No need to lock this is only called by the main-thread
    for (std::size_t i = 0; i < _imp->inputs.size(); ++i) {
        if (_imp->inputs[i].lock() == n) {
            return i;
        }
    }


    return -1;
}

void
Node::clearLastRenderedImage()
{
    {
        QMutexLocker k(&_imp->lastRenderedImageMutex);
        _imp->lastRenderedImage.reset();
    }
    _imp->effect->clearLastRenderedImage();
}

void
Node::setLastRenderedImage(const ImagePtr& lastRenderedImage)
{

    ImagePtr curLastRenderedImage;
    {
        QMutexLocker k(&_imp->lastRenderedImageMutex);
        curLastRenderedImage = _imp->lastRenderedImage;
        _imp->lastRenderedImage = lastRenderedImage;
    }
    // Ensure it is not destroyed while under the mutex, this could lead to a deadlock if the OpenGL context
    // switches during the texture destruction.
    curLastRenderedImage.reset();
}

ImagePtr
Node::getLastRenderedImage() const
{
    {
        QMutexLocker k(&_imp->lastRenderedImageMutex);
        return _imp->lastRenderedImage;
    }
}

void
Node::deactivate(const std::list< NodePtr > & outputsToDisconnect,
                 bool disconnectAll,
                 bool reconnect,
                 bool hideGui,
                 bool triggerRender,
                 bool unslaveKnobs)
{

    if ( !_imp->effect || !isActivated() ) {
        return;
    }
    //first tell the gui to clear any persistent message linked to this node
    clearPersistentMessage(false);



    bool beingDestroyed;
    {
        QMutexLocker k(&_imp->isBeingDestroyedMutex);
        beingDestroyed = _imp->isBeingDestroyed;
    }


    ///kill any thread it could have started
    ///Commented-out: If we were to undo the deactivate we don't want all threads to be
    ///exited, just exit them when the effect is really deleted instead
    //quitAnyProcessing();
    if (!beingDestroyed) {
        _imp->effect->abortAnyEvaluation(false /*keepOldestRender*/);
        _imp->abortPreview_non_blocking();
    }

    NodeCollectionPtr parentCol = getGroup();


    if (unslaveKnobs) {
        ///For all knobs that have listeners, invalidate expressions
        NodeGroupPtr isParentGroup = toNodeGroup(parentCol);

        KnobDimViewKeySet globalListenersSet;
        KnobsVec knobs = _imp->effect->getKnobs_mt_safe();
        for (U32 i = 0; i < knobs.size(); ++i) {
            KnobDimViewKeySet listeners;
            knobs[i]->getListeners(listeners, KnobI::eListenersTypeExpression);
            globalListenersSet.insert(listeners.begin(), listeners.end());
        }
        for (KnobDimViewKeySet::iterator it = globalListenersSet.begin(); it != globalListenersSet.end(); ++it) {
            KnobIPtr listener = it->knob.lock();
            if (!listener) {
                continue;
            }
            KnobHolderPtr holder = listener->getHolder();
            if (!holder) {
                continue;
            }
            if ( ( holder == _imp->effect ) || (holder == isParentGroup) ) {
                continue;
            }

            EffectInstancePtr isEffect = toEffectInstance(holder);
            if (!isEffect) {
                continue;
            }

            NodePtr effectNode = isEffect->getNode();
            if (!effectNode) {
                continue;
            }
            NodeCollectionPtr effectParent = effectNode->getGroup();
            if (!effectParent) {
                continue;
            }
            NodeGroupPtr isEffectParentGroup = toNodeGroup(effectParent);
            if ( isEffectParentGroup && (isEffectParentGroup == _imp->effect) ) {
                continue;
            }
            std::string hasExpr = listener->getExpression(it->dimension, it->view);
            if ( !hasExpr.empty() ) {
                std::stringstream ss;
                ss << tr("Missing node ").toStdString();
                ss << getFullyQualifiedName();
                ss << ' ';
                ss << tr("in expression.").toStdString();
                listener->setExpressionInvalid( it->dimension, it->view, false, ss.str() );
            }

        }

    }

    ///if the node has 1 non-optional input, attempt to connect the outputs to the input of the current node
    ///this node is the node the outputs should attempt to connect to
    NodePtr inputToConnectTo;
    NodePtr firstOptionalInput;
    int firstNonOptionalInput = -1;
    if (reconnect) {
        bool hasOnlyOneInputConnected = false;

        ///No need to lock inputs is only written to by the mainthread
        for (std::size_t i = 0; i < _imp->inputs.size(); ++i) {
            NodePtr input = _imp->inputs[i].lock();
            if (input) {
                if ( !_imp->effect->isInputOptional(i) ) {
                    if (firstNonOptionalInput == -1) {
                        firstNonOptionalInput = i;
                        hasOnlyOneInputConnected = true;
                    } else {
                        hasOnlyOneInputConnected = false;
                    }
                } else if (!firstOptionalInput) {
                    firstOptionalInput = input;
                    if (hasOnlyOneInputConnected) {
                        hasOnlyOneInputConnected = false;
                    } else {
                        hasOnlyOneInputConnected = true;
                    }
                }
            }
        }

        if (hasOnlyOneInputConnected) {
            if (firstNonOptionalInput != -1) {
                inputToConnectTo = getRealInput(firstNonOptionalInput);
            } else if (firstOptionalInput) {
                inputToConnectTo = firstOptionalInput;
            }
        }
    }
    /*Removing this node from the output of all inputs*/
    _imp->deactivatedState.clear();


    std::vector<NodePtr > inputsQueueCopy;


    if (hideGui) {
        for (std::size_t i = 0; i < _imp->inputs.size(); ++i) {
            NodePtr input = _imp->inputs[i].lock();
            if (input) {
                input->disconnectOutput(this);
            }
        }
    }


    ///For each output node we remember that the output node  had its input number inputNb connected
    ///to this node
    NodesWList outputsQueueCopy;
    {
        QMutexLocker l(&_imp->outputsMutex);
        outputsQueueCopy = _imp->outputs;
    }


    for (NodesWList::iterator it = outputsQueueCopy.begin(); it != outputsQueueCopy.end(); ++it) {
        NodePtr output = it->lock();
        if (!output) {
            continue;
        }
        bool dc = false;
        if (disconnectAll) {
            dc = true;
        } else {
            for (NodesList::const_iterator found = outputsToDisconnect.begin(); found != outputsToDisconnect.end(); ++found) {
                if (*found == output) {
                    dc = true;
                    break;
                }
            }
        }
        if (dc) {
            int inputNb = output->getInputIndex(shared_from_this());
            if (inputNb != -1) {
                _imp->deactivatedState.insert( make_pair(*it, inputNb) );

                output->replaceInputInternal(inputToConnectTo, inputNb, false);

            }
        }
    }

    // If the effect was doing OpenGL rendering and had context(s) bound, dettach them.
    _imp->effect->dettachAllOpenGLContexts();


    ///Free all memory used by the plug-in.

    ///COMMENTED-OUT: Don't do this, the node may still be rendering here since the abort call is not blocking.
    ///_imp->effect->clearPluginMemoryChunks();
    clearLastRenderedImage();

    if (parentCol && !beingDestroyed) {
        parentCol->notifyNodeDeactivated( shared_from_this() );
    }

    if (hideGui && !beingDestroyed) {
        Q_EMIT deactivated(triggerRender);
    }
    {
        QMutexLocker l(&_imp->activatedMutex);
        _imp->activated = false;
    }


    ///If the node is a group, deactivate all nodes within the group
    NodeGroupPtr isGrp = isEffectNodeGroup();
    if (isGrp) {
        isGrp->setIsDeactivatingGroup(true);
        NodesList nodes = isGrp->getNodes();
        for (NodesList::iterator it = nodes.begin(); it != nodes.end(); ++it) {
            (*it)->deactivate(std::list< NodePtr >(), false, false, true, false);
        }
        isGrp->setIsDeactivatingGroup(false);
    }


    AppInstancePtr app = getApp();
    if ( app && !app->getProject()->isProjectClosing() ) {
        _imp->runOnNodeDeleteCB();
    }

    deleteNodeVariableToPython( getFullyQualifiedName() );
} // deactivate

void
Node::activate(const std::list< NodePtr > & outputsToRestore,
               bool restoreAll,
               bool triggerRender)
{
    ///Only called by the main-thread
    assert( QThread::currentThread() == qApp->thread() );
    if ( !_imp->effect || isActivated() ) {
        return;
    }


    ///No need to lock, inputs is only written to by the main-thread
    NodePtr thisShared = shared_from_this();

    ///for all inputs, reconnect their output to this node
    for (std::size_t i = 0; i < _imp->inputs.size(); ++i) {
        NodePtr input = _imp->inputs[i].lock();
        if (input) {
            input->connectOutput(thisShared);
        }
    }


    ///Restore all outputs that was connected to this node
    for (std::map<NodeWPtr, int >::iterator it = _imp->deactivatedState.begin();
         it != _imp->deactivatedState.end(); ++it) {
        NodePtr output = it->first.lock();
        if (!output) {
            continue;
        }

        bool restore = false;
        if (restoreAll) {
            restore = true;
        } else {
            for (NodesList::const_iterator found = outputsToRestore.begin(); found != outputsToRestore.end(); ++found) {
                if (*found == output) {
                    restore = true;
                    break;
                }
            }
        }

        if (restore) {
            ///before connecting the outputs to this node, disconnect any link that has been made
            ///between the outputs by the user. This should normally never happen as the undo/redo
            ///stack follow always the same order.
            NodePtr outputHasInput = output->getInput(it->second);
            if (outputHasInput) {
                bool ok = getApp()->getProject()->disconnectNodes(outputHasInput, output);
                assert(ok);
                Q_UNUSED(ok);
            }

            ///and connect the output to this node
            output->connectInput(thisShared, it->second);
        }
    }

    {
        QMutexLocker l(&_imp->activatedMutex);
        _imp->activated = true; //< flag it true before notifying the GUI because the gui rely on this flag (espcially the Viewer)
    }

    NodeCollectionPtr group = getGroup();
    if (group) {
        group->notifyNodeActivated( shared_from_this() );
    }
    Q_EMIT activated(triggerRender);


    declareAllPythonAttributes();
    getApp()->recheckInvalidExpressions();


    ///If the node is a group, activate all nodes within the group first
    NodeGroupPtr isGrp = isEffectNodeGroup();
    if (isGrp) {
        isGrp->setIsActivatingGroup(true);
        NodesList nodes = isGrp->getNodes();
        for (NodesList::iterator it = nodes.begin(); it != nodes.end(); ++it) {
            (*it)->activate(std::list< NodePtr >(), false, false);
        }
        isGrp->setIsActivatingGroup(false);
    }


    _imp->runOnNodeCreatedCB(true);
} // activate

class NodeDestroyNodeInternalArgs
    : public GenericWatcherCallerArgs
{
public:

    bool autoReconnect;

    NodeDestroyNodeInternalArgs()
        : GenericWatcherCallerArgs()
        , autoReconnect(false)
    {}

    virtual ~NodeDestroyNodeInternalArgs() {}
};

void
Node::onProcessingQuitInDestroyNodeInternal(int taskID,
                                            const WatcherCallerArgsPtr& args)
{
    assert(_imp->renderWatcher);
    assert(taskID == (int)NodeRenderWatcher::eBlockingTaskQuitAnyProcessing);
    Q_UNUSED(taskID);
    assert(args);
    NodeDestroyNodeInternalArgs* thisArgs = dynamic_cast<NodeDestroyNodeInternalArgs*>( args.get() );
    assert(thisArgs);
    doDestroyNodeInternalEnd(thisArgs ? thisArgs->autoReconnect : false);
    _imp->renderWatcher.reset();
}

void
Node::doDestroyNodeInternalEnd(bool autoReconnect)
{
    //if (doDeactivate) {
        deactivate(NodesList(),
                   true,
                   autoReconnect,
                   true,
                   false);
    //}

    {
        NodeGuiIPtr guiPtr = _imp->guiPointer.lock();
        if (guiPtr) {
            guiPtr->destroyGui();
        }
    }

    ///If its a group, clear its nodes
    NodeGroupPtr isGrp = isEffectNodeGroup();
    if (isGrp) {
        isGrp->clearNodesBlocking();
    }


    ///Quit any rendering
    {
        OutputEffectInstancePtr isOutput = isEffectOutput();
        if (isOutput) {
            isOutput->getRenderEngine()->quitEngine(true);
        }
    }
    ///Remove all images in the cache associated to this node
    ///This will not remove from the disk cache if the project is closing
    removeAllImagesFromCache();

    AppInstancePtr app = getApp();
    if (app) {
        app->recheckInvalidExpressions();
    }

    ///Remove the Python node
    deleteNodeVariableToPython( getFullyQualifiedName() );


    ///Kill the effect
    if (_imp->effect) {
        _imp->effect->clearPluginMemoryChunks();
    }

    ///If inside the group, remove it from the group
    ///the use_count() after the call to removeNode should be 2 and should be the shared_ptr held by the caller and the
    ///thisShared ptr

    NodeCollectionPtr thisGroup = getGroup();
    if ( thisGroup ) {
        thisGroup->removeNode(this);
    }

    _imp->effect.reset();


} // doDestroyNodeInternalEnd

void
Node::destroyNode(bool blockingDestroy,
                          bool autoReconnect)

{
    if (!_imp->effect) {
        return;
    }

    {
        QMutexLocker k(&_imp->activatedMutex);
        _imp->isBeingDestroyed = true;
    }

    bool allProcessingQuit = areAllProcessingThreadsQuit();
    if (allProcessingQuit || blockingDestroy) {
        if (!allProcessingQuit) {
            quitAnyProcessing_blocking(false);
        }
        doDestroyNodeInternalEnd(false);
    } else {
        NodeGroupPtr isGrp = isEffectNodeGroup();

        NodesList nodesToWatch;
        nodesToWatch.push_back( shared_from_this() );
        if (isGrp) {
            isGrp->getNodes_recursive(nodesToWatch, false);
        }
        _imp->renderWatcher.reset( new NodeRenderWatcher(nodesToWatch) );
        QObject::connect( _imp->renderWatcher.get(), SIGNAL(taskFinished(int,WatcherCallerArgsPtr)), this, SLOT(onProcessingQuitInDestroyNodeInternal(int,WatcherCallerArgsPtr)) );
        boost::shared_ptr<NodeDestroyNodeInternalArgs> args( new NodeDestroyNodeInternalArgs() );
        args->autoReconnect = autoReconnect;
        _imp->renderWatcher->scheduleBlockingTask(NodeRenderWatcher::eBlockingTaskQuitAnyProcessing, args);
    }
} // Node::destroyNodeInternal

KnobIPtr
Node::getKnobByName(const std::string & name) const
{
    ///MT-safe, never changes
    if (!_imp->effect) {
        return KnobIPtr();
    }

    return _imp->effect->getKnobByName(name);
}

NATRON_NAMESPACE_ANONYMOUS_ENTER

///output is always RGBA with alpha = 255
template<typename PIX, int maxValue, int srcNComps>
void
renderPreview(const Image & srcImg,
              int *dstWidth,
              int *dstHeight,
              bool convertToSrgb,
              unsigned int* dstPixels)
{
    ///recompute it after the rescaling
    const RectI & srcBounds = srcImg.getBounds();
    double yZoomFactor = *dstHeight / (double)srcBounds.height();
    double xZoomFactor = *dstWidth / (double)srcBounds.width();
    double zoomFactor;

    if (xZoomFactor < yZoomFactor) {
        zoomFactor = xZoomFactor;
        *dstHeight = srcBounds.height() * zoomFactor;
    } else {
        zoomFactor = yZoomFactor;
        *dstWidth = srcBounds.width() * zoomFactor;
    }

    Image::ReadAccess acc = srcImg.getReadRights();


    for (int i = 0; i < *dstHeight; ++i) {
        double y = (i - *dstHeight / 2.) / zoomFactor + (srcBounds.y1 + srcBounds.y2) / 2.;
        int yi = std::floor(y + 0.5);
        U32 *dst_pixels = dstPixels + *dstWidth * (*dstHeight - 1 - i);
        const PIX* src_pixels = (const PIX*)acc.pixelAt(srcBounds.x1, yi);
        if (!src_pixels) {
            // out of bounds
            for (int j = 0; j < *dstWidth; ++j) {
#ifndef __NATRON_WIN32__
                dst_pixels[j] = toBGRA(0, 0, 0, 0);
#else
                dst_pixels[j] = toBGRA(0, 0, 0, 255);
#endif
            }
        } else {
            for (int j = 0; j < *dstWidth; ++j) {
                // bilinear interpolation is pointless when downscaling a lot, and this is a preview anyway.
                // just use nearest neighbor
                double x = (j - *dstWidth / 2.) / zoomFactor + (srcBounds.x1 + srcBounds.x2) / 2.;
                int xi = std::floor(x + 0.5) - srcBounds.x1;     // round to nearest
                if ( (xi < 0) || ( xi >= (srcBounds.x2 - srcBounds.x1) ) ) {
#ifndef __NATRON_WIN32__
                    dst_pixels[j] = toBGRA(0, 0, 0, 0);
#else
                    dst_pixels[j] = toBGRA(0, 0, 0, 255);
#endif
                } else {
                    float rFilt = src_pixels[xi * srcNComps] / (float)maxValue;
                    float gFilt = srcNComps < 2 ? 0 : src_pixels[xi * srcNComps + 1] / (float)maxValue;
                    float bFilt = srcNComps < 3 ? 0 : src_pixels[xi * srcNComps + 2] / (float)maxValue;
                    if (srcNComps == 1) {
                        gFilt = bFilt = rFilt;
                    }
                    int r = Color::floatToInt<256>(convertToSrgb ? Color::to_func_srgb(rFilt) : rFilt);
                    int g = Color::floatToInt<256>(convertToSrgb ? Color::to_func_srgb(gFilt) : gFilt);
                    int b = Color::floatToInt<256>(convertToSrgb ? Color::to_func_srgb(bFilt) : bFilt);
                    dst_pixels[j] = toBGRA(r, g, b, 255);
                }
            }
        }
    }
}     // renderPreview

///output is always RGBA with alpha = 255
template<typename PIX, int maxValue>
void
renderPreviewForDepth(const Image & srcImg,
                      int elemCount,
                      int *dstWidth,
                      int *dstHeight,
                      bool convertToSrgb,
                      unsigned int* dstPixels)
{
    switch (elemCount) {
    case 0:

        return;
    case 1:
        renderPreview<PIX, maxValue, 1>(srcImg, dstWidth, dstHeight, convertToSrgb, dstPixels);
        break;
    case 2:
        renderPreview<PIX, maxValue, 2>(srcImg, dstWidth, dstHeight, convertToSrgb, dstPixels);
        break;
    case 3:
        renderPreview<PIX, maxValue, 3>(srcImg, dstWidth, dstHeight, convertToSrgb, dstPixels);
        break;
    case 4:
        renderPreview<PIX, maxValue, 4>(srcImg, dstWidth, dstHeight, convertToSrgb, dstPixels);
        break;
    default:
        break;
    }
}     // renderPreviewForDepth

NATRON_NAMESPACE_ANONYMOUS_EXIT


bool
Node::makePreviewImage(SequenceTime time,
                       int *width,
                       int *height,
                       unsigned int* buf)
{
    if (!isNodeCreated()) {
        return false;
    }


    {
        QMutexLocker k(&_imp->isBeingDestroyedMutex);
        if (_imp->isBeingDestroyed) {
            return false;
        }
    }

    if ( _imp->checkForExitPreview() ) {
        return false;
    }


    /// prevent 2 previews to occur at the same time since there's only 1 preview instance
    ComputingPreviewSetter_RAII computingPreviewRAII( _imp.get() );

    EffectInstancePtr effect;
    NodeGroupPtr isGroup = isEffectNodeGroup();
    if (isGroup) {
        NodePtr outputNode = isGroup->getOutputNodeInput();
        if (outputNode) {
            return outputNode->makePreviewImage(time, width, height, buf);
        }
        return false;
    } else {
        effect = _imp->effect;
    }

    if (!effect) {
        return false;
    }

    effect->clearPersistentMessage(false);


    const double par = effect->getAspectRatio(-1);


    NodePtr thisNode = shared_from_this();


    {
        AbortableRenderInfoPtr abortInfo = AbortableRenderInfo::create(true, 0);
        const bool isRenderUserInteraction = true;
        const bool isSequentialRender = false;
        AbortableThread* isAbortable = dynamic_cast<AbortableThread*>( QThread::currentThread() );
        if (isAbortable) {
            isAbortable->setAbortInfo( isRenderUserInteraction, abortInfo, thisNode->getEffectInstance() );
        }


        ParallelRenderArgsSetter::CtorArgsPtr tlsArgs(new ParallelRenderArgsSetter::CtorArgs);
        tlsArgs->time = time;
        tlsArgs->view = ViewIdx(0);
        tlsArgs->isRenderUserInteraction = isRenderUserInteraction;
        tlsArgs->isSequential = isSequentialRender;
        tlsArgs->abortInfo = abortInfo;
        tlsArgs->treeRoot = thisNode;
        tlsArgs->textureIndex = 0;
        tlsArgs->timeline = getApp()->getTimeLine();
        tlsArgs->activeRotoDrawableItem = RotoDrawableItemPtr();
        tlsArgs->isAnalysis = false;
        tlsArgs->draftMode = true;
        tlsArgs->stats = RenderStatsPtr();

        boost::shared_ptr<ParallelRenderArgsSetter> frameRenderArgs;
        try {
            frameRenderArgs = ParallelRenderArgsSetter::create(tlsArgs);
        } catch (...) {
            return false;
        }


        RenderScale scale(1.);
        RectD rod;
        StatusEnum stat = effect->getRegionOfDefinition_public(0, time, scale, ViewIdx(0), &rod);
        if ( (stat == eStatusFailed) || rod.isNull() ) {
            return false;
        }
        assert( !rod.isNull() );

        double yZoomFactor = (double)*height / (double)rod.height();
        double xZoomFactor = (double)*width / (double)rod.width();
        double closestPowerOf2X = xZoomFactor >= 1 ? 1 : std::pow( 2, -std::ceil( std::log(xZoomFactor) / std::log(2.) ) );
        double closestPowerOf2Y = yZoomFactor >= 1 ? 1 : std::pow( 2, -std::ceil( std::log(yZoomFactor) / std::log(2.) ) );
        int closestPowerOf2 = std::max(closestPowerOf2X, closestPowerOf2Y);
        unsigned int mipMapLevel = std::min(std::log( (double)closestPowerOf2 ) / std::log(2.), 5.);
        scale.x = Image::getScaleFromMipMapLevel(mipMapLevel);
        scale.y = scale.x;


        RectI renderWindow;
        rod.toPixelEnclosing(mipMapLevel, par, &renderWindow);

        stat = frameRenderArgs->optimizeRoI(mipMapLevel, rod);
        if (stat == eStatusFailed) {
            return false;
        }

        std::list<ImageComponents> requestedComps;
        ImageBitDepthEnum depth = effect->getBitDepth(-1);
        requestedComps.push_back( effect->getComponents(-1) );


        // Exceptions are caught because the program can run without a preview,
        // but any exception in renderROI is probably fatal.
        std::map<ImageComponents, ImagePtr> planes;
        try {
            boost::scoped_ptr<EffectInstance::RenderRoIArgs> renderArgs( new EffectInstance::RenderRoIArgs(time,
                                                                                                           scale,
                                                                                                           mipMapLevel,
                                                                                                           ViewIdx(0), //< preview only renders view 0 (left)
                                                                                                           false,
                                                                                                           renderWindow,
                                                                                                           requestedComps, //< preview is always rgb...
                                                                                                           depth,
                                                                                                           false,
                                                                                                           effect,
                                                                                                           eStorageModeRAM /*returnStorage*/,
                                                                                                           time /*callerRenderTime*/) );
            RenderRoIRetCode retCode;
            retCode = effect->renderRoI(*renderArgs, &planes);
            if (retCode != eRenderRoIRetCodeOk) {
                return false;
            }
        } catch (...) {
            return false;
        }

        if ( planes.empty() ) {
            return false;
        }

        const ImagePtr& img = planes.begin()->second;
        const ImageComponents& components = img->getComponents();
        int elemCount = components.getNumComponents();

        ///we convert only when input is Linear.
        //Rec709 and srGB is acceptable for preview
        bool convertToSrgb = getApp()->getDefaultColorSpaceForBitDepth( img->getBitDepth() ) == eViewerColorSpaceLinear;

        switch ( img->getBitDepth() ) {
        case eImageBitDepthByte: {
            renderPreviewForDepth<unsigned char, 255>(*img, elemCount, width, height, convertToSrgb, buf);
            break;
        }
        case eImageBitDepthShort: {
            renderPreviewForDepth<unsigned short, 65535>(*img, elemCount, width, height, convertToSrgb, buf);
            break;
        }
        case eImageBitDepthHalf:
            break;
        case eImageBitDepthFloat: {
            renderPreviewForDepth<float, 1>(*img, elemCount, width, height, convertToSrgb, buf);
            break;
        }
        case eImageBitDepthNone:
            break;
        }
    } // ParallelRenderArgsSetter

    ///Exit of the thread
    appPTR->getAppTLS()->cleanupTLSForThread();

    return true;
} // makePreviewImage

bool
Node::isInputNode() const
{
    ///MT-safe, never changes
    return _imp->effect->isGenerator();
}

bool
Node::isOutputNode() const
{   ///MT-safe, never changes
    return _imp->effect->isOutput();
}

bool
Node::isOpenFXNode() const
{
    ///MT-safe, never changes
    return _imp->effect->isOpenFX();
}


/**
 * @brief Returns true if the node is a rotopaint node
 **/
bool
Node::isRotoPaintingNode() const
{
    return _imp->effect ? _imp->effect->isRotoPaintNode() : false;
}

ViewerNodePtr
Node::isEffectViewerNode() const
{
    return toViewerNode(_imp->effect);
}

ViewerInstancePtr
Node::isEffectViewerInstance() const
{
    return toViewerInstance(_imp->effect);
}

NodeGroupPtr
Node::isEffectNodeGroup() const
{
    return toNodeGroup(_imp->effect);
}

StubNodePtr
Node::isEffectStubNode() const
{
    return toStubNode(_imp->effect);
}


PrecompNodePtr
Node::isEffectPrecompNode() const
{
    return toPrecompNode(_imp->effect);
}

OutputEffectInstancePtr
Node::isEffectOutput() const
{
    return toOutputEffectInstance(_imp->effect);
}

GroupInputPtr
Node::isEffectGroupInput() const
{
    return toGroupInput(_imp->effect);
}

GroupOutputPtr
Node::isEffectGroupOutput() const
{
    return toGroupOutput(_imp->effect);
}

ReadNodePtr
Node::isEffectReadNode() const
{
    return toReadNode(_imp->effect);
}

WriteNodePtr
Node::isEffectWriteNode() const
{
    return toWriteNode(_imp->effect);
}

BackdropPtr
Node::isEffectBackdrop() const
{
    return toBackdrop(_imp->effect);
}

OneViewNodePtr
Node::isEffectOneViewNode() const
{
    return toOneViewNode(_imp->effect);
}


const KnobsVec &
Node::getKnobs() const
{
    ///MT-safe from EffectInstance::getKnobs()
    return _imp->effect->getKnobs();
}

void
Node::setKnobsFrozen(bool frozen)
{
    ///MT-safe from EffectInstance::setKnobsFrozen
    _imp->effect->setKnobsFrozen(frozen);

    QMutexLocker l(&_imp->inputsMutex);
    for (std::size_t i = 0; i < _imp->inputs.size(); ++i) {
        NodePtr input = _imp->inputs[i].lock();
        if (input) {
            input->setKnobsFrozen(frozen);
        }
    }
}

std::string
Node::getPluginIconFilePath() const
{
    PluginPtr plugin = getPlugin();
    if (!plugin) {
        return std::string();
    }

    std::string resourcesPath = plugin->getProperty<std::string>(kNatronPluginPropResourcesPath);
    std::string filename = plugin->getProperty<std::string>(kNatronPluginPropIconFilePath);
    if (filename.empty()) {
        return filename;
    }
    return resourcesPath + filename;
}

bool
Node::isPyPlug() const
{
    if (!_imp->isPyPlug) {
        return false;
    }
    NodeGroupPtr isGrp = toNodeGroup(_imp->effect);
    if (!isGrp) {
        return false;
    }
    return !isGrp->isSubGraphEditedByUser();
}

std::string
Node::getPluginID() const
{
    PluginPtr plugin = getPlugin();
    if (!plugin) {
        return std::string();
    }

    return plugin->getPluginID();
}

std::string
Node::getPluginLabel() const
{
    PluginPtr plugin = getPlugin();
    if (!plugin) {
        return std::string();
    }
    return plugin->getPluginLabel();
}

std::string
Node::getPluginResourcesPath() const
{
    PluginPtr plugin = getPlugin();
    if (!plugin) {
        return std::string();
    }
    return plugin->getProperty<std::string>(kNatronPluginPropResourcesPath);
}

std::string
Node::getPluginDescription() const
{
    PluginPtr plugin = getPlugin();
    if (!plugin) {
        return std::string();
    }
    return plugin->getProperty<std::string>(kNatronPluginPropDescription);
}

void
Node::getPluginGrouping(std::vector<std::string>* grouping) const
{
    PluginPtr plugin = getPlugin();
    if (!plugin) {
        return;
    }
    *grouping = plugin->getPropertyN<std::string>(kNatronPluginPropGrouping);
}


int
Node::getMaxInputCount() const
{
    ///MT-safe, never changes
    assert(_imp->effect);

    return _imp->effect->getMaxInputCount();
}

static std::string removeTrailingDigits(const std::string& str)
{
    if (str.empty()) {
        return std::string();
    }
    std::size_t i = str.size() - 1;
    while (i > 0 && std::isdigit(str[i])) {
        --i;
    }

    if (i == 0) {
        // Name only consists of digits
        return std::string();
    }

    return str.substr(0, i + 1);
}

bool
Node::isEntitledForInspectorInputsStyle() const
{

    // Find the number of inputs that share the same basename

    int nInputsWithSameBasename = 0;

    std::string baseInputName;

    // We need a boolean here because the baseInputName may be empty in the case input names only contain numbers
    bool baseInputNameSet = false;

    int maxInputs = getMaxInputCount();
    for (int i = 0; i < maxInputs; ++i) {
        if (!baseInputNameSet) {
            baseInputName = removeTrailingDigits(getInputLabel(i));
            baseInputNameSet = true;
            nInputsWithSameBasename = 1;
        } else {
            std::string thisBaseName = removeTrailingDigits(getInputLabel(i));
            if (thisBaseName == baseInputName) {
                ++nInputsWithSameBasename;
            }
        }

    }
    return maxInputs > 4 && nInputsWithSameBasename >= 4;
}

bool
Node::makePreviewByDefault() const
{
    ///MT-safe, never changes
    assert(_imp->effect);

    return _imp->effect->makePreviewByDefault();
}

void
Node::togglePreview()
{
    ///MT-safe from Knob
    KnobBoolPtr b = _imp->previewEnabledKnob.lock();
    if (!b) {
        return;
    }
    b->setValue( !b->getValue() );
}

bool
Node::isPreviewEnabled() const
{
    ///MT-safe from EffectInstance
    KnobBoolPtr b = _imp->previewEnabledKnob.lock();
    if (!b) {
        return false;
    }

    return b->getValue();
}

bool
Node::aborted() const
{
    ///MT-safe from EffectInstance
    assert(_imp->effect);

    return _imp->effect->aborted();
}

bool
Node::message(MessageTypeEnum type,
              const std::string & content) const
{
    ///If the node was aborted, don't transmit any message because we could cause a deadlock
    if ( _imp->effect->aborted() || (!_imp->nodeCreated && _imp->wasCreatedSilently) || _imp->restoringDefaults) {
        return false;
    }

    // See https://github.com/MrKepzie/Natron/issues/1313
    // Messages posted from a separate thread should be logged and not show a pop-up
    if ( QThread::currentThread() != qApp->thread() ) {

        LogEntry::LogEntryColor c;
        if (getColor(&c.r, &c.g, &c.b)) {
            c.colorSet = true;
        }
        appPTR->writeToErrorLog_mt_safe(QString::fromUtf8( getLabel_mt_safe().c_str() ), QDateTime::currentDateTime(), QString::fromUtf8( content.c_str() ), false, c);
        if (type == eMessageTypeError) {
            appPTR->showErrorLog();
        }
        return true;
    }

    NodePtr ioContainer = getIOContainer();
    if (ioContainer) {
        ioContainer->message(type, content);
        return true;
    }
    // Some nodes may be hidden from the user but may still report errors (such that the group is in fact hidden to the user)
    if ( !isPersistent() && getGroup() ) {
        NodeGroup* isGroup = dynamic_cast<NodeGroup*>( getGroup().get() );
        if (isGroup) {
            isGroup->message(type, content);
        }
    }

    switch (type) {
    case eMessageTypeInfo:
        Dialogs::informationDialog(getLabel_mt_safe(), content);

        return true;
    case eMessageTypeWarning:
        Dialogs::warningDialog(getLabel_mt_safe(), content);

        return true;
    case eMessageTypeError:
        Dialogs::errorDialog(getLabel_mt_safe(), content);

        return true;
    case eMessageTypeQuestion:

        return Dialogs::questionDialog(getLabel_mt_safe(), content, false) == eStandardButtonYes;
    default:

        return false;
    }
}

void
Node::setPersistentMessage(MessageTypeEnum type,
                           const std::string & content)
{
    if (!_imp->nodeCreated && _imp->wasCreatedSilently) {
        return;
    }

    if ( !appPTR->isBackground() ) {
        //if the message is just an information, display a popup instead.
        NodePtr ioContainer = getIOContainer();
        if (ioContainer) {
            ioContainer->setPersistentMessage(type, content);

            return;
        }
        // Some nodes may be hidden from the user but may still report errors (such that the group is in fact hidden to the user)
        if ( !isPersistent() && getGroup() ) {
            NodeGroupPtr isGroup = toNodeGroup(getGroup());
            if (isGroup) {
                isGroup->setPersistentMessage(type, content);
            }
        }

        if (type == eMessageTypeInfo) {
            message(type, content);

            return;
        }

        {
            QMutexLocker k(&_imp->persistentMessageMutex);
            QString mess = QString::fromUtf8( content.c_str() );
            if (mess == _imp->persistentMessage) {
                return;
            }
            _imp->persistentMessageType = (int)type;
            _imp->persistentMessage = mess;
        }
        Q_EMIT persistentMessageChanged();
    } else {
        std::cout << "Persistent message: " << content << std::endl;
    }
}

bool
Node::hasPersistentMessage() const
{
    QMutexLocker k(&_imp->persistentMessageMutex);

    return !_imp->persistentMessage.isEmpty();
}

void
Node::getPersistentMessage(QString* message,
                           int* type,
                           bool prefixLabelAndType) const
{
    QMutexLocker k(&_imp->persistentMessageMutex);

    *type = _imp->persistentMessageType;

    if ( prefixLabelAndType && !_imp->persistentMessage.isEmpty() ) {
        message->append( QString::fromUtf8( getLabel_mt_safe().c_str() ) );
        if (*type == eMessageTypeError) {
            message->append( QString::fromUtf8(" error: ") );
        } else if (*type == eMessageTypeWarning) {
            message->append( QString::fromUtf8(" warning: ") );
        }
    }
    message->append(_imp->persistentMessage);
}

void
Node::clearPersistentMessageRecursive(std::list<NodePtr>& markedNodes)
{
    if ( std::find(markedNodes.begin(), markedNodes.end(), shared_from_this()) != markedNodes.end() ) {
        return;
    }
    markedNodes.push_back(shared_from_this());
    clearPersistentMessageInternal();

    int nInputs = getMaxInputCount();
    ///No need to lock, inputs is only written to by the main-thread
    for (int i = 0; i < nInputs; ++i) {
        NodePtr input = getInput(i);
        if (input) {
            input->clearPersistentMessageRecursive(markedNodes);
        }
    }
}

void
Node::clearPersistentMessageInternal()
{
    bool changed;
    {
        QMutexLocker k(&_imp->persistentMessageMutex);
        changed = !_imp->persistentMessage.isEmpty();
        if (changed) {
            _imp->persistentMessage.clear();
        }
    }

    if (changed) {
        Q_EMIT persistentMessageChanged();
    }
}

void
Node::clearPersistentMessage(bool recurse)
{
    AppInstancePtr app = getApp();

    if (!app) {
        return;
    }
    if ( app->isBackground() ) {
        return;
    }
    if (recurse) {
        std::list<NodePtr> markedNodes;
        clearPersistentMessageRecursive(markedNodes);
    } else {
        clearPersistentMessageInternal();
    }
}

void
Node::purgeAllInstancesCaches()
{
    ///Only called by the main-thread
    assert( QThread::currentThread() == qApp->thread() );
    assert(_imp->effect);
    _imp->effect->purgeCaches();
}

bool
Node::notifyInputNIsRendering(int inputNb)
{
    if ( !getApp() || getApp()->isGuiFrozen() ) {
        return false;
    }

    timeval now;


    gettimeofday(&now, 0);

    QMutexLocker l(&_imp->lastRenderStartedMutex);
    double t =  now.tv_sec  - _imp->lastInputNRenderStartedSlotCallTime.tv_sec +
               (now.tv_usec - _imp->lastInputNRenderStartedSlotCallTime.tv_usec) * 1e-6f;

    assert( inputNb >= 0 && inputNb < (int)_imp->inputIsRenderingCounter.size() );

    if ( (t > NATRON_RENDER_GRAPHS_HINTS_REFRESH_RATE_SECONDS) || (_imp->inputIsRenderingCounter[inputNb] == 0) ) {
        _imp->lastInputNRenderStartedSlotCallTime = now;
        ++_imp->inputIsRenderingCounter[inputNb];

        l.unlock();

        Q_EMIT inputNIsRendering(inputNb);

        return true;
    }

    return false;
}

void
Node::notifyInputNIsFinishedRendering(int inputNb)
{
    {
        QMutexLocker l(&_imp->lastRenderStartedMutex);
        assert( inputNb >= 0 && inputNb < (int)_imp->inputIsRenderingCounter.size() );
        --_imp->inputIsRenderingCounter[inputNb];
    }
    Q_EMIT inputNIsFinishedRendering(inputNb);
}

bool
Node::notifyRenderingStarted()
{
    if ( !getApp() || getApp()->isGuiFrozen() ) {
        return false;
    }

    timeval now;

    gettimeofday(&now, 0);


    QMutexLocker l(&_imp->lastRenderStartedMutex);
    double t =  now.tv_sec  - _imp->lastRenderStartedSlotCallTime.tv_sec +
               (now.tv_usec - _imp->lastRenderStartedSlotCallTime.tv_usec) * 1e-6f;

    if ( (t > NATRON_RENDER_GRAPHS_HINTS_REFRESH_RATE_SECONDS) || (_imp->renderStartedCounter == 0) ) {
        _imp->lastRenderStartedSlotCallTime = now;
        ++_imp->renderStartedCounter;


        l.unlock();

        Q_EMIT renderingStarted();

        return true;
    }

    return false;
}

void
Node::notifyRenderingEnded()
{
    {
        QMutexLocker l(&_imp->lastRenderStartedMutex);
        --_imp->renderStartedCounter;
    }
    Q_EMIT renderingEnded();
}

int
Node::getIsInputNRenderingCounter(int inputNb) const
{
    QMutexLocker l(&_imp->lastRenderStartedMutex);

    assert( inputNb >= 0 && inputNb < (int)_imp->inputIsRenderingCounter.size() );

    return _imp->inputIsRenderingCounter[inputNb];
}

int
Node::getIsNodeRenderingCounter() const
{
    QMutexLocker l(&_imp->lastRenderStartedMutex);

    return _imp->renderStartedCounter;
}

void
Node::setOutputFilesForWriter(const std::string & pattern)
{
    assert(_imp->effect);
    _imp->effect->setOutputFilesForWriter(pattern);
}

void
Node::registerPluginMemory(size_t nBytes)
{
    {
        QMutexLocker l(&_imp->memoryUsedMutex);
        _imp->pluginInstanceMemoryUsed += nBytes;
    }
    Q_EMIT pluginMemoryUsageChanged(nBytes);
}

void
Node::unregisterPluginMemory(size_t nBytes)
{
    {
        QMutexLocker l(&_imp->memoryUsedMutex);
        _imp->pluginInstanceMemoryUsed -= nBytes;
    }
    Q_EMIT pluginMemoryUsageChanged(-nBytes);
}

QMutex &
Node::getRenderInstancesSharedMutex()
{
    return _imp->renderInstancesSharedMutex;
}

static void
refreshPreviewsRecursivelyUpstreamInternal(double time,
                                           const NodePtr& node,
                                           std::list<NodePtr>& marked)
{
    if ( std::find(marked.begin(), marked.end(), node) != marked.end() ) {
        return;
    }

    if ( node->isPreviewEnabled() ) {
        node->refreshPreviewImage( time );
    }

    marked.push_back(node);

    std::vector<NodeWPtr > inputs = node->getInputs_copy();

    for (std::size_t i = 0; i < inputs.size(); ++i) {
        NodePtr input = inputs[i].lock();
        if (input) {
            input->refreshPreviewsRecursivelyUpstream(time);
        }
    }
}

void
Node::refreshPreviewsRecursivelyUpstream(double time)
{
    std::list<NodePtr> marked;

    refreshPreviewsRecursivelyUpstreamInternal(time, shared_from_this(), marked);
}

static void
refreshPreviewsRecursivelyDownstreamInternal(double time,
                                             const NodePtr& node,
                                             std::list<NodePtr>& marked)
{
    if ( std::find(marked.begin(), marked.end(), node) != marked.end() ) {
        return;
    }

    if ( node->isPreviewEnabled() ) {
        node->refreshPreviewImage( time );
    }

    marked.push_back(node);

    NodesList outputs;
    node->getOutputsWithGroupRedirection(outputs);
    for (NodesList::const_iterator it = outputs.begin(); it != outputs.end(); ++it) {
        (*it)->refreshPreviewsRecursivelyDownstream(time);
    }
}

void
Node::refreshPreviewsRecursivelyDownstream(double time)
{
    if ( !getNodeGui() ) {
        return;
    }
    std::list<NodePtr> marked;
    refreshPreviewsRecursivelyDownstreamInternal(time, shared_from_this(), marked);
}


NodePtr
Node::getIOContainer() const
{
    return _imp->ioContainer.lock();
}

bool
Node::isSupportedComponent(int inputNb,
                           const ImageComponents& comp) const
{
    QMutexLocker l(&_imp->inputsMutex);

    if (inputNb >= 0) {
        assert( inputNb < (int)_imp->inputsComponents.size() );
        std::list<ImageComponents>::const_iterator found =
            std::find(_imp->inputsComponents[inputNb].begin(), _imp->inputsComponents[inputNb].end(), comp);

        return found != _imp->inputsComponents[inputNb].end();
    } else {
        assert(inputNb == -1);
        std::list<ImageComponents>::const_iterator found =
            std::find(_imp->outputComponents.begin(), _imp->outputComponents.end(), comp);

        return found != _imp->outputComponents.end();
    }
}

ImageComponents
Node::findClosestInList(const ImageComponents& comp,
                        const std::list<ImageComponents> &components,
                        bool multiPlanar)
{
    if ( components.empty() ) {
        return ImageComponents::getNoneComponents();
    }
    std::list<ImageComponents>::const_iterator closestComp = components.end();
    for (std::list<ImageComponents>::const_iterator it = components.begin(); it != components.end(); ++it) {
        if ( closestComp == components.end() ) {
            if ( multiPlanar && ( it->getNumComponents() == comp.getNumComponents() ) ) {
                return comp;
            }
            closestComp = it;
        } else {
            if ( it->getNumComponents() == comp.getNumComponents() ) {
                if (multiPlanar) {
                    return comp;
                }
                closestComp = it;
                break;
            } else {
                int diff = it->getNumComponents() - comp.getNumComponents();
                int diffSoFar = closestComp->getNumComponents() - comp.getNumComponents();
                if ( (diff > 0) && (diff < diffSoFar) ) {
                    closestComp = it;
                }
            }
        }
    }
    if ( closestComp == components.end() ) {
        return ImageComponents::getNoneComponents();
    }

    return *closestComp;
}

ImageComponents
Node::findClosestSupportedComponents(int inputNb,
                                     const ImageComponents& comp) const
{
    std::list<ImageComponents> comps;
    {
        QMutexLocker l(&_imp->inputsMutex);

        if (inputNb >= 0) {
            assert( inputNb < (int)_imp->inputsComponents.size() );
            comps = _imp->inputsComponents[inputNb];
        } else {
            assert(inputNb == -1);
            comps = _imp->outputComponents;
        }
    }

    return findClosestInList( comp, comps, _imp->effect->isMultiPlanar() );
}

int
Node::isMaskChannelKnob(const KnobIConstPtr& knob) const
{
    for (std::map<int, MaskSelector >::const_iterator it = _imp->maskSelectors.begin(); it != _imp->maskSelectors.end(); ++it) {
        if (it->second.channel.lock() == knob) {
            return it->first;
        }
    }

    return -1;
}

bool
Node::isMaskEnabled(int inputNb) const
{
    std::map<int, MaskSelector >::const_iterator it = _imp->maskSelectors.find(inputNb);

    if ( it != _imp->maskSelectors.end() ) {
        return it->second.enabled.lock()->getValue();
    } else {
        return true;
    }
}

void
Node::lock(const ImagePtr & image)
{
    QMutexLocker l(&_imp->imagesBeingRenderedMutex);
    std::list<ImagePtr >::iterator it =
        std::find(_imp->imagesBeingRendered.begin(), _imp->imagesBeingRendered.end(), image);

    while ( it != _imp->imagesBeingRendered.end() ) {
        _imp->imageBeingRenderedCond.wait(&_imp->imagesBeingRenderedMutex);
        it = std::find(_imp->imagesBeingRendered.begin(), _imp->imagesBeingRendered.end(), image);
    }
    ///Okay the image is not used by any other thread, claim that we want to use it
    assert( it == _imp->imagesBeingRendered.end() );
    _imp->imagesBeingRendered.push_back(image);
}

bool
Node::tryLock(const ImagePtr & image)
{
    QMutexLocker l(&_imp->imagesBeingRenderedMutex);
    std::list<ImagePtr >::iterator it =
        std::find(_imp->imagesBeingRendered.begin(), _imp->imagesBeingRendered.end(), image);

    if ( it != _imp->imagesBeingRendered.end() ) {
        return false;
    }
    ///Okay the image is not used by any other thread, claim that we want to use it
    assert( it == _imp->imagesBeingRendered.end() );
    _imp->imagesBeingRendered.push_back(image);

    return true;
}

void
Node::unlock(const ImagePtr & image)
{
    QMutexLocker l(&_imp->imagesBeingRenderedMutex);
    std::list<ImagePtr >::iterator it =
        std::find(_imp->imagesBeingRendered.begin(), _imp->imagesBeingRendered.end(), image);

    ///The image must exist, otherwise this is a bug
    assert( it != _imp->imagesBeingRendered.end() );
    _imp->imagesBeingRendered.erase(it);
    ///Notify all waiting threads that we're finished
    _imp->imageBeingRenderedCond.wakeAll();
}

ImagePtr
Node::getImageBeingRendered(double time,
                            unsigned int mipMapLevel,
                            ViewIdx view)
{
    QMutexLocker l(&_imp->imagesBeingRenderedMutex);

    for (std::list<ImagePtr >::iterator it = _imp->imagesBeingRendered.begin();
         it != _imp->imagesBeingRendered.end(); ++it) {
        const ImageKey &key = (*it)->getKey();
        if ( (key._view == view) && ( (*it)->getMipMapLevel() == mipMapLevel ) && (key._time == time) ) {
            return *it;
        }
    }

    return ImagePtr();
}

void
Node::beginInputEdition()
{
    assert( QThread::currentThread() == qApp->thread() );
    ++_imp->inputModifiedRecursion;
}

void
Node::endInputEdition(bool triggerRender)
{
    assert( QThread::currentThread() == qApp->thread() );
    if (_imp->inputModifiedRecursion > 0) {
        --_imp->inputModifiedRecursion;
    }

    if (!_imp->inputModifiedRecursion) {
        bool hasChanged = !_imp->inputsModified.empty();
        _imp->inputsModified.clear();

        if (hasChanged) {
            // When creating a node tree, the refresh is done on all the tree when done
            if ( !getApp()->isCreatingNodeTree() ) {
                forceRefreshAllInputRelatedData();
            }
            refreshDynamicProperties();
        }

        triggerRender = triggerRender && hasChanged;

        if (triggerRender) {
            std::list<ViewerInstancePtr> viewers;
            hasViewersConnected(&viewers);
            for (std::list<ViewerInstancePtr>::iterator it2 = viewers.begin(); it2 != viewers.end(); ++it2) {
                (*it2)->renderCurrentFrame(true);
            }
        }
    }
}

void
Node::onInputChanged(int inputNb, const NodePtr& oldNode, const NodePtr& newNode)
{
    if ( getApp()->getProject()->isProjectClosing() ) {
        return;
    }
    assert( QThread::currentThread() == qApp->thread() );

    bool mustCallEndInputEdition = _imp->inputModifiedRecursion == 0;
    if (mustCallEndInputEdition) {
        beginInputEdition();
    }

    refreshMaskEnabledNess(inputNb);


    ///Don't do clip preferences while loading a project, they will be refreshed globally once the project is loaded.
    _imp->effect->onInputChanged(inputNb, oldNode, newNode);
    _imp->inputsModified.insert(inputNb);

    // If the effect has render clones, kill them as the plug-in might have changed its internal state
    _imp->effect->clearRenderInstances();

    //A knob value might have changed recursively, redraw  any overlay
    if ( !_imp->effect->isDequeueingValuesSet() &&
        ( _imp->effect->getRecursionLevel() == 0) && _imp->effect->checkIfOverlayRedrawNeeded() ) {
        _imp->effect->redrawOverlayInteract();
    }


    /*
     If this is a group, also notify the output nodes of the GroupInput node inside the Group corresponding to
     the this inputNb
     */
    NodeGroupPtr isGroup = isEffectNodeGroup();
    if (isGroup) {
        std::vector<NodePtr> groupInputs;
        isGroup->getInputs(&groupInputs);
        if ( (inputNb >= 0) && ( inputNb < (int)groupInputs.size() ) && groupInputs[inputNb] ) {
            std::map<NodePtr, int> inputOutputs;
            groupInputs[inputNb]->getOutputsConnectedToThisNode(&inputOutputs);
            for (std::map<NodePtr, int> ::iterator it = inputOutputs.begin(); it != inputOutputs.end(); ++it) {
                NodePtr inputNode = it->first->getInput(it->second);
                it->first->onInputChanged(it->second, inputNode, inputNode);
            }
        }
    }

    /*
       If this is an output node, notify the Group output nodes that their input have changed.
     */
    GroupOutputPtr isGroupOutput = isEffectGroupOutput();
    if (isGroupOutput) {
        NodeGroupPtr containerGroup = toNodeGroup( isGroupOutput->getNode()->getGroup() );
        if (containerGroup) {
            std::map<NodePtr, int> groupOutputs;
            containerGroup->getNode()->getOutputsConnectedToThisNode(&groupOutputs);
            for (std::map<NodePtr, int> ::iterator it = groupOutputs.begin(); it != groupOutputs.end(); ++it) {
                NodePtr inputNode = it->first->getInput(it->second);
                it->first->onInputChanged(it->second, inputNode, inputNode);
            }
        }
    }

    /*
     * If this node is the output of a pre-comp, notify the precomp output nodes that their input have changed
     */
    PrecompNodePtr isInPrecomp = isPartOfPrecomp();
    if ( isInPrecomp && (isInPrecomp->getOutputNode().get() == this) ) {
        std::map<NodePtr, int> inputOutputs;
        isInPrecomp->getNode()->getOutputsConnectedToThisNode(&inputOutputs);
        for (std::map<NodePtr, int> ::iterator it = inputOutputs.begin(); it != inputOutputs.end(); ++it) {
            NodePtr inputNode = it->first->getInput(it->second);
            it->first->onInputChanged(it->second, inputNode, inputNode);
        }
    }

    if (mustCallEndInputEdition) {
        endInputEdition(true);
    }
} // Node::onInputChanged


bool
Node::duringInputChangedAction() const
{
    assert( QThread::currentThread() == qApp->thread() );

    return _imp->inputModifiedRecursion > 0;
}

void
Node::onFileNameParameterChanged(const KnobIPtr& fileKnob)
{
    if ( _imp->effect->isReader() ) {
        computeFrameRangeForReader(fileKnob, true);

        ///Refresh the preview automatically if the filename changed

        ///union the project frame range if not locked with the reader frame range
        bool isLocked = getApp()->getProject()->isFrameRangeLocked();
        if (!isLocked) {
            double leftBound = INT_MIN, rightBound = INT_MAX;
            _imp->effect->getFrameRange_public(0, &leftBound, &rightBound);

            if ( (leftBound != INT_MIN) && (rightBound != INT_MAX) ) {
                if ( getGroup() || getIOContainer() ) {
                    getApp()->getProject()->unionFrameRangeWith(leftBound, rightBound);
                }
            }
        }
    } else if ( _imp->effect->isWriter() ) {
        KnobFilePtr isFile = toKnobFile(fileKnob);
        KnobStringPtr sublabel = _imp->ofxSubLabelKnob.lock();
        if (isFile && sublabel) {

            std::string pattern = isFile->getValue();
            if (sublabel) {
                std::size_t foundSlash = pattern.find_last_of("/");
                if (foundSlash != std::string::npos) {
                    pattern = pattern.substr(foundSlash + 1);
                }

                sublabel->setValue(pattern);
            }
        }

        /*
           Check if the filename param has a %V in it, in which case make sure to hide the Views parameter
         */
        if (isFile) {
            std::string pattern = isFile->getValue();
            std::size_t foundViewPattern = pattern.find_first_of("%v");
            if (foundViewPattern == std::string::npos) {
                foundViewPattern = pattern.find_first_of("%V");
            }
            if (foundViewPattern != std::string::npos) {
                //We found view pattern
                KnobIPtr viewsKnob = getKnobByName(kWriteOIIOParamViewsSelector);
                if (viewsKnob) {
                    KnobChoicePtr viewsSelector = toKnobChoice(viewsKnob);
                    if (viewsSelector) {
                        viewsSelector->setSecret(true);
                    }
                }
            }
        }
    }
} // Node::onFileNameParameterChanged

void
Node::getOriginalFrameRangeForReader(const std::string& pluginID,
                                     const std::string& canonicalFileName,
                                     int* firstFrame,
                                     int* lastFrame)
{
    if (pluginID == PLUGINID_OFX_READFFMPEG) {
        ///If the plug-in is a video, only ffmpeg may know how many frames there are
        *firstFrame = INT_MIN;
        *lastFrame = INT_MAX;
    } else {
        SequenceParsing::SequenceFromPattern seq;
        FileSystemModel::filesListFromPattern(canonicalFileName, &seq);
        if ( seq.empty() || (seq.size() == 1) ) {
            *firstFrame = 1;
            *lastFrame = 1;
        } else if (seq.size() > 1) {
            *firstFrame = seq.begin()->first;
            *lastFrame = seq.rbegin()->first;
        }
    }
}

void
Node::computeFrameRangeForReader(const KnobIPtr& fileKnob, bool setFrameRange)
{
    /*
       We compute the original frame range of the sequence for the plug-in
       because the plug-in does not have access to the exact original pattern
       hence may not exactly end-up with the same file sequence as what the user
       selected from the file dialog.
     */
    ReadNodePtr isReadNode = isEffectReadNode();
    std::string pluginID;

    if (isReadNode) {
        NodePtr embeddedPlugin = isReadNode->getEmbeddedReader();
        if (embeddedPlugin) {
            pluginID = embeddedPlugin->getPluginID();
        }
    } else {
        pluginID = getPluginID();
    }

    int leftBound = INT_MIN;
    int rightBound = INT_MAX;
    ///Set the originalFrameRange parameter of the reader if it has one.
    KnobIntPtr originalFrameRangeKnob = toKnobInt(getKnobByName(kReaderParamNameOriginalFrameRange));
    KnobIntPtr firstFrameKnob = toKnobInt(getKnobByName(kReaderParamNameFirstFrame));
    KnobIntPtr lastFrameKnob = toKnobInt(getKnobByName(kReaderParamNameLastFrame));
    if (originalFrameRangeKnob) {
        if (originalFrameRangeKnob->getNDimensions() == 2){
            KnobFilePtr isFile = toKnobFile(fileKnob);
            assert(isFile);
            if (!isFile) {
                throw std::logic_error("Node::computeFrameRangeForReader");
            }

            if (pluginID == PLUGINID_OFX_READFFMPEG) {
                ///If the plug-in is a video, only ffmpeg may know how many frames there are
                std::vector<int> frameRange(2);
                frameRange[0] = INT_MIN;
                frameRange[1] = INT_MAX;
                originalFrameRangeKnob->setValueAcrossDimensions(frameRange);
            } else {
                std::string pattern = isFile->getRawFileName();
                getApp()->getProject()->canonicalizePath(pattern);
                SequenceParsing::SequenceFromPattern seq;
                FileSystemModel::filesListFromPattern(pattern, &seq);
                if ( seq.empty() || (seq.size() == 1) ) {
                    leftBound = 1;
                    rightBound = 1;
                } else if (seq.size() > 1) {
                    leftBound = seq.begin()->first;
                    rightBound = seq.rbegin()->first;
                }
                std::vector<int> frameRange(2);
                frameRange[0] = leftBound;
                frameRange[1] = rightBound;
                originalFrameRangeKnob->setValueAcrossDimensions(frameRange);

                if (setFrameRange) {
                    if (firstFrameKnob) {
                        firstFrameKnob->setValue(leftBound);
                        firstFrameKnob->setRange(leftBound, rightBound);
                    }
                    if (lastFrameKnob) {
                        lastFrameKnob->setValue(rightBound);
                        lastFrameKnob->setRange(leftBound, rightBound);
                    }
                }
            }
        }
    }

}

bool
Node::canHandleRenderScaleForOverlays() const
{
    return _imp->effect->canHandleRenderScaleForOverlays();
}

bool
Node::shouldDrawOverlay(double time, ViewIdx view) const
{
    if ( !hasOverlay() ) {
        return false;
    }

    if (!_imp->isPersistent) {
        return false;
    }

    if ( !isActivated() ) {
        return false;
    }

    if ( isNodeDisabledForFrame(time, view) ) {
        return false;
    }

    if ( !isEffectViewerNode() && !isSettingsPanelVisible() ) {
        return false;
    }

    if ( isSettingsPanelMinimized() ) {
        return false;
    }


    return true;
}

void
Node::drawHostOverlay(double time,
                      const RenderScale& renderScale,
                      ViewIdx view)
{
    NodeGuiIPtr nodeGui = getNodeGui();

    if (nodeGui) {
        nodeGui->drawHostOverlay(time, renderScale, view);
    }
}

bool
Node::onOverlayPenDownDefault(double time,
                              const RenderScale& renderScale,
                              ViewIdx view,
                              const QPointF & viewportPos,
                              const QPointF & pos,
                              double pressure)
{
    NodeGuiIPtr nodeGui = getNodeGui();

    if (nodeGui) {
        return nodeGui->onOverlayPenDownDefault(time, renderScale, view, viewportPos, pos, pressure);
    }

    return false;
}

bool
Node::onOverlayPenDoubleClickedDefault(double time,
                                       const RenderScale& renderScale,
                                       ViewIdx view,
                                       const QPointF & viewportPos,
                                       const QPointF & pos)
{
    NodeGuiIPtr nodeGui = getNodeGui();

    if (nodeGui) {
        return nodeGui->onOverlayPenDoubleClickedDefault(time, renderScale, view, viewportPos, pos);
    }

    return false;
}

bool
Node::onOverlayPenMotionDefault(double time,
                                const RenderScale& renderScale,
                                ViewIdx view,
                                const QPointF & viewportPos,
                                const QPointF & pos,
                                double pressure)
{
    NodeGuiIPtr nodeGui = getNodeGui();

    if (nodeGui) {
        return nodeGui->onOverlayPenMotionDefault(time, renderScale, view, viewportPos, pos, pressure);
    }

    return false;
}

bool
Node::onOverlayPenUpDefault(double time,
                            const RenderScale& renderScale,
                            ViewIdx view,
                            const QPointF & viewportPos,
                            const QPointF & pos,
                            double pressure)
{
    NodeGuiIPtr nodeGui = getNodeGui();

    if (nodeGui) {
        return nodeGui->onOverlayPenUpDefault(time, renderScale, view, viewportPos, pos, pressure);
    }

    return false;
}

bool
Node::onOverlayKeyDownDefault(double time,
                              const RenderScale& renderScale,
                              ViewIdx view,
                              Key key,
                              KeyboardModifiers modifiers)
{
    NodeGuiIPtr nodeGui = getNodeGui();

    if (nodeGui) {
        return nodeGui->onOverlayKeyDownDefault(time, renderScale, view, key, modifiers);
    }

    return false;
}

bool
Node::onOverlayKeyUpDefault(double time,
                            const RenderScale& renderScale,
                            ViewIdx view,
                            Key key,
                            KeyboardModifiers modifiers)
{
    NodeGuiIPtr nodeGui = getNodeGui();

    if (nodeGui) {
        return nodeGui->onOverlayKeyUpDefault(time, renderScale, view, key, modifiers);
    }

    return false;
}

bool
Node::onOverlayKeyRepeatDefault(double time,
                                const RenderScale& renderScale,
                                ViewIdx view,
                                Key key,
                                KeyboardModifiers modifiers)
{
    NodeGuiIPtr nodeGui = getNodeGui();

    if (nodeGui) {
        return nodeGui->onOverlayKeyRepeatDefault(time, renderScale, view, key, modifiers);
    }

    return false;
}

bool
Node::onOverlayFocusGainedDefault(double time,
                                  const RenderScale& renderScale,
                                  ViewIdx view)
{
    NodeGuiIPtr nodeGui = getNodeGui();

    if (nodeGui) {
        return nodeGui->onOverlayFocusGainedDefault(time, renderScale, view);
    }

    return false;
}

bool
Node::onOverlayFocusLostDefault(double time,
                                const RenderScale& renderScale,
                                ViewIdx view)
{
    NodeGuiIPtr nodeGui = getNodeGui();

    if (nodeGui) {
        return nodeGui->onOverlayFocusLostDefault(time, renderScale, view);
    }

    return false;
}

void
Node::removePositionHostOverlay(const KnobIPtr& knob)
{
    NodeGuiIPtr nodeGui = getNodeGui();

    if (nodeGui) {
        nodeGui->removePositionHostOverlay(knob);
    }
}

void
Node::addPositionInteract(const KnobDoublePtr& position,
                          const KnobBoolPtr& interactive)
{
    assert( QThread::currentThread() == qApp->thread() );
    if ( appPTR->isBackground() ) {
        return;
    }

    boost::shared_ptr<HostOverlayKnobsPosition> knobs( new HostOverlayKnobsPosition() );
    knobs->addKnob(position, HostOverlayKnobsPosition::eKnobsEnumerationPosition);
    if (interactive) {
        knobs->addKnob(interactive, HostOverlayKnobsPosition::eKnobsEnumerationInteractive);
    }
    NodeGuiIPtr nodeGui = getNodeGui();
    if (!nodeGui) {
        _imp->nativeOverlays.push_back(knobs);
    } else {
        nodeGui->addDefaultInteract(knobs);
    }
}

void
Node::addTransformInteract(const KnobDoublePtr& translate,
                           const KnobDoublePtr& scale,
                           const KnobBoolPtr& scaleUniform,
                           const KnobDoublePtr& rotate,
                           const KnobDoublePtr& skewX,
                           const KnobDoublePtr& skewY,
                           const KnobChoicePtr& skewOrder,
                           const KnobDoublePtr& center,
                           const KnobBoolPtr& invert,
                           const KnobBoolPtr& interactive)
{
    assert( QThread::currentThread() == qApp->thread() );
    if ( appPTR->isBackground() ) {
        return;
    }

    boost::shared_ptr<HostOverlayKnobsTransform> knobs( new HostOverlayKnobsTransform() );
    knobs->addKnob(translate, HostOverlayKnobsTransform::eKnobsEnumerationTranslate);
    knobs->addKnob(scale, HostOverlayKnobsTransform::eKnobsEnumerationScale);
    knobs->addKnob(scaleUniform, HostOverlayKnobsTransform::eKnobsEnumerationUniform);
    knobs->addKnob(rotate, HostOverlayKnobsTransform::eKnobsEnumerationRotate);
    knobs->addKnob(center, HostOverlayKnobsTransform::eKnobsEnumerationCenter);
    knobs->addKnob(skewX, HostOverlayKnobsTransform::eKnobsEnumerationSkewx);
    knobs->addKnob(skewY, HostOverlayKnobsTransform::eKnobsEnumerationSkewy);
    knobs->addKnob(skewOrder, HostOverlayKnobsTransform::eKnobsEnumerationSkewOrder);
    if (invert) {
        knobs->addKnob(invert, HostOverlayKnobsTransform::eKnobsEnumerationInvert);
    }
    if (interactive) {
        knobs->addKnob(interactive, HostOverlayKnobsTransform::eKnobsEnumerationInteractive);
    }
    NodeGuiIPtr nodeGui = getNodeGui();
    if (!nodeGui) {
        _imp->nativeOverlays.push_back(knobs);
    } else {
        nodeGui->addDefaultInteract(knobs);
    }
}

void
Node::addCornerPinInteract(const KnobDoublePtr& from1,
                           const KnobDoublePtr& from2,
                           const KnobDoublePtr& from3,
                           const KnobDoublePtr& from4,
                           const KnobDoublePtr& to1,
                           const KnobDoublePtr& to2,
                           const KnobDoublePtr& to3,
                           const KnobDoublePtr& to4,
                           const KnobBoolPtr& enable1,
                           const KnobBoolPtr& enable2,
                           const KnobBoolPtr& enable3,
                           const KnobBoolPtr& enable4,
                           const KnobChoicePtr& overlayPoints,
                           const KnobBoolPtr& invert,
                           const KnobBoolPtr& interactive)
{
    assert( QThread::currentThread() == qApp->thread() );
    if ( appPTR->isBackground() ) {
        return;
    }
    boost::shared_ptr<HostOverlayKnobsCornerPin> knobs( new HostOverlayKnobsCornerPin() );
    knobs->addKnob(from1, HostOverlayKnobsCornerPin::eKnobsEnumerationFrom1);
    knobs->addKnob(from2, HostOverlayKnobsCornerPin::eKnobsEnumerationFrom2);
    knobs->addKnob(from3, HostOverlayKnobsCornerPin::eKnobsEnumerationFrom3);
    knobs->addKnob(from4, HostOverlayKnobsCornerPin::eKnobsEnumerationFrom4);

    knobs->addKnob(to1, HostOverlayKnobsCornerPin::eKnobsEnumerationTo1);
    knobs->addKnob(to2, HostOverlayKnobsCornerPin::eKnobsEnumerationTo2);
    knobs->addKnob(to3, HostOverlayKnobsCornerPin::eKnobsEnumerationTo3);
    knobs->addKnob(to4, HostOverlayKnobsCornerPin::eKnobsEnumerationTo4);

    knobs->addKnob(enable1, HostOverlayKnobsCornerPin::eKnobsEnumerationEnable1);
    knobs->addKnob(enable2, HostOverlayKnobsCornerPin::eKnobsEnumerationEnable2);
    knobs->addKnob(enable3, HostOverlayKnobsCornerPin::eKnobsEnumerationEnable3);
    knobs->addKnob(enable4, HostOverlayKnobsCornerPin::eKnobsEnumerationEnable4);

    knobs->addKnob(overlayPoints, HostOverlayKnobsCornerPin::eKnobsEnumerationOverlayPoints);

    if (invert) {
        knobs->addKnob(invert, HostOverlayKnobsCornerPin::eKnobsEnumerationInvert);
    }
    if (interactive) {
        knobs->addKnob(interactive, HostOverlayKnobsCornerPin::eKnobsEnumerationInteractive);
    }
    NodeGuiIPtr nodeGui = getNodeGui();
    if (!nodeGui) {
        _imp->nativeOverlays.push_back(knobs);
    } else {
        nodeGui->addDefaultInteract(knobs);
    }
}

void
Node::initializeHostOverlays()
{
    NodeGuiIPtr nodeGui = getNodeGui();

    if (!nodeGui) {
        return;
    }
    for (std::list<HostOverlayKnobsPtr> ::iterator it = _imp->nativeOverlays.begin(); it != _imp->nativeOverlays.end(); ++it) {
        nodeGui->addDefaultInteract(*it);
    }
    _imp->nativeOverlays.clear();
}


bool
Node::isSubGraphEditedByUser() const
{
    
    NodeGroupPtr isGroup = isEffectNodeGroup();
    if (!isGroup) {
        return false;
    }
    return isGroup->isSubGraphEditedByUser();
}



bool
Node::hasHostOverlayForParam(const KnobIConstPtr& knob) const
{
    NodeGuiIPtr nodeGui = getNodeGui();

    if ( nodeGui && nodeGui->hasHostOverlayForParam(knob) ) {
        return true;
    }

    return false;
}

bool
Node::hasHostOverlay() const
{
    NodeGuiIPtr nodeGui = getNodeGui();

    if ( nodeGui && nodeGui->hasHostOverlay() ) {
        return true;
    }

    return false;
}

void
Node::pushUndoCommand(const UndoCommandPtr& command)
{
    NodeGuiIPtr nodeGui = getNodeGui();

    if (nodeGui) {
        nodeGui->pushUndoCommand(command);
    } else {
        command->redo();
    }
}

void
Node::setCurrentCursor(CursorEnum defaultCursor)
{
    NodeGuiIPtr nodeGui = getNodeGui();

    if (nodeGui) {
        nodeGui->setCurrentCursor(defaultCursor);
    }
}

bool
Node::setCurrentCursor(const QString& customCursorFilePath)
{
    NodeGuiIPtr nodeGui = getNodeGui();

    if (nodeGui) {
        return nodeGui->setCurrentCursor(customCursorFilePath);
    }

    return false;
}

void
Node::setCurrentViewportForHostOverlays(OverlaySupport* viewPort)
{
    NodeGuiIPtr nodeGui = getNodeGui();

    if ( nodeGui && nodeGui->hasHostOverlay() ) {
        nodeGui->setCurrentViewportForHostOverlays(viewPort);
    }
}

const std::vector<std::string>&
Node::getCreatedViews() const
{
    assert( QThread::currentThread() == qApp->thread() );

    return _imp->createdViews;
}

void
Node::refreshCreatedViews()
{
    KnobIPtr knob = getKnobByName(kReadOIIOAvailableViewsKnobName);

    if (knob) {
        refreshCreatedViews(knob);
    }
}

void
Node::refreshCreatedViews(const KnobIPtr& knob)
{
    assert( QThread::currentThread() == qApp->thread() );

    KnobStringPtr availableViewsKnob = toKnobString(knob);
    if (!availableViewsKnob) {
        return;
    }
    QString value = QString::fromUtf8( availableViewsKnob->getValue().c_str() );
    QStringList views = value.split( QLatin1Char(',') );

    bool isSingleView = views.size() == 1 && views.front().compare(QString::fromUtf8("Main"), Qt::CaseInsensitive) == 0;

    _imp->createdViews.clear();

    const std::vector<std::string>& projectViews = getApp()->getProject()->getProjectViewNames();
    QStringList qProjectViews;
    for (std::size_t i = 0; i < projectViews.size(); ++i) {
        qProjectViews.push_back( QString::fromUtf8( projectViews[i].c_str() ) );
    }

    QStringList missingViews;
    if (!isSingleView) {
        for (QStringList::Iterator it = views.begin(); it != views.end(); ++it) {
            if ( !qProjectViews.contains(*it, Qt::CaseInsensitive) && !it->isEmpty() ) {
                missingViews.push_back(*it);
            }
            _imp->createdViews.push_back( it->toStdString() );
        }
    }

    if ( !missingViews.isEmpty() ) {
        KnobIPtr fileKnob = getKnobByName(kOfxImageEffectFileParamName);
        KnobFilePtr inputFileKnob = toKnobFile(fileKnob);
        if (inputFileKnob) {
            std::string filename = inputFileKnob->getValue();
            std::stringstream ss;
            for (int i = 0; i < missingViews.size(); ++i) {
                ss << missingViews[i].toStdString();
                if (i < missingViews.size() - 1) {
                    ss << ", ";
                }
            }
            ss << std::endl;
            ss << std::endl;
            ss << tr("These views are in %1 but do not exist in the project.\nWould you like to create them?").arg( QString::fromUtf8( filename.c_str() ) ).toStdString();
            std::string question  = ss.str();
            StandardButtonEnum rep = Dialogs::questionDialog(tr("Views available").toStdString(), question, false, StandardButtons(eStandardButtonYes | eStandardButtonNo), eStandardButtonYes);
            if (rep == eStandardButtonYes) {
                std::vector<std::string> viewsToCreate;
                for (QStringList::Iterator it = missingViews.begin(); it != missingViews.end(); ++it) {
                    viewsToCreate.push_back( it->toStdString() );
                }
                getApp()->getProject()->createProjectViews(viewsToCreate);
            }
        }
    }

    Q_EMIT availableViewsChanged();
} // Node::refreshCreatedViews

bool
Node::getHideInputsKnobValue() const
{
    KnobBoolPtr k = _imp->hideInputs.lock();

    if (!k) {
        return false;
    }

    return k->getValue();
}

void
Node::setHideInputsKnobValue(bool hidden)
{
    KnobBoolPtr k = _imp->hideInputs.lock();

    if (!k) {
        return;
    }
    k->setValue(hidden);
}

void
Node::onRefreshIdentityStateRequestReceived()
{
    if ( !_imp->guiPointer.lock() ) {
        return;
    }

    assert( QThread::currentThread() == qApp->thread() );
    int refreshStateCount;
    {
        QMutexLocker k(&_imp->refreshIdentityStateRequestsCountMutex);
        refreshStateCount = _imp->refreshIdentityStateRequestsCount;
        _imp->refreshIdentityStateRequestsCount = 0;
    }
    if ( (refreshStateCount == 0) || !_imp->effect ) {
        //was already processed
        return;
    }

    ProjectPtr project = getApp()->getProject();
    if (project->isLoadingProject()) {
        return;
    }
    double time = project->currentFrame();
    RenderScale scale(1.);
    double inputTime = 0;
    U64 hash = 0;
    bool viewAware =  _imp->effect->isViewAware();
    int nViews = !viewAware ? 1 : project->getProjectViewsCount();

    RectI format = _imp->effect->getOutputFormat();

    //The one view node might report it is identity, but we do not want it to display it


    bool isIdentity = false;
    int inputNb = -1;
    OneViewNodePtr isOneView = isEffectOneViewNode();
    if (!isOneView) {
        for (int i = 0; i < nViews; ++i) {
            int identityInputNb = -1;
            ViewIdx identityView;
            bool isViewIdentity = _imp->effect->isIdentity_public(true, hash, time, scale, format, ViewIdx(i), &inputTime, &identityView, &identityInputNb);
            if ( (i > 0) && ( (isViewIdentity != isIdentity) || (identityInputNb != inputNb) || (identityView.value() != i) ) ) {
                isIdentity = false;
                inputNb = -1;
                break;
            }
            isIdentity |= isViewIdentity;
            inputNb = identityInputNb;
            if (!isIdentity) {
                break;
            }
        }
    }

    //Check for consistency across views or then say the effect is not identity since the UI cannot display 2 different states
    //depending on the view


    NodeGuiIPtr nodeUi = _imp->guiPointer.lock();
    if (nodeUi) {
        nodeUi->onIdentityStateChanged(isIdentity ? inputNb : -1);
    }
} // Node::onRefreshIdentityStateRequestReceived

void
Node::refreshIdentityState()
{


    //Post a new request
    {
        QMutexLocker k(&_imp->refreshIdentityStateRequestsCountMutex);
        ++_imp->refreshIdentityStateRequestsCount;
    }
    Q_EMIT refreshIdentityStateRequested();
}

KnobStringPtr
Node::getExtraLabelKnob() const
{
    return _imp->nodeLabelKnob.lock();
}

KnobStringPtr
Node::getOFXSubLabelKnob() const
{
    return _imp->ofxSubLabelKnob.lock();
}

/*
   This is called AFTER the instanceChanged action has been called on the plug-in
 */
bool
Node::onEffectKnobValueChanged(const KnobIPtr& what,
                               ValueChangedReasonEnum reason)
{
    if (!what) {
        return false;
    }
    for (std::map<int, MaskSelector >::iterator it = _imp->maskSelectors.begin(); it != _imp->maskSelectors.end(); ++it) {
        if (it->second.channel.lock() == what) {
            _imp->onMaskSelectorChanged(it->first, it->second);
            break;
        }
    }

    bool ret = true;
    if ( what == _imp->previewEnabledKnob.lock() ) {
        if (reason == eValueChangedReasonUserEdited ) {
            Q_EMIT previewKnobToggled();
        }
    } else if ( what == _imp->renderButton.lock() ) {
        if ( getEffectInstance()->isWriter() ) {
            /*if this is a button and it is a render button,we're safe to assume the plug-ins wants to start rendering.*/
            AppInstance::RenderWork w;
            w.writer = isEffectOutput();
            w.firstFrame = INT_MIN;
            w.lastFrame = INT_MAX;
            w.frameStep = INT_MIN;
            w.useRenderStats = getApp()->isRenderStatsActionChecked();
            std::list<AppInstance::RenderWork> works;
            works.push_back(w);
            getApp()->renderWritersNonBlocking(works);
        }
    } else if (what == _imp->disableNodeKnob.lock()) {
        Q_EMIT disabledKnobToggled( _imp->disableNodeKnob.lock()->getValue() );
    } else if ( what == _imp->nodeLabelKnob.lock() || what == _imp->ofxSubLabelKnob.lock() ) {
        Q_EMIT nodeExtraLabelChanged();
    } else if ( what == _imp->hideInputs.lock() ) {
        Q_EMIT hideInputsKnobChanged( _imp->hideInputs.lock()->getValue() );
    } else if ( _imp->effect->isReader() && (what->getName() == kReadOIIOAvailableViewsKnobName) ) {
        refreshCreatedViews(what);
    } else if ( what == _imp->refreshInfoButton.lock() ||
                (what == _imp->infoPage.lock() && reason == eValueChangedReasonUserEdited) ) {
        std::stringstream ssinfo;
        int maxinputs = getMaxInputCount();
        for (int i = 0; i < maxinputs; ++i) {
            std::string inputInfo = makeInfoForInput(i);
            if ( !inputInfo.empty() ) {
                ssinfo << inputInfo << "<br />";
            }
        }
        std::string outputInfo = makeInfoForInput(-1);
        ssinfo << outputInfo << "<br />";
        ssinfo << "<b>" << tr("Supports tiles:").toStdString() << "</b> <font color=#c8c8c8>";
        ssinfo << ( getCurrentSupportTiles() ? tr("Yes") : tr("No") ).toStdString() << "</font><br />";
        if (_imp->effect) {
            ssinfo << "<b>" << tr("Supports multiresolution:").toStdString() << "</b> <font color=#c8c8c8>";
            ssinfo << ( _imp->effect->supportsMultiResolution() ? tr("Yes") : tr("No") ).toStdString() << "</font><br />";
            ssinfo << "<b>" << tr("Supports renderscale:").toStdString() << "</b> <font color=#c8c8c8>";
            switch ( _imp->effect->supportsRenderScaleMaybe() ) {
                case EffectInstance::eSupportsMaybe:
                    ssinfo << tr("Maybe").toStdString();
                    break;

                case EffectInstance::eSupportsNo:
                    ssinfo << tr("No").toStdString();
                    break;

                case EffectInstance::eSupportsYes:
                    ssinfo << tr("Yes").toStdString();
                    break;
            }
            ssinfo << "</font><br />";
            ssinfo << "<b>" << tr("Supports multiple clip PARs:").toStdString() << "</b> <font color=#c8c8c8>";
            ssinfo << ( _imp->effect->supportsMultipleClipPARs() ? tr("Yes") : tr("No") ).toStdString() << "</font><br />";
            ssinfo << "<b>" << tr("Supports multiple clip depths:").toStdString() << "</b> <font color=#c8c8c8>";
            ssinfo << ( _imp->effect->supportsMultipleClipDepths() ? tr("Yes") : tr("No") ).toStdString() << "</font><br />";
        }
        ssinfo << "<b>" << tr("Render thread safety:").toStdString() << "</b> <font color=#c8c8c8>";
        switch ( getCurrentRenderThreadSafety() ) {
            case eRenderSafetyUnsafe:
                ssinfo << tr("Unsafe").toStdString();
                break;

            case eRenderSafetyInstanceSafe:
                ssinfo << tr("Safe").toStdString();
                break;

            case eRenderSafetyFullySafe:
                ssinfo << tr("Fully safe").toStdString();
                break;

            case eRenderSafetyFullySafeFrame:
                ssinfo << tr("Fully safe frame").toStdString();
                break;
        }
        ssinfo << "</font><br />";
        ssinfo << "<b>" << tr("OpenGL Rendering Support:").toStdString() << "</b>: <font color=#c8c8c8>";
        PluginOpenGLRenderSupport glSupport = getCurrentOpenGLRenderSupport();
        switch (glSupport) {
            case ePluginOpenGLRenderSupportNone:
                ssinfo << tr("No").toStdString();
                break;
            case ePluginOpenGLRenderSupportNeeded:
                ssinfo << tr("Yes but CPU rendering is not supported").toStdString();
                break;
            case ePluginOpenGLRenderSupportYes:
                ssinfo << tr("Yes").toStdString();
                break;
            default:
                break;
        }
        ssinfo << "</font>";
        _imp->nodeInfos.lock()->setValue( ssinfo.str() );
    } else if ( what == _imp->openglRenderingEnabledKnob.lock() ) {
        bool enabled = true;
        int thisKnobIndex = _imp->openglRenderingEnabledKnob.lock()->getValue();
        if (thisKnobIndex == 1 || (thisKnobIndex == 2 && getApp()->isBackground())) {
            enabled = false;
        }
        if (enabled) {
            // Check value on project now
            if (!getApp()->getProject()->isOpenGLRenderActivated()) {
                enabled = false;
            }
        }
        _imp->effect->onEnableOpenGLKnobValueChanged(enabled);
    } else if (what == _imp->processAllLayersKnob.lock()) {

        std::map<int, ChannelSelector>::iterator foundOutput = _imp->channelsSelectors.find(-1);
        if (foundOutput != _imp->channelsSelectors.end()) {
            _imp->onLayerChanged(true);
        }
    } else if (what == _imp->pyPlugExportButtonKnob.lock() && reason != eValueChangedReasonRestoreDefault) {
        // Trigger a knob changed action on the group
        KnobGroupPtr k = _imp->pyPlugExportDialog.lock();
        if (k) {
            k->setValue(!k->getValue());
        }
    } else if (what == _imp->pyPlugConvertToGroupButtonKnob.lock() && reason != eValueChangedReasonRestoreDefault) {
        NodeGroupPtr isGroup = isEffectNodeGroup();
        if (isGroup) {
            isGroup->setSubGraphEditedByUser(true);
        }
    } else if (what == _imp->pyPlugExportDialogOkButton.lock() && reason == eValueChangedReasonUserEdited) {
        try {
            exportNodeToPyPlug(_imp->pyPlugExportDialogFile.lock()->getValue());
        } catch (const std::exception& e) {
            Dialogs::errorDialog(tr("Export").toStdString(), e.what());
        }
        _imp->pyPlugExportDialog.lock()->setValue(false);
    } else if (what == _imp->pyPlugExportDialogCancelButton.lock()) {
        _imp->pyPlugExportDialog.lock()->setValue(false);
    } else if (what == _imp->keepInAnimationModuleKnob.lock()) {
        Q_EMIT keepInAnimationModuleKnobChanged();
    } else {
        ret = false;
    }

    if (!ret) {
        KnobGroupPtr isGroup = toKnobGroup(what);
        if ( isGroup && isGroup->getIsDialog() && reason == eValueChangedReasonUserEdited) {
            NodeGuiIPtr gui = getNodeGui();
            if (gui) {
                gui->showGroupKnobAsDialog(isGroup);
                ret = true;
            }
        }
    }

    if (!ret) {
        for (std::map<int, ChannelSelector>::iterator it = _imp->channelsSelectors.begin(); it != _imp->channelsSelectors.end(); ++it) {
            if (it->second.layer.lock() == what) {
                _imp->onLayerChanged(it->first == -1);
                ret = true;
                break;
            }
        }
    }

    if (!ret) {
        for (int i = 0; i < 4; ++i) {
            KnobBoolPtr enabled = _imp->enabledChan[i].lock();
            if (!enabled) {
                break;
            }
            if (enabled == what) {
                checkForPremultWarningAndCheckboxes();
                ret = true;
                Q_EMIT enabledChannelCheckboxChanged();
                break;
            }
        }
    }

    if (!ret) {
        GroupInputPtr isInput = isEffectGroupInput();
        if (isInput) {
            if ( (what->getName() == kNatronGroupInputIsOptionalParamName)
                 || ( what->getName() == kNatronGroupInputIsMaskParamName) ) {
                NodeCollectionPtr col = isInput->getNode()->getGroup();
                assert(col);
                NodeGroupPtr isGrp = toNodeGroup(col);
                assert(isGrp);
                if (isGrp) {
                    ///Refresh input arrows of the node to reflect the state
                    isGrp->getNode()->initializeInputs();
                    ret = true;
                }
            }
        }
    }

    return ret;
} // Node::onEffectKnobValueChanged

KnobChoicePtr
Node::getOrCreateOpenGLEnabledKnob() const
{
    KnobChoicePtr openglRenderingKnob = _imp->openglRenderingEnabledKnob.lock();
    if (openglRenderingKnob) {
        return openglRenderingKnob;
    }
    openglRenderingKnob = AppManager::checkIfKnobExistsWithNameOrCreate<KnobChoice>(_imp->effect, "enableGPURendering", tr("GPU Rendering"));
    openglRenderingKnob->setDeclaredByPlugin(false);
    assert(openglRenderingKnob);
    openglRenderingKnob->setAnimationEnabled(false);
    {
        std::vector<std::string> entries;
        std::vector<std::string> helps;
        entries.push_back("Enabled");
        helps.push_back( tr("If a plug-in support GPU rendering, prefer rendering using the GPU if possible.").toStdString() );
        entries.push_back("Disabled");
        helps.push_back( tr("Disable GPU rendering for all plug-ins.").toStdString() );
        entries.push_back("Disabled if background");
        helps.push_back( tr("Disable GPU rendering when rendering with NatronRenderer but not in GUI mode.").toStdString() );
        openglRenderingKnob->populateChoices(entries, helps);
    }

    openglRenderingKnob->setHintToolTip( tr("Select when to activate GPU rendering for this node. Note that if the GPU Rendering parameter in the Project settings is set to disabled then GPU rendering will not be activated regardless of that value.") );

    KnobPagePtr settingsPageKnob = AppManager::checkIfKnobExistsWithNameOrCreate<KnobPage>(_imp->effect, kNodePageParamName, tr(kNodePageParamLabel));
    settingsPageKnob->addKnob(openglRenderingKnob);
    _imp->openglRenderingEnabledKnob = openglRenderingKnob;

    return openglRenderingKnob;
}

void
Node::onOpenGLEnabledKnobChangedOnProject(bool activated)
{
    bool enabled = activated;
    KnobChoicePtr k = _imp->openglRenderingEnabledKnob.lock();
    if (enabled) {
        if (k) {
            k->setEnabled(true);
            int thisKnobIndex = k->getValue();
            if (thisKnobIndex == 1 || (thisKnobIndex == 2 && getApp()->isBackground())) {
                enabled = false;
            }
        }
    } else {
        if (k) {
            k->setEnabled(true);
        }
    }
    _imp->effect->onEnableOpenGLKnobValueChanged(enabled);
    
}

KnobChoicePtr
Node::getLayerChoiceKnob(int inputNb) const
{
    std::map<int, ChannelSelector>::iterator found = _imp->channelsSelectors.find(inputNb);

    if ( found == _imp->channelsSelectors.end() ) {
        return KnobChoicePtr();
    }
    return found->second.layer.lock();
}

void
Node::refreshLayersSelectorsVisibility()
{

    KnobBoolPtr processAllKnob = _imp->processAllLayersKnob.lock();
    if (!processAllKnob) {
        return;
    }
    bool outputIsAll = processAllKnob->getValue();

    // Disable all input selectors as it doesn't make sense to edit them whilst output is All

    ImageComponents mainInputComps, outputComps;

    int mainInputIndex = getPreferredInput();

    for (std::map<int, ChannelSelector>::iterator it = _imp->channelsSelectors.begin(); it != _imp->channelsSelectors.end(); ++it) {
        if (it->first >= 0) {
            NodePtr inp = getInput(it->first);
            bool mustBeSecret = !inp.get() || outputIsAll;
            KnobChoicePtr layerKnob = it->second.layer.lock();
            layerKnob->setSecret(mustBeSecret);

            if (mainInputIndex != -1 && mainInputIndex == it->first) {
                // This is the main-input
                mainInputComps = _imp->getSelectedLayerInternal(it->first, it->second);
            }

        } else {
            it->second.layer.lock()->setSecret(outputIsAll);
            outputComps = _imp->getSelectedLayerInternal(it->first, it->second);
        }
    }


    // Refresh RGBA checkbox visibility
    KnobBoolPtr enabledChan[4];
    bool hasRGBACheckboxes = false;
    for (int i = 0; i < 4; ++i) {
        enabledChan[i] = _imp->enabledChan[i].lock();
        hasRGBACheckboxes |= (bool)enabledChan[i];
    }
    if (hasRGBACheckboxes) {
        if (outputIsAll) {
            for (int i = 0; i < 4; ++i) {
                enabledChan[i]->setSecret(true);
            }
        } else {
            refreshEnabledKnobsLabel(mainInputComps, outputComps);
        }
    }
}


void
Node::refreshEnabledKnobsLabel(const ImageComponents& mainInputComps, const ImageComponents& outputComps)
{
    KnobBoolPtr enabledChan[4];
    bool hasRGBACheckboxes = false;
    for (int i = 0; i < 4; ++i) {
        enabledChan[i] = _imp->enabledChan[i].lock();
        hasRGBACheckboxes |= (bool)enabledChan[i];
    }
    if (!hasRGBACheckboxes) {
        return;
    }

    // We display the number of channels that the output layer can have
    int nOutputComps = outputComps.getNumComponents();

    // But we name the channels by the name of the input layer
    const std::vector<std::string>& inputChannelNames = mainInputComps.getComponentsNames();
    const std::vector<std::string>& outputChannelNames = outputComps.getComponentsNames();

    switch (nOutputComps) {
    case 1: {
        for (int i = 0; i < 3; ++i) {
            enabledChan[i]->setSecret(true);
        }
        enabledChan[3]->setSecret(false);
        std::string channelName;
        if (inputChannelNames.size() == 1) {
            channelName = inputChannelNames[0];
        } else if (inputChannelNames.size() == 4) {
            channelName = inputChannelNames[3];
        } else {
            channelName = outputChannelNames[0];
        }
        enabledChan[3]->setLabel(channelName);

        break;
    }
    case 2: {
        for (int i = 2; i < 4; ++i) {
            enabledChan[i]->setSecret(true);
        }
        for (int i = 0; i < 2; ++i) {
            enabledChan[i]->setSecret(false);
            if ((int)inputChannelNames.size() > i) {
                enabledChan[i]->setLabel(inputChannelNames[i]);
            } else {
                enabledChan[i]->setLabel(outputChannelNames[i]);
            }

        }
        break;
    }
    case 3: {
        for (int i = 3; i < 4; ++i) {
            enabledChan[i]->setSecret(true);
        }
        for (int i = 0; i < 3; ++i) {
            enabledChan[i]->setSecret(false);
            if ((int)inputChannelNames.size() > i) {
                enabledChan[i]->setLabel(inputChannelNames[i]);
            } else {
                enabledChan[i]->setLabel(outputChannelNames[i]);
            }
        }
        break;
    }
    case 4: {
        for (int i = 0; i < 4; ++i) {
            enabledChan[i]->setSecret(false);
            if ((int)inputChannelNames.size() > i) {
                enabledChan[i]->setLabel(inputChannelNames[i]);
            } else {
                enabledChan[i]->setLabel(outputChannelNames[i]);
            }
        }
        break;
    }

    case 0:
    default: {
        for (int i = 0; i < 4; ++i) {
            enabledChan[i]->setSecret(true);
        }
        break;
    }
    } // switch
} // Node::refreshEnabledKnobsLabel



bool
Node::isPluginUsingHostChannelSelectors() const
{
    return _imp->hostChannelSelectorEnabled;
}

bool
Node::getProcessChannel(int channelIndex) const
{
    if (!isPluginUsingHostChannelSelectors()) {
        return true;
    }
    assert(channelIndex >= 0 && channelIndex < 4);
    KnobBoolPtr k = _imp->enabledChan[channelIndex].lock();
    if (k) {
        return k->getValue();
    }

    return true;
}

KnobBoolPtr
Node::getProcessChannelKnob(int channelIndex) const
{
    assert(channelIndex >= 0 && channelIndex < 4);
    return _imp->enabledChan[channelIndex].lock();
}

bool
Node::getSelectedLayer(int inputNb,
                       std::bitset<4> *processChannels,
                       bool* isAll,
                       ImageComponents* layer) const
{


    std::map<int, ChannelSelector>::const_iterator foundSelector = _imp->channelsSelectors.find(inputNb);
    NodePtr maskInput;
    int chanIndex = getMaskChannel(inputNb, layer, &maskInput);
    bool hasChannelSelector = true;
    if (chanIndex != -1) {
        *isAll = false;
        Q_UNUSED(chanIndex);
        if (processChannels) {
            (*processChannels)[0] = true;
            (*processChannels)[1] = true;
            (*processChannels)[2] = true;
            (*processChannels)[3] = true;
        }

        return true;
    } else {
        if ( foundSelector == _imp->channelsSelectors.end() ) {
            //Fetch in input what the user has set for the output
            foundSelector = _imp->channelsSelectors.find(-1);
        }
        if ( foundSelector == _imp->channelsSelectors.end() ) {
            hasChannelSelector = false;
        }
    }

    // Check if it is all choice
    KnobBoolPtr processAllKnob = _imp->processAllLayersKnob.lock();
    *isAll = false;
    if (processAllKnob) {
        *isAll = processAllKnob->getValue();
    }
    if (!*isAll && foundSelector != _imp->channelsSelectors.end()) {
        *layer = _imp->getSelectedLayerInternal(inputNb, foundSelector->second);
    }

    if (processChannels) {
        if (_imp->hostChannelSelectorEnabled &&  _imp->enabledChan[0].lock() ) {
            (*processChannels)[0] = _imp->enabledChan[0].lock()->getValue();
            (*processChannels)[1] = _imp->enabledChan[1].lock()->getValue();
            (*processChannels)[2] = _imp->enabledChan[2].lock()->getValue();
            (*processChannels)[3] = _imp->enabledChan[3].lock()->getValue();
        } else {
            (*processChannels)[0] = true;
            (*processChannels)[1] = true;
            (*processChannels)[2] = true;
            (*processChannels)[3] = true;
        }
    }
    return hasChannelSelector;
}

bool
Node::hasAtLeastOneChannelToProcess() const
{
    std::map<int, ChannelSelector>::const_iterator foundSelector = _imp->channelsSelectors.find(-1);

    if ( foundSelector == _imp->channelsSelectors.end() ) {
        return true;
    }
    if ( _imp->enabledChan[0].lock() ) {
        std::bitset<4> processChannels;
        processChannels[0] = _imp->enabledChan[0].lock()->getValue();
        processChannels[1] = _imp->enabledChan[1].lock()->getValue();
        processChannels[2] = _imp->enabledChan[2].lock()->getValue();
        processChannels[3] = _imp->enabledChan[3].lock()->getValue();
        if (!processChannels[0] && !processChannels[1] && !processChannels[2] && !processChannels[3]) {
            return false;
        }
    }

    return true;
}

KnobBoolPtr
Node::getDisabledKnob() const
{
    return _imp->disableNodeKnob.lock();
}

bool
Node::isLifetimeActivated(int *firstFrame,
                          int *lastFrame) const
{
    KnobBoolPtr enableLifetimeKnob = _imp->enableLifeTimeKnob.lock();

    if (!enableLifetimeKnob) {
        return false;
    }
    if ( !enableLifetimeKnob->getValue() ) {
        return false;
    }
    KnobIntPtr lifetimeKnob = _imp->lifeTimeKnob.lock();
    *firstFrame = lifetimeKnob->getValue(DimIdx(0));
    *lastFrame = lifetimeKnob->getValue(DimIdx(1));

    return true;
}

KnobBoolPtr
Node::getLifeTimeEnabledKnob() const
{
    return _imp->enableLifeTimeKnob.lock();
}

KnobIntPtr
Node::getLifeTimeKnob() const
{
    return _imp->lifeTimeKnob.lock();
}

bool
Node::isNodeDisabledForFrame(double time, ViewIdx view) const
{
    // Check disabled knob
    KnobBoolPtr b = _imp->disableNodeKnob.lock();
    if (b && b->getValueAtTime(time, DimIdx(0), view)) {
        return true;
    }

    NodeGroupPtr isContainerGrp = toNodeGroup( getGroup() );

    // If within a group, check the group's disabled knob
    if (isContainerGrp) {
        if (isContainerGrp->getNode()->isNodeDisabledForFrame(time, view)) {
            return true;
        }
    }

    // If an internal IO node, check the main meta-node disabled knob
    NodePtr ioContainer = getIOContainer();
    if (ioContainer) {
        return ioContainer->isNodeDisabledForFrame(time, view);
    }

    RotoDrawableItemPtr attachedItem = getAttachedRotoItem();
    if (attachedItem && !attachedItem->isActivated(time, view)) {
        return true;
    }

    // Check lifetime
    int lifeTimeFirst, lifeTimeEnd;
    bool lifeTimeEnabled = isLifetimeActivated(&lifeTimeFirst, &lifeTimeEnd);
    bool enabled = ( !lifeTimeEnabled || (time >= lifeTimeFirst && time <= lifeTimeEnd) );
    return !enabled;
} // isNodeDisabledForFrame

bool
Node::getDisabledKnobValue() const
{
    // Check disabled knob
    KnobBoolPtr b = _imp->disableNodeKnob.lock();
    if (b && b->getValue()) {
        return true;
    }

    NodeGroupPtr isContainerGrp = toNodeGroup( getGroup() );

    // If within a group, check the group's disabled knob
    if (isContainerGrp) {
        if (isContainerGrp->getNode()->getDisabledKnobValue()) {
            return true;
        }
    }

    // If an internal IO node, check the main meta-node disabled knob
    NodePtr ioContainer = getIOContainer();
    if (ioContainer) {
        return ioContainer->getDisabledKnobValue();
    }


    int lifeTimeFirst, lifeTimeEnd;
    bool lifeTimeEnabled = isLifetimeActivated(&lifeTimeFirst, &lifeTimeEnd);
    double curFrame = _imp->effect->getCurrentTime();
    bool enabled = ( !lifeTimeEnabled || (curFrame >= lifeTimeFirst && curFrame <= lifeTimeEnd) );

    return !enabled;
}

void
Node::setNodeDisabled(bool disabled)
{
    KnobBoolPtr b = _imp->disableNodeKnob.lock();

    if (b) {
        b->setValue(disabled);
    }
}


ImageBitDepthEnum
Node::getClosestSupportedBitDepth(ImageBitDepthEnum depth)
{
    bool foundShort = false;
    bool foundByte = false;

    for (std::list<ImageBitDepthEnum>::const_iterator it = _imp->supportedDepths.begin(); it != _imp->supportedDepths.end(); ++it) {
        if (*it == depth) {
            return depth;
        } else if (*it == eImageBitDepthFloat) {
            return eImageBitDepthFloat;
        } else if (*it == eImageBitDepthShort) {
            foundShort = true;
        } else if (*it == eImageBitDepthByte) {
            foundByte = true;
        }
    }
    if (foundShort) {
        return eImageBitDepthShort;
    } else if (foundByte) {
        return eImageBitDepthByte;
    } else {
        ///The plug-in doesn't support any bitdepth, the program shouldn't even have reached here.
        assert(false);

        return eImageBitDepthNone;
    }
}

ImageBitDepthEnum
Node::getBestSupportedBitDepth() const
{
    bool foundShort = false;
    bool foundByte = false;

    for (std::list<ImageBitDepthEnum>::const_iterator it = _imp->supportedDepths.begin(); it != _imp->supportedDepths.end(); ++it) {
        switch (*it) {
        case eImageBitDepthByte:
            foundByte = true;
            break;

        case eImageBitDepthShort:
            foundShort = true;
            break;

        case eImageBitDepthHalf:
            break;

        case eImageBitDepthFloat:

            return eImageBitDepthFloat;

        case eImageBitDepthNone:
            break;
        }
    }

    if (foundShort) {
        return eImageBitDepthShort;
    } else if (foundByte) {
        return eImageBitDepthByte;
    } else {
        ///The plug-in doesn't support any bitdepth, the program shouldn't even have reached here.
        assert(false);

        return eImageBitDepthNone;
    }
}

bool
Node::isSupportedBitDepth(ImageBitDepthEnum depth) const
{
    return std::find(_imp->supportedDepths.begin(), _imp->supportedDepths.end(), depth) != _imp->supportedDepths.end();
}

std::string
Node::getNodeExtraLabel() const
{
    KnobStringPtr s = _imp->nodeLabelKnob.lock();

    if (s) {
        return s->getValue();
    } else {
        return std::string();
    }
}

bool
Node::hasSequentialOnlyNodeUpstream(std::string & nodeName) const
{
    ///Just take into account sequentiallity for writers
    if ( (_imp->effect->getSequentialPreference() == eSequentialPreferenceOnlySequential) && _imp->effect->isWriter() ) {
        nodeName = getScriptName_mt_safe();

        return true;
    } else {
        QMutexLocker l(&_imp->inputsMutex);

        for (InputsV::iterator it = _imp->inputs.begin(); it != _imp->inputs.end(); ++it) {
            NodePtr input = it->lock();
            if ( input && input->hasSequentialOnlyNodeUpstream(nodeName) && input->getEffectInstance()->isWriter() ) {
                nodeName = input->getScriptName_mt_safe();

                return true;
            }
        }

        return false;
    }
}


bool
Node::isBackdropNode() const
{
    return getPluginID() == PLUGINID_NATRON_BACKDROP;
}

void
Node::updateEffectSubLabelKnob(const QString & name)
{
    if (!_imp->effect) {
        return;
    }
    KnobStringPtr strKnob = _imp->ofxSubLabelKnob.lock();
    if (strKnob) {
        strKnob->setValue( name.toStdString() );
    }
}

bool
Node::canOthersConnectToThisNode() const
{
    if ( isEffectBackdrop() ) {
        return false;
    } else if ( isEffectGroupOutput() ) {
        return false;
    } else if ( _imp->effect->isWriter() && (_imp->effect->getSequentialPreference() == eSequentialPreferenceOnlySequential) ) {
        return false;
    }
    ///In debug mode only allow connections to Writer nodes
# ifdef DEBUG
    return !isEffectViewerInstance();
# else // !DEBUG
    return !isEffectViewerInstance() /* && !_imp->effect->isWriter()*/;
# endif // !DEBUG
}



static void
addIdentityNodesRecursively(NodeConstPtr caller,
                            NodeConstPtr node,
                            double time,
                            ViewIdx view,
                            std::list<NodeConstPtr>* outputs,
                            std::list<NodeConstPtr>* markedNodes)
{
    if ( std::find(markedNodes->begin(), markedNodes->end(), node) != markedNodes->end() ) {
        return;
    }

    markedNodes->push_back(node);


    if (caller != node) {
        ParallelRenderArgsPtr inputFrameArgs = node->getEffectInstance()->getParallelRenderArgsTLS();
        const FrameViewRequest* request = 0;
        bool isIdentity = false;
        if (inputFrameArgs && inputFrameArgs->request) {
            request = inputFrameArgs->request->getFrameViewRequest(time, view);
            if (request) {
                isIdentity = request->identityInputNb != -1;
            }
        }

        if (!request) {
            /*
               Very unlikely that there's no request pass. But we still check
             */
            RenderScale scale(1.);
            double inputTimeId;
            ViewIdx identityView;
            int inputNbId;
            U64 renderHash = 0;


            RectI format = node->getEffectInstance()->getOutputFormat();

            isIdentity = node->getEffectInstance()->isIdentity_public(true, renderHash, time, scale, format, view, &inputTimeId, &identityView, &inputNbId);
        }


        if (!isIdentity) {
            outputs->push_back(node);

            return;
        }
    }

    ///Append outputs of this node instead
    NodesWList nodeOutputs;
    node->getOutputs_mt_safe(nodeOutputs);
    NodesWList outputsToAdd;
    for (NodesWList::iterator it = nodeOutputs.begin(); it != nodeOutputs.end(); ++it) {
        NodePtr output = it->lock();
        if (!output) {
            continue;
        }
        GroupOutputPtr isGroupOutput = output->isEffectGroupOutput();
        //If the node is an output node, add all the outputs of the group node instead
        if (isGroupOutput) {
            NodeCollectionPtr collection = output->getGroup();
            assert(collection);
            NodeGroupPtr isGrp = toNodeGroup(collection);
            if (isGrp) {
                NodesWList groupOutputs;
                isGrp->getNode()->getOutputs_mt_safe(groupOutputs);
                for (NodesWList::iterator it2 = groupOutputs.begin(); it2 != groupOutputs.end(); ++it2) {
                    outputsToAdd.push_back(*it2);
                }
            }
        }

        //If the node is a group, add all its inputs
        NodeGroupPtr isGrp = output->isEffectNodeGroup();
        if (isGrp) {
            NodesList inputOutputs;
            isGrp->getInputsOutputs(&inputOutputs);
            for (NodesList::iterator it2 = inputOutputs.begin(); it2 != inputOutputs.end(); ++it2) {
                outputsToAdd.push_back(*it2);
            }

        }

    }
    nodeOutputs.insert( nodeOutputs.end(), outputsToAdd.begin(), outputsToAdd.end() );
    for (NodesWList::iterator it = nodeOutputs.begin(); it != nodeOutputs.end(); ++it) {
        NodePtr node = it->lock();
        if (node) {
            addIdentityNodesRecursively(caller, node, time, view, outputs, markedNodes);
        }
    }
} // addIdentityNodesRecursively

bool
Node::shouldCacheOutput(bool isFrameVaryingOrAnimated,
                        double time,
                        ViewIdx view,
                        int /*visitsCount*/) const
{
    /*
     * Here is a list of reasons when caching is enabled for a node:
     * - It is references multiple times below in the graph
     * - Its single output has its settings panel opened,  meaning the user is actively editing the output
     * - The force caching parameter in the "Node" tab is checked
     * - The aggressive caching preference of Natron is checked
     * - We are in a recursive action (such as an analysis)
     * - The plug-in does temporal clip access
     * - Preview image is enabled (and Natron is not running in background)
     * - The node is a direct input of a viewer, this is to overcome linear graphs where all nodes would not be cached
     * - The node is not frame varying, meaning it will always produce the same image at any time
     * - The node is a roto node and it is being edited
     * - The node does not support tiles
     */

    std::list<NodeConstPtr> outputs;
    {
        std::list<NodeConstPtr> markedNodes;
        NodeConstPtr thisShared = shared_from_this();
        addIdentityNodesRecursively(thisShared, thisShared, time, view, &outputs, &markedNodes);
    }
    std::size_t sz = outputs.size();

    if (sz > 1) {
        ///The node is referenced multiple times below, cache it
        return true;
    } else {
        if (sz == 1) {
            NodeConstPtr output = outputs.front();
            ViewerNodePtr isViewer = output->isEffectViewerNode();
            if (isViewer) {

                if (isViewer->getCurrentAInput().get() == this ||
                    isViewer->getCurrentBInput().get() == this) {
                    ///The node is a direct input of the viewer. Cache it because it is likely the user will make

                    ///changes to the viewer that will need this image.
                    return true;
                }
            }

            RotoPaintPtr isRoto = toRotoPaint( output->getEffectInstance() );
            if (isRoto) {
                // THe roto internally makes multiple references to the input so cache it
                return true;
            }

            if (!isFrameVaryingOrAnimated) {
                //This image never changes, cache it once.
                return true;
            }
            if ( output->isSettingsPanelVisible() ) {
                //Output node has panel opened, meaning the user is likely to be heavily editing

                //that output node, hence requesting this node a lot. Cache it.
                return true;
            }
            if ( _imp->effect->doesTemporalClipAccess() ) {
                //Very heavy to compute since many frames are fetched upstream. Cache it.
                return true;
            }
            if ( !_imp->effect->supportsTiles() ) {
                //No tiles, image is going to be produced fully, cache it to prevent multiple access

                //with different RoIs
                return true;
            }
            if (_imp->effect->getRecursionLevel() > 0) {
                //We are in a call from getImage() and the image needs to be computed, so likely in an

                //analysis pass. Cache it because the image is likely to get asked for severla times.
                return true;
            }
            if ( isForceCachingEnabled() ) {
                //Users wants it cached
                return true;
            }
            NodeGroupPtr parentIsGroup = toNodeGroup( getGroup() );
            if ( parentIsGroup && parentIsGroup->getNode()->isForceCachingEnabled() && (parentIsGroup->getOutputNodeInput().get() == this) ) {
                //if the parent node is a group and it has its force caching enabled, cache the output of the Group Output's node input.
                return true;
            }

            if ( appPTR->isAggressiveCachingEnabled() ) {
                ///Users wants all nodes cached
                return true;
            }

            if ( isPreviewEnabled() && !appPTR->isBackground() ) {
                ///The node has a preview, meaning the image will be computed several times between previews & actual renders. Cache it.
                return true;
            }

            if ( isDuringPaintStrokeCreation() ) {
                // When painting we must always cache 
                return true;
            }

            RotoDrawableItemPtr attachedStroke = _imp->paintStroke.lock();
            if ( attachedStroke && attachedStroke->getModel()->getNode()->isSettingsPanelVisible() ) {
                ///Internal RotoPaint tree and the Roto node has its settings panel opened, cache it.
                return true;
            }
        } else {
            // outputs == 0, never cache, unless explicitly set or rotopaint internal node
            RotoDrawableItemPtr attachedStroke = _imp->paintStroke.lock();

            return isForceCachingEnabled() || appPTR->isAggressiveCachingEnabled() ||
                   ( attachedStroke && attachedStroke->getModel()->getNode()->isSettingsPanelVisible() );
        }
    }

    return false;
} // Node::shouldCacheOutput


bool
Node::refreshMaskEnabledNess(int inputNb)
{
    std::map<int, MaskSelector>::iterator found = _imp->maskSelectors.find(inputNb);
    NodePtr inp = getInput(inputNb);
    bool changed = false;

    if ( found != _imp->maskSelectors.end() ) {
        KnobBoolPtr enabled = found->second.enabled.lock();
        assert(enabled);
        bool curValue = enabled->getValue();
        bool newValue = inp ? true : false;
        changed = curValue != newValue;
        if (changed) {
            enabled->setValue(newValue);
        }
    }

    return changed;
}

bool
Node::refreshDraftFlagInternal(const std::vector<NodeWPtr >& inputs)
{
    bool hasDraftInput = false;

    for (std::size_t i = 0; i < inputs.size(); ++i) {
        NodePtr input = inputs[i].lock();
        if (input) {
            hasDraftInput |= input->isDraftModeUsed();
        }
    }
    hasDraftInput |= _imp->effect->supportsRenderQuality();
    bool changed;
    {
        QMutexLocker k(&_imp->pluginsPropMutex);
        changed = _imp->draftModeUsed != hasDraftInput;
        _imp->draftModeUsed = hasDraftInput;
    }

    return changed;
}

void
Node::refreshAllInputRelatedData(bool canChangeValues)
{
    refreshAllInputRelatedData( canChangeValues, getInputs_copy() );
}

bool
Node::refreshAllInputRelatedData(bool /*canChangeValues*/,
                                 const std::vector<NodeWPtr >& inputs)
{
    assert( QThread::currentThread() == qApp->thread() );
    RefreshingInputData_RAII _refreshingflag( _imp.get() );
    bool hasChanged = false;
    hasChanged |= refreshDraftFlagInternal(inputs);

    ///if all non optional clips are connected, call getClipPrefs
    ///The clip preferences action is never called until all non optional clips have been attached to the plugin.
    /// EDIT: we allow calling getClipPreferences even if some non optional clip is not connected so that layer menus get properly created
    const bool canCallRefreshMetaData = true; // = !hasMandatoryInputDisconnected();

    if (canCallRefreshMetaData) {


        double time = (double)getApp()->getTimeLine()->currentFrame();
        RenderScale scaleOne(1.);
        ///Render scale support might not have been set already because getRegionOfDefinition could have failed until all non optional inputs were connected
        if (_imp->effect->supportsRenderScaleMaybe() == EffectInstance::eSupportsMaybe) {
            RectD rod;
            StatusEnum stat = _imp->effect->getRegionOfDefinition(time, scaleOne, ViewIdx(0), &rod);
            if (stat != eStatusFailed) {
                RenderScale scale(0.5);
                stat = _imp->effect->getRegionOfDefinition(time, scale, ViewIdx(0), &rod);
                if (stat != eStatusFailed) {
                    _imp->effect->setSupportsRenderScaleMaybe(EffectInstance::eSupportsYes);
                } else {
                    _imp->effect->setSupportsRenderScaleMaybe(EffectInstance::eSupportsNo);
                }
            }
        }
        hasChanged |= _imp->effect->refreshMetaDatas_public(false);
    }

    hasChanged |= refreshChannelSelectors();

    refreshIdentityState();

    {
        QMutexLocker k(&_imp->pluginsPropMutex);
        _imp->mustComputeInputRelatedData = false;
    }

    return hasChanged;
} // Node::refreshAllInputRelatedData

bool
Node::refreshInputRelatedDataInternal(bool domarking, std::set<NodePtr>& markedNodes)
{
    {
        QMutexLocker k(&_imp->pluginsPropMutex);
        if (!_imp->mustComputeInputRelatedData) {
            //We didn't change
            return false;
        }
    }

    if (domarking) {
        std::set<NodePtr>::iterator found = markedNodes.find(shared_from_this());

        if ( found != markedNodes.end() ) {
            return false;
        }
    }

    ///Check if inputs must be refreshed first

    int maxInputs = getMaxInputCount();
    std::vector<NodeWPtr > inputsCopy(maxInputs);
    for (int i = 0; i < maxInputs; ++i) {
        NodePtr input = getInput(i);
        inputsCopy[i] = input;
        if ( input && input->isInputRelatedDataDirty() ) {
            input->refreshInputRelatedDataInternal(true, markedNodes);
        }
    }

    if (domarking) {
        markedNodes.insert(shared_from_this());
    }

    bool hasChanged = refreshAllInputRelatedData(false, inputsCopy);

    return hasChanged;
}

bool
Node::isInputRelatedDataDirty() const
{
    QMutexLocker k(&_imp->pluginsPropMutex);

    return _imp->mustComputeInputRelatedData;
}

void
Node::forceRefreshAllInputRelatedData()
{
    markInputRelatedDataDirtyRecursive();

    NodeGroupPtr isGroup = isEffectNodeGroup();
    if (isGroup) {
        NodesList inputs;
        isGroup->getInputsOutputs(&inputs);
        for (NodesList::iterator it = inputs.begin(); it != inputs.end(); ++it) {
            if ( (*it) ) {
                (*it)->refreshInputRelatedDataRecursive();
            }
        }
    } else {
        refreshInputRelatedDataRecursive();
    }
}

void
Node::markAllInputRelatedDataDirty()
{
    {
        QMutexLocker k(&_imp->pluginsPropMutex);
        _imp->mustComputeInputRelatedData = true;
    }
}

void
Node::markInputRelatedDataDirtyRecursiveInternal(std::list<NodePtr>& markedNodes,
                                                 bool recurse)
{
    std::list<NodePtr>::iterator found = std::find(markedNodes.begin(), markedNodes.end(), shared_from_this());

    if ( found != markedNodes.end() ) {
        return;
    }
    markAllInputRelatedDataDirty();
    markedNodes.push_back(shared_from_this());
    if (recurse) {
        NodesList outputs;
        getOutputsWithGroupRedirection(outputs);
        for (NodesList::const_iterator it = outputs.begin(); it != outputs.end(); ++it) {
            (*it)->markInputRelatedDataDirtyRecursiveInternal( markedNodes, true );
        }
    }
}

void
Node::markInputRelatedDataDirtyRecursive()
{
    std::list<NodePtr> marked;

    markInputRelatedDataDirtyRecursiveInternal(marked, true);
}

void
Node::refreshInputRelatedDataRecursiveInternal(std::set<NodePtr>& markedNodes)
{
    if ( getApp()->isCreatingNodeTree() ) {
        return;
    }
    std::set<NodePtr>::iterator found = markedNodes.find(shared_from_this());

    if ( found != markedNodes.end() ) {
        return;
    }

    markedNodes.insert(shared_from_this());
    refreshInputRelatedDataInternal(false, markedNodes);

    ///Now notify outputs we have changed
    NodesList outputs;
    getOutputsWithGroupRedirection(outputs);
    for (NodesList::const_iterator it = outputs.begin(); it != outputs.end(); ++it) {
        (*it)->refreshInputRelatedDataRecursiveInternal( markedNodes );
    }
}

void
Node::refreshInputRelatedDataRecursive()
{

    std::set<NodePtr> markedNodes;

    refreshInputRelatedDataRecursiveInternal(markedNodes);
}

bool
Node::isDraftModeUsed() const
{
    QMutexLocker k(&_imp->pluginsPropMutex);

    return _imp->draftModeUsed;
}

void
Node::setPosition(double x,
                  double y)
{
    NodeGuiIPtr gui = _imp->guiPointer.lock();

    if (gui) {
        gui->setPosition(x, y);
    } else {
        onNodeUIPositionChanged(x,y);
    }
}

void
Node::getPosition(double *x,
                  double *y) const
{
    QMutexLocker k(&_imp->nodeUIDataMutex);
    *x = _imp->nodePositionCoords[0];
    *y = _imp->nodePositionCoords[1];
}

void
Node::onNodeUIPositionChanged(double x, double y)
{
    QMutexLocker k(&_imp->nodeUIDataMutex);
    _imp->nodePositionCoords[0] = x;
    _imp->nodePositionCoords[1] = y;
}

void
Node::onNodeUISizeChanged(double w,
              double h)
{
    QMutexLocker k(&_imp->nodeUIDataMutex);
    _imp->nodeSize[0] = w;
    _imp->nodeSize[1] = h;
}


void
Node::setSize(double w,
              double h)
{
    NodeGuiIPtr gui = _imp->guiPointer.lock();

    if (gui) {
        gui->setSize(w, h);
    } else {
        onNodeUISizeChanged(w,h);
    }
}


void
Node::getSize(double* w,
              double* h) const
{
    QMutexLocker k(&_imp->nodeUIDataMutex);
    *w = _imp->nodeSize[0];
    *h = _imp->nodeSize[1];
}

bool
Node::getColor(double* r,
               double *g,
               double* b) const
{
    QMutexLocker k(&_imp->nodeUIDataMutex);
    *r = _imp->nodeColor[0];
    *g = _imp->nodeColor[1];
    *b = _imp->nodeColor[2];
    return true;
}

void
Node::getDefaultColor(double* r, double *g, double* b) const
{
    std::vector<std::string> grouping;
    getPluginGrouping(&grouping);
    std::string majGroup = grouping.empty() ? "" : grouping.front();
    float defR, defG, defB;

    SettingsPtr settings = appPTR->getCurrentSettings();

    if ( _imp->effect->isReader() ) {
        settings->getReaderColor(&defR, &defG, &defB);
    } else if ( _imp->effect->isWriter() ) {
        settings->getWriterColor(&defR, &defG, &defB);
    } else if ( _imp->effect->isGenerator() ) {
        settings->getGeneratorColor(&defR, &defG, &defB);
    } else if (majGroup == PLUGIN_GROUP_COLOR) {
        settings->getColorGroupColor(&defR, &defG, &defB);
    } else if (majGroup == PLUGIN_GROUP_FILTER) {
        settings->getFilterGroupColor(&defR, &defG, &defB);
    } else if (majGroup == PLUGIN_GROUP_CHANNEL) {
        settings->getChannelGroupColor(&defR, &defG, &defB);
    } else if (majGroup == PLUGIN_GROUP_KEYER) {
        settings->getKeyerGroupColor(&defR, &defG, &defB);
    } else if (majGroup == PLUGIN_GROUP_MERGE) {
        settings->getMergeGroupColor(&defR, &defG, &defB);
    } else if (majGroup == PLUGIN_GROUP_PAINT) {
        settings->getDrawGroupColor(&defR, &defG, &defB);
    } else if (majGroup == PLUGIN_GROUP_TIME) {
        settings->getTimeGroupColor(&defR, &defG, &defB);
    } else if (majGroup == PLUGIN_GROUP_TRANSFORM) {
        settings->getTransformGroupColor(&defR, &defG, &defB);
    } else if (majGroup == PLUGIN_GROUP_MULTIVIEW) {
        settings->getViewsGroupColor(&defR, &defG, &defB);
    } else if (majGroup == PLUGIN_GROUP_DEEP) {
        settings->getDeepGroupColor(&defR, &defG, &defB);
    } else if (dynamic_cast<Backdrop*>(_imp->effect.get())) {
        settings->getDefaultBackdropColor(&defR, &defG, &defB);
    } else {
        settings->getDefaultNodeColor(&defR, &defG, &defB);
    }
    *r = defR;
    *g = defG;
    *b = defB;

}

bool
Node::hasColorChangedSinceDefault() const
{
    double defR, defG, defB;
    getDefaultColor(&defR, &defG, &defB);
    if ( (std::abs(_imp->nodeColor[0] - defR) > 0.01) || (std::abs(_imp->nodeColor[1] - defG) > 0.01) || (std::abs(_imp->nodeColor[2] - defB) > 0.01) ) {
        return true;
    }

    return false;
}

void
Node::onNodeUIColorChanged(double r,
                           double g,
                           double b)
{
    QMutexLocker k(&_imp->nodeUIDataMutex);
    _imp->nodeColor[0] = r;
    _imp->nodeColor[1] = g;
    _imp->nodeColor[2] = b;

}


void
Node::setColor(double r,
               double g,
               double b)
{
    NodeGuiIPtr gui = _imp->guiPointer.lock();

    if (gui) {
        gui->setColor(r, g, b);
    } else {
        onNodeUIColorChanged(r,g,b);
    }
}

bool
Node::getOverlayColor(double* r,
                      double *g,
                      double* b) const
{
    NodeGuiIPtr node_ui = getNodeGui();
    if (node_ui && node_ui->isOverlayLocked()) {
        *r = 0.5;
        *g = 0.5;
        *b = 0.5;
        return true;
    }

    double tmpColor[3];
    {
        QMutexLocker k(&_imp->nodeUIDataMutex);
        tmpColor[0] = _imp->overlayColor[0];
        tmpColor[1] = _imp->overlayColor[1];
        tmpColor[2] = _imp->overlayColor[2];
    }
    if (tmpColor[0] == -1 && tmpColor[1] == -1 && tmpColor[2] == -1) {
        // No overlay color
        return false;
    }
    *r = tmpColor[0];
    *g = tmpColor[1];
    *b = tmpColor[2];

    return true;
}

void
Node::onNodeUISelectionChanged(bool isSelected)
{
    QMutexLocker k(&_imp->nodeUIDataMutex);
    _imp->nodeIsSelected = isSelected;
}

bool
Node::getNodeIsSelected() const
{
    QMutexLocker k(&_imp->nodeUIDataMutex);
    return _imp->nodeIsSelected;
}

void
Node::onNodeUIOverlayColorChanged(double r,
                           double g,
                           double b)
{
    QMutexLocker k(&_imp->nodeUIDataMutex);
    _imp->overlayColor[0] = r;
    _imp->overlayColor[1] = g;
    _imp->overlayColor[2] = b;

}

void
Node::setOverlayColor(double r, double g, double b)
{
    NodeGuiIPtr gui = _imp->guiPointer.lock();

    if (gui) {
        gui->setOverlayColor(r, g, b);
    } else {
        onNodeUIOverlayColorChanged(r,g,b);
    }
}


void
Node::setNodeGuiPointer(const NodeGuiIPtr& gui)
{
    assert( !_imp->guiPointer.lock() );
    assert( QThread::currentThread() == qApp->thread() );
    _imp->guiPointer = gui;
}

NodeGuiIPtr
Node::getNodeGui() const
{
    return _imp->guiPointer.lock();
}

bool
Node::isUserSelected() const
{
    NodeGuiIPtr gui = _imp->guiPointer.lock();

    if (!gui) {
        return false;
    }

    return gui->isUserSelected();
}

bool
Node::isSettingsPanelMinimized() const
{
    NodeGuiIPtr gui = _imp->guiPointer.lock();

    if (!gui) {
        return false;
    }

    return gui->isSettingsPanelMinimized();
}

bool
Node::isSettingsPanelVisibleInternal(std::set<NodeConstPtr>& recursionList) const
{
    NodeGuiIPtr gui = _imp->guiPointer.lock();

    if (!gui) {
        return false;
    }

    NodeConstPtr thisShared = shared_from_this();
    if ( recursionList.find(thisShared) != recursionList.end() ) {
        return false;
    }
    recursionList.insert(thisShared);

    return gui->isSettingsPanelVisible();
}

bool
Node::isSettingsPanelVisible() const
{
    std::set<NodeConstPtr> tmplist;

    return isSettingsPanelVisibleInternal(tmplist);
}

void
Node::attachRotoItem(const RotoDrawableItemPtr& stroke)
{
    assert( QThread::currentThread() == qApp->thread() );
    _imp->paintStroke = stroke;
    setProcessChannelsValues(true, true, true, true);
}

RotoDrawableItemPtr
Node::getOriginalAttachedItem() const
{
    return _imp->paintStroke.lock();
}

RotoDrawableItemPtr
Node::getAttachedRotoItem() const
{
    EffectInstancePtr effect = getEffectInstance();
    if (!effect) {
        return RotoDrawableItemPtr();
    }
    RotoDrawableItemPtr thisItem = _imp->paintStroke.lock();
    if (!thisItem) {
        return thisItem;
    }
    // On a render thread, use the local thread copy
    ParallelRenderArgsPtr tls = effect->getParallelRenderArgsTLS();
    if (tls && thisItem->isRenderCloneNeeded()) {
        return thisItem->getCachedDrawable(tls->abortInfo.lock());
    }
    return thisItem;
}

void
Node::declareNodeVariableToPython(const std::string& nodeName)
{
#ifdef NATRON_RUN_WITHOUT_PYTHON

    return;
#endif
    if (getScriptName_mt_safe().empty()) {
        return;
    }


    PythonGILLocker pgl;
    PyObject* mainModule = appPTR->getMainModule();
    assert(mainModule);

    std::string appID = getApp()->getAppIDString();
    std::string nodeFullName = appID + "." + nodeName;
    bool alreadyDefined = false;
    PyObject* nodeObj = NATRON_PYTHON_NAMESPACE::getAttrRecursive(nodeFullName, mainModule, &alreadyDefined);
    assert(nodeObj);
    Q_UNUSED(nodeObj);

    if (!alreadyDefined) {
        std::stringstream ss;
        ss << nodeFullName << " = " << appID << ".getNode(\"" << nodeName << "\")\n";
#ifdef DEBUG
        ss << "if not " << nodeFullName << ":\n";
        ss << "    print \"[BUG]: " << nodeFullName << " does not exist!\"";
#endif
        std::string script = ss.str();
        std::string output;
        std::string err;
        if ( !appPTR->isBackground() ) {
            getApp()->printAutoDeclaredVariable(script);
        }
        if ( !NATRON_PYTHON_NAMESPACE::interpretPythonScript(script, &err, &output) ) {
            qDebug() << err.c_str();
        }
    }
}

void
Node::setNodeVariableToPython(const std::string& oldName,
                              const std::string& newName)
{
#ifdef NATRON_RUN_WITHOUT_PYTHON

    return;
#endif
    if (getScriptName_mt_safe().empty()) {
        return;
    }
    QString appID = QString::fromUtf8( getApp()->getAppIDString().c_str() );
    QString str = QString( appID + QString::fromUtf8(".%1 = ") + appID + QString::fromUtf8(".%2\ndel ") + appID + QString::fromUtf8(".%2\n") ).arg( QString::fromUtf8( newName.c_str() ) ).arg( QString::fromUtf8( oldName.c_str() ) );
    std::string script = str.toStdString();
    std::string err;
    if ( !appPTR->isBackground() ) {
        getApp()->printAutoDeclaredVariable(script);
    }
    if ( !NATRON_PYTHON_NAMESPACE::interpretPythonScript(script, &err, 0) ) {
        qDebug() << err.c_str();
    }
}

void
Node::deleteNodeVariableToPython(const std::string& nodeName)
{
#ifdef NATRON_RUN_WITHOUT_PYTHON

    return;
#endif
   if (getScriptName_mt_safe().empty()) {
        return;
    }

    AppInstancePtr app = getApp();
    if (!app) {
        return;
    }
    QString appID = QString::fromUtf8( getApp()->getAppIDString().c_str() );
    std::string nodeFullName = appID.toStdString() + "." + nodeName;
    bool alreadyDefined = false;
    PyObject* nodeObj = NATRON_PYTHON_NAMESPACE::getAttrRecursive(nodeFullName, appPTR->getMainModule(), &alreadyDefined);
    assert(nodeObj);
    Q_UNUSED(nodeObj);
    if (alreadyDefined) {
        std::string script = "del " + nodeFullName;
        std::string err;
        if ( !appPTR->isBackground() ) {
            getApp()->printAutoDeclaredVariable(script);
        }
        if ( !NATRON_PYTHON_NAMESPACE::interpretPythonScript(script, &err, 0) ) {
            qDebug() << err.c_str();
        }
    }
}

void
Node::declarePythonKnobs()
{
#ifdef NATRON_RUN_WITHOUT_PYTHON

    return;
#endif
    if (getScriptName_mt_safe().empty()) {
        return;
    }
    PythonGILLocker pgl;

    if ( !getGroup() ) {
        return;
    }

    std::locale locale;
    std::string nodeName;
    if (getIOContainer()) {
        nodeName = getIOContainer()->getFullyQualifiedName();
    } else {
        nodeName = getFullyQualifiedName();
    }
    std::string appID = getApp()->getAppIDString();
    bool alreadyDefined = false;
    std::string nodeFullName = appID + "." + nodeName;
    PyObject* nodeObj = NATRON_PYTHON_NAMESPACE::getAttrRecursive(nodeFullName, NATRON_PYTHON_NAMESPACE::getMainModule(), &alreadyDefined);
    assert(nodeObj);
    Q_UNUSED(nodeObj);
    if (!alreadyDefined) {
        qDebug() << QString::fromUtf8("declarePythonKnobs(): attribute ") + QString::fromUtf8( nodeFullName.c_str() ) + QString::fromUtf8(" is not defined");
        throw std::logic_error(std::string("declarePythonKnobs(): attribute ") + nodeFullName + " is not defined");
    }


    std::stringstream ss;
#ifdef DEBUG
    ss << "if not " << nodeFullName << ":\n";
    ss << "    print \"[BUG]: " << nodeFullName << " is not defined!\"\n";
#endif
    const KnobsVec& knobs = getKnobs();
    for (U32 i = 0; i < knobs.size(); ++i) {
        const std::string& knobName = knobs[i]->getName();
        if ( !knobName.empty() && (knobName.find(" ") == std::string::npos) && !std::isdigit(knobName[0], locale) ) {
            if ( PyObject_HasAttrString( nodeObj, knobName.c_str() ) ) {
                continue;
            }
            ss << nodeFullName <<  "." << knobName << " = ";
            ss << nodeFullName << ".getParam(\"" << knobName << "\")\n";
        }
    }

    std::string script = ss.str();
    if ( !script.empty() ) {
        if ( !appPTR->isBackground() ) {
            getApp()->printAutoDeclaredVariable(script);
        }
        std::string err;
        std::string output;
        if ( !NATRON_PYTHON_NAMESPACE::interpretPythonScript(script, &err, &output) ) {
            qDebug() << err.c_str();
        }
    }
} // Node::declarePythonFields

void
Node::removeParameterFromPython(const std::string& parameterName)
{
#ifdef NATRON_RUN_WITHOUT_PYTHON

    return;
#endif
    if (getScriptName_mt_safe().empty()) {
        return;
    }
    PythonGILLocker pgl;
    std::string appID = getApp()->getAppIDString();
    std::string nodeName;
    if (getIOContainer()) {
        nodeName = getIOContainer()->getFullyQualifiedName();
    } else {
        nodeName = getFullyQualifiedName();
    }
    std::string nodeFullName = appID + "." + nodeName;
    bool alreadyDefined = false;
    PyObject* nodeObj = NATRON_PYTHON_NAMESPACE::getAttrRecursive(nodeFullName, NATRON_PYTHON_NAMESPACE::getMainModule(), &alreadyDefined);
    assert(nodeObj);
    Q_UNUSED(nodeObj);
    if (!alreadyDefined) {
        qDebug() << QString::fromUtf8("removeParameterFromPython(): attribute ") + QString::fromUtf8( nodeFullName.c_str() ) + QString::fromUtf8(" is not defined");
        throw std::logic_error(std::string("removeParameterFromPython(): attribute ") + nodeFullName + " is not defined");
    }
    assert( PyObject_HasAttrString( nodeObj, parameterName.c_str() ) );
    std::string script = "del " + nodeFullName + "." + parameterName;
    if ( !appPTR->isBackground() ) {
        getApp()->printAutoDeclaredVariable(script);
    }
    std::string err;
    if ( !NATRON_PYTHON_NAMESPACE::interpretPythonScript(script, &err, 0) ) {
        qDebug() << err.c_str();
    }
}

void
Node::declareAllPythonAttributes()
{
#ifdef NATRON_RUN_WITHOUT_PYTHON

    return;
#endif
    try {
        declareNodeVariableToPython( getFullyQualifiedName() );
        declarePythonKnobs();
        declareTablePythonFields();
    } catch (const std::exception& e) {
        qDebug() << e.what();
    }
}

void
Node::runChangedParamCallback(const KnobIPtr& k, bool userEdited)
{
    std::string cb = getKnobChangedCallback();
    if (!cb.empty()) {
        _imp->runChangedParamCallback(cb, k, userEdited);
    }
}

std::string
Node::getKnobChangedCallback() const
{
    KnobStringPtr s = _imp->knobChangedCallback.lock();

    return s ? s->getValue() : std::string();
}

std::string
Node::getInputChangedCallback() const
{
    KnobStringPtr s = _imp->inputChangedCallback.lock();

    return s ? s->getValue() : std::string();
}


std::string
Node::getBeforeRenderCallback() const
{
    KnobStringPtr s = _imp->beforeRender.lock();

    return s ? s->getValue() : std::string();
}

std::string
Node::getBeforeFrameRenderCallback() const
{
    KnobStringPtr s = _imp->beforeFrameRender.lock();

    return s ? s->getValue() : std::string();
}

std::string
Node::getAfterRenderCallback() const
{
    KnobStringPtr s = _imp->afterRender.lock();

    return s ? s->getValue() : std::string();
}

std::string
Node::getAfterFrameRenderCallback() const
{
    KnobStringPtr s = _imp->afterFrameRender.lock();

    return s ? s->getValue() : std::string();
}

std::string
Node::getAfterNodeCreatedCallback() const
{
    KnobStringPtr s = _imp->nodeCreatedCallback.lock();

    return s ? s->getValue() : std::string();
}

std::string
Node::getBeforeNodeRemovalCallback() const
{
    KnobStringPtr s = _imp->nodeRemovalCallback.lock();

    return s ? s->getValue() : std::string();
}

void
Node::runAfterTableItemsSelectionChangedCallback(const std::list<KnobTableItemPtr>& deselected, const std::list<KnobTableItemPtr>& selected, TableChangeReasonEnum reason)
{
    KnobStringPtr s = _imp->tableSelectionChangedCallback.lock();
    if (!s) {
        return;
    }
    _imp->runAfterItemsSelectionChangedCallback(s->getValue(), deselected, selected, reason);
}

void
Node::runInputChangedCallback(int index)
{
    std::string cb = getInputChangedCallback();

    if ( !cb.empty() ) {
        _imp->runInputChangedCallback(index, cb);
    }
}

KnobChoicePtr
Node::getChannelSelectorKnob(int inputNb) const
{
    std::map<int, ChannelSelector>::const_iterator found = _imp->channelsSelectors.find(inputNb);

    if ( found == _imp->channelsSelectors.end() ) {
        if (inputNb == -1) {
            ///The effect might be multi-planar and supply its own
            KnobIPtr knob = getKnobByName(kNatronOfxParamOutputChannels);
            if (!knob) {
                return KnobChoicePtr();
            }

            return toKnobChoice(knob);
        }

        return KnobChoicePtr();
    }

    return found->second.layer.lock();
}

KnobBoolPtr
Node::getProcessAllLayersKnob() const
{
    return _imp->processAllLayersKnob.lock();
}

void
Node::checkForPremultWarningAndCheckboxes()
{
    if ( isOutputNode() || _imp->effect->isGenerator() || _imp->effect->isReader() ) {
        return;
    }
    KnobBoolPtr chans[4];
    KnobStringPtr premultWarn = _imp->premultWarning.lock();
    if (!premultWarn) {
        return;
    }
    NodePtr prefInput = getPreferredInputNode();

    //Do not display a warning for Roto paint
    if ( !prefInput || _imp->effect->isRotoPaintNode() ) {
        //No input, do not warn
        premultWarn->setSecret(true);

        return;
    }
    for (int i = 0; i < 4; ++i) {
        chans[i] = _imp->enabledChan[i].lock();

        //No checkboxes
        if (!chans[i]) {
            premultWarn->setSecret(true);

            return;
        }

        //not RGBA
        if ( chans[i]->getIsSecret() ) {
            return;
        }
    }

    ImagePremultiplicationEnum premult = _imp->effect->getPremult();

    //not premult
    if (premult != eImagePremultiplicationPremultiplied) {
        premultWarn->setSecret(true);

        return;
    }

    bool checked[4];
    checked[3] = chans[3]->getValue();

    //alpha unchecked
    if (!checked[3]) {
        premultWarn->setSecret(true);

        return;
    }
    for (int i = 0; i < 3; ++i) {
        checked[i] = chans[i]->getValue();
        if (!checked[i]) {
            premultWarn->setSecret(false);

            return;
        }
    }

    //RGB checked
    premultWarn->setSecret(true);
} // Node::checkForPremultWarningAndCheckboxes

static void
parseLayerString(const std::string& encoded,
                 bool* isColor)
{
    if ( (encoded == kNatronRGBAPlaneUserName) ||
         ( encoded == kNatronRGBPlaneUserName) ||
         ( encoded == kNatronAlphaPlaneUserName) ) {
        *isColor = true;
    } else {
        *isColor = false;
    }
}

static bool
parseMaskChannelString(const std::string& encodedChannel,
                       std::string* nodeName,
                       std::string* layerName,
                       std::string* channelName,
                       bool *isColor)
{
    std::size_t foundLastDot = encodedChannel.find_last_of('.');

    if (foundLastDot == std::string::npos) {
        *isColor = false;
        if (encodedChannel == "None") {
            *layerName = "None";

            return true;
        }

        return false;
    }
    *channelName = encodedChannel.substr(foundLastDot + 1);

    std::string baseName = encodedChannel.substr(0, foundLastDot);
    std::size_t foundPrevDot = baseName.find_first_of('.');
    if (foundPrevDot != std::string::npos) {
        //Remove the node name
        *layerName = baseName.substr(foundPrevDot + 1);
        *nodeName = baseName.substr(0, foundPrevDot);
    } else {
        *layerName = baseName;
        nodeName->clear();
    }
    *isColor = *layerName == kNatronRGBAComponentsName || *layerName == kNatronRGBComponentsName || *layerName == kNatronAlphaComponentsName;

    return true;
}

class MergeMaskChannelData
    : public KnobChoiceMergeEntriesData
{
public:

    std::string bNode, bLayer, bChannel;
    bool isColor;
    bool dataSet;

    MergeMaskChannelData()
        : KnobChoiceMergeEntriesData()
        , isColor(false)
        , dataSet(false)
    {
    }

    virtual void clear()
    {
        dataSet = false;
        bNode.clear();
        bLayer.clear();
        bChannel.clear();
    }

    virtual ~MergeMaskChannelData()
    {
    }
};

static bool
maskChannelEqualityFunctorInternal(const std::string& aLayer,
                                   const std::string& aChannel,
                                   const std::string& bLayer,
                                   const std::string& bChannel,
                                   bool aIsColor,
                                   bool bIsColor)
{
    if ( aChannel.empty() && bChannel.empty() ) {
        // None choice
        return aLayer == bLayer;
    } else if (aChannel != bChannel) {
        return false;
    } else {
        // Same channel, check layer
        if (aLayer == bLayer) {
            return true;
        } else if (aIsColor && bIsColor) {
            return true;
        }
    }

    return false;
}

static bool
maskChannelEqualityFunctor(const std::string& a,
                           const std::string& b,
                           KnobChoiceMergeEntriesData* data)
{
    MergeMaskChannelData* mergeData = dynamic_cast<MergeMaskChannelData*>(data);

    assert(mergeData);
    if (!mergeData) {
        return false;
    }
    std::string aNode, aLayer, aChannel;
    bool aIsColor;
    parseMaskChannelString(a, &aNode, &aLayer, &aChannel, &aIsColor);
    if (!mergeData->dataSet) {
        parseMaskChannelString(b, &mergeData->bNode, &mergeData->bLayer, &mergeData->bChannel, &mergeData->isColor);
        mergeData->dataSet = true;
    }

    return maskChannelEqualityFunctorInternal(aLayer, aChannel, mergeData->bLayer, mergeData->bChannel, aIsColor, mergeData->isColor);
}

class MergeLayerData
    : public KnobChoiceMergeEntriesData
{
public:

    bool isColor;
    bool dataSet;

    MergeLayerData()
        : KnobChoiceMergeEntriesData()
        , isColor(false)
        , dataSet(false)
    {
    }

    virtual void clear()
    {
        dataSet = false;
    }

    virtual ~MergeLayerData()
    {
    }
};

static bool
layerEqualityFunctor(const std::string& a,
                     const std::string& b,
                     KnobChoiceMergeEntriesData* data)
{
    MergeLayerData* mergeData = dynamic_cast<MergeLayerData*>(data);

    assert(mergeData);
    if (!mergeData) {
        return false;
    }
    bool aIsColor;
    parseLayerString(a, &aIsColor);
    if (!mergeData->dataSet) {
        parseLayerString(b, &mergeData->isColor);
        mergeData->dataSet = true;
    }
    if (aIsColor && mergeData->isColor) {
        return true;
    } else if (a == b) {
        return true;
    }

    return false;
}

static bool isRedComponent(const std::string& a) {
    std::string str = a;
    boost::to_lower(str);
    return str == "red" || str == "r";
}

static bool isGreenComponent(const std::string& a) {
    std::string str = a;
    boost::to_lower(str);
    return str == "green" || str == "g";
}

static bool isBlueComponent(const std::string& a) {
    std::string str = a;
    boost::to_lower(str);
    return str == "blue" || str == "b";
}

static bool isAlphaComponent(const std::string& a) {
    std::string str = a;
    boost::to_lower(str);
    return str == "alpha" || str == "a";
}

static bool channelNamesEqualFunctor(const std::string& a, const std::string& b)
{
    if (isRedComponent(a) && isRedComponent(b)) {
        return true;
    } else if (isGreenComponent(a) && isGreenComponent(b)) {
        return true;
    } else if (isBlueComponent(a) && isBlueComponent(b)) {
        return true;
    } else if (isAlphaComponent(a) && isAlphaComponent(b)) {
        return true;
    }
    return false;
}

int
Node::getMaskChannel(int inputNb,
                     ImageComponents* comps,
                     NodePtr* maskInput) const
{
    *comps = ImageComponents::getNoneComponents();
    maskInput->reset();
    std::map<int, MaskSelector >::const_iterator it = _imp->maskSelectors.find(inputNb);

    if ( it != _imp->maskSelectors.end() ) {
        std::string maskEncoded =  it->second.channel.lock()->getActiveEntryText();
        std::string nodeName, layerName, channelName;
        bool isColor;
        bool ok = parseMaskChannelString(maskEncoded, &nodeName, &layerName, &channelName, &isColor);

        if ( !ok || (layerName == "None") ) {
            return -1;
        } else {
            QMutexLocker locker(&it->second.compsMutex);
            for (std::size_t i = 0; i < it->second.compsAvailable.size(); ++i) {
                if ( (it->second.compsAvailable[i].first.getLayerName() == layerName) ||
                     ( isColor && it->second.compsAvailable[i].first.isColorPlane() ) ) {
                    const std::vector<std::string>& channels = it->second.compsAvailable[i].first.getComponentsNames();
                    for (std::size_t j = 0; j < channels.size(); ++j) {
                        if (channelNamesEqualFunctor(channels[j], channelName)) {
                            *comps = it->second.compsAvailable[i].first;
                            *maskInput = it->second.compsAvailable[i].second.lock();

                            return j;
                        }
                    }
                }
            }
        }
        //Default to alpha
        // *comps = ImageComponents::getAlphaComponents();
        //return 0;
    }

    return -1;
}

bool
Node::refreshChannelSelectors()
{
    if ( !isNodeCreated() ) {
        return false;
    }
    _imp->effect->setComponentsAvailableDirty(true);

    double time = getApp()->getTimeLine()->currentFrame();
    bool hasChanged = false;
    for (std::map<int, ChannelSelector>::iterator it = _imp->channelsSelectors.begin(); it != _imp->channelsSelectors.end(); ++it) {
        NodePtr node;
        if (it->first == -1) {
            node = shared_from_this();
        } else {
            node = getInput(it->first);
        }

        KnobChoicePtr layerKnob = it->second.layer.lock();

        // The Output Layer menu has a All choice, input layers menus have a None choice.
        std::vector<std::string> choices;
        if (it->first >= 0) {
            choices.push_back("None");
        }
        int gotColor = -1;
        ImageComponents colorComp;

        //
        // These are default layers that we always display in the layer selector.
        // If one of them is found in the clip preferences, we set the default value to it.
        //
        std::map<std::string, int > defaultLayers;
        {
            std::vector<std::string> projectLayers = getApp()->getProject()->getProjectDefaultLayerNames();
            for (std::size_t i = 0; i < projectLayers.size(); ++i) {
                defaultLayers[projectLayers[i]] = -1;
            }
        }


        // We may not have an input
        if (node) {
            // Get the components available on the node
            EffectInstance::ComponentsAvailableMap compsAvailable;
            node->getEffectInstance()->getComponentsAvailable(it->first != -1, true, time, &compsAvailable);
            {
                QMutexLocker k(&it->second.compsMutex);
                it->second.compsAvailable = compsAvailable;
            }
            for (EffectInstance::ComponentsAvailableMap::iterator it2 = compsAvailable.begin(); it2 != compsAvailable.end(); ++it2) {
                // Insert the color plane second in the menu
                if ( it2->first.isColorPlane() ) {
                    int numComp = it2->first.getNumComponents();
                    colorComp = it2->first;

                    assert(choices.size() > 0);
                    std::vector<std::string>::iterator pos = choices.begin();
                    ++pos; // bypass the "None" choice
                    gotColor = 1;


                    std::string colorCompName;
                    if (numComp == 1) {
                        colorCompName = kNatronAlphaPlaneUserName;
                    } else if (numComp == 3) {
                        colorCompName = kNatronRGBPlaneUserName;
                    } else if (numComp == 4) {
                        colorCompName = kNatronRGBAPlaneUserName;
                    } else {
                        assert(false);
                    }
                    choices.insert(pos, colorCompName);


                    // Increment all default indexes since we inserted color in the list
                    for (std::map<std::string, int >::iterator it = defaultLayers.begin(); it != defaultLayers.end(); ++it) {
                        if (it->second != -1) {
                            ++it->second;
                        }
                    }
                } else {
                    std::string choiceName = ImageComponents::mapNatronInternalPlaneNameToUserFriendlyPlaneName( it2->first.getLayerName() );
                    std::map<std::string, int>::iterator foundDefaultLayer = defaultLayers.find( it2->first.getLayerName() );
                    if ( foundDefaultLayer != defaultLayers.end() ) {
                        foundDefaultLayer->second = choices.size() - 1;
                    }


                    choices.push_back(choiceName);
                }
            }
        } // if (node) {

        // If we did not find the color plane, insert it since it is the unique mandatory plane.
        if (gotColor == -1) {
            assert(choices.size() > 0);
            std::vector<std::string>::iterator pos = choices.begin();
            ++pos;
            gotColor = 1;
            Q_UNUSED(gotColor);
            ///Increment all default indexes
            for (std::map<std::string, int>::iterator it = defaultLayers.begin(); it != defaultLayers.end(); ++it) {
                if (it->second != -1) {
                    ++it->second;
                }
            }
            colorComp = ImageComponents::getRGBAComponents();
            choices.insert(pos, kNatronRGBAPlaneUserName);
        }

        // Insert default layers
        for (std::map<std::string, int>::iterator itl = defaultLayers.begin(); itl != defaultLayers.end(); ++itl) {
            if (itl->second == -1) {
                std::string choiceName = ImageComponents::mapNatronInternalPlaneNameToUserFriendlyPlaneName(itl->first);
                choices.push_back(choiceName);
            }
        }

        const std::vector<std::string> currentLayerEntries = layerKnob->getEntries();
        const std::string curLayer_FriendlyName = layerKnob->getActiveEntryText();
        const std::string curLayer = ImageComponents::mapUserFriendlyPlaneNameToNatronInternalPlaneName(curLayer_FriendlyName);


        {
            MergeLayerData tmpData;
            bool menuChanged = layerKnob->populateChoices(choices, std::vector<std::string>(), layerEqualityFunctor, &tmpData);
            if (menuChanged) {
                hasChanged = true;
                s_outputLayerChanged();
            }
        }
    } // for (std::map<int,ChannelSelector>::iterator it = _imp->channelsSelectors.begin(); it != _imp->channelsSelectors.end(); ++it) {

    NodePtr prefInputNode;
    if ( !_imp->maskSelectors.empty() ) {
        int prefInputNb = getPreferredInput();
        if (prefInputNb != -1) {
            prefInputNode = getInput(prefInputNb);
        }
    }

    for (std::map<int, MaskSelector>::iterator it = _imp->maskSelectors.begin(); it != _imp->maskSelectors.end(); ++it) {
        NodePtr node;
        if (it->first == -1) {
            node = shared_from_this();
        } else {
            node = getInput(it->first);
        }


        std::vector<std::string> choices;
        choices.push_back("None");

        //Get the mask input components
        EffectInstance::ComponentsAvailableMap compsAvailable;
        std::list<EffectInstancePtr> markedNodes;
        if (node) {
            node->getEffectInstance()->getComponentsAvailable(true, true, time, &compsAvailable, &markedNodes);
        }

        //Also get the node's preferred input (the "main" input) components
        EffectInstance::ComponentsAvailableMap prefInputAvailComps;

        if (prefInputNode) {
            prefInputNode->getEffectInstance()->getComponentsAvailable(true, true, time, &prefInputAvailComps, &markedNodes);

            //Merge the 2 components available maps, but preferring channels coming from the Mask input
            for (EffectInstance::ComponentsAvailableMap::iterator it = prefInputAvailComps.begin(); it != prefInputAvailComps.end(); ++it) {
                //If the component is already present in the 'comps' map, only add it if we are the preferred input
                EffectInstance::ComponentsAvailableMap::iterator colorMatch = compsAvailable.end();
                bool found = false;
                for (EffectInstance::ComponentsAvailableMap::iterator it2 = compsAvailable.begin(); it2 != compsAvailable.end(); ++it2) {
                    if (it2->first == it->first) {
                        found = true;
                        break;
                    } else if ( it2->first.isColorPlane() ) {
                        colorMatch = it2;
                    }
                }
                if (!found) {
                    if ( ( colorMatch != compsAvailable.end() ) && it->first.isColorPlane() ) {
                        //we found another color components type, skip
                        continue;
                    } else {
                        compsAvailable.insert(*it);
                    }
                }
            }
        } // if (prefInputNode)


        std::vector<std::pair<ImageComponents, NodeWPtr > > compsOrdered;
        ImageComponents gotColor;
        NodePtr nodeGotColor;
        for (EffectInstance::ComponentsAvailableMap::iterator comp = compsAvailable.begin(); comp != compsAvailable.end(); ++comp) {
            if ( comp->first.isColorPlane() ) {
                //compsOrdered.insert(compsOrdered.begin(), std::make_pair(comp->first,comp->second));
                gotColor = comp->first;
                nodeGotColor = comp->second.lock();
            } else {
                compsOrdered.push_back(*comp);
            }
        }


        {
            QMutexLocker k(&it->second.compsMutex);
            it->second.compsAvailable = compsOrdered;

            // Add the components available for the color plane, but only retain RGBA in the channel selector.
            // We do this because by default the channel selector has RGBA but when input is RGB it will complain that Alpha is not available.
            if (gotColor) {
                it->second.compsAvailable.push_back( std::make_pair(gotColor, nodeGotColor) );
            }
        }

        for (std::vector<std::pair<ImageComponents, NodeWPtr > >::iterator it2 = compsOrdered.begin(); it2 != compsOrdered.end(); ++it2) {
            const std::vector<std::string>& channels = it2->first.getComponentsNames();
            bool isColor = it2->first.isColorPlane();
            const std::string& layerName = isColor ? it2->first.getComponentsGlobalName() : it2->first.getLayerName();
            NodePtr providerNode = it2->second.lock();
            std::string nodeName;
            if (providerNode) {
                nodeName = providerNode->getScriptName_mt_safe();
            }

            for (std::size_t i = 0; i < channels.size(); ++i) {
                std::string option;
                if (!isColor) {
                    option += nodeName;
                    if ( !nodeName.empty() ) {
                        option += '.';
                    }
                }
                option += layerName;
                if ( !layerName.empty() ) {
                    option += '.';
                }
                option += channels[i];
                choices.push_back(option);
            }
        }


        {
            std::vector<std::string>::iterator pos = choices.begin();
            ++pos;

            const ImageComponents& rgba = ImageComponents::getRGBAComponents();
            const std::string& rgbaCompname = rgba.getComponentsGlobalName();
            const std::vector<std::string>& rgbaChannels = rgba.getComponentsNames();
            std::vector<std::string> rgbaOptions;
            for (std::size_t i = 0; i < rgbaChannels.size(); ++i) {
                std::string option = rgbaCompname + '.' + rgbaChannels[i];
                rgbaOptions.push_back(option);
            }
            choices.insert( pos, rgbaOptions.begin(), rgbaOptions.end() );
        }

        KnobChoicePtr channelKnob = it->second.channel.lock();
        const std::vector<std::string> currentLayerEntries = channelKnob->getEntries();
        const std::string curChannelEncoded = channelKnob->getActiveEntryText();

        // This will merge previous channels with new channels available while retaining previously existing channels.
        {
            MergeMaskChannelData tmpData;
            hasChanged |= channelKnob->populateChoices(choices, std::vector<std::string>(), maskChannelEqualityFunctor, &tmpData);
        }
    }
    return hasChanged;
} // Node::refreshChannelSelectors()

bool
Node::addUserComponents(const ImageComponents& comps)
{
    ///The node has node channel selector, don't allow adding a custom plane.
    KnobIPtr outputLayerKnob = getKnobByName(kNatronOfxParamOutputChannels);

    if (_imp->channelsSelectors.empty() && !outputLayerKnob) {
        return false;
    }

    if (!outputLayerKnob) {
        //The effect does not have kNatronOfxParamOutputChannels but maybe the selector provided by Natron
        std::map<int, ChannelSelector>::iterator found = _imp->channelsSelectors.find(-1);
        if ( found == _imp->channelsSelectors.end() ) {
            return false;
        }
        outputLayerKnob = found->second.layer.lock();
    }

    {
        QMutexLocker k(&_imp->createdComponentsMutex);
        for (std::list<ImageComponents>::iterator it = _imp->createdComponents.begin(); it != _imp->createdComponents.end(); ++it) {
            if ( it->getLayerName() == comps.getLayerName() ) {
                return false;
            }
        }

        _imp->createdComponents.push_back(comps);
    }
    if (!_imp->isRefreshingInputRelatedData) {
        ///Clip preferences have changed
        RenderScale s(1.);
        getEffectInstance()->refreshMetaDatas_public(true);
    }
    {
        ///Set the selector to the new channel
        KnobChoicePtr layerChoice = toKnobChoice(outputLayerKnob);
        if (layerChoice) {
            layerChoice->setValueFromLabel(comps.getLayerName());
        }
    }

    return true;
}

void
Node::getUserCreatedComponents(std::list<ImageComponents>* comps)
{
    QMutexLocker k(&_imp->createdComponentsMutex);

    *comps = _imp->createdComponents;
}

double
Node::getHostMixingValue(double time,
                         ViewIdx view) const
{
    KnobDoublePtr mix = _imp->mixWithSource.lock();

    return mix ? mix->getValueAtTime(time, DimIdx(0), view) : 1.;
}

RenderRoIRetCode
Node::renderFrame(const double time,
                  const ViewIdx view,
                  const unsigned int mipMapLevel,
                  const bool isPlayback,
                  const RectI* roiParam,
                  const std::list<ImageComponents>& layersToRender,
                  std::map<ImageComponents, ImagePtr> *planes)
{
    assert(planes);
    if (!planes) {
        return eRenderRoIRetCodeFailed;
    }
    if (layersToRender.empty()) {
        return eRenderRoIRetCodeOk;
    }

    // Create a render ID
    AbortableRenderInfoPtr abortInfo = AbortableRenderInfo::create(false, 0);

    const bool isRenderUserInteraction = !isPlayback;
    const bool isSequentialRender = isPlayback;

    // If abortable thread, set abort info on the thread, to make the render abortable faster
    AbortableThread* isAbortable = dynamic_cast<AbortableThread*>( QThread::currentThread() );
    if (isAbortable) {
        isAbortable->setAbortInfo( isRenderUserInteraction, abortInfo, getEffectInstance() );
    }

    // Setup frame TLS on the node tree required to render
    ParallelRenderArgsSetter::CtorArgsPtr tlsArgs(new ParallelRenderArgsSetter::CtorArgs);
    tlsArgs->time = time;
    tlsArgs->view = view;
    tlsArgs->isRenderUserInteraction = isRenderUserInteraction;
    tlsArgs->isSequential = isSequentialRender;
    tlsArgs->abortInfo = abortInfo;
    tlsArgs->treeRoot = shared_from_this();
    tlsArgs->textureIndex = 0;
    tlsArgs->timeline = getApp()->getTimeLine();
    tlsArgs->activeRotoDrawableItem = RotoDrawableItemPtr();
    tlsArgs->isAnalysis = !isPlayback;
    tlsArgs->draftMode = true;
    tlsArgs->stats = RenderStatsPtr();
    boost::shared_ptr<ParallelRenderArgsSetter> frameRenderArgs;
    try {
        frameRenderArgs = ParallelRenderArgsSetter::create(tlsArgs);
    } catch (...) {
        return eRenderRoIRetCodeFailed;
    }

    RenderScale scale;
    scale.x = scale.y = Image::getScaleFromMipMapLevel(mipMapLevel);

    double par = _imp->effect->getAspectRatio(-1);
    RectD rod;
    {
        StatusEnum stat = _imp->effect->getRegionOfDefinition_public(0, time, scale, ViewIdx(0), &rod);
        if (stat == eStatusFailed) {
            return eRenderRoIRetCodeFailed;
        }
    }

    // If there's a supplied RoI, use it otherwise fallback on RoD
    RectD canonicalRoi;
    if (roiParam) {
        roiParam->toCanonical(mipMapLevel, par, rod, &canonicalRoi);
    } else {
        canonicalRoi = rod;
    }

    // optimize RoI on the tree
    if (frameRenderArgs->optimizeRoI(mipMapLevel, canonicalRoi) != eStatusOK) {
        return eRenderRoIRetCodeFailed;
    }

    RectI roi;
    canonicalRoi.toPixelEnclosing(mipMapLevel, par, &roi);

    EffectInstance::RenderRoIArgs args( time,
                                       scale,
                                       mipMapLevel, //mipmaplevel
                                       view,
                                       false,
                                       roi,
                                       layersToRender,
                                       eImageBitDepthFloat,
                                       false,
                                       _imp->effect,
                                       eStorageModeRAM /*returnOpenGlTex*/,
                                       time);
    RenderRoIRetCode stat = eRenderRoIRetCodeFailed;
    try {
        stat = _imp->effect->renderRoI(args, planes);
    } catch (const std::exception& /*e*/) {

    }
    appPTR->getAppTLS()->cleanupTLSForThread();

    return stat;
}

NATRON_NAMESPACE_EXIT;

NATRON_NAMESPACE_USING;
#include "moc_Node.cpp"<|MERGE_RESOLUTION|>--- conflicted
+++ resolved
@@ -23,6 +23,7 @@
 // ***** END PYTHON BLOCK *****
 
 #include "Node.h"
+#include "Engine/NodePrivate.h"
 
 #include <limits>
 #include <locale>
@@ -55,12 +56,8 @@
 
 #include <ofxNatron.h>
 
-<<<<<<< HEAD
 #include <SequenceParsing.h>
 
-#include "Engine/NodePrivate.h"
-=======
->>>>>>> a8fd2d1b
 #include "Engine/AbortableRenderInfo.h"
 #include "Engine/AppInstance.h"
 #include "Engine/AppManager.h"
