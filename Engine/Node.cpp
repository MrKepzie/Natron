--- conflicted
+++ resolved
@@ -5541,11 +5541,7 @@
 {
     ////Only called by the main-thread
     assert( QThread::currentThread() == qApp->thread() );
-<<<<<<< HEAD
-    if (input.get() == this) {
-=======
-    if (!input || input == this) {
->>>>>>> f74f4c91
+    if (!input || input.get() == this) {
         return false;
     }
     bool found;
