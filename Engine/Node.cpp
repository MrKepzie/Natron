--- conflicted
+++ resolved
@@ -2577,12 +2577,9 @@
     
     
     std::vector<boost::shared_ptr<Node> > inputsQueueCopy;
-<<<<<<< HEAD
-=======
-    
+
     ///For multi-instances, if we deactivate the main instance without hiding the GUI (the default state of the tracker node)
     ///then don't remove it from outputs of the inputs
->>>>>>> 7c7fc346
     if (hideGui || !_imp->isMultiInstance) {
         for (U32 i = 0; i < _imp->inputs.size(); ++i) {
             if (_imp->inputs[i]) {
