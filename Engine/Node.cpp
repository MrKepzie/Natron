/* ***** BEGIN LICENSE BLOCK *****
 * This file is part of Natron <http://www.natron.fr/>,
 * Copyright (C) 2016 INRIA and Alexandre Gauthier-Foichat
 *
 * Natron is free software: you can redistribute it and/or modify
 * it under the terms of the GNU General Public License as published by
 * the Free Software Foundation; either version 2 of the License, or
 * (at your option) any later version.
 *
 * Natron is distributed in the hope that it will be useful,
 * but WITHOUT ANY WARRANTY; without even the implied warranty of
 * MERCHANTABILITY or FITNESS FOR A PARTICULAR PURPOSE.  See the
 * GNU General Public License for more details.
 *
 * You should have received a copy of the GNU General Public License
 * along with Natron.  If not, see <http://www.gnu.org/licenses/gpl-2.0.html>
 * ***** END LICENSE BLOCK ***** */

// ***** BEGIN PYTHON BLOCK *****
// from <https://docs.python.org/3/c-api/intro.html#include-files>:
// "Since Python may define some pre-processor definitions which affect the standard headers on some systems, you must include Python.h before any standard headers are included."
#include <Python.h>
// ***** END PYTHON BLOCK *****

#include "Node.h"

#include <limits>
#include <locale>
#include <algorithm> // min, max
#include <bitset>
#include <cassert>
#include <stdexcept>

#include "Global/Macros.h"

#if !defined(Q_MOC_RUN) && !defined(SBK_RUN)
#include <boost/scoped_ptr.hpp>
GCC_DIAG_UNUSED_LOCAL_TYPEDEFS_OFF
// /usr/local/include/boost/bind/arg.hpp:37:9: warning: unused typedef 'boost_static_assert_typedef_37' [-Wunused-local-typedef]
#include <boost/bind.hpp>
#include <boost/algorithm/string/predicate.hpp>
GCC_DIAG_UNUSED_LOCAL_TYPEDEFS_ON
#endif

#include <QtCore/QDateTime>
#include <QtCore/QDebug>
#include <QtCore/QReadWriteLock>
#include <QtCore/QCoreApplication>
#include <QtCore/QWaitCondition>
#include <QtCore/QTextStream>
#include <QtCore/QFile>
#include <QtCore/QRegExp>

#include <ofxNatron.h>

#include "Global/MemoryInfo.h"

#include "Engine/AbortableRenderInfo.h"
#include "Engine/AppInstance.h"
#include "Engine/AppManager.h"
#include "Engine/Backdrop.h"
#include "Engine/Curve.h"
#include "Engine/CreateNodeArgs.h"
#include "Engine/DiskCacheNode.h"
#include "Engine/Dot.h"
#include "Engine/EffectInstance.h"
#include "Engine/Format.h"
#include "Engine/FStreamsSupport.h"
#include "Engine/GroupInput.h"
#include "Engine/GroupOutput.h"
#include "Engine/GenericSchedulerThreadWatcher.h"
#include "Engine/Hash64.h"
#include "Engine/Image.h"
#include "Engine/ImageParams.h"
#include "Engine/Knob.h"
#include "Engine/KnobTypes.h"
#include "Engine/KnobFile.h"
#include "Engine/OneViewNode.h"
#include "Engine/LibraryBinary.h"
#include "Engine/Log.h"
#include "Engine/Lut.h"
#include "Engine/NodeGroup.h"
#include "Engine/NodeGuiI.h"
#include "Engine/OfxEffectInstance.h"
#include "Engine/OfxHost.h"
#include "Engine/OpenGLViewerI.h"
#include "Engine/Plugin.h"
#include "Engine/PrecompNode.h"
#include "Engine/Project.h"
#include "Engine/ReadNode.h"
#include "Engine/RotoLayer.h"
#include "Engine/RotoPaint.h"
#include "Engine/RotoContext.h"
#include "Engine/RotoStrokeItem.h"
#include "Engine/Settings.h"
#include "Engine/TimeLine.h"
#include "Engine/Timer.h"
#include "Engine/TrackMarker.h"
#include "Engine/TrackerContext.h"
#include "Engine/TLSHolder.h"
#include "Engine/UndoCommand.h"
#include "Engine/Utils.h" // convertFromPlainText
#include "Engine/ViewIdx.h"
#include "Engine/ViewerInstance.h"
#include "Engine/ViewerNode.h"
#include "Engine/WriteNode.h"

#include "Serialization/KnobSerialization.h"
#include "Serialization/NodeSerialization.h"
#include "Serialization/SerializationIO.h"

///The flickering of edges/nodes in the nodegraph will be refreshed
///at most every...
#define NATRON_RENDER_GRAPHS_HINTS_REFRESH_RATE_SECONDS 1


NATRON_NAMESPACE_ENTER;

using std::make_pair;
using std::cout; using std::endl;
using boost::shared_ptr;


// protect local classes in anonymous namespace
NATRON_NAMESPACE_ANONYMOUS_ENTER

/*The output node was connected from inputNumber to this...*/
typedef std::map<NodeWPtr, int > DeactivatedState;
typedef std::list<Node::KnobLink> KnobLinkList;
typedef std::vector<NodeWPtr> InputsV;


class ChannelSelector
{
public:

    KnobChoiceWPtr layer;
    bool hasAllChoice;     // if true, the layer has a "all" entry
    mutable QMutex compsMutex;

    //Stores the components available at build time of the choice menu
    EffectInstance::ComponentsAvailableMap compsAvailable;

    ChannelSelector()
        : layer()
        , hasAllChoice(false)
        , compsMutex()
        , compsAvailable()
    {
    }

    ChannelSelector(const ChannelSelector& other)
    {
        *this = other;
    }

    void operator=(const ChannelSelector& other)
    {
        layer = other.layer;
        hasAllChoice = other.hasAllChoice;
        QMutexLocker k(&compsMutex);
        compsAvailable = other.compsAvailable;
    }
};

class MaskSelector
{
public:

    KnobBoolWPtr enabled;
    KnobChoiceWPtr channel;
    mutable QMutex compsMutex;
    //Stores the components available at build time of the choice menu
    std::vector<std::pair<ImageComponents, NodeWPtr > > compsAvailable;

    MaskSelector()
        : enabled()
        , channel()
        , compsMutex()
        , compsAvailable()
    {
    }

    MaskSelector(const MaskSelector& other)
    {
        *this = other;
    }

    void operator=(const MaskSelector& other)
    {
        enabled = other.enabled;
        channel = other.channel;
        QMutexLocker k(&compsMutex);
        compsAvailable = other.compsAvailable;
    }
};


struct FormatKnob
{
    KnobIntWPtr size;
    KnobDoubleWPtr par;
    KnobChoiceWPtr formatChoice;
};

struct PyPlugInfo
{
    std::string pluginPythonModule; // the absolute filename of the python script
    std::string pyPlugID; //< if this is a pyplug, this is the ID of the Plug-in. This is because the plugin handle will be the one of the Group
    std::string pyPlugLabel;
    std::string pyPlugDesc;
    std::string pyPlugIconFilePath;
    std::string pyPlugPluginPath; //< the directory in which the PyPlug python script is located
    std::list<std::string> pyPlugGrouping;
    int pyPlugVersion;

    PyPlugInfo()
    :  pyPlugVersion(0)
    {

    }
};

NATRON_NAMESPACE_ANONYMOUS_EXIT


struct Node::Implementation
{
    Q_DECLARE_TR_FUNCTIONS(Node)

public:
    Implementation(Node* publicInterface,
                   const AppInstancePtr& app_,
                   const NodeCollectionPtr& collection,
                   const PluginPtr& plugin_)
        : _publicInterface(publicInterface)
        , group(collection)
        , precomp()
        , app(app_)
        , isPersistent(true)
        , knobsInitialized(false)
        , inputsInitialized(false)
        , outputsMutex()
        , outputs()
        , guiOutputs()
        , inputsMutex()
        , inputs()
        , guiInputs()
        , effect()
        , inputsComponents()
        , outputComponents()
        , inputsLabelsMutex()
        , inputLabels()
        , scriptName()
        , label()
        , deactivatedState()
        , activatedMutex()
        , activated(true)
        , plugin(plugin_)
        , pyPluginInfoMutex()
        , pyPlugInfo()
        , computingPreview(false)
        , previewThreadQuit(false)
        , computingPreviewMutex()
        , pluginInstanceMemoryUsed(0)
        , memoryUsedMutex()
        , mustQuitPreview(0)
        , mustQuitPreviewMutex()
        , mustQuitPreviewCond()
        , renderInstancesSharedMutex(QMutex::Recursive)
        , masterNodeMutex()
        , masterNode()
        , nodeLinks()
        , ioContainer()
        , frameIncrKnob()
        , nodeSettingsPage()
        , nodeLabelKnob()
        , previewEnabledKnob()
        , disableNodeKnob()
        , infoPage()
        , nodeInfos()
        , refreshInfoButton()
        , useFullScaleImagesWhenRenderScaleUnsupported()
        , forceCaching()
        , hideInputs()
        , beforeFrameRender()
        , beforeRender()
        , afterFrameRender()
        , afterRender()
        , enabledChan()
        , channelsSelectors()
        , maskSelectors()
        , rotoContext()
        , trackContext()
        , imagesBeingRenderedMutex()
        , imageBeingRenderedCond()
        , imagesBeingRendered()
        , supportedDepths()
        , isMultiInstance(false)
        , multiInstanceParent()
        , childrenMutex()
        , children()
        , multiInstanceParentName()
        , keyframesDisplayedOnTimeline(false)
        , lastRenderStartedMutex()
        , lastRenderStartedSlotCallTime()
        , renderStartedCounter(0)
        , inputIsRenderingCounter(0)
        , lastInputNRenderStartedSlotCallTime()
        , nodeIsDequeuing(false)
        , nodeIsDequeuingMutex()
        , nodeIsDequeuingCond()
        , nodeIsRendering(0)
        , nodeIsRenderingMutex()
        , persistentMessage()
        , persistentMessageType(0)
        , persistentMessageMutex()
        , guiPointer()
        , nativeOverlays()
        , nodeCreated(false)
        , wasCreatedSilently(false)
        , createdComponentsMutex()
        , createdComponents()
        , paintStroke()
        , pluginsPropMutex()
        , pluginSafety(eRenderSafetyInstanceSafe)
        , currentThreadSafety(eRenderSafetyInstanceSafe)
        , currentSupportTiles(false)
        , currentSupportOpenGLRender(ePluginOpenGLRenderSupportNone)
        , currentSupportSequentialRender(eSequentialPreferenceNotSequential)
        , currentCanTransform(false)
        , draftModeUsed(false)
        , mustComputeInputRelatedData(true)
        , duringPaintStrokeCreation(false)
        , lastStrokeMovementMutex()
        , strokeBitmapCleared(false)
        , paintBuffer()
        , useAlpha0ToConvertFromRGBToRGBA(false)
        , isBeingDestroyedMutex()
        , isBeingDestroyed(false)
        , inputModifiedRecursion(0)
        , inputsModified()
        , refreshIdentityStateRequestsCount(0)
        , isRefreshingInputRelatedData(false)
        , streamWarnings()
        , requiresGLFinishBeforeRender(false)
        , nodePositionCoords()
        , nodeSize()
        , nodeColor()
        , overlayColor()
        , nodeIsSelected(false)
    {
        nodePositionCoords[0] = nodePositionCoords[1] = INT_MIN;
        nodeSize[0] = nodeSize[1] = -1;
        nodeColor[0] = nodeColor[1] = nodeColor[2] = -1;
        overlayColor[0] = overlayColor[1] = overlayColor[2] = -1;


        ///Initialize timers
        gettimeofday(&lastRenderStartedSlotCallTime, 0);
        gettimeofday(&lastInputNRenderStartedSlotCallTime, 0);
    }

    void abortPreview_non_blocking();

    void abortPreview_blocking(bool allowPreviewRenders);

    bool checkForExitPreview();

    void setComputingPreview(bool v)
    {
        QMutexLocker l(&computingPreviewMutex);

        computingPreview = v;
    }

    void runOnNodeCreatedCB(bool userEdited);

    void runOnNodeDeleteCB();

    void runOnNodeCreatedCBInternal(const std::string& cb, bool userEdited);

    void runOnNodeDeleteCBInternal(const std::string& cb);


    void appendChild(const NodePtr& child);

    void runInputChangedCallback(int index, const std::string& script);

    void createChannelSelector(int inputNb, const std::string & inputName, bool isOutput, const KnobPagePtr& page, KnobIPtr* lastKnobBeforeAdvancedOption);

    void onLayerChanged(int inputNb, const ChannelSelector& selector);

    void onMaskSelectorChanged(int inputNb, const MaskSelector& selector);

    bool getSelectedLayerInternal(int inputNb, const ChannelSelector& selector, ImageComponents* comp) const;

    bool isPyPlugInternal() const;

    void refreshDefaultPagesOrder();

    void refreshDefaultViewerKnobsOrder();

    ////////////////////////////////////////////////

    // Ptr to public interface, can not be a smart ptr
    Node* _publicInterface;

    // The group containing this node
    boost::weak_ptr<NodeCollection> group;

    // If this node is part of a precomp, this is a pointer to it
    boost::weak_ptr<PrecompNode> precomp;

    // pointer to the app: needed to access project stuff
    AppInstanceWPtr app;

    // If true, the node is serialized
    bool isPersistent;
    bool knobsInitialized;
    bool inputsInitialized;
    mutable QMutex outputsMutex;
    NodesWList outputs, guiOutputs;
    mutable QMutex inputsMutex; //< protects guiInputs so the serialization thread can access them

    ///The  inputs are the ones used while rendering and guiInputs the ones used by the gui whenever
    ///the node is currently rendering. Once the render is finished, inputs are refreshed automatically to the value of
    ///guiInputs
    InputsV inputs, guiInputs;

    //to the inputs in a thread-safe manner.
    EffectInstancePtr effect;  //< the effect hosted by this node

    ///The accepted components in input and in output of the plug-in
    ///These two are also protected by inputsMutex
    std::vector< std::list<ImageComponents> > inputsComponents;
    std::list<ImageComponents> outputComponents;
    mutable QMutex nameMutex;
    mutable QMutex inputsLabelsMutex;
    std::vector<std::string> inputLabels; // inputs name, protected by inputsLabelsMutex
    std::vector<std::string> inputHints; // protected by inputsLabelsMutex
    std::vector<bool> inputsVisibility; // protected by inputsMutex
    std::string scriptName; //node name internally and as visible to python
    std::string label; // node label as visible in the GUI

    DeactivatedState deactivatedState;
    mutable QMutex activatedMutex;
    bool activated;
    PluginWPtr plugin; //< the plugin which stores the function to instantiate the effect
    mutable QMutex pyPluginInfoMutex;
    PyPlugInfo pyPlugInfo;
    bool computingPreview;
    bool previewThreadQuit;
    mutable QMutex computingPreviewMutex;
    size_t pluginInstanceMemoryUsed; //< global count on all EffectInstance's of the memory they use.
    QMutex memoryUsedMutex; //< protects _pluginInstanceMemoryUsed
    int mustQuitPreview;
    QMutex mustQuitPreviewMutex;
    QWaitCondition mustQuitPreviewCond;
    QMutex renderInstancesSharedMutex; //< see eRenderSafetyInstanceSafe in EffectInstance::renderRoI
    mutable QMutex masterNodeMutex; //< protects masterNode and nodeLinks
    NodeWPtr masterNode; //< this points to the master when the node is a clone
    KnobLinkList nodeLinks; //< these point to the parents of the params links

    //When creating a Reader or Writer node, this is a pointer to the "bundle" node that the user actually see.
    NodeWPtr ioContainer;


    KnobIntWPtr frameIncrKnob;
    KnobPageWPtr nodeSettingsPage;
<<<<<<< HEAD
    KnobStringWPtr nodeLabelKnob, ofxSubLabelKnob;
    boost::weak_ptr<KnobBool> previewEnabledKnob;
    boost::weak_ptr<KnobBool> disableNodeKnob;
    boost::weak_ptr<KnobChoice> openglRenderingEnabledKnob;
    boost::weak_ptr<KnobInt> lifeTimeKnob;
    boost::weak_ptr<KnobBool> enableLifeTimeKnob;
=======
    KnobStringWPtr nodeLabelKnob;
    KnobBoolWPtr previewEnabledKnob;
    KnobBoolWPtr disableNodeKnob;
    KnobChoiceWPtr openglRenderingEnabledKnob;
    KnobIntWPtr lifeTimeKnob;
    KnobBoolWPtr enableLifeTimeKnob;
>>>>>>> 9114324e
    KnobStringWPtr knobChangedCallback;
    KnobStringWPtr inputChangedCallback;
    KnobStringWPtr nodeCreatedCallback;
    KnobStringWPtr nodeRemovalCallback;
    KnobPageWPtr infoPage;
    KnobStringWPtr nodeInfos;
    KnobButtonWPtr refreshInfoButton;
    KnobBoolWPtr useFullScaleImagesWhenRenderScaleUnsupported;
    KnobBoolWPtr forceCaching;
    KnobBoolWPtr hideInputs;
    KnobStringWPtr beforeFrameRender;
    KnobStringWPtr beforeRender;
    KnobStringWPtr afterFrameRender;
    KnobStringWPtr afterRender;
    KnobBoolWPtr enabledChan[4];
    KnobStringWPtr premultWarning;
    KnobDoubleWPtr mixWithSource;
    KnobButtonWPtr renderButton; //< render button for writers
    FormatKnob pluginFormatKnobs;
    std::map<int, ChannelSelector> channelsSelectors;
    std::map<int, MaskSelector> maskSelectors;
    RotoContextPtr rotoContext; //< valid when the node has a rotoscoping context (i.e: paint context)
    TrackerContextPtr trackContext;
    mutable QMutex imagesBeingRenderedMutex;
    QWaitCondition imageBeingRenderedCond;
    std::list< ImagePtr > imagesBeingRendered; ///< a list of all the images being rendered simultaneously
    std::list <ImageBitDepthEnum> supportedDepths;

    ///True when several effect instances are represented under the same node.
    bool isMultiInstance;
    NodeWPtr multiInstanceParent;
    mutable QMutex childrenMutex;
    NodesWList children;

    ///the name of the parent at the time this node was created
    std::string multiInstanceParentName;
    bool keyframesDisplayedOnTimeline;

    ///This is to avoid the slots connected to the main-thread to be called too much
    QMutex lastRenderStartedMutex; //< protects lastRenderStartedSlotCallTime & lastInputNRenderStartedSlotCallTime
    timeval lastRenderStartedSlotCallTime;
    int renderStartedCounter;
    std::vector<int> inputIsRenderingCounter;
    timeval lastInputNRenderStartedSlotCallTime;

    ///True when the node is dequeuing the connectionQueue and no render should be started 'til it is empty
    bool nodeIsDequeuing;
    QMutex nodeIsDequeuingMutex;
    QWaitCondition nodeIsDequeuingCond;

    ///Counter counting how many parallel renders are active on the node
    int nodeIsRendering;
    mutable QMutex nodeIsRenderingMutex;
    QString persistentMessage;
    int persistentMessageType;
    mutable QMutex persistentMessageMutex;
    boost::weak_ptr<NodeGuiI> guiPointer;
    std::list<HostOverlayKnobsPtr> nativeOverlays;
    bool nodeCreated;
    bool wasCreatedSilently;
    mutable QMutex createdComponentsMutex;
    std::list<ImageComponents> createdComponents; // comps created by the user
    boost::weak_ptr<RotoDrawableItem> paintStroke;

    mutable QMutex pluginsPropMutex;
    RenderSafetyEnum pluginSafety, currentThreadSafety;
    bool currentSupportTiles;
    PluginOpenGLRenderSupport currentSupportOpenGLRender;
    SequentialPreferenceEnum currentSupportSequentialRender;
    bool currentCanTransform;
    bool draftModeUsed, mustComputeInputRelatedData;
    bool duringPaintStrokeCreation; // protected by lastStrokeMovementMutex
    mutable QMutex lastStrokeMovementMutex;
    bool strokeBitmapCleared;

    // During painting this is the buffer we use
    ImagePtr paintBuffer;

    // These are dynamic props

    //This flag is used for the Roto plug-in and for the Merge inside the rotopaint tree
    //so that if the input of the roto node is RGB, it gets converted with alpha = 0, otherwise the user
    //won't be able to paint the alpha channel
    bool useAlpha0ToConvertFromRGBToRGBA;
    mutable QMutex isBeingDestroyedMutex;
    bool isBeingDestroyed;
    boost::shared_ptr<NodeRenderWatcher> renderWatcher;
    /*
       Used to block render emitions while modifying nodes links
       MT-safe: only accessed/used on main thread
     */
    int inputModifiedRecursion;
    std::set<int> inputsModified;

    //For readers, this is the name of the views in the file
    std::vector<std::string> createdViews;

    //To concatenate calls to refreshIdentityState, accessed only on main-thread
    int refreshIdentityStateRequestsCount;
    int isRefreshingInputRelatedData; // only used by the main thread
    std::map<Node::StreamWarningEnum, QString> streamWarnings;

    // Some plug-ins (mainly Hitfilm Ignite detected for now) use their own OpenGL context that is sharing resources with our OpenGL contexT.
    // as a result if we don't call glFinish() before calling the render action, the plug-in context might use textures that were not finished yet.
    bool requiresGLFinishBeforeRender;

    // UI
    mutable QMutex nodeUIDataMutex;
    double nodePositionCoords[2]; // x,y  X=Y=INT_MIN if there is no position info
    double nodeSize[2]; // width, height, W=H=-1 if there is no size info
    double nodeColor[3]; // node color (RGB), between 0. and 1. If R=G=B=-1 then no color
    double overlayColor[3]; // overlay color (RGB), between 0. and 1. If R=G=B=-1 then no color
    bool nodeIsSelected; // is this node selected by the user ?

    // The name of the preset with which this node was created
    mutable QMutex nodePresetMutex;
    std::string initialNodePreset;

    // This is a list of KnobPage script-names defining the ordering of the pages in the settings panel.
    // This is used to determine if the ordering has changed or not for serialization purpose
    std::list<std::string> defaultPagesOrder;

    // This is a list of Knob script-names which are by default in the viewer interface.
    // This is used to determine if the ordering has changed or not for serialization purpose
    std::list<std::string> defaultViewerKnobsOrder;

};

class RefreshingInputData_RAII
{
    Node::Implementation *_imp;

public:

    RefreshingInputData_RAII(Node::Implementation* imp)
        : _imp(imp)
    {
        ++_imp->isRefreshingInputRelatedData;
    }

    ~RefreshingInputData_RAII()
    {
        --_imp->isRefreshingInputRelatedData;
    }
};


/**
 *@brief Actually converting to ARGB... but it is called BGRA by
   the texture format GL_UNSIGNED_INT_8_8_8_8_REV
 **/
static unsigned int toBGRA(unsigned char r, unsigned char g, unsigned char b, unsigned char a) WARN_UNUSED_RETURN;
unsigned int
toBGRA(unsigned char r,
       unsigned char g,
       unsigned char b,
       unsigned char a)
{
    return (a << 24) | (r << 16) | (g << 8) | b;
}

Node::Node(const AppInstancePtr& app,
           const NodeCollectionPtr& group,
           const PluginPtr& plugin)
    : QObject()
    , _imp( new Implementation(this, app, group, plugin) )
{
    QObject::connect( this, SIGNAL(pluginMemoryUsageChanged(qint64)), appPTR, SLOT(onNodeMemoryRegistered(qint64)) );
    QObject::connect( this, SIGNAL(mustDequeueActions()), this, SLOT(dequeueActions()) );
    QObject::connect(this, SIGNAL(refreshIdentityStateRequested()), this, SLOT(onRefreshIdentityStateRequestReceived()), Qt::QueuedConnection);

    if (plugin && plugin->getPluginID().startsWith(QLatin1String("com.FXHOME.HitFilm"))) {
        _imp->requiresGLFinishBeforeRender = true;
    }
}

bool
Node::isGLFinishRequiredBeforeRender() const
{
    return _imp->requiresGLFinishBeforeRender;
}

bool
Node::isPersistent() const
{
    return _imp->isPersistent;
}

void
Node::createRotoContextConditionnally()
{
    assert(!_imp->rotoContext);
    assert(_imp->effect);
    ///Initialize the roto context if any
    if ( isRotoPaintingNode() ) {
        _imp->effect->beginChanges();
        _imp->rotoContext = RotoContext::create( shared_from_this() );
        _imp->effect->endChanges(true);
        _imp->rotoContext->createBaseLayer();
    }
}

void
Node::createTrackerContextConditionnally()
{
    assert(!_imp->trackContext);
    assert(_imp->effect);
    ///Initialize the tracker context if any
    if ( _imp->effect->isBuiltinTrackerNode() ) {
        _imp->trackContext = TrackerContext::create( shared_from_this() );
    }
}

const PluginPtr
Node::getPlugin() const
{
    return _imp->plugin.lock();
}

void
Node::setPrecompNode(const PrecompNodePtr& precomp)
{
    //QMutexLocker k(&_imp->pluginsPropMutex);
    _imp->precomp = precomp;
}

PrecompNodePtr
Node::isPartOfPrecomp() const
{
    //QMutexLocker k(&_imp->pluginsPropMutex);
    return _imp->precomp.lock();
}

void
Node::initNodeScriptName(const SERIALIZATION_NAMESPACE::NodeSerialization* serialization, const QString& fixedName)
{
    /*
     If the serialization is not null, we are either pasting a node or loading it from a project.
     */
    NodeCollectionPtr group = getGroup();
    bool isMultiInstanceChild = false;
    if ( !_imp->multiInstanceParentName.empty() ) {
        isMultiInstanceChild = true;
    }

    if (!fixedName.isEmpty()) {

        std::string baseName = fixedName.toStdString();
        std::string name = baseName;
        int no = 1;
        do {
            if (no > 1) {
                std::stringstream ss;
                ss << baseName;
                ss << '_';
                ss << no;
                name = ss.str();
            }
            ++no;
        } while ( group && group->checkIfNodeNameExists(name, shared_from_this()) );

        //This version of setScriptName will not error if the name is invalid or already taken
        setScriptName_no_error_check(name);

    } else if (serialization) {

        const std::string& baseName = serialization->_nodeScriptName;
        std::string name = baseName;
        int no = 1;
        do {
            if (no > 1) {
                std::stringstream ss;
                ss << baseName;
                ss << '_';
                ss << no;
                name = ss.str();
            }
            ++no;
        } while ( group && group->checkIfNodeNameExists(name, shared_from_this()) );

        //This version of setScriptName will not error if the name is invalid or already taken
        setScriptName_no_error_check(name);
        setLabel( serialization->_nodeLabel );

    } else {
        std::string name;
        QString pluginLabel;
        AppManager::AppTypeEnum appType = appPTR->getAppType();
        PluginPtr plugin = getPlugin();
        if ( plugin &&
            ( ( appType == AppManager::eAppTypeBackground) ||
             ( appType == AppManager::eAppTypeGui) ||
             ( appType == AppManager::eAppTypeInterpreter) ) ) {
                pluginLabel = plugin->getLabelWithoutSuffix();
            } else {
                pluginLabel = plugin->getPluginLabel();
            }
        try {
            if (group) {
                group->initNodeName(isMultiInstanceChild ? _imp->multiInstanceParentName + '_' : pluginLabel.toStdString(), &name);
            } else {
                name = NATRON_PYTHON_NAMESPACE::makeNameScriptFriendly( pluginLabel.toStdString() );
            }
        } catch (...) {
        }

        setNameInternal(name.c_str(), false);
    }



}

void
Node::load(const CreateNodeArgs& args)
{
    ///Called from the main thread. MT-safe
    assert( QThread::currentThread() == qApp->thread() );

    ///cannot load twice
    assert(!_imp->effect);
    _imp->isPersistent = !args.getProperty<bool>(kCreateNodeArgsPropVolatile);

    _imp->ioContainer = args.getProperty<NodePtr>(kCreateNodeArgsPropMetaNodeContainer);

    NodeCollectionPtr group = getGroup();
    std::string multiInstanceParentName = args.getProperty<std::string>(kCreateNodeArgsPropMultiInstanceParentName);
    if ( !multiInstanceParentName.empty() ) {
        _imp->multiInstanceParentName = multiInstanceParentName;
        _imp->isMultiInstance = false;
        fetchParentMultiInstancePointer();
    }


    _imp->wasCreatedSilently = args.getProperty<bool>(kCreateNodeArgsPropSilent);

    NodePtr thisShared = shared_from_this();

    LibraryBinary* binary = _imp->plugin.lock()->getLibraryBinary();
    std::pair<bool, EffectBuilder> func(false, NULL);
    if (binary) {
        func = binary->findFunction<EffectBuilder>("create");
    }


    SERIALIZATION_NAMESPACE::NodeSerializationPtr serialization = args.getProperty<SERIALIZATION_NAMESPACE::NodeSerializationPtr >(kCreateNodeArgsPropNodeSerialization);
    std::string presetLabel = args.getProperty<std::string>(kCreateNodeArgsPropPreset);

    if (!presetLabel.empty()) {
        // If there's a preset specified, load serialization from preset
        const std::vector<PluginPresetDescriptor>& presets = getPlugin()->getPresetFiles();
        for (std::vector<PluginPresetDescriptor>::const_iterator it = presets.begin(); it!=presets.end(); ++it) {
            if (it->presetLabel.toStdString() == presetLabel) {

                // We found a matching preset, should we notify user if not found ?
                QMutexLocker k(&_imp->nodePresetMutex);
                _imp->initialNodePreset = presetLabel;
                break;
            }
        }

    }

    bool isSilentCreation = args.getProperty<bool>(kCreateNodeArgsPropSilent);


    bool hasDefaultFilename = false;
    {
        std::vector<std::string> defaultParamValues = args.getPropertyN<std::string>(kCreateNodeArgsPropNodeInitialParamValues);
        std::vector<std::string>::iterator foundFileName  = std::find(defaultParamValues.begin(), defaultParamValues.end(), std::string(kOfxImageEffectFileParamName));
        if (foundFileName != defaultParamValues.end()) {
            std::string propName(kCreateNodeArgsPropParamValue);
            propName += "_";
            propName += kOfxImageEffectFileParamName;
            hasDefaultFilename = !args.getProperty<std::string>(propName).empty();
        }
    }
    bool canOpenFileDialog = !isSilentCreation && !serialization && _imp->isPersistent && !hasDefaultFilename && getGroup();

    std::string argFixedName = args.getProperty<std::string>(kCreateNodeArgsPropNodeInitialName);

    
    if (func.first) {
        /*
           We are creating a built-in plug-in
         */
        _imp->effect = func.second(thisShared);
        assert(_imp->effect);


        NodePtr ioContainer = _imp->ioContainer.lock();
        if (ioContainer) {
            ReadNodePtr isReader = ioContainer->isEffectReadNode();
            if (isReader) {
                isReader->setEmbeddedReader(thisShared);
            } else {
                WriteNodePtr isWriter = ioContainer->isEffectWriteNode();
                assert(isWriter);
                if (isWriter) {
                    isWriter->setEmbeddedWriter(thisShared);
                }
            }
        }

        initNodeScriptName(serialization.get(), QString::fromUtf8(argFixedName.c_str()));
        
        _imp->effect->initializeData();

        createRotoContextConditionnally();
        createTrackerContextConditionnally();
        initializeInputs();
        initializeKnobs(serialization.get() != 0);

        refreshAcceptedBitDepths();

        _imp->effect->setDefaultMetadata();

        if (serialization) {
            fromSerialization(*serialization);
        } else if (!_imp->initialNodePreset.empty()) {
            loadPresets(_imp->initialNodePreset);
        }
        setValuesFromSerialization(args);

    } else {
        //ofx plugin
        _imp->effect = appPTR->createOFXEffect(thisShared, args);
        assert(_imp->effect);
    }


    // For readers, set their original frame range when creating them
    if ( !serialization && ( _imp->effect->isReader() || _imp->effect->isWriter() ) ) {
        KnobIPtr filenameKnob = getKnobByName(kOfxImageEffectFileParamName);
        if (filenameKnob) {
            onFileNameParameterChanged(filenameKnob);
        }
    }

    _imp->effect->initializeOverlayInteract();


    if ( _imp->supportedDepths.empty() ) {
        //From the spec:
        //The default for a plugin is to have none set, the plugin \em must define at least one in its describe action.
        throw std::runtime_error("Plug-in does not support 8bits, 16bits or 32bits floating point image processing.");
    }

    /*
       Set modifiable props
     */
    refreshDynamicProperties();
    onOpenGLEnabledKnobChangedOnProject(getApp()->getProject()->isOpenGLRenderActivated());

    if ( isTrackerNodePlugin() ) {
        _imp->isMultiInstance = true;
    }

    /*if (isMultiInstanceChild && !args.serialization) {
        updateEffectSubLabelKnob( QString::fromUtf8( getScriptName().c_str() ) );
     }*/
    restoreSublabel();

    declarePythonFields();
    if  ( getRotoContext() ) {
        declareRotoPythonField();
    }
    if ( getTrackerContext() ) {
        declareTrackerPythonField();
    }


    if (group) {
        group->notifyNodeActivated(thisShared);
    }

    //This flag is used for the Roto plug-in and for the Merge inside the rotopaint tree
    //so that if the input of the roto node is RGB, it gets converted with alpha = 0, otherwise the user
    //won't be able to paint the alpha channel
    if ( isRotoPaintingNode() ) {
        _imp->useAlpha0ToConvertFromRGBToRGBA = true;
    }

    assert(_imp->effect);

    _imp->pluginSafety = _imp->effect->renderThreadSafety();
    _imp->currentThreadSafety = _imp->pluginSafety;


    bool isLoadingPyPlug = getApp()->isCreatingPythonGroup();

    _imp->effect->onEffectCreated(canOpenFileDialog, args);

    _imp->refreshDefaultPagesOrder();
    _imp->refreshDefaultViewerKnobsOrder();

    _imp->nodeCreated = true;

    if ( !getApp()->isCreatingNodeTree() ) {
        refreshAllInputRelatedData(!serialization);
    }


    _imp->runOnNodeCreatedCB(!serialization && !isLoadingPyPlug);
} // load

std::string
Node::getCurrentNodePresets() const
{
    QMutexLocker k(&_imp->nodePresetMutex);
    return _imp->initialNodePreset;
}

bool
Node::usesAlpha0ToConvertFromRGBToRGBA() const
{
    return _imp->useAlpha0ToConvertFromRGBToRGBA;
}

void
Node::setWhileCreatingPaintStroke(bool creating)
{
    QMutexLocker k(&_imp->lastStrokeMovementMutex);

    _imp->duringPaintStrokeCreation = creating;
}

bool
Node::isDuringPaintStrokeCreation() const
{
    QMutexLocker k(&_imp->lastStrokeMovementMutex);

    return _imp->duringPaintStrokeCreation;
}

void
Node::setRenderThreadSafety(RenderSafetyEnum safety)
{
    QMutexLocker k(&_imp->pluginsPropMutex);

    _imp->currentThreadSafety = safety;
}

RenderSafetyEnum
Node::getCurrentRenderThreadSafety() const
{
    if ( !isMultiThreadingSupportEnabledForPlugin() ) {
        return eRenderSafetyInstanceSafe;
    }
    QMutexLocker k(&_imp->pluginsPropMutex);

    return _imp->currentThreadSafety;
}

void
Node::revertToPluginThreadSafety()
{
    QMutexLocker k(&_imp->pluginsPropMutex);

    _imp->currentThreadSafety = _imp->pluginSafety;
}

void
Node::setCurrentOpenGLRenderSupport(PluginOpenGLRenderSupport support)
{
    QMutexLocker k(&_imp->pluginsPropMutex);

    _imp->currentSupportOpenGLRender = support;
}

PluginOpenGLRenderSupport
Node::getCurrentOpenGLRenderSupport() const
{
    PluginPtr plugin = getPlugin();
    if (plugin) {
        PluginOpenGLRenderSupport pluginProp = plugin->getPluginOpenGLRenderSupport();
        if (pluginProp != ePluginOpenGLRenderSupportYes) {
            return pluginProp;
        }
    }

    if (!getApp()->getProject()->isGPURenderingEnabledInProject()) {
        return ePluginOpenGLRenderSupportNone;
    }

    // Ok still turned on, check the value of the opengl support knob in the Node page
    KnobChoicePtr openglSupportKnob = _imp->openglRenderingEnabledKnob.lock();
    if (openglSupportKnob) {
        int index = openglSupportKnob->getValue();
        if (index == 1) {
            return ePluginOpenGLRenderSupportNone;
        } else if (index == 2 && getApp()->isBackground()) {
            return ePluginOpenGLRenderSupportNone;
        }
    }

    // Descriptor returned that it supported OpenGL, let's see if it turned off/on in the instance the OpenGL rendering
    QMutexLocker k(&_imp->pluginsPropMutex);

    return _imp->currentSupportOpenGLRender;
}

void
Node::setCurrentSequentialRenderSupport(SequentialPreferenceEnum support)
{
    QMutexLocker k(&_imp->pluginsPropMutex);

    _imp->currentSupportSequentialRender = support;
}

SequentialPreferenceEnum
Node::getCurrentSequentialRenderSupport() const
{
    QMutexLocker k(&_imp->pluginsPropMutex);

    return _imp->currentSupportSequentialRender;
}

void
Node::setCurrentSupportTiles(bool support)
{
    QMutexLocker k(&_imp->pluginsPropMutex);

    _imp->currentSupportTiles = support;
}

bool
Node::getCurrentSupportTiles() const
{
    QMutexLocker k(&_imp->pluginsPropMutex);

    return _imp->currentSupportTiles;
}

void
Node::setCurrentCanTransform(bool support)
{
    QMutexLocker k(&_imp->pluginsPropMutex);

    _imp->currentCanTransform = support;
}

bool
Node::getCurrentCanTransform() const
{
    QMutexLocker k(&_imp->pluginsPropMutex);

    return _imp->currentCanTransform;
}

void
Node::refreshDynamicProperties()
{
    PluginOpenGLRenderSupport pluginGLSupport = ePluginOpenGLRenderSupportNone;
    PluginPtr plugin = getPlugin();
    if (plugin) {
        pluginGLSupport = plugin->getPluginOpenGLRenderSupport();
        if (plugin->isOpenGLEnabled() && pluginGLSupport == ePluginOpenGLRenderSupportYes) {
            // Ok the plug-in supports OpenGL, figure out now if can be turned on/off by the instance
            pluginGLSupport = _imp->effect->supportsOpenGLRender();
        }
    }


    setCurrentOpenGLRenderSupport(pluginGLSupport);
    bool tilesSupported = _imp->effect->supportsTiles();
    bool multiResSupported = _imp->effect->supportsMultiResolution();
    bool canTransform = _imp->effect->getCanTransform();
    RenderSafetyEnum safety = _imp->effect->renderThreadSafety();
    setRenderThreadSafety(safety);
    setCurrentSupportTiles(multiResSupported && tilesSupported);
    setCurrentSequentialRenderSupport( _imp->effect->getSequentialPreference() );
    setCurrentCanTransform(canTransform);
}

bool
Node::isRenderScaleSupportEnabledForPlugin() const
{
    PluginPtr plugin = getPlugin();
    return plugin ? plugin->isRenderScaleEnabled() : true;
}

bool
Node::isMultiThreadingSupportEnabledForPlugin() const
{
    PluginPtr plugin = getPlugin();
    return plugin ? plugin->isMultiThreadingEnabled() : true;
}

void
Node::prepareForNextPaintStrokeRender()
{
    {
        QMutexLocker k(&_imp->lastStrokeMovementMutex);
        _imp->strokeBitmapCleared = false;
    }
    _imp->effect->clearActionsCache();
}

void
Node::setLastPaintStrokeDataNoRotopaint()
{
    {
        QMutexLocker k(&_imp->lastStrokeMovementMutex);
        _imp->strokeBitmapCleared = false;
        _imp->duringPaintStrokeCreation = true;
    }
    _imp->effect->setDuringPaintStrokeCreationThreadLocal(true);
}

ImagePtr
Node::getPaintBuffer() const
{
    QMutexLocker k(&_imp->lastStrokeMovementMutex);
    return _imp->paintBuffer;
}

void
Node::setPaintBuffer(const ImagePtr& image)
{
    QMutexLocker k(&_imp->lastStrokeMovementMutex);
    _imp->paintBuffer = image;
}

void
Node::invalidateLastPaintStrokeDataNoRotopaint()
{
    {
        QMutexLocker k(&_imp->lastStrokeMovementMutex);
        _imp->duringPaintStrokeCreation = false;
    }
}

RectD
Node::getPaintStrokeRoD_duringPainting() const
{
    return getApp()->getPaintStrokeWholeBbox();
}

void
Node::getPaintStrokeRoD(double time,
                        RectD* bbox) const
{
    bool duringPaintStroke = _imp->effect->isDuringPaintStrokeCreationThreadLocal();
    QMutexLocker k(&_imp->lastStrokeMovementMutex);

    if (duringPaintStroke) {
        *bbox = getPaintStrokeRoD_duringPainting();
    } else {
        RotoDrawableItemPtr item = _imp->paintStroke.lock();
        if (!item) {
            throw std::logic_error("");
        }
        *bbox = item->getBoundingBox(time);
    }
}

bool
Node::isLastPaintStrokeBitmapCleared() const
{
    QMutexLocker k(&_imp->lastStrokeMovementMutex);

    return _imp->strokeBitmapCleared;
}

void
Node::clearLastPaintStrokeRoD()
{
    QMutexLocker k(&_imp->lastStrokeMovementMutex);

    _imp->strokeBitmapCleared = true;
}

void
Node::getLastPaintStrokePoints(double time,
                               unsigned int mipmapLevel,
                               std::list<std::list<std::pair<Point, double> > >* strokes,
                               int* strokeIndex) const
{
    bool duringPaintStroke;
    {
        QMutexLocker k(&_imp->lastStrokeMovementMutex);
        duringPaintStroke = _imp->duringPaintStrokeCreation;
    }

    if (duringPaintStroke) {
        getApp()->getLastPaintStrokePoints(strokes, strokeIndex);
        //adapt to mipmaplevel if needed
        if (mipmapLevel == 0) {
            return;
        }
        int pot = 1 << mipmapLevel;
        for (std::list<std::list<std::pair<Point, double> > >::iterator it = strokes->begin(); it != strokes->end(); ++it) {
            for (std::list<std::pair<Point, double> >::iterator it2 = it->begin(); it2 != it->end(); ++it2) {
                std::pair<Point, double> &p = *it2;
                p.first.x /= pot;
                p.first.y /= pot;
            }
        }
    } else {
        RotoDrawableItemPtr item = _imp->paintStroke.lock();
        RotoStrokeItemPtr stroke = toRotoStrokeItem(item);
        assert(stroke);
        if (!stroke) {
            throw std::logic_error("");
        }
        stroke->evaluateStroke(mipmapLevel, time, strokes);
        *strokeIndex = 0;
    }
}


void
Node::refreshAcceptedBitDepths()
{
    assert( QThread::currentThread() == qApp->thread() );
    _imp->effect->addSupportedBitDepth(&_imp->supportedDepths);
}

bool
Node::isNodeCreated() const
{
    return _imp->nodeCreated;
}

void
Node::setProcessChannelsValues(bool doR,
                               bool doG,
                               bool doB,
                               bool doA)
{
    KnobBoolPtr eR = _imp->enabledChan[0].lock();

    if (eR) {
        eR->setValue(doR);
    }
    KnobBoolPtr eG = _imp->enabledChan[1].lock();
    if (eG) {
        eG->setValue(doG);
    }
    KnobBoolPtr eB = _imp->enabledChan[2].lock();
    if (eB) {
        eB->setValue(doB);
    }
    KnobBoolPtr eA = _imp->enabledChan[3].lock();
    if (eA) {
        eA->setValue(doA);
    }
}

bool
Node::setStreamWarningInternal(StreamWarningEnum warning,
                               const QString& message)
{
    assert( QThread::currentThread() == qApp->thread() );
    std::map<Node::StreamWarningEnum, QString>::iterator found = _imp->streamWarnings.find(warning);
    if ( found == _imp->streamWarnings.end() ) {
        _imp->streamWarnings.insert( std::make_pair(warning, message) );

        return true;
    } else {
        if (found->second != message) {
            found->second = message;

            return true;
        }
    }

    return false;
}

void
Node::setStreamWarning(StreamWarningEnum warning,
                       const QString& message)
{
    if ( setStreamWarningInternal(warning, message) ) {
        Q_EMIT streamWarningsChanged();
    }
}

void
Node::setStreamWarnings(const std::map<StreamWarningEnum, QString>& warnings)
{
    bool changed = false;

    for (std::map<StreamWarningEnum, QString>::const_iterator it = warnings.begin(); it != warnings.end(); ++it) {
        changed |= setStreamWarningInternal(it->first, it->second);
    }
    if (changed) {
        Q_EMIT streamWarningsChanged();
    }
}

void
Node::clearStreamWarning(StreamWarningEnum warning)
{
    assert( QThread::currentThread() == qApp->thread() );
    std::map<Node::StreamWarningEnum, QString>::iterator found = _imp->streamWarnings.find(warning);
    if ( ( found == _imp->streamWarnings.end() ) || found->second.isEmpty() ) {
        return;
    }
    found->second.clear();
    Q_EMIT streamWarningsChanged();
}

void
Node::getStreamWarnings(std::map<StreamWarningEnum, QString>* warnings) const
{
    assert( QThread::currentThread() == qApp->thread() );
    *warnings = _imp->streamWarnings;
}

void
Node::declareRotoPythonField()
{
    if (getScriptName_mt_safe().empty()) {
        return;
    }
    assert(_imp->rotoContext);
    std::string appID = getApp()->getAppIDString();
    std::string nodeName = getFullyQualifiedName();
    std::string nodeFullName = appID + "." + nodeName;
    std::string err;
    std::string script = nodeFullName + ".roto = " + nodeFullName + ".getRotoContext()\n";
    if ( !appPTR->isBackground() ) {
        getApp()->printAutoDeclaredVariable(script);
    }
    bool ok = NATRON_PYTHON_NAMESPACE::interpretPythonScript(script, &err, 0);
    assert(ok);
    if (!ok) {
        throw std::runtime_error("Node::declareRotoPythonField(): interpretPythonScript(" + script + ") failed!");
    }
    _imp->rotoContext->declarePythonFields();
}

void
Node::declareTrackerPythonField()
{
    if (getScriptName_mt_safe().empty()) {
        return;
    }

    assert(_imp->trackContext);
    std::string appID = getApp()->getAppIDString();
    std::string nodeName = getFullyQualifiedName();
    std::string nodeFullName = appID + "." + nodeName;
    std::string err;
    std::string script = nodeFullName + ".tracker = " + nodeFullName + ".getTrackerContext()\n";
    if ( !appPTR->isBackground() ) {
        getApp()->printAutoDeclaredVariable(script);
    }
    bool ok = NATRON_PYTHON_NAMESPACE::interpretPythonScript(script, &err, 0);
    assert(ok);
    if (!ok) {
        throw std::runtime_error("Node::declareTrackerPythonField(): interpretPythonScript(" + script + ") failed!");
    }
    _imp->trackContext->declarePythonFields();
}

NodeCollectionPtr
Node::getGroup() const
{
    return _imp->group.lock();
}

void
Node::Implementation::appendChild(const NodePtr& child)
{
    QMutexLocker k(&childrenMutex);

    for (NodesWList::iterator it = children.begin(); it != children.end(); ++it) {
        if (it->lock() == child) {
            return;
        }
    }
    children.push_back(child);
}

void
Node::fetchParentMultiInstancePointer()
{
    NodesList nodes = _imp->group.lock()->getNodes();
    NodePtr thisShared = shared_from_this();

    for (NodesList::iterator it = nodes.begin(); it != nodes.end(); ++it) {
        if ( (*it)->getScriptName() == _imp->multiInstanceParentName ) {
            ///no need to store the boost pointer because the main instance lives the same time
            ///as the child
            _imp->multiInstanceParent = *it;
            (*it)->_imp->appendChild(thisShared);
            QObject::connect( it->get(), SIGNAL(inputChanged(int)), this, SLOT(onParentMultiInstanceInputChanged(int)) );
            break;
        }
    }
}

NodePtr
Node::getParentMultiInstance() const
{
    return _imp->multiInstanceParent.lock();
}

bool
Node::isMultiInstance() const
{
    return _imp->isMultiInstance;
}

///Accessed by the serialization thread, but mt safe since never changed
std::string
Node::getParentMultiInstanceName() const
{
    return _imp->multiInstanceParentName;
}

void
Node::getChildrenMultiInstance(NodesList* children) const
{
    QMutexLocker k(&_imp->childrenMutex);

    for (NodesWList::const_iterator it = _imp->children.begin(); it != _imp->children.end(); ++it) {
        children->push_back( it->lock() );
    }
}


void
Node::onActionEvaluated()
{

}


void
Node::removeAllImagesFromCache()
{
    AppInstancePtr app = getApp();

    if (!app) {
        return;
    }
    ProjectPtr proj = app->getProject();

    if ( proj->isProjectClosing() || proj->isLoadingProject() ) {
        return;
    }
    appPTR->removeAllCacheEntriesForPlugin(getPluginID());
}


void
Node::setValuesFromSerialization(const CreateNodeArgs& args)
{
    
    std::vector<std::string> params = args.getPropertyN<std::string>(kCreateNodeArgsPropNodeInitialParamValues);
    
    assert( QThread::currentThread() == qApp->thread() );
    assert(_imp->knobsInitialized);
    const std::vector< KnobIPtr > & nodeKnobs = getKnobs();

    for (std::size_t i = 0; i < params.size(); ++i) {
        for (U32 j = 0; j < nodeKnobs.size(); ++j) {
            if (nodeKnobs[j]->getName() == params[i]) {
                
                KnobBoolBasePtr isBool = toKnobBoolBase(nodeKnobs[j]);
                KnobIntBasePtr isInt = toKnobIntBase(nodeKnobs[j]);
                KnobDoubleBasePtr isDbl = toKnobDoubleBase(nodeKnobs[j]);
                KnobStringBasePtr isStr = toKnobStringBase(nodeKnobs[j]);
                int nDims = nodeKnobs[j]->getDimension();

                std::string propName = kCreateNodeArgsPropParamValue;
                propName += "_";
                propName += params[i];
                if (isBool) {
                    std::vector<bool> v = args.getPropertyN<bool>(propName);
                    nDims = std::min((int)v.size(), nDims);
                    for (int d = 0; d < nDims; ++d) {
                        isBool->setValue(v[d], ViewSpec(0), d);
                    }
                } else if (isInt) {
                    std::vector<int> v = args.getPropertyN<int>(propName);
                    nDims = std::min((int)v.size(), nDims);
                    for (int d = 0; d < nDims; ++d) {
                        isInt->setValue(v[d], ViewSpec(0), d);
                    }
                } else if (isDbl) {
                    std::vector<double> v = args.getPropertyN<double>(propName);
                    nDims = std::min((int)v.size(), nDims);
                    for (int d = 0; d < nDims; ++d) {
                        isDbl->setValue(v[d], ViewSpec(0), d );
                    }
                } else if (isStr) {
                    std::vector<std::string> v = args.getPropertyN<std::string>(propName);
                    nDims = std::min((int)v.size(), nDims);
                    for (int d = 0; d < nDims; ++d) {
                        isStr->setValue(v[d],ViewSpec(0), d );
                    }
                }
                break;
            }
        }
    }
    
    
}



static KnobIPtr
findMasterKnob(const KnobIPtr & knob,
           const NodesList & allNodes,
           const std::string& masterKnobName,
           const std::string& masterNodeName,
           const std::string& masterTrackName,
           const std::map<std::string, std::string>& oldNewScriptNamesMapping)
{
    ///we need to cycle through all the nodes of the project to find the real master
    NodePtr masterNode;
    std::string masterNodeNameToFind = masterNodeName;

    /*
     When copy pasting, the new node copied has a script-name different from what is inside the serialization because 2
     nodes cannot co-exist with the same script-name. We keep in the map the script-names mapping
     */
    std::map<std::string, std::string>::const_iterator foundMapping = oldNewScriptNamesMapping.find(masterNodeName);

    if ( foundMapping != oldNewScriptNamesMapping.end() ) {
        masterNodeNameToFind = foundMapping->second;
    }

    for (NodesList::const_iterator it2 = allNodes.begin(); it2 != allNodes.end(); ++it2) {
        if ( (*it2)->getScriptName() == masterNodeNameToFind ) {
            masterNode = *it2;
            break;
        }
    }
    if (!masterNode) {
        qDebug() << "Link slave/master for " << knob->getName().c_str() <<   " failed to restore the following linkage: " << masterNodeNameToFind.c_str();

        return KnobIPtr();
    }

    if ( !masterTrackName.empty() ) {
        TrackerContextPtr context = masterNode->getTrackerContext();
        if (context) {
            TrackMarkerPtr marker = context->getMarkerByName(masterTrackName);
            if (marker) {
                return marker->getKnobByName(masterKnobName);
            }
        }
    } else {
        ///now that we have the master node, find the corresponding knob
        const std::vector< KnobIPtr > & otherKnobs = masterNode->getKnobs();
        for (std::size_t j = 0; j < otherKnobs.size(); ++j) {
            if ( (otherKnobs[j]->getName() == masterKnobName) ) {
                return otherKnobs[j];
                break;
            }
        }
    }

    qDebug() << "Link slave/master for " << knob->getName().c_str() <<   " failed to restore the following linkage: " << masterNodeNameToFind.c_str();

    return KnobIPtr();
}


void
Node::restoreKnobLinks(const boost::shared_ptr<SERIALIZATION_NAMESPACE::KnobSerializationBase>& serialization,
                       const NodesList & allNodes,
                      const std::map<std::string, std::string>& oldNewScriptNamesMapping)
{

    SERIALIZATION_NAMESPACE::KnobSerialization* isKnobSerialization = dynamic_cast<SERIALIZATION_NAMESPACE::KnobSerialization*>(serialization.get());
    SERIALIZATION_NAMESPACE::GroupKnobSerialization* isGroupKnobSerialization = dynamic_cast<SERIALIZATION_NAMESPACE::GroupKnobSerialization*>(serialization.get());

    if (isGroupKnobSerialization) {
        for (std::list <boost::shared_ptr<SERIALIZATION_NAMESPACE::KnobSerializationBase> >::const_iterator it = isGroupKnobSerialization->_children.begin(); it != isGroupKnobSerialization->_children.end(); ++it) {
            try {
                restoreKnobLinks(*it, allNodes, oldNewScriptNamesMapping);
            } catch (const std::exception& e) {
                LogEntry::LogEntryColor c;
                if (getColor(&c.r, &c.g, &c.b)) {
                    c.colorSet = true;
                }
                appPTR->writeToErrorLog_mt_safe(QString::fromUtf8(getScriptName_mt_safe().c_str() ), QDateTime::currentDateTime(), QString::fromUtf8(e.what()), false, c);


            }
        }
    } else if (isKnobSerialization) {
        KnobIPtr knob =  getKnobByName(isKnobSerialization->_scriptName);
        if (!knob) {
            throw std::invalid_argument(tr("Could not find a parameter named \"%1\"").arg( QString::fromUtf8( isKnobSerialization->_scriptName.c_str() ) ).toStdString());

            return;
        }


        // Restore slave/master links first
        {
            if (isKnobSerialization->_masterIsAlias) {

                const std::string& aliasKnobName = isKnobSerialization->_values[0]._slaveMasterLink.masterKnobName;
                const std::string& aliasNodeName = isKnobSerialization->_values[0]._slaveMasterLink.masterNodeName;
                const std::string& masterTrackName  = isKnobSerialization->_values[0]._slaveMasterLink.masterTrackName;
                KnobIPtr alias = findMasterKnob(knob, allNodes, aliasKnobName, aliasNodeName, masterTrackName, oldNewScriptNamesMapping);
                if (alias) {
                    knob->setKnobAsAliasOfThis(alias, true);
                }

            } else {
                for (std::size_t i = 0; i < isKnobSerialization->_values.size(); ++i) {
                    if (!isKnobSerialization->_values[i]._slaveMasterLink.hasLink) {
                        continue;
                    }

                    std::string masterKnobName, masterNodeName, masterTrackName;
                    if (isKnobSerialization->_values[i]._slaveMasterLink.masterNodeName.empty()) {
                         // Node name empty, assume this is the same node
                        masterNodeName = getScriptName_mt_safe();
                    }

                    if (isKnobSerialization->_values[i]._slaveMasterLink.masterKnobName.empty()) {
                        // Knob name empty, assume this is the same knob unless it has a single dimension
                        if (knob->getDimension() == 1) {
                            continue;
                        }
                        masterKnobName = knob->getName();
                    }

                    masterTrackName = isKnobSerialization->_values[i]._slaveMasterLink.masterTrackName;
                    KnobIPtr master = findMasterKnob(knob,
                                                     allNodes,
                                                     masterKnobName,
                                                     masterNodeName,
                                                     masterTrackName,
                                                     oldNewScriptNamesMapping);
                    if (master) {
                        // Find dimension in master by name
                        int dimIndex = -1;
                        if (master->getDimension() == 1) {
                            dimIndex = 0;
                        } else {
                            for (int d = 0; d < master->getDimension(); ++d) {
                                if ( boost::iequals(master->getDimensionName(d), isKnobSerialization->_values[i]._slaveMasterLink.masterDimensionName) ) {
                                    dimIndex = d;
                                    break;
                                }
                            }
                            if (dimIndex == -1) {
                                // Before Natron 2.2 we serialized the dimension index. Try converting to an int
                                dimIndex = QString::fromUtf8(isKnobSerialization->_values[i]._slaveMasterLink.masterDimensionName.c_str()).toInt();
                            }
                        }
                        if (dimIndex >=0 && dimIndex < master->getDimension()) {
                            knob->slaveTo(isKnobSerialization->_values[i]._dimension, master, dimIndex);
                        } else {
                            throw std::invalid_argument(tr("Could not find a dimension named \"%1\" in \"%2\"").arg(QString::fromUtf8(isKnobSerialization->_values[i]._slaveMasterLink.masterDimensionName.c_str())).arg( QString::fromUtf8( isKnobSerialization->_values[i]._slaveMasterLink.masterKnobName.c_str() ) ).toStdString());
                        }
                    }

                }

            }
        }

        // Restore expressions
        {

            try {
                for (std::size_t i = 0; i < isKnobSerialization->_values.size(); ++i) {
                    if ( !isKnobSerialization->_values[i]._expression.empty() ) {
                        QString expr( QString::fromUtf8( isKnobSerialization->_values[i]._expression.c_str() ) );

                        //Replace all occurrences of script-names that we know have changed
                        for (std::map<std::string, std::string>::const_iterator it = oldNewScriptNamesMapping.begin();
                             it != oldNewScriptNamesMapping.end(); ++it) {
                            expr.replace( QString::fromUtf8( it->first.c_str() ), QString::fromUtf8( it->second.c_str() ) );
                        }
                        knob->restoreExpression(isKnobSerialization->_values[i]._dimension, expr.toStdString(), isKnobSerialization->_values[i]._expresionHasReturnVariable);
                    }
                }
            } catch (const std::exception& e) {
                QString err = QString::fromUtf8("Failed to restore expression: %1").arg( QString::fromUtf8( e.what() ) );
                appPTR->writeToErrorLog_mt_safe(QString::fromUtf8( knob->getName().c_str() ), QDateTime::currentDateTime(), err);
            }
        }
    }
}


void
Node::restoreUserKnob(const KnobGroupPtr& group,
                      const KnobPagePtr& page,
                      const SERIALIZATION_NAMESPACE::SerializationObjectBase& serializationBase,
                      unsigned int recursionLevel)
{
    
    const SERIALIZATION_NAMESPACE::KnobSerialization* serialization = dynamic_cast<const SERIALIZATION_NAMESPACE::KnobSerialization*>(&serializationBase);
    const SERIALIZATION_NAMESPACE::GroupKnobSerialization* groupSerialization = dynamic_cast<const SERIALIZATION_NAMESPACE::GroupKnobSerialization*>(&serializationBase);
    assert(serialization || groupSerialization);
    if (!serialization && !groupSerialization) {
        return;
    }

    if (groupSerialization) {
        KnobIPtr found = getKnobByName(groupSerialization->_name);

        bool isPage = false;
        bool isGroup = false;
        if (groupSerialization->_typeName == KnobPage::typeNameStatic()) {
            isPage = true;
        } else if (groupSerialization->_typeName == KnobGroup::typeNameStatic()) {
            isGroup = true;
        } else {
            if (recursionLevel == 0) {
                // Recursion level is 0, so we are a page since pages all knobs must live in a page.
                // We use it because in the past we didn't serialize the typename so we could not know if this was
                // a page or a group.
                isPage = true;
            } else {
                isGroup = true;
            }
        }
        if (isPage) {
            KnobPagePtr page;
            if (!found) {
                page = AppManager::createKnob<KnobPage>(_imp->effect, groupSerialization->_label, 1, false);
                page->setAsUserKnob(true);
                page->setName(groupSerialization->_name);
            } else {
                page = toKnobPage(found);
            }
            if (!page) {
                return;
            }
            for (std::list<boost::shared_ptr<SERIALIZATION_NAMESPACE::KnobSerializationBase> >::const_iterator it = groupSerialization->_children.begin(); it != groupSerialization->_children.end(); ++it) {
                restoreUserKnob(KnobGroupPtr(), page, **it, recursionLevel + 1);
            }

        } else { //!ispage
            KnobGroupPtr grp;
            if (!found) {
                grp = AppManager::createKnob<KnobGroup>(_imp->effect, groupSerialization->_label, 1, false);
            } else {
                grp = toKnobGroup(found);

            }
            if (!grp) {
                return;
            }
            grp->setAsUserKnob(true);
            grp->setName(groupSerialization->_name);
            if (groupSerialization->_isSetAsTab) {
                grp->setAsTab();
            }
            assert(page);
            if (page) {
                page->addKnob(grp);
            }
            if (group) {
                group->addKnob(grp);
            }
            grp->setValue(groupSerialization->_isOpened);
            for (std::list<boost::shared_ptr<SERIALIZATION_NAMESPACE::KnobSerializationBase> >::const_iterator it = groupSerialization->_children.begin(); it != groupSerialization->_children.end(); ++it) {
                restoreUserKnob(grp, page, **it, recursionLevel + 1);
            }
        } // ispage

    } else {



        assert(serialization->_isUserKnob);
        if (!serialization->_isUserKnob) {
            return;
        }


        bool isFile = serialization->_typeName == KnobFile::typeNameStatic();
        bool isOutFile = serialization->_typeName == KnobOutputFile::typeNameStatic();
        bool isPath = serialization->_typeName == KnobPath::typeNameStatic();
        bool isString = serialization->_typeName == KnobString::typeNameStatic();
        bool isParametric = serialization->_typeName == KnobParametric::typeNameStatic();
        bool isChoice = serialization->_typeName == KnobChoice::typeNameStatic();
        bool isDouble = serialization->_typeName == KnobDouble::typeNameStatic();
        bool isColor = serialization->_typeName == KnobColor::typeNameStatic();
        bool isInt = serialization->_typeName == KnobInt::typeNameStatic();
        bool isBool = serialization->_typeName == KnobBool::typeNameStatic();
        bool isSeparator = serialization->_typeName == KnobSeparator::typeNameStatic();
        bool isButton = serialization->_typeName == KnobButton::typeNameStatic();

        assert(isInt || isDouble || isBool || isChoice || isColor || isString || isFile || isOutFile || isPath || isButton || isSeparator || isParametric);

        KnobIPtr knob;
        KnobIPtr found = getKnobByName(serialization->_scriptName);
        if (found) {
            knob = found;
        } else {
            if (isInt) {
                knob = AppManager::createKnob<KnobInt>(_imp->effect, serialization->_label, serialization->_dimension, false);
            } else if (isDouble) {
                knob = AppManager::createKnob<KnobDouble>(_imp->effect, serialization->_label, serialization->_dimension, false);
            } else if (isBool) {
                knob = AppManager::createKnob<KnobBool>(_imp->effect, serialization->_label, serialization->_dimension, false);
            } else if (isChoice) {
                knob = AppManager::createKnob<KnobChoice>(_imp->effect, serialization->_label, serialization->_dimension, false);
            } else if (isColor) {
                knob = AppManager::createKnob<KnobColor>(_imp->effect, serialization->_label, serialization->_dimension, false);
            } else if (isString) {
                knob = AppManager::createKnob<KnobString>(_imp->effect, serialization->_label, serialization->_dimension, false);
            } else if (isFile) {
                knob = AppManager::createKnob<KnobFile>(_imp->effect, serialization->_label, serialization->_dimension, false);
            } else if (isOutFile) {
                knob = AppManager::createKnob<KnobOutputFile>(_imp->effect, serialization->_label, serialization->_dimension, false);
            } else if (isPath) {
                knob = AppManager::createKnob<KnobPath>(_imp->effect, serialization->_label, serialization->_dimension, false);
            } else if (isButton) {
                knob = AppManager::createKnob<KnobButton>(_imp->effect, serialization->_label, serialization->_dimension, false);
            } else if (isSeparator) {
                knob = AppManager::createKnob<KnobSeparator>(_imp->effect, serialization->_label, serialization->_dimension, false);
            } else if (isParametric) {
                knob = AppManager::createKnob<KnobParametric>(_imp->effect, serialization->_label, serialization->_dimension, false);
            } else if (isChoice) {
                knob = AppManager::createKnob<KnobChoice>(_imp->effect, serialization->_label, serialization->_dimension, false);
            } else if (isChoice) {
                knob = AppManager::createKnob<KnobChoice>(_imp->effect, serialization->_label, serialization->_dimension, false);
            }
        } // found


        assert(knob);
        if (!knob) {
            return;
        }

        knob->fromSerialization(*serialization);

        if (group) {
            group->addKnob(knob);
        } else if (page) {
            page->addKnob(knob);
        }
    } // groupSerialization

} // restoreUserKnob

std::string
Node::getContainerGroupFullyQualifiedName() const
{
    NodeCollectionPtr collection = getGroup();
    NodeGroupPtr containerIsGroup = toNodeGroup(collection);
    if (containerIsGroup) {
        return  containerIsGroup->getNode()->getFullyQualifiedName();
    }
    return std::string();
}

void
Node::toSerialization(SERIALIZATION_NAMESPACE::SerializationObjectBase* serializationBase)
{

    SERIALIZATION_NAMESPACE::NodeSerialization* serialization = dynamic_cast<SERIALIZATION_NAMESPACE::NodeSerialization*>(serializationBase);
    assert(serialization);
    if (!serialization) {
        return;
    }

    // All this code is MT-safe as it runs in the serialization thread

    OfxEffectInstancePtr isOfxEffect = boost::dynamic_pointer_cast<OfxEffectInstance>(getEffectInstance());

    if (isOfxEffect) {
        // For OpenFX nodes, we call the sync private data action now to let a chance to the plug-in to synchronize it's
        // private data to parameters that will be saved with the project.
        isOfxEffect->syncPrivateData_other_thread();
    }

    // Check if pages ordering changed, if not do not serialize
    bool pageOrderChanged = hasPageOrderChangedSinceDefault();

    KnobsVec knobs = getEffectInstance()->getKnobs_mt_safe();
    std::list<KnobIPtr > userPages;
    for (std::size_t i  = 0; i < knobs.size(); ++i) {
        KnobGroupPtr isGroup = toKnobGroup(knobs[i]);
        KnobPagePtr isPage = toKnobPage(knobs[i]);

        // For pages, check if it is a user knob, if so serialialize user knobs recursively
        if (isPage) {
            if (pageOrderChanged) {
                serialization->_pagesIndexes.push_back( knobs[i]->getName() );
            }
            if ( knobs[i]->isUserKnob() ) {
                userPages.push_back(knobs[i]);
            }
        }

        if (!knobs[i]->getIsPersistent()) {
            // Don't serialize non persistant knobs
            continue;
        }

        if (knobs[i]->isUserKnob()) {
            // Don't serialize user knobs, its taken care of by user pages
            continue;
        }

        if (isGroup || isPage) {
            // Don't serialize these, they don't hold anything
            continue;
        }


        if (!knobs[i]->hasModificationsForSerialization()) {
            // This knob was not modified by the user, don't serialize it
            continue;
        }

        SERIALIZATION_NAMESPACE::KnobSerializationPtr newKnobSer( new SERIALIZATION_NAMESPACE::KnobSerialization );
        knobs[i]->toSerialization(newKnobSer.get());
        if (newKnobSer->_mustSerialize) {
            serialization->_knobsValues.push_back(newKnobSer);
        }

    }

    // Serialize user pages now
    for (std::list<KnobIPtr>::const_iterator it = userPages.begin(); it != userPages.end(); ++it) {
        boost::shared_ptr<SERIALIZATION_NAMESPACE::GroupKnobSerialization> s( new SERIALIZATION_NAMESPACE::GroupKnobSerialization );
        (*it)->toSerialization(s.get());
        serialization->_userPages.push_back(s);
    }


    serialization->_groupFullyQualifiedScriptName = getContainerGroupFullyQualifiedName();

    serialization->_nodeLabel = getLabel_mt_safe();

    serialization->_nodeScriptName = getScriptName_mt_safe();

    serialization->_pluginID = getPluginID();

    bool subGraphEdited = isSubGraphEditedByUser();
    if (!subGraphEdited) {
        serialization->_pythonModule = getPluginPythonModule();
        serialization->_pythonModuleVersion = getMajorVersion();
    }
    
    {
        QMutexLocker k(&_imp->nodePresetMutex);
        serialization->_presetLabel = _imp->initialNodePreset;
    }

    serialization->_pluginMajorVersion = getMajorVersion();

    serialization->_pluginMinorVersion = getMinorVersion();

    getInputNames(serialization->_inputs);


    NodePtr masterNode = getMasterNode();
    if (masterNode) {
        serialization->_masterNodeFullyQualifiedScriptName = masterNode->getFullyQualifiedName();
    }

    RotoContextPtr roto = getRotoContext();
    if ( roto && !roto->isEmpty() ) {
        serialization->_rotoContext.reset(new SERIALIZATION_NAMESPACE::RotoContextSerialization);
        roto->toSerialization(serialization->_rotoContext.get());
    }

    TrackerContextPtr tracker = getTrackerContext();
    if (tracker) {
        serialization->_trackerContext.reset(new SERIALIZATION_NAMESPACE::TrackerContextSerialization);
        tracker->toSerialization(serialization->_trackerContext.get());
    }


    // For groups, serialize its children if the graph was edited
    NodeGroupPtr isGrp = isEffectNodeGroup();
    if (isGrp && subGraphEdited) {
        NodesList nodes;
        isGrp->getActiveNodes(&nodes);

        for (NodesList::iterator it = nodes.begin(); it != nodes.end(); ++it) {
            if ( (*it)->isPersistent() ) {
                SERIALIZATION_NAMESPACE::NodeSerializationPtr state( new SERIALIZATION_NAMESPACE::NodeSerialization );
                (*it)->toSerialization(state.get());
                serialization->_children.push_back(state);
            }
        }
    }

    // This is to support the old Tracker node in Natron v1, this is deprecated
    serialization->_multiInstanceParentName = getParentMultiInstanceName();
    NodesList childrenMultiInstance;
    getChildrenMultiInstance(&childrenMultiInstance);
    if ( !childrenMultiInstance.empty() ) {
        assert(!isGrp);
        for (NodesList::iterator it = childrenMultiInstance.begin(); it != childrenMultiInstance.end(); ++it) {
            assert( (*it)->getParentMultiInstance() );
            if ( (*it)->isActivated() ) {
                SERIALIZATION_NAMESPACE::NodeSerializationPtr state( new SERIALIZATION_NAMESPACE::NodeSerialization );
                (*it)->toSerialization(state.get());
                serialization->_children.push_back(state);
            }
        }
    }

    // User created components
    std::list<ImageComponents> userComps;
    getUserCreatedComponents(&userComps);
    for (std::list<ImageComponents>::iterator it = userComps.begin(); it!=userComps.end(); ++it) {
        SERIALIZATION_NAMESPACE::ImageComponentsSerialization s;
        s.layerName = it->getLayerName();
        s.globalCompsName = it->getComponentsGlobalName();
        s.channelNames = it->getComponentsNames();
        serialization->_userComponents.push_back(s);
    }

    getPosition(&serialization->_nodePositionCoords[0], &serialization->_nodePositionCoords[1]);
    getSize(&serialization->_nodeSize[0], &serialization->_nodeSize[1]);

    if (hasColorChangedSinceDefault()) {
        getColor(&serialization->_nodeColor[0], &serialization->_nodeColor[1], &serialization->_nodeColor[2]);
    }
    getOverlayColor(&serialization->_overlayColor[0], &serialization->_overlayColor[1], &serialization->_overlayColor[2]);

    // Only serialize viewer UI knobs order if it has changed

    KnobsVec viewerUIKnobs = getEffectInstance()->getViewerUIKnobs();
    if (viewerUIKnobs.size() != _imp->defaultViewerKnobsOrder.size()) {
        std::list<std::string>::const_iterator it2 = _imp->defaultViewerKnobsOrder.begin();
        bool hasChanged = false;
        for (KnobsVec::iterator it = viewerUIKnobs.begin(); it!=viewerUIKnobs.end(); ++it, ++it2) {
            if ((*it)->getName() != *it2) {
                hasChanged = true;
                break;
            }
        }
        if (hasChanged) {
            for (KnobsVec::iterator it = viewerUIKnobs.begin(); it!=viewerUIKnobs.end(); ++it, ++it2) {
                serialization->_viewerUIKnobsOrder.push_back((*it)->getName());
            }
        }
    }
    
} // Node::toSerialization

void
Node::fromSerialization(const SERIALIZATION_NAMESPACE::SerializationObjectBase& serializationBase)
{
    const SERIALIZATION_NAMESPACE::NodeSerialization* serialization = dynamic_cast<const SERIALIZATION_NAMESPACE::NodeSerialization*>(&serializationBase);
    assert(serialization);
    if (!serialization) {
        return;
    }

    loadKnobsFromSerialization(*serialization);

    {
        QMutexLocker k(&_imp->nodePresetMutex);
        _imp->initialNodePreset = serialization->_presetLabel;
    }

    {
        QMutexLocker k(&_imp->nodeUIDataMutex);
        _imp->nodePositionCoords[0] = serialization->_nodePositionCoords[0];
        _imp->nodePositionCoords[1] = serialization->_nodePositionCoords[1];
        _imp->nodeSize[0] = serialization->_nodeSize[0];
        _imp->nodeSize[1] = serialization->_nodeSize[1];
        _imp->nodeColor[0] = serialization->_nodeColor[0];
        _imp->nodeColor[1] = serialization->_nodeColor[1];
        _imp->nodeColor[2] = serialization->_nodeColor[2];
        _imp->overlayColor[0] = serialization->_overlayColor[0];
        _imp->overlayColor[1] = serialization->_overlayColor[1];
        _imp->overlayColor[2] = serialization->_overlayColor[2];
    }



    
} // Node::fromSerialization

void
Node::loadKnobsFromSerialization(const SERIALIZATION_NAMESPACE::NodeSerialization& serialization)
{
    assert(_imp->knobsInitialized);

    _imp->effect->beginChanges();
    _imp->effect->onKnobsAboutToBeLoaded(serialization);

    {
        QMutexLocker k(&_imp->createdComponentsMutex);
        for (std::list<SERIALIZATION_NAMESPACE::ImageComponentsSerialization>::const_iterator it = serialization._userComponents.begin(); it!=serialization._userComponents.end(); ++it) {
            ImageComponents s(it->layerName, it->globalCompsName, it->channelNames);
            _imp->createdComponents.push_back(s);
        }
    }

    {
        // Load all knobs

        for (SERIALIZATION_NAMESPACE::KnobSerializationList::const_iterator it = serialization._knobsValues.begin(); it!=serialization._knobsValues.end(); ++it) {
            KnobIPtr knob = getKnobByName((*it)->_scriptName);
            if (!knob) {
                continue;
                // Prior to Natron 1.2 RGBA checkboxes had simple script-names that could be already taken by
                // plug-in declared parameters. We changed them to kNatronOfxParamProcessR/G/B/A
                /*bool isR = (*it)->_scriptName == "r";
                bool isG = (*it)->_scriptName == "g";
                bool isB = (*it)->_scriptName == "b";
                bool isA = (*it)->_scriptName == "a";

                KnobBoolPtr isBoolean = toKnobBool(knob);
                if (isBoolean && (isR || isG || isB || isA)) {
                    for (SERIALIZATION_NAMESPACE::KnobSerializationList::const_iterator it = knobsValues.begin(); it != knobsValues.end(); ++it) {
                        if ( ( isR && ( (*it)->getName() == kNatronOfxParamProcessR ) ) ||
                            ( isG && ( (*it)->getName() == kNatronOfxParamProcessG ) ) ||
                            ( isB && ( (*it)->getName() == kNatronOfxParamProcessB ) ) ||
                            ( isA && ( (*it)->getName() == kNatronOfxParamProcessA ) ) ) {
                            knob->fromSerialization(**it);
                        }
                    }
                }*/
            }
            knob->fromSerialization(**it);

        }


    }

    KnobIPtr filenameParam = getKnobByName(kOfxImageEffectFileParamName);
    if (filenameParam) {
        computeFrameRangeForReader(filenameParam);
    }

    // now restore the roto context if the node has a roto context
    if (serialization._rotoContext && _imp->rotoContext) {
        _imp->rotoContext->resetToDefault();
        _imp->rotoContext->fromSerialization(*serialization._rotoContext);
    }

    // same for tracker context
    if (serialization._trackerContext && _imp->trackContext) {
        _imp->trackContext->clearMarkers();
        _imp->trackContext->fromSerialization(*serialization._trackerContext);
    }

    {
        for (std::list<boost::shared_ptr<SERIALIZATION_NAMESPACE::GroupKnobSerialization> >::const_iterator it = serialization._userPages.begin(); it != serialization._userPages.end(); ++it) {
            restoreUserKnob(KnobGroupPtr(), KnobPagePtr(), **it, 0);
        }
    }
    if (!serialization._pagesIndexes.empty()) {
        setPagesOrder( serialization._pagesIndexes );
    }

    if (!serialization._viewerUIKnobsOrder.empty()) {
        KnobsVec viewerUIknobs;
        for (std::list<std::string>::const_iterator it = serialization._viewerUIKnobsOrder.begin(); it!=serialization._viewerUIKnobsOrder.end(); ++it) {
            KnobIPtr knob = getKnobByName(*it);
            if (knob) {
                viewerUIknobs.push_back(knob);
            }
        }
        _imp->effect->setViewerUIKnobs(viewerUIknobs);
    }


    _imp->effect->onKnobsLoaded();
    _imp->effect->endChanges();

} // Node::fromSerializationInternal

void
Node::loadPresets(const std::string& presetsLabel)
{

    assert(QThread::currentThread() == qApp->thread());
    {
        QMutexLocker k(&_imp->nodePresetMutex);
        _imp->initialNodePreset = presetsLabel;
    }
    Q_EMIT nodePresetsChanged();
    restoreNodeToDefaultState();
}

void
Node::loadPresetsFromFile(const std::string& presetsFile)
{

    assert(QThread::currentThread() == qApp->thread());

    SERIALIZATION_NAMESPACE::NodeSerializationPtr serialization(new SERIALIZATION_NAMESPACE::NodeSerialization);

    // Throws on failure
    std::string presetsLabel;
    getNodeSerializationFromPresetFile(presetsFile, serialization.get(), &presetsLabel);

    {
        QMutexLocker k(&_imp->nodePresetMutex);
        _imp->initialNodePreset = presetsLabel;
    }
    Q_EMIT nodePresetsChanged();
    restoreNodeToDefaultState();
}

void
Node::getNodeSerializationFromPresetFile(const std::string& presetFile, SERIALIZATION_NAMESPACE::NodeSerialization* serialization, std::string* presetsLabel)
{
    FStreamsSupport::ifstream ifile;
    FStreamsSupport::open(&ifile, presetFile);
    if (!ifile || presetFile.empty()) {
        std::string message = tr("Failed to open file: ").toStdString() + presetFile;
        throw std::runtime_error(message);
    }

    SERIALIZATION_NAMESPACE::NodePresetSerialization obj;
    SERIALIZATION_NAMESPACE::read(ifile,&obj);

    if (serialization) {
        *serialization = obj.node;
    }
    if (presetsLabel) {
        *presetsLabel = obj.presetLabel;
    }
    std::string thisPluginID = getPluginID();
    if (obj.pluginID != thisPluginID) {
        throw std::invalid_argument(tr("Trying to load a preset file for plug-in %1, but this node contains plug-in %2").arg(QString::fromUtf8(obj.pluginID.c_str())).arg(QString::fromUtf8(thisPluginID.c_str())).toStdString());
    }

}



void
Node::getNodeSerializationFromPresetName(const std::string& presetName, SERIALIZATION_NAMESPACE::NodeSerialization* serialization)
{
    PluginPtr plugin = getPlugin();
    if (!plugin) {
        throw std::invalid_argument("Invalid plug-in");
    }

    const std::vector<PluginPresetDescriptor>& presets = plugin->getPresetFiles();
    for (std::vector<PluginPresetDescriptor>::const_iterator it = presets.begin() ;it!=presets.end(); ++it) {
        if (it->presetLabel.toStdString() == presetName) {
            std::string presetsLabel;
            getNodeSerializationFromPresetFile(it->presetFilePath.toStdString(), serialization, &presetsLabel);
            assert(presetsLabel == presetName);
            return;
        }
    }


    std::string message = tr("Cannot find loaded preset named %1").arg(QString::fromUtf8(presetName.c_str())).toStdString();
    throw std::invalid_argument(message);
}

void
Node::loadPresetsInternal(const SERIALIZATION_NAMESPACE::NodeSerialization& serialization)
{
    assert(QThread::currentThread() == qApp->thread());

    assert(!_imp->initialNodePreset.empty());

    loadKnobsFromSerialization(serialization);

    // set non animated knobs to be their default values
    const KnobsVec& knobs = getKnobs();
    for (KnobsVec::const_iterator it = knobs.begin(); it!=knobs.end(); ++it) {
        KnobButtonPtr isBtn = toKnobButton(*it);
        KnobPagePtr isPage = toKnobPage(*it);
        KnobSeparatorPtr isSeparator = toKnobSeparator(*it);
        if ( (isBtn && !isBtn->getIsCheckable())  || isPage || isSeparator) {
            continue;
        }

        if ((*it)->getIsPersistent()) {
            KnobIntBasePtr isInt = toKnobIntBase(*it);
            KnobBoolBasePtr isBool = toKnobBoolBase(*it);
            KnobStringBasePtr isString = toKnobStringBase(*it);
            KnobDoubleBasePtr isDouble = toKnobDoubleBase(*it);
            for (int d = 0; d < (*it)->getDimension(); ++d) {
                if ((*it)->isAnimated(d)) {
                    continue;
                }
                if (isInt) {
                    isInt->setDefaultValue(isInt->getValue(d), d);
                } else if (isBool) {
                    isBool->setDefaultValue(isBool->getValue(d), d);
                } else if (isString) {
                    isString->setDefaultValue(isString->getValue(d), d);
                } else if (isDouble) {
                    isDouble->setDefaultValue(isDouble->getValue(d), d);
                }
            }
        }
    }


    NodeGroupPtr isGrp = isEffectNodeGroup();

    // For Groups only (not PyPlugs) also restore the internal graph as the user set it up.
    // This is mainly useful for the Viewer group
    if (isGrp && !getApp()->isCreatingPythonGroup() && !isPyPlug()) {

        {
            // Deactivate all internal nodes for group first
            NodesList nodes = isGrp->getNodes();
            for (NodesList::iterator it = nodes.begin(); it!=nodes.end(); ++it) {
                (*it)->destroyNode(false);
            }
        }

        std::map<std::string, bool> moduleUpdatesProcessed;
        Project::restoreGroupFromSerialization(serialization._children, isGrp, true, &moduleUpdatesProcessed);
    }

} // Node::loadPresetsInternal

void
Node::saveNodeToPresets(const std::string& filePath, const std::string& presetsLabel, const std::string& presetsIcon, Key symbol, const KeyboardModifiers& mods)
{
    if (presetsLabel.empty()) {
        throw std::runtime_error(tr("The preset label cannot be empty").toStdString());
    }
    FStreamsSupport::ofstream ofile;
    FStreamsSupport::open(&ofile, filePath);
    if (!ofile || filePath.empty()) {
        std::string message = tr("Failed to open file: ").toStdString() + filePath;
        throw std::runtime_error(message);
    }

    SERIALIZATION_NAMESPACE::NodePresetSerialization serialization;
    // Serialize the plugin ID outside from the node serialization itself so that when parsing presets for a node
    // we just have to read the plugin id
    serialization.pluginID = getPluginID();
    serialization.presetLabel = presetsLabel;
    serialization.presetIcon = presetsIcon;
    serialization.presetSymbol = (int)symbol;
    serialization.presetModifiers = (int)mods;
    toSerialization(&serialization.node);

    // No need to save node UI nor inputs
    serialization.node._inputs.clear();
    serialization.node._nodePositionCoords[0] = serialization.node._nodePositionCoords[1] = INT_MIN;
    serialization.node._nodeSize[0] = serialization.node._nodeSize[1] = -1;

    SERIALIZATION_NAMESPACE::write(ofile, serialization);

} // Node::saveNodeToPresets

void
Node::restoreNodeToDefaultState()
{
    assert(QThread::currentThread() == qApp->thread());

    _imp->effect->beginChanges();

    if (isNodeCreated()) {
        _imp->effect->purgeCaches();
    }

    std::string nodePreset = getCurrentNodePresets();
    SERIALIZATION_NAMESPACE::NodeSerializationPtr serialization;
    if (!nodePreset.empty()) {
        try {
            serialization.reset(new SERIALIZATION_NAMESPACE::NodeSerialization);
            getNodeSerializationFromPresetName(nodePreset, serialization.get());
        } catch (...) {

        }
    }

    // Reset all knobs to default first, block value changes and do them all afterwards because the node state can only be restored
    // if all parameters are actually to the good value
    {
        const KnobsVec& knobs = getKnobs();
        for (KnobsVec::const_iterator it = knobs.begin(); it!=knobs.end(); ++it) {
            
            KnobButtonPtr isBtn = toKnobButton(*it);
            KnobPagePtr isPage = toKnobPage(*it);
            KnobSeparatorPtr isSeparator = toKnobSeparator(*it);
            if ( (isBtn && !isBtn->getIsCheckable())  || isPage || isSeparator || ( (*it)->getName() == kUserLabelKnobName ) ) {
                continue;
            }
            (*it)->blockValueChanges();
            for (int d = 0; d < (*it)->getDimension(); ++d) {
                (*it)->resetToDefaultValue(d);
            }
            (*it)->unblockValueChanges();
        }
    }

    if (serialization) {
        // Load presets from serialization if any
        loadPresetsInternal(*serialization);
    } else {
        // Reset knob default values to their initial default value if we had a different preset before

        const KnobsVec& knobs = getKnobs();
        for (KnobsVec::const_iterator it = knobs.begin(); it!=knobs.end(); ++it) {
            KnobButtonPtr isBtn = toKnobButton(*it);
            KnobPagePtr isPage = toKnobPage(*it);
            KnobSeparatorPtr isSeparator = toKnobSeparator(*it);
            if ( (isBtn && !isBtn->getIsCheckable())  || isPage || isSeparator) {
                continue;
            }

            if ((*it)->getIsPersistent()) {
                KnobIntBasePtr isInt = toKnobIntBase(*it);
                KnobBoolBasePtr isBool = toKnobBoolBase(*it);
                KnobStringBasePtr isString = toKnobStringBase(*it);
                KnobDoubleBasePtr isDouble = toKnobDoubleBase(*it);
                for (int d = 0; d < (*it)->getDimension(); ++d) {
                    if ((*it)->isAnimated(d)) {
                        continue;
                    }
                    if (isInt) {
                        isInt->setDefaultValue(isInt->getInitialDefaultValue(d), d);
                    } else if (isBool) {
                        isBool->setDefaultValue(isBool->getInitialDefaultValue(d), d);
                    } else if (isString) {
                        isString->setDefaultValue(isString->getInitialDefaultValue(d), d);
                    } else if (isDouble) {
                        isDouble->setDefaultValue(isDouble->getInitialDefaultValue(d), d);
                    }
                }
            }
        }
    }


    // Ensure the state of the node is consistent with what the plug-in expects
    int time = getApp()->getTimeLine()->currentFrame();
    {
        const KnobsVec& knobs = getKnobs();
        for (KnobsVec::const_iterator it = knobs.begin(); it!=knobs.end(); ++it) {
            _imp->effect->onKnobValueChanged_public(*it, eValueChangedReasonRestoreDefault, time, ViewIdx(0), true);
        }
    }

    _imp->effect->endChanges();

    // Refresh hash & meta-data and trigger a render
    _imp->effect->incrHashAndEvaluate(true, true);

} // Node::restoreNodeToDefaultState

void
Node::restoreSublabel()
{

    KnobIPtr sublabelKnob = getKnobByName(kNatronOfxParamStringSublabelName);
    if (!sublabelKnob) {
        return;
    }
    KnobStringPtr sublabelKnobIsString = toKnobString(sublabelKnob);
    _imp->ofxSubLabelKnob = sublabelKnobIsString;
    if (!sublabelKnobIsString) {
        return;
    }
    //Check if natron custom tags are present and insert them if needed
    /// If the node has a sublabel, restore it in the label
    KnobStringPtr labelKnob = _imp->nodeLabelKnob.lock();
    if (!labelKnob) {
        return;
    }

    /*
    QString labeltext = QString::fromUtf8( labelKnob->getValue().c_str() );
    int foundNatronCustomTag = labeltext.indexOf( QString::fromUtf8(NATRON_CUSTOM_HTML_TAG_START) );
    if (foundNatronCustomTag == -1) {
        QString sublabel = QString::fromUtf8( sublabelKnobIsString->getValue(0).c_str() );
        if ( !sublabel.isEmpty() ) {
            int fontEndTagFound = labeltext.lastIndexOf( QString::fromUtf8(kFontEndTag) );
            if (fontEndTagFound == -1) {
                labeltext.append( QString::fromUtf8(NATRON_CUSTOM_HTML_TAG_START) );
                labeltext.append( QLatin1Char('(') + sublabel + QLatin1Char(')') );
                labeltext.append( QString::fromUtf8(NATRON_CUSTOM_HTML_TAG_END) );
            } else {
                QString toAppend( QString::fromUtf8(NATRON_CUSTOM_HTML_TAG_START) );
                toAppend += QLatin1Char('(');
                toAppend += sublabel;
                toAppend += QLatin1Char(')');
                toAppend += QString::fromUtf8(NATRON_CUSTOM_HTML_TAG_END);
                labeltext.insert(fontEndTagFound, toAppend);
            }
            labelKnob->setValue( labeltext.toStdString() );
        }
    }*/

}

void
Node::loadKnob(const KnobIPtr & knob,
               const SERIALIZATION_NAMESPACE::KnobSerializationList & knobsValues)
{
    // Try to find a serialized value for this knob

    for (SERIALIZATION_NAMESPACE::KnobSerializationList::const_iterator it = knobsValues.begin(); it != knobsValues.end(); ++it) {
        if ( (*it)->getName() == knob->getName() ) {
            knob->fromSerialization(**it);
            break;
        }
    }

} // Node::loadKnob


void
Node::restoreKnobsLinks(const SERIALIZATION_NAMESPACE::NodeSerialization & serialization,
                        const NodesList & allNodes,
                        const std::map<std::string, std::string>& oldNewScriptNamesMapping)
{
    ////Only called by the main-thread
    assert( QThread::currentThread() == qApp->thread() );

    const SERIALIZATION_NAMESPACE::KnobSerializationList & knobsValues = serialization._knobsValues;
    ///try to find a serialized value for this knob
    for (SERIALIZATION_NAMESPACE::KnobSerializationList::const_iterator it = knobsValues.begin(); it != knobsValues.end(); ++it) {
        try {
            restoreKnobLinks(*it, allNodes, oldNewScriptNamesMapping);
        } catch (const std::exception& e) {
            LogEntry::LogEntryColor c;
            if (getColor(&c.r, &c.g, &c.b)) {
                c.colorSet = true;
            }
            appPTR->writeToErrorLog_mt_safe(QString::fromUtf8(getScriptName_mt_safe().c_str() ), QDateTime::currentDateTime(), QString::fromUtf8(e.what()), false, c);

        }
    }

    const std::list<boost::shared_ptr<SERIALIZATION_NAMESPACE::GroupKnobSerialization> >& userKnobs = serialization._userPages;
    for (std::list<boost::shared_ptr<SERIALIZATION_NAMESPACE::GroupKnobSerialization > >::const_iterator it = userKnobs.begin(); it != userKnobs.end(); ++it) {
        try {
            restoreKnobLinks(*it, allNodes, oldNewScriptNamesMapping);
        } catch (const std::exception& e) {
            LogEntry::LogEntryColor c;
            if (getColor(&c.r, &c.g, &c.b)) {
                c.colorSet = true;
            }
            appPTR->writeToErrorLog_mt_safe(QString::fromUtf8(getScriptName_mt_safe().c_str() ), QDateTime::currentDateTime(), QString::fromUtf8(e.what()), false, c);

        }
    }
}

void
Node::setPagesOrder(const std::list<std::string>& pages)
{
    //re-order the pages
    std::list<KnobIPtr > pagesOrdered;

    for (std::list<std::string>::const_iterator it = pages.begin(); it != pages.end(); ++it) {
        const KnobsVec &knobs = getKnobs();
        for (KnobsVec::const_iterator it2 = knobs.begin(); it2 != knobs.end(); ++it2) {
            if ( (*it2)->getName() == *it ) {
                pagesOrdered.push_back(*it2);
                _imp->effect->removeKnobFromList(*it2);
                break;
            }
        }
    }
    int index = 0;
    for (std::list<KnobIPtr >::iterator it =  pagesOrdered.begin(); it != pagesOrdered.end(); ++it, ++index) {
        _imp->effect->insertKnob(index, *it);
    }
}

void
Node::Implementation::refreshDefaultPagesOrder()
{
    const KnobsVec& knobs = effect->getKnobs();
    defaultPagesOrder.clear();
    for (KnobsVec::const_iterator it = knobs.begin(); it != knobs.end(); ++it) {
        KnobPagePtr ispage = toKnobPage(*it);
        if (ispage) {
            defaultPagesOrder.push_back( ispage->getName() );
        }
    }

}

void
Node::Implementation::refreshDefaultViewerKnobsOrder()
{
    KnobsVec knobs = effect->getViewerUIKnobs();
    defaultViewerKnobsOrder.clear();
    for (KnobsVec::const_iterator it = knobs.begin(); it != knobs.end(); ++it) {
        defaultViewerKnobsOrder.push_back( (*it)->getName() );
    }
}

std::list<std::string>
Node::getPagesOrder() const
{
    KnobsVec knobs = _imp->effect->getKnobs_mt_safe();
    std::list<std::string> ret;

    for (KnobsVec::const_iterator it = knobs.begin(); it != knobs.end(); ++it) {
        KnobPagePtr ispage = toKnobPage(*it);
        if (ispage) {
            ret.push_back( ispage->getName() );
        }
    }

    return ret;
}

bool
Node::hasPageOrderChangedSinceDefault() const
{
    std::list<std::string> pagesOrder = getPagesOrder();
    if (pagesOrder.size() != _imp->defaultPagesOrder.size()) {
        return true;
    }
    std::list<std::string>::const_iterator it2 = _imp->defaultPagesOrder.begin();
    for (std::list<std::string>::const_iterator it = pagesOrder.begin(); it!=pagesOrder.end(); ++it, ++it2) {
        if (*it != *it2) {
            return true;
        }
    }
    return false;
}

bool
Node::isRenderingPreview() const
{
    QMutexLocker l(&_imp->computingPreviewMutex);

    return _imp->computingPreview;
}

bool
Node::hasOverlay() const
{
    if (!_imp->effect) {
        return false;
    }

    NodeGuiIPtr nodeGui = getNodeGui();
    if (nodeGui) {
        if ( nodeGui->hasHostOverlay() ) {
            return true;
        }
    }

    return _imp->effect->hasOverlay();
}

void
Node::Implementation::abortPreview_non_blocking()
{
    bool computing;
    {
        QMutexLocker locker(&computingPreviewMutex);
        computing = computingPreview;
    }

    if (computing) {
        QMutexLocker l(&mustQuitPreviewMutex);
        ++mustQuitPreview;
    }
}

void
Node::Implementation::abortPreview_blocking(bool allowPreviewRenders)
{
    bool computing;
    {
        QMutexLocker locker(&computingPreviewMutex);
        computing = computingPreview;
        previewThreadQuit = !allowPreviewRenders;
    }

    if (computing) {
        QMutexLocker l(&mustQuitPreviewMutex);
        assert(!mustQuitPreview);
        ++mustQuitPreview;
        while (mustQuitPreview) {
            mustQuitPreviewCond.wait(&mustQuitPreviewMutex);
        }
    }
}

bool
Node::Implementation::checkForExitPreview()
{
    {
        QMutexLocker locker(&mustQuitPreviewMutex);
        if (mustQuitPreview || previewThreadQuit) {
            mustQuitPreview = 0;
            mustQuitPreviewCond.wakeOne();

            return true;
        }

        return false;
    }
}

bool
Node::areAllProcessingThreadsQuit() const
{
    {
        QMutexLocker locker(&_imp->mustQuitPreviewMutex);
        if (!_imp->previewThreadQuit) {
            return false;
        }
    }

    //If this effect has a RenderEngine, make sure it is finished
    OutputEffectInstancePtr isOutput = isEffectOutput();

    if (isOutput) {
        if ( isOutput->getRenderEngine()->hasThreadsAlive() ) {
            return false;
        }
    }

    TrackerContextPtr trackerContext = getTrackerContext();
    if (trackerContext) {
        if ( !trackerContext->hasTrackerThreadQuit() ) {
            return false;
        }
    }

    return true;
}

void
Node::quitAnyProcessing_non_blocking()
{
    //If this effect has a RenderEngine, make sure it is finished
    OutputEffectInstancePtr isOutput = isEffectOutput();

    if (isOutput) {
        isOutput->getRenderEngine()->quitEngine(true);
    }

    //Returns when the preview is done computign
    _imp->abortPreview_non_blocking();

    TrackerContextPtr trackerContext = getTrackerContext();
    if (trackerContext) {
        trackerContext->quitTrackerThread_non_blocking();
    }

    if ( isRotoPaintingNode() ) {
        NodesList rotopaintNodes;
        getRotoContext()->getRotoPaintTreeNodes(&rotopaintNodes);
        for (NodesList::iterator it = rotopaintNodes.begin(); it != rotopaintNodes.end(); ++it) {
            (*it)->quitAnyProcessing_non_blocking();
        }
    }
}

void
Node::quitAnyProcessing_blocking(bool allowThreadsToRestart)
{
    {
        QMutexLocker k(&_imp->nodeIsDequeuingMutex);
        if (_imp->nodeIsDequeuing) {
            _imp->nodeIsDequeuing = false;

            //Attempt to wake-up  sleeping threads of the thread pool
            _imp->nodeIsDequeuingCond.wakeAll();
        }
    }


    //If this effect has a RenderEngine, make sure it is finished
    OutputEffectInstancePtr isOutput = isEffectOutput();

    if (isOutput) {
        RenderEnginePtr engine = isOutput->getRenderEngine();
        assert(engine);
        engine->quitEngine(allowThreadsToRestart);
        engine->waitForEngineToQuit_enforce_blocking();
    }

    //Returns when the preview is done computign
    _imp->abortPreview_blocking(allowThreadsToRestart);

    TrackerContextPtr trackerContext = getTrackerContext();
    if (trackerContext) {
        trackerContext->quitTrackerThread_blocking(allowThreadsToRestart);
    }

    if ( isRotoPaintingNode() ) {
        NodesList rotopaintNodes;
        getRotoContext()->getRotoPaintTreeNodes(&rotopaintNodes);
        for (NodesList::iterator it = rotopaintNodes.begin(); it != rotopaintNodes.end(); ++it) {
            (*it)->quitAnyProcessing_blocking(allowThreadsToRestart);
        }
    }
}

void
Node::abortAnyProcessing_non_blocking()
{
    OutputEffectInstancePtr isOutput = isEffectOutput();

    if (isOutput) {
        isOutput->getRenderEngine()->abortRenderingNoRestart();
    }

    TrackerContextPtr trackerContext = getTrackerContext();
    if (trackerContext) {
        trackerContext->abortTracking();
    }

    _imp->abortPreview_non_blocking();
}

void
Node::abortAnyProcessing_blocking()
{
    OutputEffectInstancePtr isOutput = isEffectOutput();

    if (isOutput) {
        RenderEnginePtr engine = isOutput->getRenderEngine();
        assert(engine);
        engine->abortRenderingNoRestart();
        engine->waitForAbortToComplete_enforce_blocking();
    }

    TrackerContextPtr trackerContext = getTrackerContext();
    if (trackerContext) {
        trackerContext->abortTracking_blocking();
    }

    _imp->abortPreview_blocking(false);
}

Node::~Node()
{
    destroyNodeInternal(true, false);
}

const std::vector<std::string> &
Node::getInputLabels() const
{
    assert(_imp->inputsInitialized);
    ///MT-safe as it never changes.
    ////Only called by the main-thread
    assert( QThread::currentThread() == qApp->thread() );

    return _imp->inputLabels;
}

const NodesWList &
Node::getOutputs() const
{
    ////Only called by the main-thread
    assert( QThread::currentThread() == qApp->thread() );

    return _imp->outputs;
}

const NodesWList &
Node::getGuiOutputs() const
{
    ////Only called by the main-thread
    assert( QThread::currentThread() == qApp->thread() );

    return _imp->guiOutputs;
}

void
Node::getOutputs_mt_safe(NodesWList& outputs) const
{
    QMutexLocker l(&_imp->outputsMutex);

    outputs =  _imp->outputs;
}

void
Node::getInputNames(std::map<std::string, std::string> & inputNames) const
{
    ///This is called by the serialization thread.
    ///We use the guiInputs because we want to serialize exactly how the tree was to the user

    NodePtr parent = _imp->multiInstanceParent.lock();

    if (parent) {
        parent->getInputNames(inputNames);

        return;
    }

    QMutexLocker l(&_imp->inputsLabelsMutex);
    assert( _imp->inputs.size() == _imp->inputLabels.size() );
    for (std::size_t i = 0; i < _imp->inputs.size(); ++i) {
        NodePtr input = _imp->inputs[i].lock();
        if (input) {
            inputNames.insert( std::make_pair( _imp->inputLabels[i], input->getScriptName_mt_safe() ) );
        }
    }
}

int
Node::getPreferredInputInternal(bool connected) const
{
    int nInputs = getMaxInputCount();

    if (nInputs == 0) {
        return -1;
    }
    std::vector<NodePtr> inputs(nInputs);
    std::vector<std::string> inputLabels(nInputs);
    int inputA = -1;
    int inputB = -1;
    {
        // fill input labels, and if one is called "Source", return it
        // if it's "A" or "B", keep the index.
        for (int i = 0; i < nInputs; ++i) {
            std::string inputLabel = getInputLabel(i);
            //printf("%d->%s\n", i, inputLabel.c_str());
            if (inputLabel == kOfxImageEffectSimpleSourceClipName) {
                inputs[i] = getInput(i);
                if ( (connected && inputs[i]) || (!connected && !inputs[i]) ) {
                    return i;
                }
            } else if (inputLabel == "A") {
                inputA = i;
            } else if (inputLabel == "B") {
                inputB = i;
            }
        }
    }
    bool useInputA = appPTR->getCurrentSettings()->isMergeAutoConnectingToAInput();

    ///Find an input named A
    int inputToFind = -1, foundOther = -1;
    if ( useInputA || (getPluginID() == PLUGINID_OFX_SHUFFLE) ) {
        inputToFind = inputA;
        foundOther = inputB;
    } else {
        inputToFind = inputB;
        foundOther = inputA;
    }
    if (inputToFind != -1) {
        inputs[inputToFind] = getInput(inputToFind);
        if ( (connected && inputs[inputToFind]) || (!connected && !inputs[inputToFind]) ) {
            return inputToFind;
        }
    }
    if (foundOther != -1) {
        inputs[foundOther] = getInput(foundOther);
        if ( (connected && inputs[foundOther]) || (!connected && !inputs[foundOther]) ) {
            return foundOther;
        }
    }


    for (int i = 0; i < nInputs; ++i) {
        if (!inputs[i]) {
            inputs[i] = getInput(i);
        }
    }


    ///we return the first non-optional empty input
    int firstNonOptionalEmptyInput = -1;
    std::list<int> optionalEmptyInputs;
    std::list<int> optionalEmptyMasks;

    for (int i = 0; i < nInputs; ++i) {
        if ( (connected && inputs[i]) || (!connected && !inputs[i]) ) {
            if ( !_imp->effect->isInputOptional(i) ) {
                if (firstNonOptionalEmptyInput == -1) {
                    firstNonOptionalEmptyInput = i;
                    break;
                }
            } else {
                if ( _imp->effect->isInputMask(i) ) {
                    optionalEmptyMasks.push_back(i);
                } else {
                    optionalEmptyInputs.push_back(i);
                }
            }
        }
    }


    ///Default to the first non optional empty input
    if (firstNonOptionalEmptyInput != -1) {
        return firstNonOptionalEmptyInput;
    }  else {
        if ( !optionalEmptyInputs.empty() ) {
            //We return the first optional empty input
            std::list<int>::iterator first = optionalEmptyInputs.begin();

            if ( first == optionalEmptyInputs.end() ) {
                return -1;
            } else {
                return *first;
            }
        } else if ( !optionalEmptyMasks.empty() ) {
            return optionalEmptyMasks.front();
        } else {
            return -1;
        }
    }
} // Node::getPreferredInputInternal

int
Node::getPreferredInput() const
{
    return getPreferredInputInternal(true);
}

int
Node::getPreferredInputForConnection() const
{
    return getPreferredInputInternal(false);
}

NodePtr
Node::getPreferredInputNode() const
{
    GroupInputPtr isInput = isEffectGroupInput();
    PrecompNodePtr isPrecomp = isEffectPrecompNode();

    if (isInput) {
        NodeGroupPtr isGroup = toNodeGroup(getGroup());
        assert(isGroup);
        if (!isGroup) {
            return NodePtr();
        }
        int inputNb = -1;
        std::vector<NodePtr> groupInputs;
        isGroup->getInputs(&groupInputs, false);
        for (std::size_t i = 0; i < groupInputs.size(); ++i) {
            if (groupInputs[i].get() == this) {
                inputNb = i;
                break;
            }
        }
        if (inputNb != -1) {
            NodePtr input = isGroup->getNode()->getInput(inputNb);

            return input;
        }
    } else if (isPrecomp) {
        return isPrecomp->getOutputNode();
    } else {
        int idx = getPreferredInput();
        if (idx != -1) {
            return getInput(idx);
        }
    }

    return NodePtr();
}

void
Node::getOutputsConnectedToThisNode(std::map<NodePtr, int>* outputs)
{
    ////Only called by the main-thread
    assert( QThread::currentThread() == qApp->thread() );

    NodePtr thisSHared = shared_from_this();
    for (NodesWList::iterator it = _imp->outputs.begin(); it != _imp->outputs.end(); ++it) {
        NodePtr output = it->lock();
        if (!output) {
            continue;
        }

        int indexOfThis = output->inputIndex(thisSHared);
        assert(indexOfThis != -1);
        if (indexOfThis >= 0) {
            outputs->insert( std::make_pair(output, indexOfThis) );
        }
    }
}

const std::string &
Node::getScriptName() const
{
    ////Only called by the main-thread
    assert( QThread::currentThread() == qApp->thread() );
    QMutexLocker l(&_imp->nameMutex);

    return _imp->scriptName;
}

std::string
Node::getScriptName_mt_safe() const
{
    QMutexLocker l(&_imp->nameMutex);

    return _imp->scriptName;
}

static void
prependGroupNameRecursive(const NodePtr& group,
                          std::string& name)
{
    name.insert(0, ".");
    name.insert( 0, group->getScriptName_mt_safe() );
    NodeCollectionPtr hasParentGroup = group->getGroup();
    NodeGroupPtr isGrp = toNodeGroup(hasParentGroup);
    if (isGrp) {
        prependGroupNameRecursive(isGrp->getNode(), name);
    }
}

std::string
Node::getFullyQualifiedNameInternal(const std::string& scriptName) const
{
    std::string ret = scriptName;
    NodePtr parent = getParentMultiInstance();

    if (parent) {
        prependGroupNameRecursive(parent, ret);
    } else {
        NodeCollectionPtr hasParentGroup = getGroup();
        NodeGroupPtr isGrp = toNodeGroup(hasParentGroup);
        if (isGrp) {
            NodePtr grpNode = isGrp->getNode();
            if (grpNode) {
                prependGroupNameRecursive(grpNode, ret);
            }
        }
    }

    return ret;
}

std::string
Node::getFullyQualifiedName() const
{
    return getFullyQualifiedNameInternal( getScriptName_mt_safe() );
}

void
Node::setLabel(const std::string& label)
{
    assert( QThread::currentThread() == qApp->thread() );
    if ( isEffectGroupOutput() ) {
        return;
    }

    {
        QMutexLocker k(&_imp->nameMutex);
        if (label == _imp->label) {
            return;
        }
        _imp->label = label;
    }
    NodeCollectionPtr collection = getGroup();
    if (collection) {
        collection->notifyNodeNameChanged( shared_from_this() );
    }
    Q_EMIT labelChanged( QString::fromUtf8( label.c_str() ) );
}

const std::string&
Node::getLabel() const
{
    assert( QThread::currentThread() == qApp->thread() );
    QMutexLocker k(&_imp->nameMutex);

    return _imp->label;
}

std::string
Node::getLabel_mt_safe() const
{
    QMutexLocker k(&_imp->nameMutex);

    return _imp->label;
}

void
Node::setScriptName_no_error_check(const std::string & name)
{
    setNameInternal(name, false);
}

static void
insertDependenciesRecursive(Node* node,
                            KnobI::ListenerDimsMap* dependencies)
{
    const KnobsVec & knobs = node->getKnobs();

    for (std::size_t i = 0; i < knobs.size(); ++i) {
        KnobI::ListenerDimsMap dimDeps;
        knobs[i]->getListeners(dimDeps);
        for (KnobI::ListenerDimsMap::iterator it = dimDeps.begin(); it != dimDeps.end(); ++it) {
            KnobI::ListenerDimsMap::iterator found = dependencies->find(it->first);
            if ( found != dependencies->end() ) {
                assert( found->second.size() == it->second.size() );
                for (std::size_t j = 0; j < found->second.size(); ++j) {
                    if (it->second[j].isExpr) {
                        found->second[j].isListening |= it->second[j].isListening;
                    }
                }
            } else {
                dependencies->insert(*it);
            }
        }
    }

    NodeGroupPtr isGroup = node->isEffectNodeGroup();
    if (isGroup) {
        NodesList nodes = isGroup->getNodes();
        for (NodesList::iterator it = nodes.begin(); it != nodes.end(); ++it) {
            insertDependenciesRecursive(it->get(), dependencies);
        }
    }
}

void
Node::setNameInternal(const std::string& name,
                      bool throwErrors)
{
    std::string oldName = getScriptName_mt_safe();
    std::string fullOldName = getFullyQualifiedName();
    std::string newName = name;
    bool onlySpaces = true;

    for (std::size_t i = 0; i < name.size(); ++i) {
        if (name[i] != '_') {
            onlySpaces = false;
            break;
        }
    }
    if (onlySpaces) {
        QString err = tr("The name must at least contain a character");
        if (throwErrors) {
            throw std::runtime_error(err.toStdString());
        } else {
            LogEntry::LogEntryColor c;
            if (getColor(&c.r, &c.g, &c.b)) {
                c.colorSet = true;
            }
            appPTR->writeToErrorLog_mt_safe(QString::fromUtf8(getFullyQualifiedName().c_str()), QDateTime::currentDateTime(), err, false, c);
            std::cerr << err.toStdString() << std::endl;

            return;
        }
    }

    NodeCollectionPtr collection = getGroup();
    if (collection) {
        if (throwErrors) {
            try {
                collection->checkNodeName(shared_from_this(), name, false, false, &newName);
            } catch (const std::exception& e) {
                LogEntry::LogEntryColor c;
                if (getColor(&c.r, &c.g, &c.b)) {
                    c.colorSet = true;
                }
                appPTR->writeToErrorLog_mt_safe(QString::fromUtf8(getFullyQualifiedName().c_str()), QDateTime::currentDateTime(), QString::fromUtf8( e.what() ), false, c );
                std::cerr << e.what() << std::endl;

                return;
            }
        } else {
            collection->checkNodeName(shared_from_this(), name, false, false, &newName);
        }
    }


    if (oldName == newName) {
        return;
    }


    if ( !newName.empty() ) {
        bool isAttrDefined = false;
        std::string newPotentialQualifiedName = getApp()->getAppIDString() + "." + getFullyQualifiedNameInternal(newName);
        PyObject* obj = NATRON_PYTHON_NAMESPACE::getAttrRecursive(newPotentialQualifiedName, appPTR->getMainModule(), &isAttrDefined);
        Q_UNUSED(obj);
        if (isAttrDefined) {
            std::stringstream ss;
            ss << "A Python attribute with the same name (" << newPotentialQualifiedName << ") already exists.";
            if (throwErrors) {
                throw std::runtime_error( ss.str() );
            } else {
                std::string err = ss.str();
                LogEntry::LogEntryColor c;
                if (getColor(&c.r, &c.g, &c.b)) {
                    c.colorSet = true;
                }
                appPTR->writeToErrorLog_mt_safe(QString::fromUtf8(oldName.c_str()), QDateTime::currentDateTime(), QString::fromUtf8( err.c_str() ), false, c );
                std::cerr << err << std::endl;

                return;
            }
        }
    }

    {
        QMutexLocker l(&_imp->nameMutex);
        _imp->scriptName = newName;
        ///Set the label at the same time if the label is empty
        if ( _imp->label.empty() ) {
            _imp->label = newName;
        }
    }
    std::string fullySpecifiedName = getFullyQualifiedName();


    if (collection) {
        if ( !oldName.empty() ) {
            if (fullOldName != fullySpecifiedName) {
                try {
                    setNodeVariableToPython(fullOldName, fullySpecifiedName);
                } catch (const std::exception& e) {
                    qDebug() << e.what();
                }
            }
        } else { //if (!oldName.empty()) {
            declareNodeVariableToPython(fullySpecifiedName);
        }

        if (_imp->nodeCreated) {
            ///For all knobs that have listeners, change in the expressions of listeners this knob script-name
            KnobI::ListenerDimsMap dependencies;
            insertDependenciesRecursive(this, &dependencies);
            for (KnobI::ListenerDimsMap::iterator it = dependencies.begin(); it != dependencies.end(); ++it) {
                KnobIPtr listener = it->first.lock();
                if (!listener) {
                    continue;
                }
                for (std::size_t d = 0; d < it->second.size(); ++d) {
                    if (it->second[d].isListening && it->second[d].isExpr) {
                        listener->replaceNodeNameInExpression(d, oldName, newName);
                    }
                }
            }
        }
    }

    QString qnewName = QString::fromUtf8( newName.c_str() );
    Q_EMIT scriptNameChanged(qnewName);
    Q_EMIT labelChanged(qnewName);
} // Node::setNameInternal


void
Node::setScriptName(const std::string& name)
{
    std::string newName;

    if ( getGroup() ) {
        getGroup()->checkNodeName(shared_from_this(), name, false, true, &newName);
    } else {
        newName = name;
    }
    //We do not allow setting the script-name of output nodes because we rely on it with NatronRenderer
    if ( isEffectGroupOutput() ) {
        throw std::runtime_error( tr("Changing the script-name of an Output node is not a valid operation.").toStdString() );

        return;
    }


    setNameInternal(newName, true);
}

AppInstancePtr
Node::getApp() const
{
    return _imp->app.lock();
}

bool
Node::isActivated() const
{
    QMutexLocker l(&_imp->activatedMutex);

    return _imp->activated;
}

std::string
Node::makeCacheInfo() const
{
    std::size_t ram, disk;

    appPTR->getMemoryStatsForPlugin(getPluginID(), &ram, &disk);
    QString ramSizeStr = printAsRAM( (U64)ram );
    QString diskSizeStr = printAsRAM( (U64)disk );
    std::stringstream ss;
    ss << "<b><font color=\"green\">Cache occupancy:</font></b> RAM: <font color=#c8c8c8>" << ramSizeStr.toStdString() << "</font> / Disk: <font color=#c8c8c8>" << diskSizeStr.toStdString() << "</font>";

    return ss.str();
}

std::string
Node::makeInfoForInput(int inputNumber) const
{
    if ( (inputNumber < -1) || ( inputNumber >= getMaxInputCount() ) ) {
        return "";
    }
    EffectInstancePtr input;
    if (inputNumber != -1) {
        input = _imp->effect->getInput(inputNumber);
        /*if (input) {
            input = input->getNearestNonIdentity( getApp()->getTimeLine()->currentFrame() );
        }*/
    } else {
        input = _imp->effect;
    }

    if (!input) {
        return "";
    }


    ImageBitDepthEnum depth = _imp->effect->getBitDepth(inputNumber);
    double time = getApp()->getTimeLine()->currentFrame();
    std::stringstream ss;
    { // input name
        QString inputName;
        if (inputNumber != -1) {
            inputName = QString::fromUtf8( getInputLabel(inputNumber).c_str() );
        } else {
            inputName = tr("Output");
        }
        ss << "<b><font color=\"orange\">" << tr("%1:").arg(inputName).toStdString() << "</font></b><br />";
    }
    { // image format
        ss << "<b>" << tr("Image planes:").toStdString() << "</b> <font color=#c8c8c8>";
        EffectInstance::ComponentsAvailableMap availableComps;
        input->getComponentsAvailable(true, true, time, &availableComps);
        EffectInstance::ComponentsAvailableMap::iterator next = availableComps.begin();
        if ( next != availableComps.end() ) {
            ++next;
        }
        for (EffectInstance::ComponentsAvailableMap::iterator it = availableComps.begin(); it != availableComps.end(); ++it) {
            NodePtr origin = it->second.lock();
            if ( (origin.get() != this) || (inputNumber == -1) ) {
                if (origin) {
                    ss << Image::getFormatString(it->first, depth);
                    if (inputNumber != -1) {
                        ss << " " << tr("(from %1)").arg( QString::fromUtf8( origin->getLabel_mt_safe().c_str() ) ).toStdString();
                    }
                }
            }
            if ( next != availableComps.end() ) {
                if (origin) {
                    if ( (origin.get() != this) || (inputNumber == -1) ) {
                        ss << ", ";
                    }
                }
                ++next;
            }
        }
        ss << "</font><br />";
    }
    { // premult
        ImagePremultiplicationEnum premult = input->getPremult();
        QString premultStr = tr("unknown");
        switch (premult) {
        case eImagePremultiplicationOpaque:
            premultStr = tr("opaque");
            break;
        case eImagePremultiplicationPremultiplied:
            premultStr = tr("premultiplied");
            break;
        case eImagePremultiplicationUnPremultiplied:
            premultStr = tr("unpremultiplied");
            break;
        }
        ss << "<b>" << tr("Alpha premultiplication:").toStdString() << "</b> <font color=#c8c8c8>" << premultStr.toStdString() << "</font><br />";
    }
    { // par
        double par = input->getAspectRatio(-1);
        ss << "<b>" << tr("Pixel aspect ratio:").toStdString() << "</b> <font color=#c8c8c8>" << par << "</font><br />";
    }
    { // fps
        double fps = input->getFrameRate();
        ss << "<b>" << tr("Frame rate:").toStdString() << "</b> <font color=#c8c8c8>" << tr("%1fps").arg(fps).toStdString() << "</font><br />";
    }
    {
        double first = 1., last = 1.;
        input->getFrameRange_public(0, &first, &last);
        ss << "<b>" << tr("Frame range:").toStdString() << "</b> <font color=#c8c8c8>" << first << " - " << last << "</font><br />";
    }
    {
        RenderScale scale(1.);
        RectD rod;
        bool isProjectFormat;
        StatusEnum stat = input->getRegionOfDefinition_public(0,
                                                              time,
                                                              scale, ViewIdx(0), &rod, &isProjectFormat);
        if (stat != eStatusFailed) {
            ss << "<b>" << tr("Region of Definition (at t=%1):").arg(time).toStdString() << "</b> <font color=#c8c8c8>";
            ss << tr("left = %1 bottom = %2 right = %3 top = %4").arg(rod.x1).arg(rod.y1).arg(rod.x2).arg(rod.y2).toStdString() << "</font><br />";
        }
    }

    return ss.str();
} // Node::makeInfoForInput

void
Node::findPluginFormatKnobs()
{
    findPluginFormatKnobs(getKnobs(), true);
}

void
Node::findRightClickMenuKnob(const KnobsVec& knobs)
{
    for (std::size_t i = 0; i < knobs.size(); ++i) {
        if (knobs[i]->getName() == kNatronOfxParamRightClickMenu) {
            KnobIPtr rightClickKnob = knobs[i];
            KnobChoicePtr isChoice = toKnobChoice(rightClickKnob);
            if (isChoice) {
                QObject::connect( isChoice.get(), SIGNAL(populated()), this, SIGNAL(rightClickMenuKnobPopulated()) );
            }
            break;
        }
    }
}

void
Node::findPluginFormatKnobs(const KnobsVec & knobs,
                            bool loadingSerialization)
{
    ///Try to find a format param and hijack it to handle it ourselves with the project's formats
    KnobIPtr formatKnob;

    for (std::size_t i = 0; i < knobs.size(); ++i) {
        if (knobs[i]->getName() == kNatronParamFormatChoice) {
            formatKnob = knobs[i];
            break;
        }
    }
    if (formatKnob) {
        KnobIPtr formatSize;
        for (std::size_t i = 0; i < knobs.size(); ++i) {
            if (knobs[i]->getName() == kNatronParamFormatSize) {
                formatSize = knobs[i];
                break;
            }
        }
        KnobIPtr formatPar;
        for (std::size_t i = 0; i < knobs.size(); ++i) {
            if (knobs[i]->getName() == kNatronParamFormatPar) {
                formatPar = knobs[i];
                break;
            }
        }
        if (formatSize && formatPar) {
            _imp->pluginFormatKnobs.formatChoice = toKnobChoice(formatKnob);
            formatSize->setEvaluateOnChange(false);
            formatPar->setEvaluateOnChange(false);
            formatSize->setSecret(true);
            formatSize->setSecretByDefault(true);
            formatPar->setSecret(true);
            formatPar->setSecretByDefault(true);
            _imp->pluginFormatKnobs.size = toKnobInt(formatSize);
            _imp->pluginFormatKnobs.par = toKnobDouble(formatPar);

            std::vector<std::string> formats;
            int defValue;
            getApp()->getProject()->getProjectFormatEntries(&formats, &defValue);
            refreshFormatParamChoice(formats, defValue, loadingSerialization);
        }
    }
}

void
Node::createNodePage(const KnobPagePtr& settingsPage)
{
    KnobBoolPtr hideInputs = AppManager::createKnob<KnobBool>(_imp->effect, tr("Hide inputs"), 1, false);

    hideInputs->setName("hideInputs");
    hideInputs->setDefaultValue(false);
    hideInputs->setAnimationEnabled(false);
    hideInputs->setAddNewLine(false);
    hideInputs->setIsPersistent(true);
    hideInputs->setEvaluateOnChange(false);
    hideInputs->setHintToolTip( tr("When checked, the input arrows of the node in the nodegraph will be hidden") );
    _imp->hideInputs = hideInputs;
    settingsPage->addKnob(hideInputs);


    KnobBoolPtr fCaching = AppManager::createKnob<KnobBool>(_imp->effect, tr("Force caching"), 1, false);
    fCaching->setName("forceCaching");
    fCaching->setDefaultValue(false);
    fCaching->setAnimationEnabled(false);
    fCaching->setAddNewLine(false);
    fCaching->setIsPersistent(true);
    fCaching->setEvaluateOnChange(false);
    fCaching->setHintToolTip( tr("When checked, the output of this node will always be kept in the RAM cache for fast access of already computed "
                                 "images.") );
    _imp->forceCaching = fCaching;
    settingsPage->addKnob(fCaching);

    KnobBoolPtr previewEnabled = AppManager::createKnob<KnobBool>(_imp->effect, tr("Preview"), 1, false);
    assert(previewEnabled);
    previewEnabled->setDefaultValue( makePreviewByDefault() );
    previewEnabled->setName(kEnablePreviewKnobName);
    previewEnabled->setAnimationEnabled(false);
    previewEnabled->setAddNewLine(false);
    previewEnabled->setIsPersistent(false);
    previewEnabled->setEvaluateOnChange(false);
    previewEnabled->setHintToolTip( tr("Whether to show a preview on the node box in the node-graph.") );
    settingsPage->addKnob(previewEnabled);
    _imp->previewEnabledKnob = previewEnabled;

    KnobBoolPtr disableNodeKnob = AppManager::createKnob<KnobBool>(_imp->effect, tr("Disable"), 1, false);
    assert(disableNodeKnob);
    disableNodeKnob->setAnimationEnabled(false);
    disableNodeKnob->setIsMetadataSlave(true);
    disableNodeKnob->setName(kDisableNodeKnobName);
    disableNodeKnob->setAddNewLine(false);
    _imp->effect->addOverlaySlaveParam(disableNodeKnob);
    disableNodeKnob->setHintToolTip( tr("When disabled, this node acts as a pass through.") );
    settingsPage->addKnob(disableNodeKnob);
    _imp->disableNodeKnob = disableNodeKnob;



    KnobBoolPtr useFullScaleImagesWhenRenderScaleUnsupported = AppManager::createKnob<KnobBool>(_imp->effect, tr("Render high def. upstream"), 1, false);
    useFullScaleImagesWhenRenderScaleUnsupported->setAnimationEnabled(false);
    useFullScaleImagesWhenRenderScaleUnsupported->setDefaultValue(false);
    useFullScaleImagesWhenRenderScaleUnsupported->setName("highDefUpstream");
    useFullScaleImagesWhenRenderScaleUnsupported->setHintToolTip( tr("This node does not support rendering images at a scale lower than 1, it "
                                                                     "can only render high definition images. When checked this parameter controls "
                                                                     "whether the rest of the graph upstream should be rendered with a high quality too or at "
                                                                     "the most optimal resolution for the current viewer's viewport. Typically checking this "
                                                                     "means that an image will be slow to be rendered, but once rendered it will stick in the cache "
                                                                     "whichever zoom level you are using on the Viewer, whereas when unchecked it will be much "
                                                                     "faster to render but will have to be recomputed when zooming in/out in the Viewer.") );
    if ( ( isRenderScaleSupportEnabledForPlugin() ) && (getEffectInstance()->supportsRenderScaleMaybe() == EffectInstance::eSupportsYes) ) {
        useFullScaleImagesWhenRenderScaleUnsupported->setSecretByDefault(true);
    }
    settingsPage->addKnob(useFullScaleImagesWhenRenderScaleUnsupported);
    _imp->useFullScaleImagesWhenRenderScaleUnsupported = useFullScaleImagesWhenRenderScaleUnsupported;


    KnobIntPtr lifeTimeKnob = AppManager::createKnob<KnobInt>(_imp->effect, tr("Lifetime Range"), 2, false);
    assert(lifeTimeKnob);
    lifeTimeKnob->setAnimationEnabled(false);
    lifeTimeKnob->setIsMetadataSlave(true);
    lifeTimeKnob->setName(kLifeTimeNodeKnobName);
    lifeTimeKnob->setAddNewLine(false);
    lifeTimeKnob->setHintToolTip( tr("This is the frame range during which the node will be active if Enable Lifetime is checked") );
    settingsPage->addKnob(lifeTimeKnob);
    _imp->lifeTimeKnob = lifeTimeKnob;


    KnobBoolPtr enableLifetimeNodeKnob = AppManager::createKnob<KnobBool>(_imp->effect, tr("Enable Lifetime"), 1, false);
    assert(enableLifetimeNodeKnob);
    enableLifetimeNodeKnob->setAnimationEnabled(false);
    enableLifetimeNodeKnob->setDefaultValue(false);
    enableLifetimeNodeKnob->setIsMetadataSlave(true);
    enableLifetimeNodeKnob->setName(kEnableLifeTimeNodeKnobName);
    enableLifetimeNodeKnob->setHintToolTip( tr("When checked, the node is only active during the specified frame range by the Lifetime Range parameter. "
                                               "Outside of this frame range, it behaves as if the Disable parameter is checked") );
    settingsPage->addKnob(enableLifetimeNodeKnob);
    _imp->enableLifeTimeKnob = enableLifetimeNodeKnob;

    PluginOpenGLRenderSupport glSupport = ePluginOpenGLRenderSupportNone;

    PluginPtr plugin = getPlugin();
    if (plugin && plugin->isOpenGLEnabled()) {
        glSupport = plugin->getPluginOpenGLRenderSupport();
    }
    // The Roto node needs to have a "GPU enabled" knob to control the nodes internally
    if (glSupport != ePluginOpenGLRenderSupportNone || dynamic_cast<RotoPaint*>(_imp->effect.get())) {
        KnobChoicePtr openglRenderingKnob = AppManager::createKnob<KnobChoice>(_imp->effect, tr("GPU Rendering"), 1, false);
        assert(openglRenderingKnob);
        openglRenderingKnob->setAnimationEnabled(false);
        {
            std::vector<std::string> entries;
            std::vector<std::string> helps;
            entries.push_back("Enabled");
            helps.push_back( tr("If a plug-in support GPU rendering, prefer rendering using the GPU if possible.").toStdString() );
            entries.push_back("Disabled");
            helps.push_back( tr("Disable GPU rendering for all plug-ins.").toStdString() );
            entries.push_back("Disabled if background");
            helps.push_back( tr("Disable GPU rendering when rendering with NatronRenderer but not in GUI mode.").toStdString() );
            openglRenderingKnob->populateChoices(entries, helps);
        }

        openglRenderingKnob->setName("enableGPURendering");
        openglRenderingKnob->setHintToolTip( tr("Select when to activate GPU rendering for this node. Note that if the GPU Rendering parameter in the Project settings is set to disabled then GPU rendering will not be activated regardless of that value.") );
        settingsPage->addKnob(openglRenderingKnob);
        _imp->openglRenderingEnabledKnob = openglRenderingKnob;
    }


    KnobStringPtr knobChangedCallback = AppManager::createKnob<KnobString>(_imp->effect, tr("After param changed callback"), 1, false);
    knobChangedCallback->setHintToolTip( tr("Set here the name of a function defined in Python which will be called for each  "
                                            "parameter change. Either define this function in the Script Editor "
                                            "or in the init.py script or even in the script of a Python group plug-in.\n"
                                            "The signature of the callback is: callback(thisParam, thisNode, thisGroup, app, userEdited) where:\n"
                                            "- thisParam: The parameter which just had its value changed\n"
                                            "- userEdited: A boolean informing whether the change was due to user interaction or "
                                            "because something internally triggered the change.\n"
                                            "- thisNode: The node holding the parameter\n"
                                            "- app: points to the current application instance\n"
                                            "- thisGroup: The group holding thisNode (only if thisNode belongs to a group)") );
    knobChangedCallback->setAnimationEnabled(false);
    knobChangedCallback->setName("onParamChanged");
    settingsPage->addKnob(knobChangedCallback);
    _imp->knobChangedCallback = knobChangedCallback;

    KnobStringPtr inputChangedCallback = AppManager::createKnob<KnobString>(_imp->effect, tr("After input changed callback"), 1, false);
    inputChangedCallback->setHintToolTip( tr("Set here the name of a function defined in Python which will be called after "
                                             "each connection is changed for the inputs of the node. "
                                             "Either define this function in the Script Editor "
                                             "or in the init.py script or even in the script of a Python group plug-in.\n"
                                             "The signature of the callback is: callback(inputIndex, thisNode, thisGroup, app):\n"
                                             "- inputIndex: the index of the input which changed, you can query the node "
                                             "connected to the input by calling the getInput(...) function.\n"
                                             "- thisNode: The node holding the parameter\n"
                                             "- app: points to the current application instance\n"
                                             "- thisGroup: The group holding thisNode (only if thisNode belongs to a group)") );

    inputChangedCallback->setAnimationEnabled(false);
    inputChangedCallback->setName("onInputChanged");
    settingsPage->addKnob(inputChangedCallback);
    _imp->inputChangedCallback = inputChangedCallback;

    NodeGroupPtr isGroup = isEffectNodeGroup();
    if (isGroup) {
        KnobStringPtr onNodeCreated = AppManager::createKnob<KnobString>(_imp->effect, tr("After Node Created"), 1, false);
        onNodeCreated->setName("afterNodeCreated");
        onNodeCreated->setHintToolTip( tr("Add here the name of a Python-defined function that will be called each time a node "
                                          "is created in the group. This will be called in addition to the After Node Created "
                                          " callback of the project for the group node and all nodes within it (not recursively).\n"
                                          "The boolean variable userEdited will be set to True if the node was created "
                                          "by the user or False otherwise (such as when loading a project, or pasting a node).\n"
                                          "The signature of the callback is: callback(thisNode, app, userEdited) where:\n"
                                          "- thisNode: the node which has just been created\n"
                                          "- userEdited: a boolean indicating whether the node was created by user interaction or from "
                                          "a script/project load/copy-paste\n"
                                          "- app: points to the current application instance.") );
        onNodeCreated->setAnimationEnabled(false);
        _imp->nodeCreatedCallback = onNodeCreated;
        settingsPage->addKnob(onNodeCreated);

        KnobStringPtr onNodeDeleted = AppManager::createKnob<KnobString>(_imp->effect, tr("Before Node Removal"), 1, false);
        onNodeDeleted->setName("beforeNodeRemoval");
        onNodeDeleted->setHintToolTip( tr("Add here the name of a Python-defined function that will be called each time a node "
                                          "is about to be deleted. This will be called in addition to the Before Node Removal "
                                          " callback of the project for the group node and all nodes within it (not recursively).\n"
                                          "This function will not be called when the project is closing.\n"
                                          "The signature of the callback is: callback(thisNode, app) where:\n"
                                          "- thisNode: the node about to be deleted\n"
                                          "- app: points to the current application instance.") );
        onNodeDeleted->setAnimationEnabled(false);
        _imp->nodeRemovalCallback = onNodeDeleted;
        settingsPage->addKnob(onNodeDeleted);
    }
} // Node::createNodePage

void
Node::createInfoPage()
{
    KnobPagePtr infoPage = AppManager::createKnob<KnobPage>(_imp->effect, tr("Info").toStdString(), 1, false);

    infoPage->setName(NATRON_PARAMETER_PAGE_NAME_INFO);
    _imp->infoPage = infoPage;

    KnobStringPtr nodeInfos = AppManager::createKnob<KnobString>(_imp->effect, std::string(), 1, false);
    nodeInfos->setName("nodeInfos");
    nodeInfos->setAnimationEnabled(false);
    nodeInfos->setIsPersistent(false);
    nodeInfos->setAsMultiLine();
    nodeInfos->setAsCustomHTMLText(true);
    nodeInfos->setEvaluateOnChange(false);
    nodeInfos->setHintToolTip( tr("Input and output informations, press Refresh to update them with current values") );
    infoPage->addKnob(nodeInfos);
    _imp->nodeInfos = nodeInfos;


    KnobButtonPtr refreshInfoButton = AppManager::createKnob<KnobButton>(_imp->effect, tr("Refresh Info"), 1, false);
    refreshInfoButton->setName("refreshButton");
    refreshInfoButton->setEvaluateOnChange(false);
    infoPage->addKnob(refreshInfoButton);
    _imp->refreshInfoButton = refreshInfoButton;
}

void
Node::createPythonPage()
{
    KnobPagePtr pythonPage = AppManager::createKnob<KnobPage>(_imp->effect, tr("Python"), 1, false);
    KnobStringPtr beforeFrameRender =  AppManager::createKnob<KnobString>(_imp->effect, tr("Before frame render"), 1, false);

    beforeFrameRender->setName("beforeFrameRender");
    beforeFrameRender->setAnimationEnabled(false);
    beforeFrameRender->setHintToolTip( tr("Add here the name of a Python defined function that will be called before rendering "
                                          "any frame.\n "
                                          "The signature of the callback is: callback(frame, thisNode, app) where:\n"
                                          "- frame: the frame to be rendered\n"
                                          "- thisNode: points to the writer node\n"
                                          "- app: points to the current application instance") );
    pythonPage->addKnob(beforeFrameRender);
    _imp->beforeFrameRender = beforeFrameRender;

    KnobStringPtr beforeRender =  AppManager::createKnob<KnobString>(_imp->effect, tr("Before render"), 1, false);
    beforeRender->setName("beforeRender");
    beforeRender->setAnimationEnabled(false);
    beforeRender->setHintToolTip( tr("Add here the name of a Python defined function that will be called once when "
                                     "starting rendering.\n "
                                     "The signature of the callback is: callback(thisNode, app) where:\n"
                                     "- thisNode: points to the writer node\n"
                                     "- app: points to the current application instance") );
    pythonPage->addKnob(beforeRender);
    _imp->beforeRender = beforeRender;

    KnobStringPtr afterFrameRender =  AppManager::createKnob<KnobString>(_imp->effect, tr("After frame render"), 1, false);
    afterFrameRender->setName("afterFrameRender");
    afterFrameRender->setAnimationEnabled(false);
    afterFrameRender->setHintToolTip( tr("Add here the name of a Python defined function that will be called after rendering "
                                         "any frame.\n "
                                         "The signature of the callback is: callback(frame, thisNode, app) where:\n"
                                         "- frame: the frame that has been rendered\n"
                                         "- thisNode: points to the writer node\n"
                                         "- app: points to the current application instance") );
    pythonPage->addKnob(afterFrameRender);
    _imp->afterFrameRender = afterFrameRender;

    KnobStringPtr afterRender =  AppManager::createKnob<KnobString>(_imp->effect, tr("After render"), 1, false);
    afterRender->setName("afterRender");
    afterRender->setAnimationEnabled(false);
    afterRender->setHintToolTip( tr("Add here the name of a Python defined function that will be called once when the rendering "
                                    "is finished.\n "
                                    "The signature of the callback is: callback(aborted, thisNode, app) where:\n"
                                    "- aborted: True if the render ended because it was aborted, False upon completion\n"
                                    "- thisNode: points to the writer node\n"
                                    "- app: points to the current application instance") );
    pythonPage->addKnob(afterRender);
    _imp->afterRender = afterRender;
} // Node::createPythonPage

void
Node::createHostMixKnob(const KnobPagePtr& mainPage)
{
    KnobDoublePtr mixKnob = AppManager::createKnob<KnobDouble>(_imp->effect, tr("Mix"), 1, false);

    mixKnob->setName("hostMix");
    mixKnob->setHintToolTip( tr("Mix between the source image at 0 and the full effect at 1.") );
    mixKnob->setMinimum(0.);
    mixKnob->setMaximum(1.);
    mixKnob->setDefaultValue(1.);
    if (mainPage) {
        mainPage->addKnob(mixKnob);
    }
    _imp->mixWithSource = mixKnob;
}

void
Node::createMaskSelectors(const std::vector<std::pair<bool, bool> >& hasMaskChannelSelector,
                          const std::vector<std::string>& inputLabels,
                          const KnobPagePtr& mainPage,
                          bool addNewLineOnLastMask,
                          KnobIPtr* lastKnobCreated)
{
    assert( hasMaskChannelSelector.size() == inputLabels.size() );

    for (std::size_t i = 0; i < hasMaskChannelSelector.size(); ++i) {
        if (!hasMaskChannelSelector[i].first) {
            continue;
        }


        MaskSelector sel;
        KnobBoolPtr enabled = AppManager::createKnob<KnobBool>(_imp->effect, inputLabels[i], 1, false);

        enabled->setDefaultValue(false, 0);
        enabled->setAddNewLine(false);
        if (hasMaskChannelSelector[i].second) {
            std::string enableMaskName(std::string(kEnableMaskKnobName) + "_" + inputLabels[i]);
            enabled->setName(enableMaskName);
            enabled->setHintToolTip( tr("Enable the mask to come from the channel named by the choice parameter on the right. "
                                        "Turning this off will act as though the mask was disconnected.") );
        } else {
            std::string enableMaskName(std::string(kEnableInputKnobName) + "_" + inputLabels[i]);
            enabled->setName(enableMaskName);
            enabled->setHintToolTip( tr("Enable the image to come from the channel named by the choice parameter on the right. "
                                        "Turning this off will act as though the input was disconnected.") );
        }
        enabled->setAnimationEnabled(false);
        if (mainPage) {
            mainPage->addKnob(enabled);
        }


        sel.enabled = enabled;

        KnobChoicePtr channel = AppManager::createKnob<KnobChoice>(_imp->effect, std::string(), 1, false);
        std::vector<std::string> choices;
        choices.push_back("None");

        const ImageComponents& rgba = ImageComponents::getRGBAComponents();
        const std::string& rgbaCompname = rgba.getComponentsGlobalName();
        const std::vector<std::string>& rgbaChannels = rgba.getComponentsNames();
        for (std::size_t c = 0; c < rgbaChannels.size(); ++c) {
            std::string option = rgbaCompname + '.' + rgbaChannels[c];
            choices.push_back(option);
        }
        /*const ImageComponents& rgba = ImageComponents::getRGBAComponents();
           const std::vector<std::string>& channels = rgba.getComponentsNames();
           const std::string& layerName = rgba.getComponentsGlobalName();
           for (std::size_t c = 0; c < channels.size(); ++c) {
           choices.push_back(layerName + "." + channels[c]);
           }*/

        channel->populateChoices(choices);
        channel->setDefaultValue(choices.size() - 1, 0);
        channel->setAnimationEnabled(false);
        channel->setHintToolTip( tr("Use this channel from the original input to mix the output with the original input. "
                                    "Setting this to None is the same as disconnecting the input.") );
        if (hasMaskChannelSelector[i].second) {
            std::string channelMaskName(std::string(kMaskChannelKnobName) + "_" + inputLabels[i]);
            channel->setName(channelMaskName);
        } else {
            std::string channelMaskName(std::string(kInputChannelKnobName) + "_" + inputLabels[i]);
            channel->setName(channelMaskName);
        }
        sel.channel = channel;
        if (mainPage) {
            mainPage->addKnob(channel);
        }

        //Make sure the first default param in the vector is MaskInvert

        if (!addNewLineOnLastMask) {
            //If there is a MaskInvert parameter, make it on the same line as the Mask channel parameter
            channel->setAddNewLine(false);
        }
        if (!*lastKnobCreated) {
            *lastKnobCreated = enabled;
        }

        _imp->maskSelectors[i] = sel;
    } // for (int i = 0; i < inputsCount; ++i) {
} // Node::createMaskSelectors


KnobPagePtr
Node::getOrCreateMainPage()
{
    const KnobsVec & knobs = _imp->effect->getKnobs();
    KnobPagePtr mainPage;

    for (std::size_t i = 0; i < knobs.size(); ++i) {
        KnobPagePtr p = toKnobPage(knobs[i]);
        if ( p && (p->getLabel() != NATRON_PARAMETER_PAGE_NAME_INFO) &&
             (p->getLabel() != NATRON_PARAMETER_PAGE_NAME_EXTRA) ) {
            mainPage = p;
            break;
        }
    }
    if (!mainPage) {
        mainPage = AppManager::createKnob<KnobPage>( _imp->effect, tr("Settings") );
    }

    return mainPage;
}

void
Node::createLabelKnob(const KnobPagePtr& settingsPage,
                      const std::string& label)
{
    KnobStringPtr nodeLabel = AppManager::createKnob<KnobString>(_imp->effect, label, 1, false);

    assert(nodeLabel);
    nodeLabel->setName(kUserLabelKnobName);
    nodeLabel->setAnimationEnabled(false);
    nodeLabel->setEvaluateOnChange(false);
    nodeLabel->setAsMultiLine();
    nodeLabel->setUsesRichText(true);
    nodeLabel->setHintToolTip( tr("This label gets appended to the node name on the node graph.") );
    settingsPage->addKnob(nodeLabel);
    _imp->nodeLabelKnob = nodeLabel;
}

void
Node::findOrCreateChannelEnabled(const KnobPagePtr& mainPage)
{
    //Try to find R,G,B,A parameters on the plug-in, if found, use them, otherwise create them
    static const std::string channelLabels[4] = {kNatronOfxParamProcessRLabel, kNatronOfxParamProcessGLabel, kNatronOfxParamProcessBLabel, kNatronOfxParamProcessALabel};
    static const std::string channelNames[4] = {kNatronOfxParamProcessR, kNatronOfxParamProcessG, kNatronOfxParamProcessB, kNatronOfxParamProcessA};
    static const std::string channelHints[4] = {kNatronOfxParamProcessRHint, kNatronOfxParamProcessGHint, kNatronOfxParamProcessBHint, kNatronOfxParamProcessAHint};
    KnobBoolPtr foundEnabled[4];
    const KnobsVec & knobs = _imp->effect->getKnobs();

    for (int i = 0; i < 4; ++i) {
        KnobBoolPtr enabled;
        for (std::size_t j = 0; j < knobs.size(); ++j) {
            if (knobs[j]->getOriginalName() == channelNames[i]) {
                foundEnabled[i] = toKnobBool(knobs[j]);
                break;
            }
        }
    }

    bool foundAll = foundEnabled[0] && foundEnabled[1] && foundEnabled[2] && foundEnabled[3];
    bool isWriter = _imp->effect->isWriter();

    if (foundAll) {
        for (int i = 0; i < 4; ++i) {
            // Writers already have their checkboxes places correctly
            if (!isWriter) {
                if (foundEnabled[i]->getParentKnob() == mainPage) {
                    //foundEnabled[i]->setAddNewLine(i == 3);
                    mainPage->removeKnob(foundEnabled[i]);
                    mainPage->insertKnob(i, foundEnabled[i]);
                }
            }
            _imp->enabledChan[i] = foundEnabled[i];
        }
    }

    bool pluginDefaultPref[4];
    bool useRGBACheckbox = _imp->effect->isHostChannelSelectorSupported(&pluginDefaultPref[0], &pluginDefaultPref[1], &pluginDefaultPref[2], &pluginDefaultPref[3]);


    if (useRGBACheckbox) {
        if (foundAll) {
            std::cerr << getScriptName_mt_safe() << ": WARNING: property " << kNatronOfxImageEffectPropChannelSelector << " is different of " << kOfxImageComponentNone << " but uses its own checkboxes" << std::endl;
        } else {
            //Create the selectors
            for (int i = 0; i < 4; ++i) {
                foundEnabled[i] =  AppManager::createKnob<KnobBool>(_imp->effect, channelLabels[i], 1, false);
                foundEnabled[i]->setName(channelNames[i]);
                foundEnabled[i]->setAnimationEnabled(false);
                foundEnabled[i]->setAddNewLine(i == 3);
                foundEnabled[i]->setDefaultValue(pluginDefaultPref[i]);
                foundEnabled[i]->setHintToolTip(channelHints[i]);
                mainPage->insertKnob(i, foundEnabled[i]);
                _imp->enabledChan[i] = foundEnabled[i];
            }
            foundAll = true;
        }
    }
    if ( !isWriter && foundAll && !getApp()->isBackground() ) {
        _imp->enabledChan[3].lock()->setAddNewLine(false);
        KnobStringPtr premultWarning = AppManager::createKnob<KnobString>(_imp->effect, std::string(), 1, false);
        premultWarning->setIconLabel("dialog-warning");
        premultWarning->setSecretByDefault(true);
        premultWarning->setAsLabel();
        premultWarning->setEvaluateOnChange(false);
        premultWarning->setIsPersistent(false);
        premultWarning->setHintToolTip( tr("The alpha checkbox is checked and the RGB "
                                           "channels in output are alpha-premultiplied. Any of the unchecked RGB channel "
                                           "may be incorrect because the alpha channel changed but their value did not. "
                                           "To fix this, either check all RGB channels (or uncheck alpha) or unpremultiply the "
                                           "input image first.").toStdString() );
        mainPage->insertKnob(4, premultWarning);
        _imp->premultWarning = premultWarning;
    }
} // Node::findOrCreateChannelEnabled

void
Node::createChannelSelectors(const std::vector<std::pair<bool, bool> >& hasMaskChannelSelector,
                             const std::vector<std::string>& inputLabels,
                             const KnobPagePtr& mainPage,
                             KnobIPtr* lastKnobBeforeAdvancedOption)
{
    ///Create input layer selectors
    for (std::size_t i = 0; i < inputLabels.size(); ++i) {
        if (!hasMaskChannelSelector[i].first) {
            _imp->createChannelSelector(i, inputLabels[i], false, mainPage, lastKnobBeforeAdvancedOption);
        }
    }
    ///Create output layer selectors
    _imp->createChannelSelector(-1, "Output", true, mainPage, lastKnobBeforeAdvancedOption);
}

void
Node::initializeDefaultKnobs(bool loadingSerialization)
{
    //Readers and Writers don't have default knobs since these knobs are on the ReadNode/WriteNode itself
    NodePtr ioContainer = getIOContainer();

    //Add the "Node" page
    KnobPagePtr settingsPage = AppManager::createKnob<KnobPage>(_imp->effect, tr(NATRON_PARAMETER_PAGE_NAME_EXTRA), 1, false);
    _imp->nodeSettingsPage = settingsPage;

    //Create the "Label" knob
    BackdropPtr isBackdropNode = isEffectBackdrop();
    QString labelKnobLabel = isBackdropNode ? tr("Name label") : tr("Label");
    createLabelKnob( settingsPage, labelKnobLabel.toStdString() );

    if (isBackdropNode) {
        //backdrops just have a label
        return;
    }


    ///find in all knobs a page param to set this param into
    const KnobsVec & knobs = _imp->effect->getKnobs();

    findPluginFormatKnobs(knobs, loadingSerialization);
    findRightClickMenuKnob(knobs);

    // Scan all inputs to find masks and get inputs labels
    //Pair hasMaskChannelSelector, isMask
    int inputsCount = getMaxInputCount();
    std::vector<std::pair<bool, bool> > hasMaskChannelSelector(inputsCount);
    std::vector<std::string> inputLabels(inputsCount);
    for (int i = 0; i < inputsCount; ++i) {
        inputLabels[i] = _imp->effect->getInputLabel(i);

        assert( i < (int)_imp->inputsComponents.size() );
        const std::list<ImageComponents>& inputSupportedComps = _imp->inputsComponents[i];
        bool isMask = _imp->effect->isInputMask(i);
        bool supportsOnlyAlpha = inputSupportedComps.size() == 1 && inputSupportedComps.front().getNumComponents() == 1;

        hasMaskChannelSelector[i].first = false;
        hasMaskChannelSelector[i].second = isMask;

        if ( isMask || supportsOnlyAlpha ) {
            hasMaskChannelSelector[i].first = true;
        }
    }

    KnobPagePtr mainPage = getOrCreateMainPage();
    assert(mainPage);

    // Create the Output Layer choice if needed plus input layers selectors
    KnobIPtr lastKnobBeforeAdvancedOption;
    if ( _imp->effect->getCreateChannelSelectorKnob() ) {
        createChannelSelectors(hasMaskChannelSelector, inputLabels, mainPage, &lastKnobBeforeAdvancedOption);
    }


    findOrCreateChannelEnabled(mainPage);

    ///Find in the plug-in the Mask/Mix related parameter to re-order them so it is consistent across nodes
    std::vector<std::pair<std::string, KnobIPtr > > foundPluginDefaultKnobsToReorder;
    foundPluginDefaultKnobsToReorder.push_back( std::make_pair( kOfxMaskInvertParamName, KnobIPtr() ) );
    foundPluginDefaultKnobsToReorder.push_back( std::make_pair( kOfxMixParamName, KnobIPtr() ) );
    if (mainPage) {
        ///Insert auto-added knobs before mask invert if found
        for (std::size_t i = 0; i < knobs.size(); ++i) {
            for (std::size_t j = 0; j < foundPluginDefaultKnobsToReorder.size(); ++j) {
                if (knobs[i]->getName() == foundPluginDefaultKnobsToReorder[j].first) {
                    foundPluginDefaultKnobsToReorder[j].second = knobs[i];
                }
            }
        }
    }

    assert(foundPluginDefaultKnobsToReorder.size() > 0 && foundPluginDefaultKnobsToReorder[0].first == kOfxMaskInvertParamName);

    createMaskSelectors(hasMaskChannelSelector, inputLabels, mainPage, !foundPluginDefaultKnobsToReorder[0].second.get(), &lastKnobBeforeAdvancedOption);


    //Create the host mix if needed
    if ( _imp->effect->isHostMixingEnabled() ) {
        createHostMixKnob(mainPage);
    }


    /*
     * Reposition the MaskInvert and Mix parameters declared by the plug-in
     */
    if (mainPage) {
        for (std::size_t i = 0; i < foundPluginDefaultKnobsToReorder.size(); ++i) {
            if ( foundPluginDefaultKnobsToReorder[i].second && (foundPluginDefaultKnobsToReorder[i].second->getParentKnob() == mainPage) ) {
                mainPage->removeKnob(foundPluginDefaultKnobsToReorder[i].second);
                mainPage->addKnob(foundPluginDefaultKnobsToReorder[i].second);
            }
        }
    }

    if (lastKnobBeforeAdvancedOption) {
        KnobsVec mainPageChildren = mainPage->getChildren();
        int i = 0;
        for (KnobsVec::iterator it = mainPageChildren.begin(); it != mainPageChildren.end(); ++it, ++i) {
            if (*it == lastKnobBeforeAdvancedOption) {
                if (i > 0) {
                    KnobsVec::iterator prev = it;
                    --prev;
                    if ( !toKnobSeparator(*prev) ) {
                        KnobSeparatorPtr sep = AppManager::createKnob<KnobSeparator>(_imp->effect, std::string(), 1, false);
                        sep->setName("advancedSep");
                        mainPage->insertKnob(i, sep);
                    }
                }

                break;
            }
        }
    }


    createNodePage(settingsPage);

    bool createInfo = !isEffectNodeGroup();
    if (createInfo) {
        createInfoPage();
    }

    if (_imp->effect->isWriter()
        && !ioContainer) {
        //Create a frame step parameter for writers, and control it in OutputSchedulerThread.cpp

        KnobButtonPtr renderButton = AppManager::createKnob<KnobButton>(_imp->effect, tr("Render"), 1, false);
        renderButton->setHintToolTip( tr("Starts rendering the specified frame range.") );
        renderButton->setAsRenderButton();
        renderButton->setName("startRender");
        renderButton->setEvaluateOnChange(false);
        _imp->renderButton = renderButton;
        mainPage->addKnob(renderButton);

        createPythonPage();
    }
} // Node::initializeDefaultKnobs

void
Node::initializeKnobs(bool loadingSerialization)
{
    ////Only called by the main-thread


    _imp->effect->beginChanges();

    assert( QThread::currentThread() == qApp->thread() );
    assert(!_imp->knobsInitialized);

    ///For groups, declare the plugin knobs after the node knobs because we want to use the Node page
    ///For RotoPaint we need to access it's default knobs within the roto context
    bool effectIsGroup = getPluginID() == PLUGINID_NATRON_GROUP || dynamic_cast<RotoPaint*>(_imp->effect.get());

    if (!effectIsGroup) {
        //Initialize plug-in knobs
        _imp->effect->initializeKnobsPublic();
    }

    InitializeKnobsFlag_RAII __isInitializingKnobsFlag__(getEffectInstance());

    if ( _imp->effect->getMakeSettingsPanel() ) {
        //initialize default knobs added by Natron
        initializeDefaultKnobs(loadingSerialization);
    }

    if (effectIsGroup) {
        _imp->effect->initializeKnobsPublic();
    }
    _imp->effect->endChanges();

    _imp->knobsInitialized = true;

    Q_EMIT knobsInitialized();
} // initializeKnobs

void
Node::Implementation::createChannelSelector(int inputNb,
                                            const std::string & inputName,
                                            bool isOutput,
                                            const KnobPagePtr& page,
                                            KnobIPtr* lastKnobBeforeAdvancedOption)
{
    ChannelSelector sel;

    sel.hasAllChoice = isOutput;
    KnobChoicePtr layer = AppManager::createKnob<KnobChoice>(effect, isOutput ? tr("Output Layer") : tr("%1 Layer").arg( QString::fromUtf8( inputName.c_str() ) ), 1, false);
    layer->setHostCanAddOptions(isOutput);
    if (!isOutput) {
        layer->setName( inputName + std::string("_") + std::string(kOutputChannelsKnobName) );
    } else {
        layer->setName(kOutputChannelsKnobName);
    }
    if (isOutput) {
        layer->setHintToolTip( tr("Select here the layer onto which the processing should occur.") );
    } else {
        layer->setHintToolTip( tr("Select here the layer that will be used in input by %1.").arg( QString::fromUtf8( inputName.c_str() ) ) );
    }
    layer->setAnimationEnabled(false);
    layer->setSecretByDefault(!isOutput);
    page->addKnob(layer);
    sel.layer = layer;
    std::vector<std::string> baseLayers;
    if (isOutput) {
        baseLayers.push_back("All");
    } else {
        baseLayers.push_back("None");
    }

    std::map<std::string, int > defaultLayers;
    {
        std::vector<std::string> projectLayers = _publicInterface->getApp()->getProject()->getProjectDefaultLayerNames();
        for (std::size_t i = 0; i < projectLayers.size(); ++i) {
            defaultLayers[projectLayers[i]] = -1;
        }
    }
    baseLayers.push_back(kNatronRGBAPlaneUserName);
    for (std::map<std::string, int>::iterator itl = defaultLayers.begin(); itl != defaultLayers.end(); ++itl) {
        std::string choiceName = ImageComponents::mapNatronInternalPlaneNameToUserFriendlyPlaneName(itl->first);
        baseLayers.push_back(choiceName);
    }

    layer->populateChoices(baseLayers);
    int defVal;
    if ( isOutput && (effect->isPassThroughForNonRenderedPlanes() == EffectInstance::ePassThroughRenderAllRequestedPlanes) ) {
        defVal = 0;

        //Hide all other input selectors if choice is All in output
        for (std::map<int, ChannelSelector>::iterator it = channelsSelectors.begin(); it != channelsSelectors.end(); ++it) {
            it->second.layer.lock()->setSecret(true);
        }
    } else {
        defVal = 1;
    }
    layer->setDefaultValue(defVal);

    if (!*lastKnobBeforeAdvancedOption) {
        *lastKnobBeforeAdvancedOption = layer;
    }

    channelsSelectors[inputNb] = sel;
} // Node::Implementation::createChannelSelector

int
Node::getFrameStepKnobValue() const
{
    KnobIPtr knob = getKnobByName(kNatronWriteParamFrameStep);
    if (!knob) {
        return 1;
    }
    KnobIntPtr k = toKnobInt(knob);

    if (!k) {
        return 1;
    } else {
        int v = k->getValue();

        return std::max(1, v);
    }
}

bool
Node::handleFormatKnob(const KnobIPtr& knob)
{
    KnobChoicePtr choice = _imp->pluginFormatKnobs.formatChoice.lock();

    if (!choice) {
        return false;
    }

    if (knob != choice) {
        return false;
    }
    if (choice->getIsSecret()) {
        return true;
    }
    int curIndex = choice->getValue();
    Format f;
    if ( !getApp()->getProject()->getProjectFormatAtIndex(curIndex, &f) ) {
        assert(false);

        return true;
    }

    KnobIntPtr size = _imp->pluginFormatKnobs.size.lock();
    KnobDoublePtr par = _imp->pluginFormatKnobs.par.lock();
    assert(size && par);

    _imp->effect->beginChanges();
    size->blockValueChanges();
    size->setValues(f.width(), f.height(), ViewSpec::all(), eValueChangedReasonNatronInternalEdited);
    size->unblockValueChanges();
    par->blockValueChanges();
    par->setValue( f.getPixelAspectRatio() );
    par->unblockValueChanges();

    _imp->effect->endChanges();

    return true;
}

void
Node::refreshFormatParamChoice(const std::vector<std::string>& entries,
                               int defValue,
                               bool loadingProject)
{
    KnobChoicePtr choice = _imp->pluginFormatKnobs.formatChoice.lock();

    if (!choice) {
        return;
    }
    int curIndex = choice->getValue();
    choice->populateChoices(entries);
    choice->beginChanges();
    choice->setDefaultValue(defValue);
    if (!loadingProject) {
        //changedKnob was not called because we are initializing knobs
        handleFormatKnob(choice);
    } else {
        if ( curIndex < (int)entries.size() ) {
            choice->setValue(curIndex);
        }
    }

    choice->endChanges();
}

void
Node::refreshPreviewsAfterProjectLoad()
{
    computePreviewImage( getApp()->getTimeLine()->currentFrame() );
    Q_EMIT s_refreshPreviewsAfterProjectLoadRequested();
}

QString
Node::makeDocumentation(bool genHTML) const
{
    QString ret;
    QString markdown;
    QTextStream ts(&ret);
    QTextStream ms(&markdown);

    QString pluginID, pluginLabel, pluginDescription, pluginIcon;
    int majorVersion = getMajorVersion();
    int minorVersion = getMinorVersion();
    QStringList pluginGroup;
    bool pluginDescriptionIsMarkdown = false;
    QVector<QStringList> inputs;
    QVector<QStringList> items;

    {
        QMutexLocker k(&_imp->pyPluginInfoMutex);
        bool pyplug = _imp->isPyPlugInternal();
        if (pyplug) {
            pluginID = QString::fromUtf8( _imp->pyPlugInfo.pyPlugID.c_str() );
            pluginLabel =  QString::fromUtf8( _imp->pyPlugInfo.pyPlugLabel.c_str() );
            pluginDescription = QString::fromUtf8( _imp->pyPlugInfo.pyPlugDesc.c_str() );
            pluginIcon = QString::fromUtf8( _imp->pyPlugInfo.pyPlugIconFilePath.c_str() );
            for (std::list<std::string>::const_iterator it = _imp->pyPlugInfo.pyPlugGrouping.begin() ; it != _imp->pyPlugInfo.pyPlugGrouping.end(); ++it) {
                pluginGroup.push_back(QString::fromUtf8(it->c_str()));
            }
        } else {
            PluginPtr plugin = getPlugin();
            pluginID = plugin->getPluginID();
            pluginLabel =  plugin->getPluginLabel();
            pluginDescription =  QString::fromUtf8( _imp->effect->getPluginDescription().c_str() );
            pluginIcon = plugin->getIconFilePath();
            pluginGroup = plugin->getGrouping();
            pluginDescriptionIsMarkdown = _imp->effect->isPluginDescriptionInMarkdown();
        }

        for (int i = 0; i < _imp->effect->getMaxInputCount(); ++i) {
            QStringList input;
            QString optional = _imp->effect->isInputOptional(i) ? tr("Yes") : tr("No");
            input << QString::fromStdString( _imp->effect->getInputLabel(i) ) << QString::fromStdString( _imp->effect->getInputHint(i) ) << optional;
            inputs.push_back(input);
        }
    }

    // check for plugin icon
    QString pluginIconUrl;
    if ( !pluginIcon.isEmpty() ) {
        QFile iconFile(pluginIcon);
        if ( iconFile.exists() ) {
            if (genHTML) {
                pluginIconUrl.append( QString::fromUtf8("/LOCAL_FILE/") );
                pluginIconUrl.append(pluginIcon);
                pluginIconUrl.replace( QString::fromUtf8("\\"), QString::fromUtf8("/") );
            } else {
                pluginIconUrl.append(pluginID);
                pluginIconUrl.append(QString::fromUtf8(".png"));
            }
        }
    }

    // check for extra markdown file
    QString extraMarkdown;
    QString pluginMD = pluginIcon;
    pluginMD.replace( QString::fromUtf8(".png"), QString::fromUtf8(".md") );
    QFile pluginMarkdownFile(pluginMD);
    if ( pluginMarkdownFile.exists() ) {
        if ( pluginMarkdownFile.open(QIODevice::ReadOnly | QIODevice::Text) ) {
            extraMarkdown = QString::fromUtf8( pluginMarkdownFile.readAll() );
            pluginMarkdownFile.close();
        }
    }

    // generate knobs info
    KnobsVec knobs = getEffectInstance()->getKnobs_mt_safe();
    for (KnobsVec::const_iterator it = knobs.begin(); it != knobs.end(); ++it) {

        if ( (*it)->getDefaultIsSecret() ) {
            continue;
        }
        QString knobScriptName = QString::fromUtf8( (*it)->getName().c_str() );
        QString knobLabel = QString::fromUtf8( (*it)->getLabel().c_str() );
        QString knobHint = QString::fromUtf8( (*it)->getHintToolTip().c_str() );

        QString defValuesStr, knobType;
        std::vector<std::pair<QString, QString> > dimsDefaultValueStr;
        KnobIntPtr isInt = toKnobInt(*it);
        KnobChoicePtr isChoice = toKnobChoice(*it);
        KnobBoolPtr isBool = toKnobBool(*it);
        KnobDoublePtr isDbl = toKnobDouble(*it);
        KnobStringPtr isString = toKnobString(*it);
        KnobSeparatorPtr isSep = toKnobSeparator(*it);
        KnobButtonPtr isBtn = toKnobButton(*it);
        KnobParametricPtr isParametric = toKnobParametric(*it);
        KnobGroupPtr isGroup = toKnobGroup(*it);
        KnobPagePtr isPage = toKnobPage(*it);
        KnobColorPtr isColor = toKnobColor(*it);

        if (isInt) {
            knobType = tr("Integer");
        } else if (isChoice) {
            knobType = tr("Choice");
        } else if (isBool) {
            knobType = tr("Boolean");
        } else if (isDbl) {
            knobType = tr("Double");
        } else if (isString) {
            knobType = tr("String");
        } else if (isSep) {
            knobType = tr("Seperator");
        } else if (isBtn) {
            knobType = tr("Button");
        } else if (isParametric) {
            knobType = tr("Parametric");
        } else if (isGroup) {
            knobType = tr("Group");
        } else if (isPage) {
            knobType = tr("Page");
        } else if (isColor) {
            knobType = tr("Color");
        } else {
            knobType = tr("N/A");
        }

        if (!isGroup && !isPage) {
            for (int i = 0; i < (*it)->getDimension(); ++i) {
                QString valueStr;

                if (!isBtn && !isSep && !isParametric) {
                    if (isChoice) {
                        int index = isChoice->getDefaultValue(i);
                        std::vector<std::string> entries = isChoice->getEntries_mt_safe();
                        if ( (index >= 0) && ( index < (int)entries.size() ) ) {
                            valueStr = QString::fromUtf8( entries[index].c_str() );
                        }
                    } else if (isInt) {
                        valueStr = QString::number( isInt->getDefaultValue(i) );
                    } else if (isDbl) {
                        valueStr = QString::number( isDbl->getDefaultValue(i) );
                    } else if (isBool) {
                        valueStr = isBool->getDefaultValue(i) ? tr("On") : tr("Off");
                    } else if (isString) {
                        valueStr = QString::fromUtf8( isString->getDefaultValue(i).c_str() );
                    } else if (isColor) {
                        valueStr = QString::number( isColor->getDefaultValue(i) );
                    }
                }

                dimsDefaultValueStr.push_back( std::make_pair(QString::fromUtf8( (*it)->getDimensionName(i).c_str() ), valueStr) );
            }

            for (std::size_t i = 0; i < dimsDefaultValueStr.size(); ++i) {
                if ( !dimsDefaultValueStr[i].second.isEmpty() ) {
                    if (dimsDefaultValueStr.size() > 1) {
                        defValuesStr.append(dimsDefaultValueStr[i].first);
                        defValuesStr.append( QString::fromUtf8(": ") );
                    }
                    defValuesStr.append(dimsDefaultValueStr[i].second);
                    if (i < dimsDefaultValueStr.size() - 1) {
                        defValuesStr.append( QString::fromUtf8(" ") );
                    }
                }
            }
            if ( defValuesStr.isEmpty() ) {
                defValuesStr = tr("N/A");
            }
        }

        if (!isPage && !isSep && !isGroup) {
            QStringList row;
            row << knobLabel << knobScriptName << knobType << defValuesStr << knobHint;
            items.append(row);
        }
    } // for (KnobsVec::const_iterator it = knobs.begin(); it!=knobs.end(); ++it) {


    // generate plugin info
    ms << pluginLabel << "\n==========\n\n";
    if (!pluginIconUrl.isEmpty()) {
        ms << "![](" << pluginIconUrl << ")\n\n";
    }
    ms << tr("*This documentation is for version %2.%3 of %1.*").arg(pluginLabel).arg(majorVersion).arg(minorVersion) << "\n\n";

    if (!pluginDescriptionIsMarkdown) {
        if (genHTML) {
            pluginDescription = NATRON_NAMESPACE::convertFromPlainText(pluginDescription, NATRON_NAMESPACE::WhiteSpaceNormal);

            // replace URLs with links
            QRegExp re( QString::fromUtf8("((http|ftp|https)://([\\w_-]+(?:(?:\\.[\\w_-]+)+))([\\w.,@?^=%&:/~+#-]*[\\w@?^=%&/~+#-])?)") );
            pluginDescription.replace( re, QString::fromUtf8("<a href=\"\\1\">\\1</a>") );
        } else {
            pluginDescription.replace( QString::fromUtf8("\n"), QString::fromUtf8("\n\n") );
        }
    }

    ms << pluginDescription << "\n\n";

    // create markdown table
    ms << tr("Inputs") << "\n----------\n\n";
    ms << tr("Input") << " | " << tr("Description") << " | " << tr("Optional") << "\n";
    ms << "--- | --- | ---\n";
    if (inputs.size() > 0) {
        Q_FOREACH(const QStringList &input, inputs) {
            QString inputName = input.at(0);
            inputName.replace(QString::fromUtf8("\n"),QString::fromUtf8("<br />"));
            if (inputName.isEmpty()) {
                inputName = QString::fromUtf8("&nbsp;");
            }

            QString inputDesc = input.at(1);
            inputDesc.replace(QString::fromUtf8("\n"),QString::fromUtf8("<br />"));
            if (inputDesc.isEmpty()) {
                inputDesc = QString::fromUtf8("&nbsp;");
            }

            QString inputOpt = input.at(2);
            if (inputOpt.isEmpty()) {
                inputOpt = QString::fromUtf8("&nbsp;");
            }

            ms << inputName << " | " << inputDesc << " | " << inputOpt << "\n";
        }
    }
    ms << tr("Controls") << "\n----------\n\n";
    ms << tr("Label (UI Name)") << " | " << tr("Script-Name") << " | " <<tr("Type") << " | " << tr("Default-Value") << " | " << tr("Function") << "\n";
    ms << "--- | --- | --- | --- | ---\n";
    if (items.size() > 0) {
        Q_FOREACH(const QStringList &item, items) {
            QString itemLabel = item.at(0);
            itemLabel.replace(QString::fromUtf8("\n"),QString::fromUtf8("<br />"));
            if (itemLabel.isEmpty()) {
                itemLabel = QString::fromUtf8("&nbsp;");
            }

            QString itemScript = item.at(1);
            itemScript.replace(QString::fromUtf8("\n"),QString::fromUtf8("<br />"));
            if (itemScript.isEmpty()) {
                itemScript = QString::fromUtf8("&nbsp;");
            }

            QString itemType = item.at(2);
            if (itemType.isEmpty()) {
                itemType = QString::fromUtf8("&nbsp;");
            }

            QString itemDefault = item.at(3);
            itemDefault.replace(QString::fromUtf8("\n"),QString::fromUtf8("<br />"));
            if (itemDefault.isEmpty()) {
                itemDefault = QString::fromUtf8("&nbsp;");
            }

            QString itemFunction = item.at(4);
            itemFunction.replace(QString::fromUtf8("\n"),QString::fromUtf8("<br />"));
            if (itemFunction.isEmpty()) {
                itemFunction = QString::fromUtf8("&nbsp;");
            }

            ms << itemLabel << " | " << itemScript << " | " << itemType << " | " << itemDefault << " | " << itemFunction << "\n";
        }
    }

    // add extra markdown if available
    if ( !extraMarkdown.isEmpty() ) {
        ms << "\n\n";
        ms << extraMarkdown;
    }

    // output
    if (genHTML) {
        ts << "<!DOCTYPE HTML PUBLIC \"-//W3C//DTD HTML 4.01 Transitional//EN\" \"http://www.w3.org/TR/html4/loose.dtd\">";
        ts << "<html><head>";
        ts << "<title>" << pluginLabel << " - NATRON_DOCUMENTATION</title>";
        ts << "<link rel=\"stylesheet\" href=\"_static/default.css\" type=\"text/css\" /><link rel=\"stylesheet\" href=\"_static/style.css\" type=\"text/css\" /><script type=\"text/javascript\" src=\"_static/jquery.js\"></script><script type=\"text/javascript\" src=\"_static/dropdown.js\"></script>";
        ts << "</head><body>";
        ts << "<div class=\"related\"><h3>" << tr("Navigation") << "</h3><ul>";
        ts << "<li><a href=\"/index.html\">NATRON_DOCUMENTATION</a> &raquo;</li>";
        ts << "<li><a href=\"/_group.html\">" << tr("Reference Guide") << "</a> &raquo;</li>";
        if ( !pluginGroup.isEmpty() ) {
            QString group = pluginGroup.at(0);
            if (!group.isEmpty()) {
                ts << "<li><a href=\"/_group.html?id=" << group << "\">" << group << "</a> &raquo;</li>";
            }
        }
        ts << "</ul></div>";
        ts << "<div class=\"document\"><div class=\"documentwrapper\"><div class=\"body\"><div class=\"section\">";
        QString html = Markdown::convert2html(markdown);
        ts << Markdown::fixNodeHTML(html);
        ts << "</div></div></div><div class=\"clearer\"></div></div><div class=\"footer\"></div></body></html>";
    } else {
        ts << markdown;
    }

    return ret;
} // Node::makeDocumentation

bool
Node::isForceCachingEnabled() const
{
    KnobBoolPtr b = _imp->forceCaching.lock();

    return b ? b->getValue() : false;
}

void
Node::setForceCachingEnabled(bool value)
{
    KnobBoolPtr b = _imp->forceCaching.lock();
    if (!b) {
        return;
    }
    b->setValue(value);
}

void
Node::onSetSupportRenderScaleMaybeSet(int support)
{
    if ( (EffectInstance::SupportsEnum)support == EffectInstance::eSupportsYes ) {
        KnobBoolPtr b = _imp->useFullScaleImagesWhenRenderScaleUnsupported.lock();
        if (b) {
            b->setSecretByDefault(true);
            b->setSecret(true);
        }
    }
}

bool
Node::useScaleOneImagesWhenRenderScaleSupportIsDisabled() const
{
    KnobBoolPtr b =  _imp->useFullScaleImagesWhenRenderScaleUnsupported.lock();

    return b ? b->getValue() : false;
}

void
Node::beginEditKnobs()
{
    _imp->effect->beginEditKnobs();
}

void
Node::setEffect(const EffectInstancePtr& effect)
{
    ////Only called by the main-thread
    assert( QThread::currentThread() == qApp->thread() );
    _imp->effect = effect;
    _imp->effect->initializeData();

    NodePtr thisShared = shared_from_this();
    NodePtr ioContainer = _imp->ioContainer.lock();
    if (ioContainer) {
        ReadNodePtr isReader = toReadNode( ioContainer->getEffectInstance() );
        if (isReader) {
            isReader->setEmbeddedReader(thisShared);
        } else {
            WriteNodePtr isWriter = toWriteNode( ioContainer->getEffectInstance() );
            assert(isWriter);
            if (isWriter) {
                isWriter->setEmbeddedWriter(thisShared);
            }
        }
    }
}

EffectInstancePtr
Node::getEffectInstance() const
{
    ///Thread safe as it never changes
    return _imp->effect;
}

void
Node::hasViewersConnected(std::list<ViewerInstancePtr>* viewers) const
{
    ViewerInstancePtr thisViewer = isEffectViewerInstance();

    if (thisViewer) {
        std::list<ViewerInstancePtr>::const_iterator alreadyExists = std::find(viewers->begin(), viewers->end(), thisViewer);
        if ( alreadyExists == viewers->end() ) {
            viewers->push_back(thisViewer);
        }
    } else {
        NodesList outputs;
        getOutputsWithGroupRedirection(outputs);

        for (NodesList::iterator it = outputs.begin(); it != outputs.end(); ++it) {
            assert(*it);
            (*it)->hasViewersConnected(viewers);
        }
    }
}

/**
 * @brief Resolves links of the graph in the case of containers (that do not do any rendering but only contain nodes inside)
 * so that algorithms that cycle the tree from bottom to top
 * properly visit all nodes in the correct order
 **/
static NodePtr
applyNodeRedirectionsUpstream(const NodePtr& node,
                              bool useGuiInput)
{
    if (!node) {
        return node;
    }
    NodeGroupPtr isGrp = node->isEffectNodeGroup();
    if (isGrp) {
        //The node is a group, instead jump directly to the output node input of the  group
        return applyNodeRedirectionsUpstream(isGrp->getOutputNodeInput(useGuiInput), useGuiInput);
    }

    PrecompNodePtr isPrecomp = node->isEffectPrecompNode();
    if (isPrecomp) {
        //The node is a precomp, instead jump directly to the output node of the precomp
        return applyNodeRedirectionsUpstream(isPrecomp->getOutputNode(), useGuiInput);
    }

    GroupInputPtr isInput = node->isEffectGroupInput();
    if (isInput) {
        //The node is a group input,  jump to the corresponding input of the group
        NodeCollectionPtr collection = node->getGroup();
        assert(collection);
        isGrp = toNodeGroup(collection);
        if (isGrp) {
            return applyNodeRedirectionsUpstream(isGrp->getRealInputForInput(useGuiInput, node), useGuiInput);
        }
    }

    return node;
}

/**
 * @brief Resolves links of the graph in the case of containers (that do not do any rendering but only contain nodes inside)
 * so that algorithms that cycle the tree from top to bottom
 * properly visit all nodes in the correct order. Note that one node may translate to several nodes since multiple nodes
 * may be connected to the same node.
 **/
static void
applyNodeRedirectionsDownstream(int recurseCounter,
                                const NodePtr& node,
                                bool useGuiOutputs,
                                NodesList& translated)
{
    NodeGroupPtr isGrp = node->isEffectNodeGroup();

    if (isGrp) {
        //The node is a group, meaning it should not be taken into account, instead jump directly to the input nodes output of the group
        NodesList inputNodes;
        isGrp->getInputsOutputs(&inputNodes, useGuiOutputs);
        for (NodesList::iterator it2 = inputNodes.begin(); it2 != inputNodes.end(); ++it2) {
            //Call recursively on them
            applyNodeRedirectionsDownstream(recurseCounter + 1, *it2, useGuiOutputs, translated);
        }

        return;
    }

    GroupOutputPtr isOutput = node->isEffectGroupOutput();
    if (isOutput) {
        //The node is the output of a group, its outputs are the outputs of the group
        NodeCollectionPtr collection = isOutput->getNode()->getGroup();
        if (!collection) {
            return;
        }
        isGrp = toNodeGroup(collection);
        if (isGrp) {
            NodesWList groupOutputs;
            if (useGuiOutputs) {
                groupOutputs = isGrp->getNode()->getGuiOutputs();
            } else {
                NodePtr grpNode = isGrp->getNode();
                if (grpNode) {
                    grpNode->getOutputs_mt_safe(groupOutputs);
                }
            }
            for (NodesWList::iterator it2 = groupOutputs.begin(); it2 != groupOutputs.end(); ++it2) {
                //Call recursively on them
                NodePtr output = it2->lock();
                if (output) {
                    applyNodeRedirectionsDownstream(recurseCounter + 1, output, useGuiOutputs, translated);
                }
            }
        }

        return;
    }

    PrecompNodePtr isInPrecomp = node->isPartOfPrecomp();
    if ( isInPrecomp && (isInPrecomp->getOutputNode() == node) ) {
        //This node is the output of the precomp, its outputs are the outputs of the precomp node
        NodesWList groupOutputs;
        if (useGuiOutputs) {
            groupOutputs = isInPrecomp->getNode()->getGuiOutputs();
        } else {
            isInPrecomp->getNode()->getOutputs_mt_safe(groupOutputs);
        }
        for (NodesWList::iterator it2 = groupOutputs.begin(); it2 != groupOutputs.end(); ++it2) {
            //Call recursively on them
            NodePtr output = it2->lock();
            if (output) {
                applyNodeRedirectionsDownstream(recurseCounter + 1, output, useGuiOutputs, translated);
            }
        }

        return;
    }

    //Base case: return this node
    if (recurseCounter > 0) {
        translated.push_back(node);
    }
} // applyNodeRedirectionsDownstream

void
Node::getOutputsWithGroupRedirection(NodesList& outputs) const
{
    NodesList redirections;
    NodePtr thisShared = boost::const_pointer_cast<Node>( shared_from_this() );

    applyNodeRedirectionsDownstream(0, thisShared, false, redirections);
    if ( !redirections.empty() ) {
        outputs.insert( outputs.begin(), redirections.begin(), redirections.end() );
    } else {
        QMutexLocker l(&_imp->outputsMutex);
        for (NodesWList::const_iterator it = _imp->outputs.begin(); it != _imp->outputs.end(); ++it) {
            NodePtr output = it->lock();
            if (output) {
                outputs.push_back(output);
            }
        }
    }
}

void
Node::hasOutputNodesConnected(std::list<OutputEffectInstancePtr>* writers) const
{
    OutputEffectInstancePtr thisWriter = isEffectOutput();

    if ( thisWriter && thisWriter->isOutput() && !toGroupOutput(thisWriter) ) {
        std::list<OutputEffectInstancePtr>::const_iterator alreadyExists = std::find(writers->begin(), writers->end(), thisWriter);
        if ( alreadyExists == writers->end() ) {
            writers->push_back(thisWriter);
        }
    } else {
        NodesList outputs;
        getOutputsWithGroupRedirection(outputs);

        for (NodesList::iterator it = outputs.begin(); it != outputs.end(); ++it) {
            assert(*it);
            (*it)->hasOutputNodesConnected(writers);
        }
    }
}

int
Node::getMajorVersion() const
{
    {
        QMutexLocker k(&_imp->pyPluginInfoMutex);
        if ( _imp->isPyPlugInternal() ) {
            return _imp->pyPlugInfo.pyPlugVersion;
        }
    }

    PluginPtr plugin = getPlugin();
    if (!plugin) {
        return 0;
    }

    return plugin->getMajorVersion();
}

int
Node::getMinorVersion() const
{
    ///Thread safe as it never changes
    PluginPtr plugin = getPlugin();
    if (!plugin) {
        return 0;
    }
    {
        QMutexLocker k(&_imp->pyPluginInfoMutex);
        if ( _imp->isPyPlugInternal() ) {
            return 0;
        }
    }

    return plugin->getMinorVersion();
}

void
Node::initializeInputs()
{
    ////Only called by the main-thread
    assert( QThread::currentThread() == qApp->thread() );
    const int inputCount = getMaxInputCount();
    InputsV oldInputs;
    {
        QMutexLocker k(&_imp->inputsLabelsMutex);
        _imp->inputLabels.resize(inputCount);
        _imp->inputHints.resize(inputCount);
        for (int i = 0; i < inputCount; ++i) {
            _imp->inputLabels[i] = _imp->effect->getInputLabel(i);
            _imp->inputHints[i] = _imp->effect->getInputHint(i);
        }
    }
    {
        QMutexLocker l(&_imp->lastRenderStartedMutex);
        _imp->inputIsRenderingCounter.resize(inputCount);
    }
    {
        QMutexLocker l(&_imp->inputsMutex);
        oldInputs = _imp->inputs;

        std::vector<bool> oldInputsVisibility = _imp->inputsVisibility;
        _imp->inputIsRenderingCounter.resize(inputCount);
        _imp->inputs.resize(inputCount);
        _imp->guiInputs.resize(inputCount);
        _imp->inputsVisibility.resize(inputCount);
        ///if we added inputs, just set to NULL the new inputs, and add their label to the labels map
        for (int i = 0; i < inputCount; ++i) {
            if ( i < (int)oldInputs.size() ) {
                _imp->inputs[i] = oldInputs[i];
                _imp->guiInputs[i] = oldInputs[i];
            } else {
                _imp->inputs[i].reset();
                _imp->guiInputs[i].reset();
            }
            if (i < (int) oldInputsVisibility.size()) {
                _imp->inputsVisibility[i] = oldInputsVisibility[i];
            } else {
                _imp->inputsVisibility[i] = true;
            }
        }


        ///Set the components the plug-in accepts
        _imp->inputsComponents.resize(inputCount);
        for (int i = 0; i < inputCount; ++i) {
            _imp->inputsComponents[i].clear();
            if ( _imp->effect->isInputMask(i) ) {
                //Force alpha for masks
                _imp->inputsComponents[i].push_back( ImageComponents::getAlphaComponents() );
            } else {
                _imp->effect->addAcceptedComponents(i, &_imp->inputsComponents[i]);
            }
        }
        _imp->outputComponents.clear();
        _imp->effect->addAcceptedComponents(-1, &_imp->outputComponents);
    }
    _imp->inputsInitialized = true;

    Q_EMIT inputsInitialized();
} // Node::initializeInputs

NodePtr
Node::getInput(int index) const
{
    return getInputInternal(false, true, index);
}

NodePtr
Node::getInputInternal(bool useGuiInput,
                       bool useGroupRedirections,
                       int index) const
{
    NodePtr parent = _imp->multiInstanceParent.lock();

    if (parent) {
        return parent->getInput(index);
    }
    if (!_imp->inputsInitialized) {
        qDebug() << "Node::getInput(): inputs not initialized";
    }
    QMutexLocker l(&_imp->inputsMutex);
    if ( ( index >= (int)_imp->inputs.size() ) || (index < 0) ) {
        return NodePtr();
    }

    NodePtr ret =  useGuiInput ? _imp->guiInputs[index].lock() : _imp->inputs[index].lock();
    if (ret && useGroupRedirections) {
        ret = applyNodeRedirectionsUpstream(ret, useGuiInput);
    }

    return ret;
}

NodePtr
Node::getGuiInput(int index) const
{
    return getInputInternal(true, true, index);
}

NodePtr
Node::getRealInput(int index) const
{
    return getInputInternal(false, false, index);
}

NodePtr
Node::getRealGuiInput(int index) const
{
    return getInputInternal(true, false, index);
}

int
Node::getInputIndex(const NodeConstPtr& node) const
{
    QMutexLocker l(&_imp->inputsMutex);

    for (U32 i = 0; i < _imp->inputs.size(); ++i) {
        if (_imp->inputs[i].lock() == node) {
            return i;
        }
    }

    return -1;
}

const std::vector<NodeWPtr > &
Node::getInputs() const
{
    ////Only called by the main-thread
    assert( QThread::currentThread() == qApp->thread() );
    assert(_imp->inputsInitialized);

    NodePtr parent = _imp->multiInstanceParent.lock();
    if (parent) {
        return parent->getInputs();
    }

    return _imp->inputs;
}

const std::vector<NodeWPtr > &
Node::getGuiInputs() const
{
    ////Only called by the main-thread
    assert( QThread::currentThread() == qApp->thread() );
    assert(_imp->inputsInitialized);

    NodePtr parent = _imp->multiInstanceParent.lock();
    if (parent) {
        return parent->getGuiInputs();
    }

    return _imp->guiInputs;
}

std::vector<NodeWPtr >
Node::getInputs_copy() const
{
    assert(_imp->inputsInitialized);

    NodePtr parent = _imp->multiInstanceParent.lock();
    if (parent) {
        return parent->getInputs();
    }

    QMutexLocker l(&_imp->inputsMutex);

    return _imp->inputs;
}

std::string
Node::getInputLabel(int inputNb) const
{
    assert(_imp->inputsInitialized);

    QMutexLocker l(&_imp->inputsLabelsMutex);
    if ( (inputNb < 0) || ( inputNb >= (int)_imp->inputLabels.size() ) ) {
        throw std::invalid_argument("Index out of range");
    }

    return _imp->inputLabels[inputNb];
}

std::string
Node::getInputHint(int inputNb) const
{
    assert(_imp->inputsInitialized);

    QMutexLocker l(&_imp->inputsLabelsMutex);
    if ( (inputNb < 0) || ( inputNb >= (int)_imp->inputHints.size() ) ) {
        throw std::invalid_argument("Index out of range");
    }

    return _imp->inputHints[inputNb];
}

void
Node::setInputLabel(int inputNb, const std::string& label)
{
    {
        QMutexLocker l(&_imp->inputsLabelsMutex);
        if ( (inputNb < 0) || ( inputNb >= (int)_imp->inputLabels.size() ) ) {
            throw std::invalid_argument("Index out of range");
        }
        _imp->inputLabels[inputNb] = label;
    }
    std::map<int, MaskSelector>::iterator foundMask = _imp->maskSelectors.find(inputNb);
    if (foundMask != _imp->maskSelectors.end()) {
        foundMask->second.channel.lock()->setLabel(label);
    }

    std::map<int, ChannelSelector>::iterator foundChannel = _imp->channelsSelectors.find(inputNb);
    if (foundChannel != _imp->channelsSelectors.end()) {
        foundChannel->second.layer.lock()->setLabel(label + std::string(" Layer"));
    }

    Q_EMIT inputEdgeLabelChanged(inputNb, QString::fromUtf8(label.c_str()));
}

void
Node::setInputHint(int inputNb, const std::string& hint)
{
    {
        QMutexLocker l(&_imp->inputsLabelsMutex);
        if ( (inputNb < 0) || ( inputNb >= (int)_imp->inputHints.size() ) ) {
            throw std::invalid_argument("Index out of range");
        }
        _imp->inputHints[inputNb] = hint;
    }
}

bool
Node::isInputVisible(int inputNb) const
{
    QMutexLocker k(&_imp->inputsMutex);
    if (inputNb >= 0 && inputNb < (int)_imp->inputsVisibility.size()) {
        return _imp->inputsVisibility[inputNb];
    } else {
        throw std::invalid_argument("Index out of range");
    }
    return false;
}

void
Node::setInputVisible(int inputNb, bool visible)
{
    {
        QMutexLocker k(&_imp->inputsMutex);
        if (inputNb >= 0 && inputNb < (int)_imp->inputsVisibility.size()) {
            _imp->inputsVisibility[inputNb] = visible;
        } else {
            throw std::invalid_argument("Index out of range");
        }
    }
    Q_EMIT inputVisibilityChanged(inputNb);
}


int
Node::getInputNumberFromLabel(const std::string& inputLabel) const
{
    assert(_imp->inputsInitialized);
    QMutexLocker l(&_imp->inputsLabelsMutex);
    for (U32 i = 0; i < _imp->inputLabels.size(); ++i) {
        if (_imp->inputLabels[i] == inputLabel) {
            return i;
        }
    }

    return -1;
}

bool
Node::isInputConnected(int inputNb) const
{
    assert(_imp->inputsInitialized);

    return getInput(inputNb) != NULL;
}

bool
Node::hasInputConnected() const
{
    assert(_imp->inputsInitialized);

    NodePtr parent = _imp->multiInstanceParent.lock();
    if (parent) {
        return parent->hasInputConnected();
    }
    QMutexLocker l(&_imp->inputsMutex);
    for (U32 i = 0; i < _imp->inputs.size(); ++i) {
        if ( _imp->inputs[i].lock() ) {
            return true;
        }
    }


    return false;
}

bool
Node::hasMandatoryInputDisconnected() const
{
    QMutexLocker l(&_imp->inputsMutex);

    for (U32 i = 0; i < _imp->inputs.size(); ++i) {
        if ( !_imp->inputs[i].lock() && !_imp->effect->isInputOptional(i) ) {
            return true;
        }
    }

    return false;
}

bool
Node::hasAllInputsConnected() const
{
    QMutexLocker l(&_imp->inputsMutex);

    for (U32 i = 0; i < _imp->inputs.size(); ++i) {
        if ( !_imp->inputs[i].lock() ) {
            return false;
        }
    }

    return true;
}

bool
Node::hasOutputConnected() const
{
    ////Only called by the main-thread
    NodePtr parent = _imp->multiInstanceParent.lock();

    if (parent) {
        return parent->hasOutputConnected();
    }
    if ( isOutputNode() ) {
        return true;
    }
    if ( QThread::currentThread() == qApp->thread() ) {
        if (_imp->outputs.size() == 1) {
            NodePtr output = _imp->outputs.front().lock();

            return !( output->isTrackerNodePlugin() && output->isMultiInstance() );
        } else if (_imp->outputs.size() > 1) {
            return true;
        }
    } else {
        QMutexLocker l(&_imp->outputsMutex);
        if (_imp->outputs.size() == 1) {
            NodePtr output = _imp->outputs.front().lock();

            return !( output->isTrackerNodePlugin() && output->isMultiInstance() );
        } else if (_imp->outputs.size() > 1) {
            return true;
        }
    }

    return false;
}

bool
Node::checkIfConnectingInputIsOk(const NodePtr& input) const
{
    ////Only called by the main-thread
    assert( QThread::currentThread() == qApp->thread() );
    if (input.get() == this) {
        return false;
    }
    bool found;
    input->isNodeUpstream(shared_from_this(), &found);

    return !found;
}

void
Node::isNodeUpstream(const NodeConstPtr& input,
                     bool* ok) const
{
    ////Only called by the main-thread
    assert( QThread::currentThread() == qApp->thread() );

    if (!input) {
        *ok = false;

        return;
    }

    ///No need to lock guiInputs is only written to by the main-thread

    for (U32 i = 0; i  < _imp->inputs.size(); ++i) {
        if (_imp->inputs[i].lock() == input) {
            *ok = true;

            return;
        }
    }
    *ok = false;
    for (U32 i = 0; i  < _imp->inputs.size(); ++i) {
        NodePtr in = _imp->inputs[i].lock();
        if (in) {
            in->isNodeUpstream(input, ok);
            if (*ok) {
                return;
            }
        }
    }
}

static Node::CanConnectInputReturnValue
checkCanConnectNoMultiRes(const Node* output,
                          const NodePtr& input)
{
    //http://openfx.sourceforge.net/Documentation/1.3/ofxProgrammingReference.html#kOfxImageEffectPropSupportsMultiResolution
    //Check that the input has the same RoD that another input and that its rod is set to 0,0
    RenderScale scale(1.);
    RectD rod;
    bool isProjectFormat;
    StatusEnum stat = input->getEffectInstance()->getRegionOfDefinition_public(0,
                                                                               output->getApp()->getTimeLine()->currentFrame(),
                                                                               scale,
                                                                               ViewIdx(0),
                                                                               &rod, &isProjectFormat);

    if ( (stat == eStatusFailed) && !rod.isNull() ) {
        return Node::eCanConnectInput_givenNodeNotConnectable;
    }
    if ( (rod.x1 != 0) || (rod.y1 != 0) ) {
        return Node::eCanConnectInput_multiResNotSupported;
    }

    // Commented-out: Some Furnace plug-ins from The Foundry (e.g F_Steadiness) are not supporting multi-resolution but actually produce an output
    // with a RoD different from the input

    /*RectD outputRod;
       stat = output->getEffectInstance()->getRegionOfDefinition_public(output->getCacheID(), output->getApp()->getTimeLine()->currentFrame(), scale, ViewIdx(0), &outputRod, &isProjectFormat);
       Q_UNUSED(stat);

       if ( !outputRod.isNull() && (rod != outputRod) ) {
        return Node::eCanConnectInput_multiResNotSupported;
       }*/

    for (int i = 0; i < output->getMaxInputCount(); ++i) {
        NodePtr inputNode = output->getInput(i);
        if (inputNode) {
            RectD inputRod;
            stat = inputNode->getEffectInstance()->getRegionOfDefinition_public(0,
                                                                                output->getApp()->getTimeLine()->currentFrame(),
                                                                                scale,
                                                                                ViewIdx(0),
                                                                                &inputRod, &isProjectFormat);
            if ( (stat == eStatusFailed) && !inputRod.isNull() ) {
                return Node::eCanConnectInput_givenNodeNotConnectable;
            }
            if (inputRod != rod) {
                return Node::eCanConnectInput_multiResNotSupported;
            }
        }
    }

    return Node::eCanConnectInput_ok;
}

Node::CanConnectInputReturnValue
Node::canConnectInput(const NodePtr& input,
                      int inputNumber) const
{
    ///No-one is allowed to connect to the other node
    if ( !input || !input->canOthersConnectToThisNode() ) {
        return eCanConnectInput_givenNodeNotConnectable;
    }

    ///Check for invalid index
    {
        QMutexLocker l(&_imp->inputsMutex);
        if ( (inputNumber < 0) || ( inputNumber >= (int)_imp->guiInputs.size() ) ) {
            return eCanConnectInput_indexOutOfRange;
        }
        if ( _imp->guiInputs[inputNumber].lock() ) {
            return eCanConnectInput_inputAlreadyConnected;
        }
    }

    NodeGroupPtr isGrp = input->isEffectNodeGroup();
    if ( isGrp && !isGrp->getOutputNode(true) ) {
        return eCanConnectInput_groupHasNoOutput;
    }

    if ( getParentMultiInstance() || input->getParentMultiInstance() ) {
        return eCanConnectInput_inputAlreadyConnected;
    }

    ///Applying this connection would create cycles in the graph
    if ( !checkIfConnectingInputIsOk( input ) ) {
        return eCanConnectInput_graphCycles;
    }


    if ( !_imp->effect->supportsMultiResolution() ) {
        CanConnectInputReturnValue ret = checkCanConnectNoMultiRes(this, input);
        if (ret != eCanConnectInput_ok) {
            return ret;
        }
    }

    {
        ///Check for invalid pixel aspect ratio if the node doesn't support multiple clip PARs

        double inputPAR = input->getEffectInstance()->getAspectRatio(-1);
        double inputFPS = input->getEffectInstance()->getFrameRate();
        QMutexLocker l(&_imp->inputsMutex);

        for (InputsV::const_iterator it = _imp->guiInputs.begin(); it != _imp->guiInputs.end(); ++it) {
            NodePtr node = it->lock();
            if (node) {
                if ( !_imp->effect->supportsMultipleClipPARs() ) {
                    if (node->getEffectInstance()->getAspectRatio(-1) != inputPAR) {
                        return eCanConnectInput_differentPars;
                    }
                }

                if (std::abs(node->getEffectInstance()->getFrameRate() - inputFPS) > 0.01) {
                    return eCanConnectInput_differentFPS;
                }
            }
        }
    }

    return eCanConnectInput_ok;
} // Node::canConnectInput

bool
Node::connectInput(const NodePtr & input,
                   int inputNumber)
{
    assert(_imp->inputsInitialized);
    assert(input);

    ///Check for cycles: they are forbidden in the graph
    if ( !checkIfConnectingInputIsOk( input ) ) {
        return false;
    }

    ///For effects that do not support multi-resolution, make sure the input effect is correct
    ///otherwise the rendering might crash
    if ( !_imp->effect->supportsMultiResolution() && !getApp()->getProject()->isLoadingProject() ) {
        CanConnectInputReturnValue ret = checkCanConnectNoMultiRes(this, input);
        if (ret != eCanConnectInput_ok) {
            return false;
        }
    }

    bool useGuiInputs = isNodeRendering();
    _imp->effect->abortAnyEvaluation();

    {
        ///Check for invalid index
        QMutexLocker l(&_imp->inputsMutex);
        if ( (inputNumber < 0) ||
             ( inputNumber >= (int)_imp->inputs.size() ) ||
             ( !useGuiInputs && _imp->inputs[inputNumber].lock() ) ||
             ( useGuiInputs && _imp->guiInputs[inputNumber].lock() ) ) {
            return false;
        }

        ///Set the input
        if (!useGuiInputs) {
            _imp->inputs[inputNumber] = input;
            _imp->guiInputs[inputNumber] = input;
        } else {
            _imp->guiInputs[inputNumber] = input;
        }
        input->connectOutput( useGuiInputs, shared_from_this() );
    }

    getApp()->recheckInvalidExpressions();

    ///Get notified when the input name has changed
    QObject::connect( input.get(), SIGNAL(labelChanged(QString)), this, SLOT(onInputLabelChanged(QString)) );

    ///Notify the GUI
    Q_EMIT inputChanged(inputNumber);
    bool mustCallEnd = false;

    if (!useGuiInputs) {
        ///Call the instance changed action with a reason clip changed
        beginInputEdition();
        mustCallEnd = true;
        onInputChanged(inputNumber);
    }

    bool creatingNodeTree = getApp()->isCreatingNodeTree();
    if (!creatingNodeTree) {
        onActionEvaluated();
    }

    std::string inputChangedCB = getInputChangedCallback();
    if ( !inputChangedCB.empty() ) {
        _imp->runInputChangedCallback(inputNumber, inputChangedCB);
    }

    if (mustCallEnd) {
        endInputEdition(true);
    }

    return true;
} // Node::connectInput


bool
Node::replaceInputInternal(const NodePtr& input, int inputNumber, bool useGuiInputs)
{
    assert(_imp->inputsInitialized);
    assert(input);
    ///Check for cycles: they are forbidden in the graph
    if ( !checkIfConnectingInputIsOk( input ) ) {
        return false;
    }


    ///For effects that do not support multi-resolution, make sure the input effect is correct
    ///otherwise the rendering might crash
    if ( !_imp->effect->supportsMultiResolution() ) {
        CanConnectInputReturnValue ret = checkCanConnectNoMultiRes(this, input);
        if (ret != eCanConnectInput_ok) {
            return false;
        }
    }

    {
        ///Check for invalid index
        QMutexLocker l(&_imp->inputsMutex);
        if ( (inputNumber < 0) || ( inputNumber > (int)_imp->inputs.size() ) ) {
            return false;
        }
    }


    {
        QMutexLocker l(&_imp->inputsMutex);
        ///Set the input

        if (!useGuiInputs) {
            NodePtr curIn = _imp->inputs[inputNumber].lock();
            if (curIn) {
                QObject::connect( curIn.get(), SIGNAL(labelChanged(QString)), this, SLOT(onInputLabelChanged(QString)) );
                curIn->disconnectOutput(useGuiInputs, shared_from_this());
            }
            _imp->inputs[inputNumber] = input;
            _imp->guiInputs[inputNumber] = input;
        } else {
            NodePtr curIn = _imp->guiInputs[inputNumber].lock();
            if (curIn) {
                QObject::connect( curIn.get(), SIGNAL(labelChanged(QString)), this, SLOT(onInputLabelChanged(QString)) );
                curIn->disconnectOutput(useGuiInputs, shared_from_this());
            }
            _imp->guiInputs[inputNumber] = input;
        }
        input->connectOutput( useGuiInputs, shared_from_this() );
    }

    ///Get notified when the input name has changed
    QObject::connect( input.get(), SIGNAL(labelChanged(QString)), this, SLOT(onInputLabelChanged(QString)) );

    ///Notify the GUI
    Q_EMIT inputChanged(inputNumber);
    bool mustCallEnd = false;
    if (!useGuiInputs) {
        beginInputEdition();
        mustCallEnd = true;
        ///Call the instance changed action with a reason clip changed
        onInputChanged(inputNumber);
    }

    bool creatingNodeTree = getApp()->isCreatingNodeTree();
    if (!creatingNodeTree) {
        // Notify cache
        onActionEvaluated();
    }


    std::string inputChangedCB = getInputChangedCallback();
    if ( !inputChangedCB.empty() ) {
        _imp->runInputChangedCallback(inputNumber, inputChangedCB);
    }

    if (mustCallEnd) {
        endInputEdition(true);
    }
    
    return true;
}

bool
Node::replaceInput(const NodePtr& input,
                   int inputNumber)
{


    bool useGuiInputs = isNodeRendering();
    _imp->effect->abortAnyEvaluation();
    return replaceInputInternal(input, inputNumber, useGuiInputs);
} // Node::replaceInput

void
Node::switchInput0And1()
{
    assert(_imp->inputsInitialized);
    int maxInputs = getMaxInputCount();
    if (maxInputs < 2) {
        return;
    }
    ///get the first input number to switch
    int inputAIndex = -1;
    for (int i = 0; i < maxInputs; ++i) {
        if ( !_imp->effect->isInputMask(i) ) {
            inputAIndex = i;
            break;
        }
    }

    ///There's only a mask ??
    if (inputAIndex == -1) {
        return;
    }

    ///get the second input number to switch
    int inputBIndex = -1;
    int firstMaskInput = -1;
    for (int j = 0; j < maxInputs; ++j) {
        if (j == inputAIndex) {
            continue;
        }
        if ( !_imp->effect->isInputMask(j) ) {
            inputBIndex = j;
            break;
        } else {
            firstMaskInput = j;
        }
    }
    if (inputBIndex == -1) {
        ///if there's a mask use it as input B for the switch
        if (firstMaskInput != -1) {
            inputBIndex = firstMaskInput;
        }
    }

    bool useGuiInputs = isNodeRendering();
    _imp->effect->abortAnyEvaluation();

    {
        QMutexLocker l(&_imp->inputsMutex);
        assert( inputAIndex < (int)_imp->inputs.size() && inputBIndex < (int)_imp->inputs.size() );
        NodePtr input0, input1;

        if (!useGuiInputs) {
            input0 = _imp->inputs[inputAIndex].lock();
            input1 = _imp->inputs[inputBIndex].lock();
            _imp->inputs[inputAIndex] = _imp->inputs[inputBIndex];
            _imp->inputs[inputBIndex] = input0;
            _imp->guiInputs[inputAIndex] = _imp->inputs[inputAIndex];
            _imp->guiInputs[inputBIndex] = _imp->inputs[inputBIndex];
        } else {
            input0 = _imp->guiInputs[inputAIndex].lock();
            input1 = _imp->guiInputs[inputBIndex].lock();
            _imp->guiInputs[inputAIndex] = _imp->guiInputs[inputBIndex];
            _imp->guiInputs[inputBIndex] = input0;
        }

    }
    Q_EMIT inputChanged(inputAIndex);
    Q_EMIT inputChanged(inputBIndex);
    bool mustCallEnd = false;
    if (!useGuiInputs) {
        beginInputEdition();
        mustCallEnd = true;
        onInputChanged(inputAIndex);
        onInputChanged(inputBIndex);
    }
    bool creatingNodeTree = getApp()->isCreatingNodeTree();
    if (!creatingNodeTree) {
        // Notify cache
        onActionEvaluated();

    }

    std::string inputChangedCB = getInputChangedCallback();
    if ( !inputChangedCB.empty() ) {
        _imp->runInputChangedCallback(inputAIndex, inputChangedCB);
        _imp->runInputChangedCallback(inputBIndex, inputChangedCB);
    }


    if (mustCallEnd) {
        endInputEdition(true);
    }
} // switchInput0And1

void
Node::onInputLabelChanged(const QString & name)
{
    assert( QThread::currentThread() == qApp->thread() );
    assert(_imp->inputsInitialized);
    Node* inp = dynamic_cast<Node*>( sender() );
    assert(inp);
    if (!inp) {
        // coverity[dead_error_line]
        return;
    }
    int inputNb = -1;
    ///No need to lock, inputs is only written to by the mainthread

    for (U32 i = 0; i < _imp->guiInputs.size(); ++i) {
        if (_imp->guiInputs[i].lock().get() == inp) {
            inputNb = i;
            break;
        }
    }

    if (inputNb != -1) {
        Q_EMIT inputLabelChanged(inputNb, name);
    }
}

void
Node::connectOutput(bool useGuiValues,
                    const NodePtr& output)
{
    assert(output);

    {
        QMutexLocker l(&_imp->outputsMutex);
        if (!useGuiValues) {
            _imp->outputs.push_back(output);
            _imp->guiOutputs.push_back(output);
        } else {
            _imp->guiOutputs.push_back(output);
        }
    }
    Q_EMIT outputsChanged();
}

int
Node::disconnectInput(int inputNumber)
{
    assert(_imp->inputsInitialized);

    NodePtr inputShared;
    bool useGuiValues = isNodeRendering();
    bool destroyed;
    {
        QMutexLocker k(&_imp->isBeingDestroyedMutex);
        destroyed = _imp->isBeingDestroyed;
    }
    if (!destroyed) {
        _imp->effect->abortAnyEvaluation();
    }

    {
        QMutexLocker l(&_imp->inputsMutex);
        if ( (inputNumber < 0) ||
             ( inputNumber > (int)_imp->inputs.size() ) ||
             ( !useGuiValues && !_imp->inputs[inputNumber].lock() ) ||
             ( useGuiValues && !_imp->guiInputs[inputNumber].lock() ) ) {
            return -1;
        }
        inputShared = useGuiValues ? _imp->guiInputs[inputNumber].lock() : _imp->inputs[inputNumber].lock();
    }


    QObject::disconnect( inputShared.get(), SIGNAL(labelChanged(QString)), this, SLOT(onInputLabelChanged(QString)) );
    inputShared->disconnectOutput(useGuiValues, shared_from_this());

    {
        QMutexLocker l(&_imp->inputsMutex);
        if (!useGuiValues) {
            _imp->inputs[inputNumber].reset();
            _imp->guiInputs[inputNumber].reset();
        } else {
            _imp->guiInputs[inputNumber].reset();
        }
    }

    {
        QMutexLocker k(&_imp->isBeingDestroyedMutex);
        if (_imp->isBeingDestroyed) {
            return -1;
        }
    }

    Q_EMIT inputChanged(inputNumber);
    bool mustCallEnd = false;
    if (!useGuiValues) {
        beginInputEdition();
        mustCallEnd = true;
        onInputChanged(inputNumber);
    }
    bool creatingNodeTree = getApp()->isCreatingNodeTree();
    if (!creatingNodeTree) {
        // Notify cache
        onActionEvaluated();
    }


    std::string inputChangedCB = getInputChangedCallback();
    if ( !inputChangedCB.empty() ) {
        _imp->runInputChangedCallback(inputNumber, inputChangedCB);
    }
    if (mustCallEnd) {
        endInputEdition(true);
    }

    return inputNumber;
} // Node::disconnectInput

int
Node::disconnectInputInternal(const NodePtr& input, bool useGuiValues)
{
    assert(_imp->inputsInitialized);
    int found = -1;
    NodePtr inputShared;
    {
        QMutexLocker l(&_imp->inputsMutex);
        if (!useGuiValues) {
            for (std::size_t i = 0; i < _imp->inputs.size(); ++i) {
                NodePtr curInput = _imp->inputs[i].lock();
                if (curInput == input) {
                    inputShared = curInput;
                    found = (int)i;
                    break;
                }
            }
        } else {
            for (std::size_t i = 0; i < _imp->guiInputs.size(); ++i) {
                NodePtr curInput = _imp->guiInputs[i].lock();
                if (curInput == input) {
                    inputShared = curInput;
                    found = (int)i;
                    break;
                }
            }
        }
    }
    if (found != -1) {
        {
            QMutexLocker l(&_imp->inputsMutex);
            if (!useGuiValues) {
                _imp->inputs[found].reset();
                _imp->guiInputs[found].reset();
            } else {
                _imp->guiInputs[found].reset();
            }
        }
        input->disconnectOutput(useGuiValues, shared_from_this());
        Q_EMIT inputChanged(found);
        bool mustCallEnd = false;
        if (!useGuiValues) {
            beginInputEdition();
            mustCallEnd = true;
            onInputChanged(found);
        }
        bool creatingNodeTree = getApp()->isCreatingNodeTree();
        if (!creatingNodeTree) {
            ///Recompute the hash
            if ( !getApp()->getProject()->isProjectClosing() ) {
                onActionEvaluated();
            }
        }



        std::string inputChangedCB = getInputChangedCallback();
        if ( !inputChangedCB.empty() ) {
            _imp->runInputChangedCallback(found, inputChangedCB);
        }

        if (mustCallEnd) {
            endInputEdition(true);
        }

        return found;
    }
    
    return -1;
}

int
Node::disconnectInput(const NodePtr& input)
{

    bool useGuiValues = isNodeRendering();
    _imp->effect->abortAnyEvaluation();
    return disconnectInputInternal(input, useGuiValues);
} // Node::disconnectInput

int
Node::disconnectOutput(bool useGuiValues,
                       const NodeConstPtr& output)
{
    assert(output);
    int ret = -1;
    {
        QMutexLocker l(&_imp->outputsMutex);
        if (!useGuiValues) {
            int ret = 0;
            for (NodesWList::iterator it = _imp->outputs.begin(); it != _imp->outputs.end(); ++it, ++ret) {
                if (it->lock() == output) {
                    _imp->outputs.erase(it);
                    break;
                }
            }
        }
        int ret = 0;
        for (NodesWList::iterator it = _imp->guiOutputs.begin(); it != _imp->guiOutputs.end(); ++it, ++ret) {
            if (it->lock() == output) {
                _imp->guiOutputs.erase(it);
                break;
            }
        }
    }

    //Will just refresh the gui
    Q_EMIT outputsChanged();

    return ret;
}

int
Node::inputIndex(const NodePtr& n) const
{
    if (!n) {
        return -1;
    }

    ///Only called by the main-thread
    assert( QThread::currentThread() == qApp->thread() );
    assert(_imp->inputsInitialized);

    NodePtr parent = _imp->multiInstanceParent.lock();
    if (parent) {
        return parent->inputIndex(n);
    }

    ///No need to lock this is only called by the main-thread
    for (std::size_t i = 0; i < _imp->inputs.size(); ++i) {
        if (_imp->inputs[i].lock() == n) {
            return i;
        }
    }


    return -1;
}

void
Node::clearLastRenderedImage()
{
    _imp->effect->clearLastRenderedImage();
}

/*After this call this node still knows the link to the old inputs/outputs
   but no other node knows this node.*/
void
Node::deactivate(const std::list< NodePtr > & outputsToDisconnect,
                 bool disconnectAll,
                 bool reconnect,
                 bool hideGui,
                 bool triggerRender,
                 bool unslaveKnobs)
{

    if ( !_imp->effect || !isActivated() ) {
        return;
    }
    //first tell the gui to clear any persistent message linked to this node
    clearPersistentMessage(false);



    bool beingDestroyed;
    {
        QMutexLocker k(&_imp->isBeingDestroyedMutex);
        beingDestroyed = _imp->isBeingDestroyed;
    }


    ///kill any thread it could have started
    ///Commented-out: If we were to undo the deactivate we don't want all threads to be
    ///exited, just exit them when the effect is really deleted instead
    //quitAnyProcessing();
    if (!beingDestroyed) {
        _imp->effect->abortAnyEvaluation(false /*keepOldestRender*/);
        _imp->abortPreview_non_blocking();
    }

    NodeCollectionPtr parentCol = getGroup();


    if (unslaveKnobs) {
        ///For all knobs that have listeners, invalidate expressions
        NodeGroupPtr isParentGroup = toNodeGroup(parentCol);
        KnobsVec knobs = _imp->effect->getKnobs_mt_safe();
        for (U32 i = 0; i < knobs.size(); ++i) {
            KnobI::ListenerDimsMap listeners;
            knobs[i]->getListeners(listeners);
            for (KnobI::ListenerDimsMap::iterator it = listeners.begin(); it != listeners.end(); ++it) {
                KnobIPtr listener = it->first.lock();
                if (!listener) {
                    continue;
                }
                KnobHolderPtr holder = listener->getHolder();
                if (!holder) {
                    continue;
                }
                if ( ( holder == _imp->effect ) || (holder == isParentGroup) ) {
                    continue;
                }

                EffectInstancePtr isEffect = toEffectInstance(holder);
                if (!isEffect) {
                    continue;
                }

                NodeCollectionPtr effectParent = isEffect->getNode()->getGroup();
                if (!effectParent) {
                    continue;
                }
                NodeGroupPtr isEffectParentGroup = toNodeGroup(effectParent);
                if ( isEffectParentGroup && (isEffectParentGroup == _imp->effect) ) {
                    continue;
                }

                isEffect->beginChanges();
                for (int dim = 0; dim < listener->getDimension(); ++dim) {
                    std::pair<int, KnobIPtr > master = listener->getMaster(dim);
                    if (master.second == knobs[i]) {
                        listener->unSlave(dim, true);
                    }

                    std::string hasExpr = listener->getExpression(dim);
                    if ( !hasExpr.empty() ) {
                        std::stringstream ss;
                        ss << tr("Missing node ").toStdString();
                        ss << getFullyQualifiedName();
                        ss << ' ';
                        ss << tr("in expression.").toStdString();
                        listener->setExpressionInvalid( dim, false, ss.str() );
                    }
                }
                isEffect->endChanges(true);
            }
        }
    }

    ///if the node has 1 non-optional input, attempt to connect the outputs to the input of the current node
    ///this node is the node the outputs should attempt to connect to
    NodePtr inputToConnectTo;
    NodePtr firstOptionalInput;
    int firstNonOptionalInput = -1;
    if (reconnect) {
        bool hasOnlyOneInputConnected = false;

        ///No need to lock guiInputs is only written to by the mainthread
        for (std::size_t i = 0; i < _imp->guiInputs.size(); ++i) {
            NodePtr input = _imp->guiInputs[i].lock();
            if (input) {
                if ( !_imp->effect->isInputOptional(i) ) {
                    if (firstNonOptionalInput == -1) {
                        firstNonOptionalInput = i;
                        hasOnlyOneInputConnected = true;
                    } else {
                        hasOnlyOneInputConnected = false;
                    }
                } else if (!firstOptionalInput) {
                    firstOptionalInput = input;
                    if (hasOnlyOneInputConnected) {
                        hasOnlyOneInputConnected = false;
                    } else {
                        hasOnlyOneInputConnected = true;
                    }
                }
            }
        }

        if (hasOnlyOneInputConnected) {
            if (firstNonOptionalInput != -1) {
                inputToConnectTo = getRealGuiInput(firstNonOptionalInput);
            } else if (firstOptionalInput) {
                inputToConnectTo = firstOptionalInput;
            }
        }
    }
    /*Removing this node from the output of all inputs*/
    _imp->deactivatedState.clear();


    std::vector<NodePtr > inputsQueueCopy;


    ///For multi-instances, if we deactivate the main instance without hiding the GUI (the default state of the tracker node)
    ///then don't remove it from outputs of the inputs
    if (hideGui || !_imp->isMultiInstance) {
        for (std::size_t i = 0; i < _imp->guiInputs.size(); ++i) {
            NodePtr input = _imp->guiInputs[i].lock();
            if (input) {
                input->disconnectOutput(false, shared_from_this());
            }
        }
    }


    ///For each output node we remember that the output node  had its input number inputNb connected
    ///to this node
    NodesWList outputsQueueCopy;
    {
        QMutexLocker l(&_imp->outputsMutex);
        outputsQueueCopy = _imp->guiOutputs;
    }


    for (NodesWList::iterator it = outputsQueueCopy.begin(); it != outputsQueueCopy.end(); ++it) {
        NodePtr output = it->lock();
        if (!output) {
            continue;
        }
        bool dc = false;
        if (disconnectAll) {
            dc = true;
        } else {
            for (NodesList::const_iterator found = outputsToDisconnect.begin(); found != outputsToDisconnect.end(); ++found) {
                if (*found == output) {
                    dc = true;
                    break;
                }
            }
        }
        if (dc) {
            int inputNb = output->getInputIndex(shared_from_this());
            if (inputNb != -1) {
                _imp->deactivatedState.insert( make_pair(*it, inputNb) );

                ///reconnect if inputToConnectTo is not null
                if (inputToConnectTo) {
                    output->replaceInputInternal(inputToConnectTo, inputNb, false);
                } else {
                    ignore_result( output->disconnectInputInternal(shared_from_this(), false) );
                }
            }
        }
    }

    // If the effect was doing OpenGL rendering and had context(s) bound, dettach them.
    _imp->effect->dettachAllOpenGLContexts();


    ///Free all memory used by the plug-in.

    ///COMMENTED-OUT: Don't do this, the node may still be rendering here since the abort call is not blocking.
    ///_imp->effect->clearPluginMemoryChunks();
    clearLastRenderedImage();

    if (parentCol && !beingDestroyed) {
        parentCol->notifyNodeDeactivated( shared_from_this() );
    }

    if (hideGui && !beingDestroyed) {
        Q_EMIT deactivated(triggerRender);
    }
    {
        QMutexLocker l(&_imp->activatedMutex);
        _imp->activated = false;
    }


    ///If the node is a group, deactivate all nodes within the group
    NodeGroupPtr isGrp = isEffectNodeGroup();
    if (isGrp) {
        isGrp->setIsDeactivatingGroup(true);
        NodesList nodes = isGrp->getNodes();
        for (NodesList::iterator it = nodes.begin(); it != nodes.end(); ++it) {
            (*it)->deactivate(std::list< NodePtr >(), false, false, true, false);
        }
        isGrp->setIsDeactivatingGroup(false);
    }

    ///If the node has children (i.e it is a multi-instance), deactivate its children
    for (NodesWList::iterator it = _imp->children.begin(); it != _imp->children.end(); ++it) {
        it->lock()->deactivate(std::list< NodePtr >(), false, false, true, false);
    }


    AppInstancePtr app = getApp();
    if ( app && !app->getProject()->isProjectClosing() ) {
        _imp->runOnNodeDeleteCB();
    }

    deleteNodeVariableToPython( getFullyQualifiedName() );
} // deactivate

void
Node::activate(const std::list< NodePtr > & outputsToRestore,
               bool restoreAll,
               bool triggerRender)
{
    ///Only called by the main-thread
    assert( QThread::currentThread() == qApp->thread() );
    if ( !_imp->effect || isActivated() ) {
        return;
    }


    ///No need to lock, guiInputs is only written to by the main-thread
    NodePtr thisShared = shared_from_this();

    ///for all inputs, reconnect their output to this node
    for (std::size_t i = 0; i < _imp->inputs.size(); ++i) {
        NodePtr input = _imp->inputs[i].lock();
        if (input) {
            input->connectOutput(false, thisShared);
        }
    }


    ///Restore all outputs that was connected to this node
    for (std::map<NodeWPtr, int >::iterator it = _imp->deactivatedState.begin();
         it != _imp->deactivatedState.end(); ++it) {
        NodePtr output = it->first.lock();
        if (!output) {
            continue;
        }

        bool restore = false;
        if (restoreAll) {
            restore = true;
        } else {
            for (NodesList::const_iterator found = outputsToRestore.begin(); found != outputsToRestore.end(); ++found) {
                if (*found == output) {
                    restore = true;
                    break;
                }
            }
        }

        if (restore) {
            ///before connecting the outputs to this node, disconnect any link that has been made
            ///between the outputs by the user. This should normally never happen as the undo/redo
            ///stack follow always the same order.
            NodePtr outputHasInput = output->getInput(it->second);
            if (outputHasInput) {
                bool ok = getApp()->getProject()->disconnectNodes(outputHasInput, output);
                assert(ok);
                Q_UNUSED(ok);
            }

            ///and connect the output to this node
            output->connectInput(thisShared, it->second);
        }
    }

    {
        QMutexLocker l(&_imp->activatedMutex);
        _imp->activated = true; //< flag it true before notifying the GUI because the gui rely on this flag (espcially the Viewer)
    }

    NodeCollectionPtr group = getGroup();
    if (group) {
        group->notifyNodeActivated( shared_from_this() );
    }
    Q_EMIT activated(triggerRender);


    declareAllPythonAttributes();
    getApp()->recheckInvalidExpressions();


    ///If the node is a group, activate all nodes within the group first
    NodeGroupPtr isGrp = isEffectNodeGroup();
    if (isGrp) {
        isGrp->setIsActivatingGroup(true);
        NodesList nodes = isGrp->getNodes();
        for (NodesList::iterator it = nodes.begin(); it != nodes.end(); ++it) {
            (*it)->activate(std::list< NodePtr >(), false, false);
        }
        isGrp->setIsActivatingGroup(false);
    }

    ///If the node has children (i.e it is a multi-instance), activate its children
    for (NodesWList::iterator it = _imp->children.begin(); it != _imp->children.end(); ++it) {
        it->lock()->activate(std::list< NodePtr >(), false, false);
    }

    _imp->runOnNodeCreatedCB(true);
} // activate

class NodeDestroyNodeInternalArgs
    : public GenericWatcherCallerArgs
{
public:

    bool autoReconnect;

    NodeDestroyNodeInternalArgs()
        : GenericWatcherCallerArgs()
        , autoReconnect(false)
    {}

    virtual ~NodeDestroyNodeInternalArgs() {}
};

void
Node::onProcessingQuitInDestroyNodeInternal(int taskID,
                                            const WatcherCallerArgsPtr& args)
{
    assert(_imp->renderWatcher);
    assert(taskID == (int)NodeRenderWatcher::eBlockingTaskQuitAnyProcessing);
    Q_UNUSED(taskID);
    assert(args);
    NodeDestroyNodeInternalArgs* thisArgs = dynamic_cast<NodeDestroyNodeInternalArgs*>( args.get() );
    assert(thisArgs);
    doDestroyNodeInternalEnd(false, thisArgs ? thisArgs->autoReconnect : false);
    _imp->renderWatcher.reset();
}

void
Node::doDestroyNodeInternalEnd(bool fromDest,
                               bool autoReconnect)
{
    ///Remove the node from the project
    if (!fromDest) {
        deactivate(NodesList(),
                   true,
                   autoReconnect,
                   true,
                   false);
    }

    {
        NodeGuiIPtr guiPtr = _imp->guiPointer.lock();
        if (guiPtr) {
            guiPtr->destroyGui();
        }
    }

    ///If its a group, clear its nodes
    NodeGroupPtr isGrp = isEffectNodeGroup();
    if (isGrp) {
        isGrp->clearNodes(true);
    }


    ///Quit any rendering
    OutputEffectInstancePtr isOutput = isEffectOutput();
    if (isOutput) {
        isOutput->getRenderEngine()->quitEngine(true);
    }

    ///Remove all images in the cache associated to this node
    ///This will not remove from the disk cache if the project is closing
    removeAllImagesFromCache();

    AppInstancePtr app = getApp();
    if (app) {
        app->recheckInvalidExpressions();
    }

    ///Remove the Python node
    deleteNodeVariableToPython( getFullyQualifiedName() );

    ///Disconnect all inputs
    /*int maxInputs = getMaxInputCount();
       for (int i = 0; i < maxInputs; ++i) {
       disconnectInput(i);
       }*/

    ///Kill the effect
    if (_imp->effect) {
        _imp->effect->clearPluginMemoryChunks();
    }
    _imp->effect.reset();

    ///If inside the group, remove it from the group
    ///the use_count() after the call to removeNode should be 2 and should be the shared_ptr held by the caller and the
    ///thisShared ptr

    ///If not inside a gorup or inside fromDest the shared_ptr is probably invalid at this point
    if (!fromDest) {
        NodePtr thisShared = shared_from_this();
        if ( getGroup() ) {
            getGroup()->removeNode(thisShared);
        }
    }
} // Node::doDestroyNodeInternalEnd

void
Node::destroyNodeInternal(bool fromDest,
                          bool autoReconnect)
{
    if (!_imp->effect) {
        return;
    }

    {
        QMutexLocker k(&_imp->activatedMutex);
        _imp->isBeingDestroyed = true;
    }

    bool allProcessingQuit = areAllProcessingThreadsQuit();
    if (allProcessingQuit) {
        doDestroyNodeInternalEnd(true, false);
    } else {
        if (!fromDest) {
            NodeGroupPtr isGrp = isEffectNodeGroup();
            NodesList nodesToWatch;
            nodesToWatch.push_back( shared_from_this() );
            if (isGrp) {
                isGrp->getNodes_recursive(nodesToWatch, false);
            }
            _imp->renderWatcher.reset( new NodeRenderWatcher(nodesToWatch) );
            QObject::connect( _imp->renderWatcher.get(), SIGNAL(taskFinished(int,WatcherCallerArgsPtr)), this, SLOT(onProcessingQuitInDestroyNodeInternal(int,WatcherCallerArgsPtr)) );
            boost::shared_ptr<NodeDestroyNodeInternalArgs> args( new NodeDestroyNodeInternalArgs() );
            args->autoReconnect = autoReconnect;
            _imp->renderWatcher->scheduleBlockingTask(NodeRenderWatcher::eBlockingTaskQuitAnyProcessing, args);
        } else {
            // Well, we are in the destructor, we better have nothing left to render
            quitAnyProcessing_blocking(false);
            doDestroyNodeInternalEnd(true, false);
        }
    }
} // Node::destroyNodeInternal

void
Node::destroyNode(bool autoReconnect)
{
    destroyNodeInternal(false, autoReconnect);
}

KnobIPtr
Node::getKnobByName(const std::string & name) const
{
    ///MT-safe, never changes
    assert(_imp->knobsInitialized);
    if (!_imp->effect) {
        return KnobIPtr();
    }

    return _imp->effect->getKnobByName(name);
}

NATRON_NAMESPACE_ANONYMOUS_ENTER

///output is always RGBA with alpha = 255
template<typename PIX, int maxValue, int srcNComps>
void
renderPreview(const Image & srcImg,
              int *dstWidth,
              int *dstHeight,
              bool convertToSrgb,
              unsigned int* dstPixels)
{
    ///recompute it after the rescaling
    const RectI & srcBounds = srcImg.getBounds();
    double yZoomFactor = *dstHeight / (double)srcBounds.height();
    double xZoomFactor = *dstWidth / (double)srcBounds.width();
    double zoomFactor;

    if (xZoomFactor < yZoomFactor) {
        zoomFactor = xZoomFactor;
        *dstHeight = srcBounds.height() * zoomFactor;
    } else {
        zoomFactor = yZoomFactor;
        *dstWidth = srcBounds.width() * zoomFactor;
    }

    Image::ReadAccess acc = srcImg.getReadRights();


    for (int i = 0; i < *dstHeight; ++i) {
        double y = (i - *dstHeight / 2.) / zoomFactor + (srcBounds.y1 + srcBounds.y2) / 2.;
        int yi = std::floor(y + 0.5);
        U32 *dst_pixels = dstPixels + *dstWidth * (*dstHeight - 1 - i);
        const PIX* src_pixels = (const PIX*)acc.pixelAt(srcBounds.x1, yi);
        if (!src_pixels) {
            // out of bounds
            for (int j = 0; j < *dstWidth; ++j) {
#ifndef __NATRON_WIN32__
                dst_pixels[j] = toBGRA(0, 0, 0, 0);
#else
                dst_pixels[j] = toBGRA(0, 0, 0, 255);
#endif
            }
        } else {
            for (int j = 0; j < *dstWidth; ++j) {
                // bilinear interpolation is pointless when downscaling a lot, and this is a preview anyway.
                // just use nearest neighbor
                double x = (j - *dstWidth / 2.) / zoomFactor + (srcBounds.x1 + srcBounds.x2) / 2.;
                int xi = std::floor(x + 0.5) - srcBounds.x1;     // round to nearest
                if ( (xi < 0) || ( xi >= (srcBounds.x2 - srcBounds.x1) ) ) {
#ifndef __NATRON_WIN32__
                    dst_pixels[j] = toBGRA(0, 0, 0, 0);
#else
                    dst_pixels[j] = toBGRA(0, 0, 0, 255);
#endif
                } else {
                    float rFilt = src_pixels[xi * srcNComps] / (float)maxValue;
                    float gFilt = srcNComps < 2 ? 0 : src_pixels[xi * srcNComps + 1] / (float)maxValue;
                    float bFilt = srcNComps < 3 ? 0 : src_pixels[xi * srcNComps + 2] / (float)maxValue;
                    if (srcNComps == 1) {
                        gFilt = bFilt = rFilt;
                    }
                    int r = Color::floatToInt<256>(convertToSrgb ? Color::to_func_srgb(rFilt) : rFilt);
                    int g = Color::floatToInt<256>(convertToSrgb ? Color::to_func_srgb(gFilt) : gFilt);
                    int b = Color::floatToInt<256>(convertToSrgb ? Color::to_func_srgb(bFilt) : bFilt);
                    dst_pixels[j] = toBGRA(r, g, b, 255);
                }
            }
        }
    }
}     // renderPreview

///output is always RGBA with alpha = 255
template<typename PIX, int maxValue>
void
renderPreviewForDepth(const Image & srcImg,
                      int elemCount,
                      int *dstWidth,
                      int *dstHeight,
                      bool convertToSrgb,
                      unsigned int* dstPixels)
{
    switch (elemCount) {
    case 0:

        return;
    case 1:
        renderPreview<PIX, maxValue, 1>(srcImg, dstWidth, dstHeight, convertToSrgb, dstPixels);
        break;
    case 2:
        renderPreview<PIX, maxValue, 2>(srcImg, dstWidth, dstHeight, convertToSrgb, dstPixels);
        break;
    case 3:
        renderPreview<PIX, maxValue, 3>(srcImg, dstWidth, dstHeight, convertToSrgb, dstPixels);
        break;
    case 4:
        renderPreview<PIX, maxValue, 4>(srcImg, dstWidth, dstHeight, convertToSrgb, dstPixels);
        break;
    default:
        break;
    }
}     // renderPreviewForDepth

NATRON_NAMESPACE_ANONYMOUS_EXIT


class ComputingPreviewSetter_RAII
{
    Node::Implementation* _imp;

public:
    ComputingPreviewSetter_RAII(Node::Implementation* imp)
        : _imp(imp)
    {
        _imp->setComputingPreview(true);
    }

    ~ComputingPreviewSetter_RAII()
    {
        _imp->setComputingPreview(false);

        bool mustQuitPreview = _imp->checkForExitPreview();
        Q_UNUSED(mustQuitPreview);
    }
};

bool
Node::makePreviewImage(SequenceTime time,
                       int *width,
                       int *height,
                       unsigned int* buf)
{
    assert(_imp->knobsInitialized);


    {
        QMutexLocker k(&_imp->isBeingDestroyedMutex);
        if (_imp->isBeingDestroyed) {
            return false;
        }
    }

    if ( _imp->checkForExitPreview() ) {
        return false;
    }

    /// prevent 2 previews to occur at the same time since there's only 1 preview instance
    ComputingPreviewSetter_RAII computingPreviewRAII( _imp.get() );

    EffectInstancePtr effect;
    NodeGroupPtr isGroup = isEffectNodeGroup();
    if (isGroup) {
        NodePtr outputNode = isGroup->getOutputNode(false);
        if (outputNode) {
            effect = outputNode->getEffectInstance();
        }
    } else {
        effect = _imp->effect;
    }

    if (!effect) {
        return false;
    }

    effect->clearPersistentMessage(false);


    const double par = effect->getAspectRatio(-1);


    NodePtr thisNode = shared_from_this();
    RenderingFlagSetter flagIsRendering(thisNode);


    {
        AbortableRenderInfoPtr abortInfo = AbortableRenderInfo::create(true, 0);
        const bool isRenderUserInteraction = true;
        const bool isSequentialRender = false;
        AbortableThread* isAbortable = dynamic_cast<AbortableThread*>( QThread::currentThread() );
        if (isAbortable) {
            isAbortable->setAbortInfo( isRenderUserInteraction, abortInfo, thisNode->getEffectInstance() );
        }


        ParallelRenderArgsSetter::CtorArgsPtr tlsArgs(new ParallelRenderArgsSetter::CtorArgs);
        tlsArgs->time = time;
        tlsArgs->view = ViewIdx(0);
        tlsArgs->isRenderUserInteraction = isRenderUserInteraction;
        tlsArgs->isSequential = isSequentialRender;
        tlsArgs->abortInfo = abortInfo;
        tlsArgs->treeRoot = thisNode;
        tlsArgs->textureIndex = 0;
        tlsArgs->timeline = getApp()->getTimeLine();
        tlsArgs->activeRotoPaintNode = NodePtr();
        tlsArgs->activeRotoDrawableItem = RotoDrawableItemPtr();
        tlsArgs->isDoingRotoNeatRender = false;
        tlsArgs->isAnalysis = false;
        tlsArgs->draftMode = true;
        tlsArgs->stats = RenderStatsPtr();

        boost::shared_ptr<ParallelRenderArgsSetter> frameRenderArgs;
        try {
            frameRenderArgs.reset(new ParallelRenderArgsSetter(tlsArgs));
        } catch (...) {
            return false;
        }

        U64 nodeHash = effect->getRenderHash(time, ViewIdx(0));

        RenderScale scale(1.);
        RectD rod;
        bool isProjectFormat;
        StatusEnum stat = effect->getRegionOfDefinition_public(nodeHash, time, scale, ViewIdx(0), &rod, &isProjectFormat);
        if ( (stat == eStatusFailed) || rod.isNull() ) {
            return false;
        }
        assert( !rod.isNull() );

        double yZoomFactor = (double)*height / (double)rod.height();
        double xZoomFactor = (double)*width / (double)rod.width();
        double closestPowerOf2X = xZoomFactor >= 1 ? 1 : std::pow( 2, -std::ceil( std::log(xZoomFactor) / std::log(2.) ) );
        double closestPowerOf2Y = yZoomFactor >= 1 ? 1 : std::pow( 2, -std::ceil( std::log(yZoomFactor) / std::log(2.) ) );
        int closestPowerOf2 = std::max(closestPowerOf2X, closestPowerOf2Y);
        unsigned int mipMapLevel = std::min(std::log( (double)closestPowerOf2 ) / std::log(2.), 5.);
        scale.x = Image::getScaleFromMipMapLevel(mipMapLevel);
        scale.y = scale.x;


        RectI renderWindow;
        rod.toPixelEnclosing(mipMapLevel, par, &renderWindow);

        stat = frameRenderArgs->computeRequestPass(mipMapLevel, rod);
        if (stat == eStatusFailed) {
            return false;
        }

        std::list<ImageComponents> requestedComps;
        ImageBitDepthEnum depth = effect->getBitDepth(-1);
        requestedComps.push_back( effect->getComponents(-1) );


        // Exceptions are caught because the program can run without a preview,
        // but any exception in renderROI is probably fatal.
        std::map<ImageComponents, ImagePtr> planes;
        try {
            boost::scoped_ptr<EffectInstance::RenderRoIArgs> renderArgs( new EffectInstance::RenderRoIArgs(time,
                                                                                                           scale,
                                                                                                           mipMapLevel,
                                                                                                           ViewIdx(0), //< preview only renders view 0 (left)
                                                                                                           false,
                                                                                                           renderWindow,
                                                                                                           rod,
                                                                                                           requestedComps, //< preview is always rgb...
                                                                                                           depth,
                                                                                                           false,
                                                                                                           effect,
                                                                                                           eStorageModeRAM /*returnStorage*/,
                                                                                                           time /*callerRenderTime*/) );
            EffectInstance::RenderRoIRetCode retCode;
            retCode = effect->renderRoI(*renderArgs, &planes);
            if (retCode != EffectInstance::eRenderRoIRetCodeOk) {
                return false;
            }
        } catch (...) {
            return false;
        }

        if ( planes.empty() ) {
            return false;
        }

        const ImagePtr& img = planes.begin()->second;
        const ImageComponents& components = img->getComponents();
        int elemCount = components.getNumComponents();

        ///we convert only when input is Linear.
        //Rec709 and srGB is acceptable for preview
        bool convertToSrgb = getApp()->getDefaultColorSpaceForBitDepth( img->getBitDepth() ) == eViewerColorSpaceLinear;

        switch ( img->getBitDepth() ) {
        case eImageBitDepthByte: {
            renderPreviewForDepth<unsigned char, 255>(*img, elemCount, width, height, convertToSrgb, buf);
            break;
        }
        case eImageBitDepthShort: {
            renderPreviewForDepth<unsigned short, 65535>(*img, elemCount, width, height, convertToSrgb, buf);
            break;
        }
        case eImageBitDepthHalf:
            break;
        case eImageBitDepthFloat: {
            renderPreviewForDepth<float, 1>(*img, elemCount, width, height, convertToSrgb, buf);
            break;
        }
        case eImageBitDepthNone:
            break;
        }
    } // ParallelRenderArgsSetter

    ///Exit of the thread
    appPTR->getAppTLS()->cleanupTLSForThread();

    return true;
} // makePreviewImage

bool
Node::isInputNode() const
{
    ///MT-safe, never changes
    return _imp->effect->isGenerator();
}

bool
Node::isOutputNode() const
{   ///MT-safe, never changes
    return _imp->effect->isOutput();
}

bool
Node::isOpenFXNode() const
{
    ///MT-safe, never changes
    return _imp->effect->isOpenFX();
}


/**
 * @brief Returns true if the node is a rotopaint node
 **/
bool
Node::isRotoPaintingNode() const
{
    return _imp->effect ? _imp->effect->isRotoPaintNode() : false;
}

ViewerNodePtr
Node::isEffectViewerNode() const
{
    return toViewerNode(_imp->effect);
}

ViewerInstancePtr
Node::isEffectViewerInstance() const
{
    return toViewerInstance(_imp->effect);
}

NodeGroupPtr
Node::isEffectNodeGroup() const
{
    return toNodeGroup(_imp->effect);
}

PrecompNodePtr
Node::isEffectPrecompNode() const
{
    return toPrecompNode(_imp->effect);
}

OutputEffectInstancePtr
Node::isEffectOutput() const
{
    return toOutputEffectInstance(_imp->effect);
}

GroupInputPtr
Node::isEffectGroupInput() const
{
    return toGroupInput(_imp->effect);
}

GroupOutputPtr
Node::isEffectGroupOutput() const
{
    return toGroupOutput(_imp->effect);
}

ReadNodePtr
Node::isEffectReadNode() const
{
    return toReadNode(_imp->effect);
}

WriteNodePtr
Node::isEffectWriteNode() const
{
    return toWriteNode(_imp->effect);
}

BackdropPtr
Node::isEffectBackdrop() const
{
    return toBackdrop(_imp->effect);
}

OneViewNodePtr
Node::isEffectOneViewNode() const
{
    return toOneViewNode(_imp->effect);
}

RotoContextPtr
Node::getRotoContext() const
{
    return _imp->rotoContext;
}

TrackerContextPtr
Node::getTrackerContext() const
{
    return _imp->trackContext;
}

U64
Node::getRotoAge() const
{
    if (_imp->rotoContext) {
        return _imp->rotoContext->getAge();
    }

    RotoDrawableItemPtr item = _imp->paintStroke.lock();
    if (item) {
        return item->getContext()->getAge();
    }

    return 0;
}

const KnobsVec &
Node::getKnobs() const
{
    ///MT-safe from EffectInstance::getKnobs()
    return _imp->effect->getKnobs();
}

void
Node::setKnobsFrozen(bool frozen)
{
    ///MT-safe from EffectInstance::setKnobsFrozen
    _imp->effect->setKnobsFrozen(frozen);

    QMutexLocker l(&_imp->inputsMutex);
    for (std::size_t i = 0; i < _imp->inputs.size(); ++i) {
        NodePtr input = _imp->inputs[i].lock();
        if (input) {
            input->setKnobsFrozen(frozen);
        }
    }
}

std::string
Node::getPluginIconFilePath() const
{
    PluginPtr plugin = getPlugin();
    if (!plugin) {
        return std::string();
    }

    {
        QMutexLocker k(&_imp->pyPluginInfoMutex);
        if ( _imp->isPyPlugInternal() ) {
            return _imp->pyPlugInfo.pyPlugIconFilePath;
        }
    }
    return plugin->getIconFilePath().toStdString();
}

bool
Node::Implementation::isPyPlugInternal() const
{
    assert(!pyPluginInfoMutex.tryLock());
    if (pyPlugInfo.pyPlugID.empty()) {
        return false;
    }
    NodeGroupPtr isGrp = toNodeGroup(effect);
    if (!isGrp) {
        return false;
    }
    return !isGrp->isSubGraphEditedByUser();
}

bool
Node::isPyPlug() const
{
    {
        QMutexLocker k(&_imp->pyPluginInfoMutex);
        return _imp->isPyPlugInternal();
    }
}

std::string
Node::getPluginID() const
{
    PluginPtr plugin = getPlugin();
    if (!plugin) {
        return std::string();
    }

    {
        QMutexLocker k(&_imp->pyPluginInfoMutex);
        if ( _imp->isPyPlugInternal() ) {
            return _imp->pyPlugInfo.pyPlugID;
        }
    }

    return plugin->getPluginID().toStdString();
}

std::string
Node::getPyPlugID() const
{
    QMutexLocker k(&_imp->pyPluginInfoMutex);
    return _imp->pyPlugInfo.pyPlugID;
}

std::string
Node::getPluginLabel() const
{
    {
        QMutexLocker k(&_imp->pyPluginInfoMutex);
        if ( _imp->isPyPlugInternal() ) {
            return _imp->pyPlugInfo.pyPlugLabel;
        }
    }

    return _imp->effect->getPluginLabel();
}

std::string
Node::getPluginResourcesPath() const
{
    PluginPtr plugin = getPlugin();
    if (!plugin) {
        return std::string();
    }
    {
        QMutexLocker k(&_imp->pyPluginInfoMutex);
        if ( _imp->isPyPlugInternal() ) {
            return _imp->pyPlugInfo.pyPlugPluginPath;
        }
    }

    return plugin->getResourcesPath().toStdString();
}

std::string
Node::getPluginDescription() const
{
    {
        QMutexLocker k(&_imp->pyPluginInfoMutex);
        if ( _imp->isPyPlugInternal() ) {
            return _imp->pyPlugInfo.pyPlugDesc;
        }
    }

    return _imp->effect->getPluginDescription();
}

void
Node::getPluginGrouping(std::list<std::string>* grouping) const
{
    {
        QMutexLocker k(&_imp->pyPluginInfoMutex);
        if ( _imp->isPyPlugInternal() ) {
            *grouping =  _imp->pyPlugInfo.pyPlugGrouping;
            return;
        }
    }
    _imp->effect->getPluginGrouping(grouping);
}

int
Node::getMaxInputCount() const
{
    ///MT-safe, never changes
    assert(_imp->effect);

    return _imp->effect->getMaxInputCount();
}

bool
Node::makePreviewByDefault() const
{
    ///MT-safe, never changes
    assert(_imp->effect);

    return _imp->effect->makePreviewByDefault();
}

void
Node::togglePreview()
{
    ///MT-safe from Knob
    assert(_imp->knobsInitialized);
    KnobBoolPtr b = _imp->previewEnabledKnob.lock();
    if (!b) {
        return;
    }
    b->setValue( !b->getValue() );
}

bool
Node::isPreviewEnabled() const
{
    ///MT-safe from EffectInstance
    if (!_imp->knobsInitialized) {
        qDebug() << "Node::isPreviewEnabled(): knobs not initialized (including previewEnabledKnob)";
    }
    KnobBoolPtr b = _imp->previewEnabledKnob.lock();
    if (!b) {
        return false;
    }

    return b->getValue();
}

bool
Node::aborted() const
{
    ///MT-safe from EffectInstance
    assert(_imp->effect);

    return _imp->effect->aborted();
}

bool
Node::message(MessageTypeEnum type,
              const std::string & content) const
{
    ///If the node was aborted, don't transmit any message because we could cause a deadlock
    if ( _imp->effect->aborted() || (!_imp->nodeCreated && _imp->wasCreatedSilently)) {
        return false;
    }

    // See https://github.com/MrKepzie/Natron/issues/1313
    // Messages posted from a separate thread should be logged and not show a pop-up
    if ( QThread::currentThread() != qApp->thread() ) {

        LogEntry::LogEntryColor c;
        if (getColor(&c.r, &c.g, &c.b)) {
            c.colorSet = true;
        }
        appPTR->writeToErrorLog_mt_safe(QString::fromUtf8( getLabel_mt_safe().c_str() ), QDateTime::currentDateTime(), QString::fromUtf8( content.c_str() ), false, c);
        if (type == eMessageTypeError) {
            appPTR->showErrorLog();
        }
        return true;
    }

    NodePtr ioContainer = getIOContainer();
    if (ioContainer) {
        ioContainer->message(type, content);
        return true;
    }
    // Some nodes may be hidden from the user but may still report errors (such that the group is in fact hidden to the user)
    if ( !isPersistent() && getGroup() ) {
        NodeGroup* isGroup = dynamic_cast<NodeGroup*>( getGroup().get() );
        if (isGroup) {
            isGroup->message(type, content);
        }
    }

    switch (type) {
    case eMessageTypeInfo:
        Dialogs::informationDialog(getLabel_mt_safe(), content);

        return true;
    case eMessageTypeWarning:
        Dialogs::warningDialog(getLabel_mt_safe(), content);

        return true;
    case eMessageTypeError:
        Dialogs::errorDialog(getLabel_mt_safe(), content);

        return true;
    case eMessageTypeQuestion:

        return Dialogs::questionDialog(getLabel_mt_safe(), content, false) == eStandardButtonYes;
    default:

        return false;
    }
}

void
Node::setPersistentMessage(MessageTypeEnum type,
                           const std::string & content)
{
    if (!_imp->nodeCreated && _imp->wasCreatedSilently) {
        return;
    }

    if ( !appPTR->isBackground() ) {
        //if the message is just an information, display a popup instead.
        NodePtr ioContainer = getIOContainer();
        if (ioContainer) {
            ioContainer->setPersistentMessage(type, content);

            return;
        }
        // Some nodes may be hidden from the user but may still report errors (such that the group is in fact hidden to the user)
        if ( !isPersistent() && getGroup() ) {
            NodeGroupPtr isGroup = toNodeGroup(getGroup());
            if (isGroup) {
                isGroup->setPersistentMessage(type, content);
            }
        }

        if (type == eMessageTypeInfo) {
            message(type, content);

            return;
        }

        {
            QMutexLocker k(&_imp->persistentMessageMutex);
            QString mess = QString::fromUtf8( content.c_str() );
            if (mess == _imp->persistentMessage) {
                return;
            }
            _imp->persistentMessageType = (int)type;
            _imp->persistentMessage = mess;
        }
        Q_EMIT persistentMessageChanged();
    } else {
        std::cout << "Persistent message: " << content << std::endl;
    }
}

bool
Node::hasPersistentMessage() const
{
    QMutexLocker k(&_imp->persistentMessageMutex);

    return !_imp->persistentMessage.isEmpty();
}

void
Node::getPersistentMessage(QString* message,
                           int* type,
                           bool prefixLabelAndType) const
{
    QMutexLocker k(&_imp->persistentMessageMutex);

    *type = _imp->persistentMessageType;

    if ( prefixLabelAndType && !_imp->persistentMessage.isEmpty() ) {
        message->append( QString::fromUtf8( getLabel_mt_safe().c_str() ) );
        if (*type == eMessageTypeError) {
            message->append( QString::fromUtf8(" error: ") );
        } else if (*type == eMessageTypeWarning) {
            message->append( QString::fromUtf8(" warning: ") );
        }
    }
    message->append(_imp->persistentMessage);
}

void
Node::clearPersistentMessageRecursive(std::list<NodePtr>& markedNodes)
{
    if ( std::find(markedNodes.begin(), markedNodes.end(), shared_from_this()) != markedNodes.end() ) {
        return;
    }
    markedNodes.push_back(shared_from_this());
    clearPersistentMessageInternal();

    int nInputs = getMaxInputCount();
    ///No need to lock, guiInputs is only written to by the main-thread
    for (int i = 0; i < nInputs; ++i) {
        NodePtr input = getInput(i);
        if (input) {
            input->clearPersistentMessageRecursive(markedNodes);
        }
    }
}

void
Node::clearPersistentMessageInternal()
{
    bool changed;
    {
        QMutexLocker k(&_imp->persistentMessageMutex);
        changed = !_imp->persistentMessage.isEmpty();
        if (changed) {
            _imp->persistentMessage.clear();
        }
    }

    if (changed) {
        Q_EMIT persistentMessageChanged();
    }
}

void
Node::clearPersistentMessage(bool recurse)
{
    AppInstancePtr app = getApp();

    if (!app) {
        return;
    }
    if ( app->isBackground() ) {
        return;
    }
    if (recurse) {
        std::list<NodePtr> markedNodes;
        clearPersistentMessageRecursive(markedNodes);
    } else {
        clearPersistentMessageInternal();
    }
}

void
Node::purgeAllInstancesCaches()
{
    ///Only called by the main-thread
    assert( QThread::currentThread() == qApp->thread() );
    assert(_imp->effect);
    _imp->effect->purgeCaches();
}

bool
Node::notifyInputNIsRendering(int inputNb)
{
    if ( !getApp() || getApp()->isGuiFrozen() ) {
        return false;
    }

    timeval now;


    gettimeofday(&now, 0);

    QMutexLocker l(&_imp->lastRenderStartedMutex);
    double t =  now.tv_sec  - _imp->lastInputNRenderStartedSlotCallTime.tv_sec +
               (now.tv_usec - _imp->lastInputNRenderStartedSlotCallTime.tv_usec) * 1e-6f;

    assert( inputNb >= 0 && inputNb < (int)_imp->inputIsRenderingCounter.size() );

    if ( (t > NATRON_RENDER_GRAPHS_HINTS_REFRESH_RATE_SECONDS) || (_imp->inputIsRenderingCounter[inputNb] == 0) ) {
        _imp->lastInputNRenderStartedSlotCallTime = now;
        ++_imp->inputIsRenderingCounter[inputNb];

        l.unlock();

        Q_EMIT inputNIsRendering(inputNb);

        return true;
    }

    return false;
}

void
Node::notifyInputNIsFinishedRendering(int inputNb)
{
    {
        QMutexLocker l(&_imp->lastRenderStartedMutex);
        assert( inputNb >= 0 && inputNb < (int)_imp->inputIsRenderingCounter.size() );
        --_imp->inputIsRenderingCounter[inputNb];
    }
    Q_EMIT inputNIsFinishedRendering(inputNb);
}

bool
Node::notifyRenderingStarted()
{
    if ( !getApp() || getApp()->isGuiFrozen() ) {
        return false;
    }

    timeval now;

    gettimeofday(&now, 0);


    QMutexLocker l(&_imp->lastRenderStartedMutex);
    double t =  now.tv_sec  - _imp->lastRenderStartedSlotCallTime.tv_sec +
               (now.tv_usec - _imp->lastRenderStartedSlotCallTime.tv_usec) * 1e-6f;

    if ( (t > NATRON_RENDER_GRAPHS_HINTS_REFRESH_RATE_SECONDS) || (_imp->renderStartedCounter == 0) ) {
        _imp->lastRenderStartedSlotCallTime = now;
        ++_imp->renderStartedCounter;


        l.unlock();

        Q_EMIT renderingStarted();

        return true;
    }

    return false;
}

void
Node::notifyRenderingEnded()
{
    {
        QMutexLocker l(&_imp->lastRenderStartedMutex);
        --_imp->renderStartedCounter;
    }
    Q_EMIT renderingEnded();
}

int
Node::getIsInputNRenderingCounter(int inputNb) const
{
    QMutexLocker l(&_imp->lastRenderStartedMutex);

    assert( inputNb >= 0 && inputNb < (int)_imp->inputIsRenderingCounter.size() );

    return _imp->inputIsRenderingCounter[inputNb];
}

int
Node::getIsNodeRenderingCounter() const
{
    QMutexLocker l(&_imp->lastRenderStartedMutex);

    return _imp->renderStartedCounter;
}

void
Node::setOutputFilesForWriter(const std::string & pattern)
{
    assert(_imp->effect);
    _imp->effect->setOutputFilesForWriter(pattern);
}

void
Node::registerPluginMemory(size_t nBytes)
{
    {
        QMutexLocker l(&_imp->memoryUsedMutex);
        _imp->pluginInstanceMemoryUsed += nBytes;
    }
    Q_EMIT pluginMemoryUsageChanged(nBytes);
}

void
Node::unregisterPluginMemory(size_t nBytes)
{
    {
        QMutexLocker l(&_imp->memoryUsedMutex);
        _imp->pluginInstanceMemoryUsed -= nBytes;
    }
    Q_EMIT pluginMemoryUsageChanged(-nBytes);
}

QMutex &
Node::getRenderInstancesSharedMutex()
{
    return _imp->renderInstancesSharedMutex;
}

static void
refreshPreviewsRecursivelyUpstreamInternal(double time,
                                           const NodePtr& node,
                                           std::list<NodePtr>& marked)
{
    if ( std::find(marked.begin(), marked.end(), node) != marked.end() ) {
        return;
    }

    if ( node->isPreviewEnabled() ) {
        node->refreshPreviewImage( time );
    }

    marked.push_back(node);

    std::vector<NodeWPtr > inputs = node->getInputs_copy();

    for (std::size_t i = 0; i < inputs.size(); ++i) {
        NodePtr input = inputs[i].lock();
        if (input) {
            input->refreshPreviewsRecursivelyUpstream(time);
        }
    }
}

void
Node::refreshPreviewsRecursivelyUpstream(double time)
{
    std::list<NodePtr> marked;

    refreshPreviewsRecursivelyUpstreamInternal(time, shared_from_this(), marked);
}

static void
refreshPreviewsRecursivelyDownstreamInternal(double time,
                                             const NodePtr& node,
                                             std::list<NodePtr>& marked)
{
    if ( std::find(marked.begin(), marked.end(), node) != marked.end() ) {
        return;
    }

    if ( node->isPreviewEnabled() ) {
        node->refreshPreviewImage( time );
    }

    marked.push_back(node);

    NodesWList outputs;
    node->getOutputs_mt_safe(outputs);
    for (NodesWList::iterator it = outputs.begin(); it != outputs.end(); ++it) {
        NodePtr output = it->lock();
        if (output) {
            output->refreshPreviewsRecursivelyDownstream(time);
        }
    }
}

void
Node::refreshPreviewsRecursivelyDownstream(double time)
{
    if ( !getNodeGui() ) {
        return;
    }
    std::list<NodePtr> marked;
    refreshPreviewsRecursivelyDownstreamInternal(time, shared_from_this(), marked);
}

void
Node::onAllKnobsSlaved(bool isSlave,
                       const KnobHolderPtr& master)
{
    ///Only called by the main-thread
    assert( QThread::currentThread() == qApp->thread() );

    if (isSlave) {
        EffectInstancePtr effect = toEffectInstance(master);
        assert(effect);
        if (effect) {
            NodePtr masterNode = effect->getNode();
            {
                QMutexLocker l(&_imp->masterNodeMutex);
                _imp->masterNode = masterNode;
            }
            QObject::connect( masterNode.get(), SIGNAL(deactivated(bool)), this, SLOT(onMasterNodeDeactivated()) );
            QObject::connect( masterNode.get(), SIGNAL(previewImageChanged(double)), this, SLOT(refreshPreviewImage(double)) );
        }
    } else {
        NodePtr master = getMasterNode();
        QObject::disconnect( master.get(), SIGNAL(deactivated(bool)), this, SLOT(onMasterNodeDeactivated()) );
        QObject::disconnect( master.get(), SIGNAL(previewImageChanged(double)), this, SLOT(refreshPreviewImage(double)) );
        {
            QMutexLocker l(&_imp->masterNodeMutex);
            _imp->masterNode.reset();
        }
    }

    Q_EMIT allKnobsSlaved(isSlave);
}

void
Node::onKnobSlaved(const KnobIPtr& slave,
                   const KnobIPtr& master,
                   int dimension,
                   bool isSlave)
{
    ///ignore the call if the node is a clone
    {
        QMutexLocker l(&_imp->masterNodeMutex);
        if ( _imp->masterNode.lock() ) {
            return;
        }
    }

    assert( master->getHolder() );


    ///If the holder isn't an effect, ignore it too
    EffectInstancePtr isEffect = toEffectInstance( master->getHolder() );
    NodePtr parentNode;
    if (!isEffect) {
        TrackMarkerPtr isMarker = toTrackMarker( master->getHolder() );
        if (isMarker) {
            parentNode = isMarker->getContext()->getNode();
        }
    } else {
        parentNode = isEffect->getNode();
    }

    bool changed = false;
    {
        QMutexLocker l(&_imp->masterNodeMutex);
        KnobLinkList::iterator found = _imp->nodeLinks.end();
        for (KnobLinkList::iterator it = _imp->nodeLinks.begin(); it != _imp->nodeLinks.end(); ++it) {
            if (it->masterNode.lock() == parentNode) {
                found = it;
                break;
            }
        }

        if ( found == _imp->nodeLinks.end() ) {
            if (!isSlave) {
                ///We want to unslave from the given node but the link didn't existed, just return
                return;
            } else {
                ///Add a new link
                KnobLink link;
                link.masterNode = parentNode;
                link.slave = slave;
                link.master = master;
                link.dimension = dimension;
                _imp->nodeLinks.push_back(link);
                changed = true;
            }
        } else if ( found != _imp->nodeLinks.end() ) {
            if (isSlave) {
                ///We want to slave to the given node but it already has a link on another parameter, just return
                return;
            } else {
                ///Remove the given link
                _imp->nodeLinks.erase(found);
                changed = true;
            }
        }
    }
    if (changed) {
        Q_EMIT knobsLinksChanged();
    }
} // onKnobSlaved

void
Node::getKnobsLinks(std::list<Node::KnobLink> & links) const
{
    QMutexLocker l(&_imp->masterNodeMutex);

    links = _imp->nodeLinks;
}

void
Node::onMasterNodeDeactivated()
{
    ///Only called by the main-thread
    assert( QThread::currentThread() == qApp->thread() );
    if (!_imp->effect) {
        return;
    }
    _imp->effect->unslaveAllKnobs();
}

NodePtr
Node::getIOContainer() const
{
    return _imp->ioContainer.lock();
}


NodePtr
Node::getMasterNode() const
{
    QMutexLocker l(&_imp->masterNodeMutex);

    return _imp->masterNode.lock();
}

bool
Node::isSupportedComponent(int inputNb,
                           const ImageComponents& comp) const
{
    QMutexLocker l(&_imp->inputsMutex);

    if (inputNb >= 0) {
        assert( inputNb < (int)_imp->inputsComponents.size() );
        std::list<ImageComponents>::const_iterator found =
            std::find(_imp->inputsComponents[inputNb].begin(), _imp->inputsComponents[inputNb].end(), comp);

        return found != _imp->inputsComponents[inputNb].end();
    } else {
        assert(inputNb == -1);
        std::list<ImageComponents>::const_iterator found =
            std::find(_imp->outputComponents.begin(), _imp->outputComponents.end(), comp);

        return found != _imp->outputComponents.end();
    }
}

ImageComponents
Node::findClosestInList(const ImageComponents& comp,
                        const std::list<ImageComponents> &components,
                        bool multiPlanar)
{
    if ( components.empty() ) {
        return ImageComponents::getNoneComponents();
    }
    std::list<ImageComponents>::const_iterator closestComp = components.end();
    for (std::list<ImageComponents>::const_iterator it = components.begin(); it != components.end(); ++it) {
        if ( closestComp == components.end() ) {
            if ( multiPlanar && ( it->getNumComponents() == comp.getNumComponents() ) ) {
                return comp;
            }
            closestComp = it;
        } else {
            if ( it->getNumComponents() == comp.getNumComponents() ) {
                if (multiPlanar) {
                    return comp;
                }
                closestComp = it;
                break;
            } else {
                int diff = it->getNumComponents() - comp.getNumComponents();
                int diffSoFar = closestComp->getNumComponents() - comp.getNumComponents();
                if ( (diff > 0) && (diff < diffSoFar) ) {
                    closestComp = it;
                }
            }
        }
    }
    if ( closestComp == components.end() ) {
        return ImageComponents::getNoneComponents();
    }

    return *closestComp;
}

ImageComponents
Node::findClosestSupportedComponents(int inputNb,
                                     const ImageComponents& comp) const
{
    std::list<ImageComponents> comps;
    {
        QMutexLocker l(&_imp->inputsMutex);

        if (inputNb >= 0) {
            assert( inputNb < (int)_imp->inputsComponents.size() );
            comps = _imp->inputsComponents[inputNb];
        } else {
            assert(inputNb == -1);
            comps = _imp->outputComponents;
        }
    }

    return findClosestInList( comp, comps, _imp->effect->isMultiPlanar() );
}

int
Node::isMaskChannelKnob(const KnobIConstPtr& knob) const
{
    for (std::map<int, MaskSelector >::const_iterator it = _imp->maskSelectors.begin(); it != _imp->maskSelectors.end(); ++it) {
        if (it->second.channel.lock() == knob) {
            return it->first;
        }
    }

    return -1;
}

bool
Node::isMaskEnabled(int inputNb) const
{
    std::map<int, MaskSelector >::const_iterator it = _imp->maskSelectors.find(inputNb);

    if ( it != _imp->maskSelectors.end() ) {
        return it->second.enabled.lock()->getValue();
    } else {
        return true;
    }
}

void
Node::lock(const ImagePtr & image)
{
    QMutexLocker l(&_imp->imagesBeingRenderedMutex);
    std::list<ImagePtr >::iterator it =
        std::find(_imp->imagesBeingRendered.begin(), _imp->imagesBeingRendered.end(), image);

    while ( it != _imp->imagesBeingRendered.end() ) {
        _imp->imageBeingRenderedCond.wait(&_imp->imagesBeingRenderedMutex);
        it = std::find(_imp->imagesBeingRendered.begin(), _imp->imagesBeingRendered.end(), image);
    }
    ///Okay the image is not used by any other thread, claim that we want to use it
    assert( it == _imp->imagesBeingRendered.end() );
    _imp->imagesBeingRendered.push_back(image);
}

bool
Node::tryLock(const ImagePtr & image)
{
    QMutexLocker l(&_imp->imagesBeingRenderedMutex);
    std::list<ImagePtr >::iterator it =
        std::find(_imp->imagesBeingRendered.begin(), _imp->imagesBeingRendered.end(), image);

    if ( it != _imp->imagesBeingRendered.end() ) {
        return false;
    }
    ///Okay the image is not used by any other thread, claim that we want to use it
    assert( it == _imp->imagesBeingRendered.end() );
    _imp->imagesBeingRendered.push_back(image);

    return true;
}

void
Node::unlock(const ImagePtr & image)
{
    QMutexLocker l(&_imp->imagesBeingRenderedMutex);
    std::list<ImagePtr >::iterator it =
        std::find(_imp->imagesBeingRendered.begin(), _imp->imagesBeingRendered.end(), image);

    ///The image must exist, otherwise this is a bug
    assert( it != _imp->imagesBeingRendered.end() );
    _imp->imagesBeingRendered.erase(it);
    ///Notify all waiting threads that we're finished
    _imp->imageBeingRenderedCond.wakeAll();
}

ImagePtr
Node::getImageBeingRendered(double time,
                            unsigned int mipMapLevel,
                            ViewIdx view)
{
    QMutexLocker l(&_imp->imagesBeingRenderedMutex);

    for (std::list<ImagePtr >::iterator it = _imp->imagesBeingRendered.begin();
         it != _imp->imagesBeingRendered.end(); ++it) {
        const ImageKey &key = (*it)->getKey();
        if ( (key._view == view) && ( (*it)->getMipMapLevel() == mipMapLevel ) && (key._time == time) ) {
            return *it;
        }
    }

    return ImagePtr();
}

void
Node::beginInputEdition()
{
    assert( QThread::currentThread() == qApp->thread() );
    ++_imp->inputModifiedRecursion;
}

void
Node::endInputEdition(bool triggerRender)
{
    assert( QThread::currentThread() == qApp->thread() );
    if (_imp->inputModifiedRecursion > 0) {
        --_imp->inputModifiedRecursion;
    }

    if (!_imp->inputModifiedRecursion) {
        bool hasChanged = !_imp->inputsModified.empty();
        _imp->inputsModified.clear();

        if (hasChanged) {
            if ( !getApp()->isCreatingNodeTree() ) {
                forceRefreshAllInputRelatedData();
            }
            refreshDynamicProperties();
        }

        triggerRender = triggerRender && hasChanged;

        if (triggerRender) {
            std::list<ViewerInstancePtr> viewers;
            hasViewersConnected(&viewers);
            for (std::list<ViewerInstancePtr>::iterator it2 = viewers.begin(); it2 != viewers.end(); ++it2) {
                (*it2)->renderCurrentFrame(true);
            }
        }
    }
}

void
Node::onInputChanged(int inputNb)
{
    if ( getApp()->getProject()->isProjectClosing() ) {
        return;
    }
    assert( QThread::currentThread() == qApp->thread() );

    bool mustCallEndInputEdition = _imp->inputModifiedRecursion == 0;
    if (mustCallEndInputEdition) {
        beginInputEdition();
    }

    refreshMaskEnabledNess(inputNb);
    refreshLayersChoiceSecretness(inputNb);

    bool shouldDoInputChanged = ( !getApp()->getProject()->isProjectClosing() && !getApp()->isCreatingNodeTree() ) ||
                                _imp->effect->isRotoPaintNode();

    if (shouldDoInputChanged) {
        ///When loading a group (or project) just wait until everything is setup to actually compute input
        ///related data such as clip preferences
        ///Exception for the Rotopaint node which needs to setup its own graph internally

        /**
         * The plug-in might call getImage, set a valid thread storage on the tree.
         **/
        double time = getApp()->getTimeLine()->currentFrame();

        // Keep abortInfo here otherwise it will get destroyed as nobody holds a shared ref to it except here
        AbortableRenderInfoPtr abortInfo = AbortableRenderInfo::create(false, 0);


        const bool isRenderUserInteraction = true;
        const bool isSequentialRender = false;
        AbortableThread* isAbortable = dynamic_cast<AbortableThread*>( QThread::currentThread() );
        if (isAbortable) {
            isAbortable->setAbortInfo( isRenderUserInteraction, abortInfo, getEffectInstance() );
        }

        ParallelRenderArgsSetter::CtorArgsPtr tlsArgs(new ParallelRenderArgsSetter::CtorArgs);
        tlsArgs->time = time;
        tlsArgs->view = ViewIdx(0);
        tlsArgs->isRenderUserInteraction = isRenderUserInteraction;
        tlsArgs->isSequential = isSequentialRender;
        tlsArgs->abortInfo = abortInfo;
        tlsArgs->treeRoot = shared_from_this();
        tlsArgs->textureIndex = 0;
        tlsArgs->timeline = getApp()->getTimeLine();
        tlsArgs->activeRotoPaintNode = NodePtr();
        tlsArgs->activeRotoDrawableItem = RotoDrawableItemPtr();
        tlsArgs->isDoingRotoNeatRender = false;
        tlsArgs->isAnalysis = false;
        tlsArgs->draftMode = false;
        tlsArgs->stats = RenderStatsPtr();
        ParallelRenderArgsSetter frameRenderArgs(tlsArgs);


        ///Don't do clip preferences while loading a project, they will be refreshed globally once the project is loaded.
        _imp->effect->onInputChanged(inputNb);
        _imp->inputsModified.insert(inputNb);

        // If the effect has render clones, kill them as the plug-in might have changed its internal state
        _imp->effect->clearRenderInstances();

        //A knob value might have changed recursively, redraw  any overlay
        if ( !_imp->effect->isDequeueingValuesSet() &&
             ( _imp->effect->getRecursionLevel() == 0) && _imp->effect->checkIfOverlayRedrawNeeded() ) {
            _imp->effect->redrawOverlayInteract();
        }
    }

    /*
       If this is a group, also notify the output nodes of the GroupInput node inside the Group corresponding to
       the this inputNb
     */
    NodeGroupPtr isGroup = isEffectNodeGroup();
    if (isGroup) {
        std::vector<NodePtr> groupInputs;
        isGroup->getInputs(&groupInputs, false);
        if ( (inputNb >= 0) && ( inputNb < (int)groupInputs.size() ) && groupInputs[inputNb] ) {
            std::map<NodePtr, int> inputOutputs;
            groupInputs[inputNb]->getOutputsConnectedToThisNode(&inputOutputs);
            for (std::map<NodePtr, int> ::iterator it = inputOutputs.begin(); it != inputOutputs.end(); ++it) {
                it->first->onInputChanged(it->second);
            }
        }
    }

    /*
       If this is an output node, notify the Group output nodes that their input have changed.
     */
    GroupOutputPtr isGroupOutput = isEffectGroupOutput();
    if (isGroupOutput) {
        NodeGroupPtr containerGroup = toNodeGroup( isGroupOutput->getNode()->getGroup() );
        if (containerGroup) {
            std::map<NodePtr, int> groupOutputs;
            containerGroup->getNode()->getOutputsConnectedToThisNode(&groupOutputs);
            for (std::map<NodePtr, int> ::iterator it = groupOutputs.begin(); it != groupOutputs.end(); ++it) {
                it->first->onInputChanged(it->second);
            }
        }
    }

    /*
     * If this node is the output of a pre-comp, notify the precomp output nodes that their input have changed
     */
    PrecompNodePtr isInPrecomp = isPartOfPrecomp();
    if ( isInPrecomp && (isInPrecomp->getOutputNode().get() == this) ) {
        std::map<NodePtr, int> inputOutputs;
        isInPrecomp->getNode()->getOutputsConnectedToThisNode(&inputOutputs);
        for (std::map<NodePtr, int> ::iterator it = inputOutputs.begin(); it != inputOutputs.end(); ++it) {
            it->first->onInputChanged(it->second);
        }
    }

    if (mustCallEndInputEdition) {
        endInputEdition(true);
    }
} // Node::onInputChanged

void
Node::onParentMultiInstanceInputChanged(int input)
{
    ++_imp->inputModifiedRecursion;
    _imp->effect->onInputChanged(input);
    --_imp->inputModifiedRecursion;
}

bool
Node::duringInputChangedAction() const
{
    assert( QThread::currentThread() == qApp->thread() );

    return _imp->inputModifiedRecursion > 0;
}

void
Node::onFileNameParameterChanged(const KnobIPtr& fileKnob)
{
    if ( _imp->effect->isReader() ) {
        computeFrameRangeForReader(fileKnob);

        ///Refresh the preview automatically if the filename changed

        ///union the project frame range if not locked with the reader frame range
        bool isLocked = getApp()->getProject()->isFrameRangeLocked();
        if (!isLocked) {
            double leftBound = INT_MIN, rightBound = INT_MAX;
            _imp->effect->getFrameRange_public(0, &leftBound, &rightBound);

            if ( (leftBound != INT_MIN) && (rightBound != INT_MAX) ) {
                if ( getGroup() || getIOContainer() ) {
                    getApp()->getProject()->unionFrameRangeWith(leftBound, rightBound);
                }
            }
        }
    } else if ( _imp->effect->isWriter() ) {
        KnobOutputFilePtr isFile = toKnobOutputFile(fileKnob);
        if (isFile && _imp->ofxSubLabelKnob.lock()) {
            KnobStringBasePtr isString = _imp->ofxSubLabelKnob.lock();

            std::string pattern = isFile->getValue();
            if (isString) {
                std::size_t foundSlash = pattern.find_last_of("/");
                if (foundSlash != std::string::npos) {
                    pattern = pattern.substr(foundSlash + 1);
                }

                isString->setValue(pattern);
            }
        }

        /*
           Check if the filename param has a %V in it, in which case make sure to hide the Views parameter
         */
        KnobOutputFilePtr fileParam = toKnobOutputFile(fileKnob);
        if (fileParam) {
            std::string pattern = fileParam->getValue();
            std::size_t foundViewPattern = pattern.find_first_of("%v");
            if (foundViewPattern == std::string::npos) {
                foundViewPattern = pattern.find_first_of("%V");
            }
            if (foundViewPattern != std::string::npos) {
                //We found view pattern
                KnobIPtr viewsKnob = getKnobByName(kWriteOIIOParamViewsSelector);
                if (viewsKnob) {
                    KnobChoicePtr viewsSelector = toKnobChoice(viewsKnob);
                    if (viewsSelector) {
                        viewsSelector->setSecret(true);
                    }
                }
            }
        }
    }
} // Node::onFileNameParameterChanged

void
Node::getOriginalFrameRangeForReader(const std::string& pluginID,
                                     const std::string& canonicalFileName,
                                     int* firstFrame,
                                     int* lastFrame)
{
    if (pluginID == PLUGINID_OFX_READFFMPEG) {
        ///If the plug-in is a video, only ffmpeg may know how many frames there are
        *firstFrame = INT_MIN;
        *lastFrame = INT_MAX;
    } else {
        SequenceParsing::SequenceFromPattern seq;
        SequenceParsing::filesListFromPattern(canonicalFileName, &seq);
        if ( seq.empty() || (seq.size() == 1) ) {
            *firstFrame = 1;
            *lastFrame = 1;
        } else if (seq.size() > 1) {
            *firstFrame = seq.begin()->first;
            *lastFrame = seq.rbegin()->first;
        }
    }
}

void
Node::computeFrameRangeForReader(const KnobIPtr& fileKnob)
{
    /*
       We compute the original frame range of the sequence for the plug-in
       because the plug-in does not have access to the exact original pattern
       hence may not exactly end-up with the same file sequence as what the user
       selected from the file dialog.
     */
    ReadNodePtr isReadNode = isEffectReadNode();
    std::string pluginID;

    if (isReadNode) {
        NodePtr embeddedPlugin = isReadNode->getEmbeddedReader();
        if (embeddedPlugin) {
            pluginID = embeddedPlugin->getPluginID();
        }
    } else {
        pluginID = getPluginID();
    }

    int leftBound = INT_MIN;
    int rightBound = INT_MAX;
    ///Set the originalFrameRange parameter of the reader if it has one.
    KnobIPtr knob = getKnobByName(kReaderParamNameOriginalFrameRange);
    if (knob) {
        KnobIntPtr originalFrameRange = toKnobInt(knob);
        if ( originalFrameRange && (originalFrameRange->getDimension() == 2) ) {
            KnobFilePtr isFile = toKnobFile(fileKnob);
            assert(isFile);
            if (!isFile) {
                throw std::logic_error("Node::computeFrameRangeForReader");
            }

            if (pluginID == PLUGINID_OFX_READFFMPEG) {
                ///If the plug-in is a video, only ffmpeg may know how many frames there are
                originalFrameRange->setValues(INT_MIN, INT_MAX, ViewSpec::all(), eValueChangedReasonNatronInternalEdited);
            } else {
                std::string pattern = isFile->getValue();
                getApp()->getProject()->canonicalizePath(pattern);
                SequenceParsing::SequenceFromPattern seq;
                SequenceParsing::filesListFromPattern(pattern, &seq);
                if ( seq.empty() || (seq.size() == 1) ) {
                    leftBound = 1;
                    rightBound = 1;
                } else if (seq.size() > 1) {
                    leftBound = seq.begin()->first;
                    rightBound = seq.rbegin()->first;
                }
                originalFrameRange->setValues(leftBound, rightBound, ViewSpec::all(), eValueChangedReasonNatronInternalEdited);
            }
        }
    }
}

bool
Node::canHandleRenderScaleForOverlays() const
{
    return _imp->effect->canHandleRenderScaleForOverlays();
}

bool
Node::shouldDrawOverlay() const
{
    if ( !hasOverlay() ) {
        return false;
    }

    if (!_imp->isPersistent) {
        return false;
    }

    if ( !isActivated() ) {
        return false;
    }

    if ( isNodeDisabled() ) {
        return false;
    }

    if ( getParentMultiInstance() ) {
        return false;
    }

    if ( !isEffectViewerNode() && !isSettingsPanelVisible() ) {
        return false;
    }

    if ( isSettingsPanelMinimized() ) {
        return false;
    }


    return true;
}

void
Node::drawHostOverlay(double time,
                      const RenderScale& renderScale,
                      ViewIdx view)
{
    NodeGuiIPtr nodeGui = getNodeGui();

    if (nodeGui) {
        nodeGui->drawHostOverlay(time, renderScale, view);
    }
}

bool
Node::onOverlayPenDownDefault(double time,
                              const RenderScale& renderScale,
                              ViewIdx view,
                              const QPointF & viewportPos,
                              const QPointF & pos,
                              double pressure)
{
    NodeGuiIPtr nodeGui = getNodeGui();

    if (nodeGui) {
        return nodeGui->onOverlayPenDownDefault(time, renderScale, view, viewportPos, pos, pressure);
    }

    return false;
}

bool
Node::onOverlayPenDoubleClickedDefault(double time,
                                       const RenderScale& renderScale,
                                       ViewIdx view,
                                       const QPointF & viewportPos,
                                       const QPointF & pos)
{
    NodeGuiIPtr nodeGui = getNodeGui();

    if (nodeGui) {
        return nodeGui->onOverlayPenDoubleClickedDefault(time, renderScale, view, viewportPos, pos);
    }

    return false;
}

bool
Node::onOverlayPenMotionDefault(double time,
                                const RenderScale& renderScale,
                                ViewIdx view,
                                const QPointF & viewportPos,
                                const QPointF & pos,
                                double pressure)
{
    NodeGuiIPtr nodeGui = getNodeGui();

    if (nodeGui) {
        return nodeGui->onOverlayPenMotionDefault(time, renderScale, view, viewportPos, pos, pressure);
    }

    return false;
}

bool
Node::onOverlayPenUpDefault(double time,
                            const RenderScale& renderScale,
                            ViewIdx view,
                            const QPointF & viewportPos,
                            const QPointF & pos,
                            double pressure)
{
    NodeGuiIPtr nodeGui = getNodeGui();

    if (nodeGui) {
        return nodeGui->onOverlayPenUpDefault(time, renderScale, view, viewportPos, pos, pressure);
    }

    return false;
}

bool
Node::onOverlayKeyDownDefault(double time,
                              const RenderScale& renderScale,
                              ViewIdx view,
                              Key key,
                              KeyboardModifiers modifiers)
{
    NodeGuiIPtr nodeGui = getNodeGui();

    if (nodeGui) {
        return nodeGui->onOverlayKeyDownDefault(time, renderScale, view, key, modifiers);
    }

    return false;
}

bool
Node::onOverlayKeyUpDefault(double time,
                            const RenderScale& renderScale,
                            ViewIdx view,
                            Key key,
                            KeyboardModifiers modifiers)
{
    NodeGuiIPtr nodeGui = getNodeGui();

    if (nodeGui) {
        return nodeGui->onOverlayKeyUpDefault(time, renderScale, view, key, modifiers);
    }

    return false;
}

bool
Node::onOverlayKeyRepeatDefault(double time,
                                const RenderScale& renderScale,
                                ViewIdx view,
                                Key key,
                                KeyboardModifiers modifiers)
{
    NodeGuiIPtr nodeGui = getNodeGui();

    if (nodeGui) {
        return nodeGui->onOverlayKeyRepeatDefault(time, renderScale, view, key, modifiers);
    }

    return false;
}

bool
Node::onOverlayFocusGainedDefault(double time,
                                  const RenderScale& renderScale,
                                  ViewIdx view)
{
    NodeGuiIPtr nodeGui = getNodeGui();

    if (nodeGui) {
        return nodeGui->onOverlayFocusGainedDefault(time, renderScale, view);
    }

    return false;
}

bool
Node::onOverlayFocusLostDefault(double time,
                                const RenderScale& renderScale,
                                ViewIdx view)
{
    NodeGuiIPtr nodeGui = getNodeGui();

    if (nodeGui) {
        return nodeGui->onOverlayFocusLostDefault(time, renderScale, view);
    }

    return false;
}

void
Node::removePositionHostOverlay(const KnobIPtr& knob)
{
    NodeGuiIPtr nodeGui = getNodeGui();

    if (nodeGui) {
        nodeGui->removePositionHostOverlay(knob);
    }
}

void
Node::addPositionInteract(const KnobDoublePtr& position,
                          const KnobBoolPtr& interactive)
{
    assert( QThread::currentThread() == qApp->thread() );
    if ( appPTR->isBackground() ) {
        return;
    }

    boost::shared_ptr<HostOverlayKnobsPosition> knobs( new HostOverlayKnobsPosition() );
    knobs->addKnob(position, HostOverlayKnobsPosition::eKnobsEnumerationPosition);
    if (interactive) {
        knobs->addKnob(interactive, HostOverlayKnobsPosition::eKnobsEnumerationInteractive);
    }
    NodeGuiIPtr nodeGui = getNodeGui();
    if (!nodeGui) {
        _imp->nativeOverlays.push_back(knobs);
    } else {
        nodeGui->addDefaultInteract(knobs);
    }
}

void
Node::addTransformInteract(const KnobDoublePtr& translate,
                           const KnobDoublePtr& scale,
                           const KnobBoolPtr& scaleUniform,
                           const KnobDoublePtr& rotate,
                           const KnobDoublePtr& skewX,
                           const KnobDoublePtr& skewY,
                           const KnobChoicePtr& skewOrder,
                           const KnobDoublePtr& center,
                           const KnobBoolPtr& invert,
                           const KnobBoolPtr& interactive)
{
    assert( QThread::currentThread() == qApp->thread() );
    if ( appPTR->isBackground() ) {
        return;
    }

    boost::shared_ptr<HostOverlayKnobsTransform> knobs( new HostOverlayKnobsTransform() );
    knobs->addKnob(translate, HostOverlayKnobsTransform::eKnobsEnumerationTranslate);
    knobs->addKnob(scale, HostOverlayKnobsTransform::eKnobsEnumerationScale);
    knobs->addKnob(scaleUniform, HostOverlayKnobsTransform::eKnobsEnumerationUniform);
    knobs->addKnob(rotate, HostOverlayKnobsTransform::eKnobsEnumerationRotate);
    knobs->addKnob(center, HostOverlayKnobsTransform::eKnobsEnumerationCenter);
    knobs->addKnob(skewX, HostOverlayKnobsTransform::eKnobsEnumerationSkewx);
    knobs->addKnob(skewY, HostOverlayKnobsTransform::eKnobsEnumerationSkewy);
    knobs->addKnob(skewOrder, HostOverlayKnobsTransform::eKnobsEnumerationSkewOrder);
    if (invert) {
        knobs->addKnob(invert, HostOverlayKnobsTransform::eKnobsEnumerationInvert);
    }
    if (interactive) {
        knobs->addKnob(interactive, HostOverlayKnobsTransform::eKnobsEnumerationInteractive);
    }
    NodeGuiIPtr nodeGui = getNodeGui();
    if (!nodeGui) {
        _imp->nativeOverlays.push_back(knobs);
    } else {
        nodeGui->addDefaultInteract(knobs);
    }
}

void
Node::addCornerPinInteract(const KnobDoublePtr& from1,
                           const KnobDoublePtr& from2,
                           const KnobDoublePtr& from3,
                           const KnobDoublePtr& from4,
                           const KnobDoublePtr& to1,
                           const KnobDoublePtr& to2,
                           const KnobDoublePtr& to3,
                           const KnobDoublePtr& to4,
                           const KnobBoolPtr& enable1,
                           const KnobBoolPtr& enable2,
                           const KnobBoolPtr& enable3,
                           const KnobBoolPtr& enable4,
                           const KnobChoicePtr& overlayPoints,
                           const KnobBoolPtr& invert,
                           const KnobBoolPtr& interactive)
{
    assert( QThread::currentThread() == qApp->thread() );
    if ( appPTR->isBackground() ) {
        return;
    }
    boost::shared_ptr<HostOverlayKnobsCornerPin> knobs( new HostOverlayKnobsCornerPin() );
    knobs->addKnob(from1, HostOverlayKnobsCornerPin::eKnobsEnumerationFrom1);
    knobs->addKnob(from2, HostOverlayKnobsCornerPin::eKnobsEnumerationFrom2);
    knobs->addKnob(from3, HostOverlayKnobsCornerPin::eKnobsEnumerationFrom3);
    knobs->addKnob(from4, HostOverlayKnobsCornerPin::eKnobsEnumerationFrom4);

    knobs->addKnob(to1, HostOverlayKnobsCornerPin::eKnobsEnumerationTo1);
    knobs->addKnob(to2, HostOverlayKnobsCornerPin::eKnobsEnumerationTo2);
    knobs->addKnob(to3, HostOverlayKnobsCornerPin::eKnobsEnumerationTo3);
    knobs->addKnob(to4, HostOverlayKnobsCornerPin::eKnobsEnumerationTo4);

    knobs->addKnob(enable1, HostOverlayKnobsCornerPin::eKnobsEnumerationEnable1);
    knobs->addKnob(enable2, HostOverlayKnobsCornerPin::eKnobsEnumerationEnable2);
    knobs->addKnob(enable3, HostOverlayKnobsCornerPin::eKnobsEnumerationEnable3);
    knobs->addKnob(enable4, HostOverlayKnobsCornerPin::eKnobsEnumerationEnable4);

    knobs->addKnob(overlayPoints, HostOverlayKnobsCornerPin::eKnobsEnumerationOverlayPoints);

    if (invert) {
        knobs->addKnob(invert, HostOverlayKnobsCornerPin::eKnobsEnumerationInvert);
    }
    if (interactive) {
        knobs->addKnob(interactive, HostOverlayKnobsCornerPin::eKnobsEnumerationInteractive);
    }
    NodeGuiIPtr nodeGui = getNodeGui();
    if (!nodeGui) {
        _imp->nativeOverlays.push_back(knobs);
    } else {
        nodeGui->addDefaultInteract(knobs);
    }
}

void
Node::initializeHostOverlays()
{
    NodeGuiIPtr nodeGui = getNodeGui();

    if (!nodeGui) {
        return;
    }
    for (std::list<HostOverlayKnobsPtr> ::iterator it = _imp->nativeOverlays.begin(); it != _imp->nativeOverlays.end(); ++it) {
        nodeGui->addDefaultInteract(*it);
    }
    _imp->nativeOverlays.clear();
}

void
Node::setPluginIDAndVersionForGui(const std::list<std::string>& grouping,
                                  const std::string& pluginLabel,
                                  const std::string& pluginID,
                                  const std::string& pluginDesc,
                                  const std::string& pluginIconFilePath,
                                  const std::string& pluginPath,
                                  unsigned int version)
{
    // Only works for group nodes...
    NodeGroupPtr isGroup = isEffectNodeGroup();
    if (!isGroup) {
        assert(false);
        return;
    }

    assert( QThread::currentThread() == qApp->thread() );
    NodeGuiIPtr nodeGui = getNodeGui();

    {
        QMutexLocker k(&_imp->pyPluginInfoMutex);
        _imp->pyPlugInfo.pyPlugVersion = version;
        _imp->pyPlugInfo.pyPlugID = pluginID;
        _imp->pyPlugInfo.pyPlugDesc = pluginDesc;
        _imp->pyPlugInfo.pyPlugLabel = pluginLabel;
        _imp->pyPlugInfo.pyPlugPluginPath = pluginPath;
        _imp->pyPlugInfo.pyPlugGrouping = grouping;
        _imp->pyPlugInfo.pyPlugIconFilePath = pluginIconFilePath;
    }

    // For PyPlugs, start with the subgraph unedited
    isGroup->setSubGraphEditedByUser(false);

    if (!nodeGui) {
        return;
    }
    

    nodeGui->setPluginIDAndVersion(grouping, pluginLabel, pluginID, pluginDesc, pluginIconFilePath, version);
}

bool
Node::isSubGraphEditedByUser() const
{
    {
        QMutexLocker k(&_imp->pyPluginInfoMutex);
        if (_imp->pyPlugInfo.pluginPythonModule.empty()) {
            return true;
        }
    }
    NodeGroupPtr isGroup = isEffectNodeGroup();
    if (!isGroup) {
        return false;
    }
    return isGroup->isSubGraphEditedByUser();
}


void
Node::setPluginPythonModule(const std::string& pythonModule)
{
    QMutexLocker k(&_imp->pyPluginInfoMutex);

    _imp->pyPlugInfo.pluginPythonModule = pythonModule;
}

std::string
Node::getPluginPythonModule() const
{
    QMutexLocker k(&_imp->pyPluginInfoMutex);

    return _imp->pyPlugInfo.pluginPythonModule;
}

bool
Node::hasHostOverlayForParam(const KnobIConstPtr& knob) const
{
    NodeGuiIPtr nodeGui = getNodeGui();

    if ( nodeGui && nodeGui->hasHostOverlayForParam(knob) ) {
        return true;
    }

    return false;
}

bool
Node::hasHostOverlay() const
{
    NodeGuiIPtr nodeGui = getNodeGui();

    if ( nodeGui && nodeGui->hasHostOverlay() ) {
        return true;
    }

    return false;
}

void
Node::pushUndoCommand(const UndoCommandPtr& command)
{
    NodeGuiIPtr nodeGui = getNodeGui();

    if (nodeGui) {
        nodeGui->pushUndoCommand(command);
    } else {
        command->redo();
    }
}

void
Node::setCurrentCursor(CursorEnum defaultCursor)
{
    NodeGuiIPtr nodeGui = getNodeGui();

    if (nodeGui) {
        nodeGui->setCurrentCursor(defaultCursor);
    }
}

bool
Node::setCurrentCursor(const QString& customCursorFilePath)
{
    NodeGuiIPtr nodeGui = getNodeGui();

    if (nodeGui) {
        return nodeGui->setCurrentCursor(customCursorFilePath);
    }

    return false;
}

void
Node::setCurrentViewportForHostOverlays(OverlaySupport* viewPort)
{
    NodeGuiIPtr nodeGui = getNodeGui();

    if ( nodeGui && nodeGui->hasHostOverlay() ) {
        nodeGui->setCurrentViewportForHostOverlays(viewPort);
    }
}

const std::vector<std::string>&
Node::getCreatedViews() const
{
    assert( QThread::currentThread() == qApp->thread() );

    return _imp->createdViews;
}

void
Node::refreshCreatedViews()
{
    KnobIPtr knob = getKnobByName(kReadOIIOAvailableViewsKnobName);

    if (knob) {
        refreshCreatedViews(knob);
    }
}

void
Node::refreshCreatedViews(const KnobIPtr& knob)
{
    assert( QThread::currentThread() == qApp->thread() );

    KnobStringPtr availableViewsKnob = toKnobString(knob);
    if (!availableViewsKnob) {
        return;
    }
    QString value = QString::fromUtf8( availableViewsKnob->getValue().c_str() );
    QStringList views = value.split( QLatin1Char(',') );

    _imp->createdViews.clear();

    const std::vector<std::string>& projectViews = getApp()->getProject()->getProjectViewNames();
    QStringList qProjectViews;
    for (std::size_t i = 0; i < projectViews.size(); ++i) {
        qProjectViews.push_back( QString::fromUtf8( projectViews[i].c_str() ) );
    }

    QStringList missingViews;
    for (QStringList::Iterator it = views.begin(); it != views.end(); ++it) {
        if ( !qProjectViews.contains(*it, Qt::CaseInsensitive) && !it->isEmpty() ) {
            missingViews.push_back(*it);
        }
        _imp->createdViews.push_back( it->toStdString() );
    }

    if ( !missingViews.isEmpty() ) {
        KnobIPtr fileKnob = getKnobByName(kOfxImageEffectFileParamName);
        KnobFilePtr inputFileKnob = toKnobFile(fileKnob);
        if (inputFileKnob) {
            std::string filename = inputFileKnob->getValue();
            std::stringstream ss;
            for (int i = 0; i < missingViews.size(); ++i) {
                ss << missingViews[i].toStdString();
                if (i < missingViews.size() - 1) {
                    ss << ", ";
                }
            }
            ss << std::endl;
            ss << std::endl;
            ss << tr("These views are in %1 but do not exist in the project.\nWould you like to create them?").arg( QString::fromUtf8( filename.c_str() ) ).toStdString();
            std::string question  = ss.str();
            StandardButtonEnum rep = Dialogs::questionDialog(tr("Views available").toStdString(), question, false, StandardButtons(eStandardButtonYes | eStandardButtonNo), eStandardButtonYes);
            if (rep == eStandardButtonYes) {
                std::vector<std::string> viewsToCreate;
                for (QStringList::Iterator it = missingViews.begin(); it != missingViews.end(); ++it) {
                    viewsToCreate.push_back( it->toStdString() );
                }
                getApp()->getProject()->createProjectViews(viewsToCreate);
            }
        }
    }

    Q_EMIT availableViewsChanged();
} // Node::refreshCreatedViews

bool
Node::getHideInputsKnobValue() const
{
    KnobBoolPtr k = _imp->hideInputs.lock();

    if (!k) {
        return false;
    }

    return k->getValue();
}

void
Node::setHideInputsKnobValue(bool hidden)
{
    KnobBoolPtr k = _imp->hideInputs.lock();

    if (!k) {
        return;
    }
    k->setValue(hidden);
}

void
Node::onRefreshIdentityStateRequestReceived()
{
    assert( QThread::currentThread() == qApp->thread() );
    if ( (_imp->refreshIdentityStateRequestsCount == 0) || !_imp->effect ) {
        //was already processed
        return;
    }
    _imp->refreshIdentityStateRequestsCount = 0;

    ProjectPtr project = getApp()->getProject();
    double time = project->currentFrame();
    RenderScale scale(1.);
    double inputTime = 0;
    U64 hash = 0;
    bool viewAware =  _imp->effect->isViewAware();
    int nViews = !viewAware ? 1 : project->getProjectViewsCount();
    Format frmt;
    project->getProjectDefaultFormat(&frmt);

    //The one view node might report it is identity, but we do not want it to display it


    bool isIdentity = false;
    int inputNb = -1;
    OneViewNodePtr isOneView = isEffectOneViewNode();
    if (!isOneView) {
        for (int i = 0; i < nViews; ++i) {
            int identityInputNb = -1;
            ViewIdx identityView;
            bool isViewIdentity = _imp->effect->isIdentity_public(true, hash, time, scale, frmt, ViewIdx(i), &inputTime, &identityView, &identityInputNb);
            if ( (i > 0) && ( (isViewIdentity != isIdentity) || (identityInputNb != inputNb) || (identityView.value() != i) ) ) {
                isIdentity = false;
                inputNb = -1;
                break;
            }
            isIdentity |= isViewIdentity;
            inputNb = identityInputNb;
            if (!isIdentity) {
                break;
            }
        }
    }

    //Check for consistency across views or then say the effect is not identity since the UI cannot display 2 different states
    //depending on the view


    NodeGuiIPtr nodeUi = _imp->guiPointer.lock();
    assert(nodeUi);
    nodeUi->onIdentityStateChanged(isIdentity ? inputNb : -1);
} // Node::onRefreshIdentityStateRequestReceived

void
Node::refreshIdentityState()
{
    assert( QThread::currentThread() == qApp->thread() );

    if ( !_imp->guiPointer.lock() ) {
        return;
    }

    //Post a new request
    ++_imp->refreshIdentityStateRequestsCount;
    Q_EMIT refreshIdentityStateRequested();
}

KnobStringPtr
Node::getExtraLabelKnob() const
{
    return _imp->nodeLabelKnob.lock();
}

KnobStringPtr
Node::getOFXSubLabelKnob() const
{
    return _imp->ofxSubLabelKnob.lock();
}

/*
   This is called AFTER the instanceChanged action has been called on the plug-in
 */
bool
Node::onEffectKnobValueChanged(const KnobIPtr& what,
                               ValueChangedReasonEnum reason)
{
    if (!what) {
        return false;
    }
    for (std::map<int, MaskSelector >::iterator it = _imp->maskSelectors.begin(); it != _imp->maskSelectors.end(); ++it) {
        if (it->second.channel.lock() == what) {
            _imp->onMaskSelectorChanged(it->first, it->second);
            break;
        }
    }

    bool ret = true;
    if ( what == _imp->previewEnabledKnob.lock() ) {
        if ( (reason == eValueChangedReasonUserEdited) || (reason == eValueChangedReasonSlaveRefresh) ) {
            Q_EMIT previewKnobToggled();
        }
    } else if ( what == _imp->renderButton.lock() ) {
        if ( getEffectInstance()->isWriter() ) {
            /*if this is a button and it is a render button,we're safe to assume the plug-ins wants to start rendering.*/
            AppInstance::RenderWork w;
            w.writer = isEffectOutput();
            w.firstFrame = INT_MIN;
            w.lastFrame = INT_MAX;
            w.frameStep = INT_MIN;
            w.useRenderStats = getApp()->isRenderStatsActionChecked();
            std::list<AppInstance::RenderWork> works;
            works.push_back(w);
            getApp()->startWritersRendering(false, works);
        }
    } else if ( ( what == _imp->disableNodeKnob.lock() ) && !_imp->isMultiInstance && !_imp->multiInstanceParent.lock() ) {
        Q_EMIT disabledKnobToggled( _imp->disableNodeKnob.lock()->getValue() );
    } else if ( what == _imp->nodeLabelKnob.lock() || what == _imp->ofxSubLabelKnob.lock() ) {
        Q_EMIT nodeExtraLabelChanged();
    } else if ( what == _imp->hideInputs.lock() ) {
        Q_EMIT hideInputsKnobChanged( _imp->hideInputs.lock()->getValue() );
    } else if ( _imp->effect->isReader() && (what->getName() == kReadOIIOAvailableViewsKnobName) ) {
        refreshCreatedViews(what);
    } else if ( what == _imp->refreshInfoButton.lock() ) {
        std::stringstream ssinfo;
        int maxinputs = getMaxInputCount();
        for (int i = 0; i < maxinputs; ++i) {
            std::string inputInfo = makeInfoForInput(i);
            if ( !inputInfo.empty() ) {
                ssinfo << inputInfo << "<br />";
            }
        }
        std::string outputInfo = makeInfoForInput(-1);
        ssinfo << outputInfo << "<br />";
        std::string cacheInfo = makeCacheInfo();
        ssinfo << cacheInfo << "<br />";
        ssinfo << "<b>" << tr("Supports tiles:").toStdString() << "</b> <font color=#c8c8c8>";
        ssinfo << ( getCurrentSupportTiles() ? tr("Yes") : tr("No") ).toStdString() << "</font><br />";
        if (_imp->effect) {
            ssinfo << "<b>" << tr("Supports multiresolution:").toStdString() << "</b> <font color=#c8c8c8>";
            ssinfo << ( _imp->effect->supportsMultiResolution() ? tr("Yes") : tr("No") ).toStdString() << "</font><br />";
            ssinfo << "<b>" << tr("Supports renderscale:").toStdString() << "</b> <font color=#c8c8c8>";
            switch ( _imp->effect->supportsRenderScaleMaybe() ) {
                case EffectInstance::eSupportsMaybe:
                    ssinfo << tr("Maybe").toStdString();
                    break;

                case EffectInstance::eSupportsNo:
                    ssinfo << tr("No").toStdString();
                    break;

                case EffectInstance::eSupportsYes:
                    ssinfo << tr("Yes").toStdString();
                    break;
            }
            ssinfo << "</font><br />";
            ssinfo << "<b>" << tr("Supports multiple clip PARs:").toStdString() << "</b> <font color=#c8c8c8>";
            ssinfo << ( _imp->effect->supportsMultipleClipPARs() ? tr("Yes") : tr("No") ).toStdString() << "</font><br />";
            ssinfo << "<b>" << tr("Supports multiple clip depths:").toStdString() << "</b> <font color=#c8c8c8>";
            ssinfo << ( _imp->effect->supportsMultipleClipDepths() ? tr("Yes") : tr("No") ).toStdString() << "</font><br />";
        }
        ssinfo << "<b>" << tr("Render thread safety:").toStdString() << "</b> <font color=#c8c8c8>";
        switch ( getCurrentRenderThreadSafety() ) {
            case eRenderSafetyUnsafe:
                ssinfo << tr("Unsafe").toStdString();
                break;

            case eRenderSafetyInstanceSafe:
                ssinfo << tr("Safe").toStdString();
                break;

            case eRenderSafetyFullySafe:
                ssinfo << tr("Fully safe").toStdString();
                break;

            case eRenderSafetyFullySafeFrame:
                ssinfo << tr("Fully safe frame").toStdString();
                break;
        }
        ssinfo << "</font><br />";
        ssinfo << "<b>" << tr("OpenGL Rendering Support:").toStdString() << "</b>: <font color=#c8c8c8>";
        PluginOpenGLRenderSupport glSupport = getCurrentOpenGLRenderSupport();
        switch (glSupport) {
            case ePluginOpenGLRenderSupportNone:
                ssinfo << tr("No").toStdString();
                break;
            case ePluginOpenGLRenderSupportNeeded:
                ssinfo << tr("Yes but CPU rendering is not supported").toStdString();
                break;
            case ePluginOpenGLRenderSupportYes:
                ssinfo << tr("Yes").toStdString();
                break;
            default:
                break;
        }
        ssinfo << "</font>";
        _imp->nodeInfos.lock()->setValue( ssinfo.str() );
    } else if ( what == _imp->openglRenderingEnabledKnob.lock() ) {
        bool enabled = true;
        int thisKnobIndex = _imp->openglRenderingEnabledKnob.lock()->getValue();
        if (thisKnobIndex == 1 || (thisKnobIndex == 2 && getApp()->isBackground())) {
            enabled = false;
        }
        if (enabled) {
            // Check value on project now
            if (!getApp()->getProject()->isOpenGLRenderActivated()) {
                enabled = false;
            }
        }
        _imp->effect->onEnableOpenGLKnobValueChanged(enabled);
    } else {
        ret = false;
    }

    if (!ret) {
        KnobGroupPtr isGroup = toKnobGroup(what);
        if ( isGroup && isGroup->getIsDialog() ) {
            NodeGuiIPtr gui = getNodeGui();
            if (gui) {
                gui->showGroupKnobAsDialog(isGroup);
                ret = true;
            }
        }
    }

    if (!ret) {
        for (std::map<int, ChannelSelector>::iterator it = _imp->channelsSelectors.begin(); it != _imp->channelsSelectors.end(); ++it) {
            if (it->second.layer.lock() == what) {
                _imp->onLayerChanged(it->first, it->second);
                ret = true;
                break;
            }
        }
    }

    if (!ret) {
        for (int i = 0; i < 4; ++i) {
            KnobBoolPtr enabled = _imp->enabledChan[i].lock();
            if (!enabled) {
                break;
            }
            if (enabled == what) {
                checkForPremultWarningAndCheckboxes();
                ret = true;
                break;
            }
        }
    }

    if (!ret) {
        GroupInputPtr isInput = isEffectGroupInput();
        if (isInput) {
            if ( (what->getName() == kNatronGroupInputIsOptionalParamName)
                 || ( what->getName() == kNatronGroupInputIsMaskParamName) ) {
                NodeCollectionPtr col = isInput->getNode()->getGroup();
                assert(col);
                NodeGroupPtr isGrp = toNodeGroup(col);
                assert(isGrp);
                if (isGrp) {
                    ///Refresh input arrows of the node to reflect the state
                    isGrp->getNode()->initializeInputs();
                    ret = true;
                }
            }
        }
    }

    return ret;
} // Node::onEffectKnobValueChanged

KnobChoicePtr
Node::getOpenGLEnabledKnob() const
{
    return _imp->openglRenderingEnabledKnob.lock();
}

void
Node::onOpenGLEnabledKnobChangedOnProject(bool activated)
{
    bool enabled = activated;
    KnobChoicePtr k = _imp->openglRenderingEnabledKnob.lock();
    if (enabled) {
        if (k) {
            k->setAllDimensionsEnabled(true);
            int thisKnobIndex = k->getValue();
            if (thisKnobIndex == 1 || (thisKnobIndex == 2 && getApp()->isBackground())) {
                enabled = false;
            }
        }
    } else {
        if (k) {
            k->setAllDimensionsEnabled(true);
        }
    }
    _imp->effect->onEnableOpenGLKnobValueChanged(enabled);
    
}

bool
Node::getSelectedLayerChoiceRaw(int inputNb,
                                std::string& layer) const
{
    std::map<int, ChannelSelector>::iterator found = _imp->channelsSelectors.find(inputNb);

    if ( found == _imp->channelsSelectors.end() ) {
        return false;
    }
    KnobChoicePtr layerKnob = found->second.layer.lock();
    layer = layerKnob->getActiveEntryText_mt_safe();

    return true;
}

bool
Node::Implementation::getSelectedLayerInternal(int inputNb,
                                               const ChannelSelector& selector,
                                               ImageComponents* comp) const
{
    NodePtr node;

    if (inputNb == -1) {
        node = _publicInterface->shared_from_this();
    } else {
        node = _publicInterface->getInput(inputNb);
    }

    KnobChoicePtr layerKnob = selector.layer.lock();
    assert(layerKnob);
    std::string layer = layerKnob->getActiveEntryText_mt_safe();

    if (layer == "All") {
        return false;
    }
    std::string mappedLayerName = ImageComponents::mapUserFriendlyPlaneNameToNatronInternalPlaneName(layer);
    bool isCurLayerColorComp = mappedLayerName == kNatronRGBAComponentsName || mappedLayerName == kNatronRGBComponentsName || mappedLayerName == kNatronAlphaComponentsName;
    EffectInstance::ComponentsAvailableMap compsAvailable;
    {
        QMutexLocker k(&selector.compsMutex);
        compsAvailable = selector.compsAvailable;
    }
    if (node) {
        for (EffectInstance::ComponentsAvailableMap::iterator it2 = compsAvailable.begin(); it2 != compsAvailable.end(); ++it2) {
            if ( it2->first.isColorPlane() ) {
                if (isCurLayerColorComp) {
                    *comp = it2->first;
                    break;
                }
            } else {
                if (it2->first.getLayerName() == mappedLayerName) {
                    *comp = it2->first;
                    break;
                }
            }
        }
    }


    if ( (comp->getNumComponents() == 0) && _publicInterface ) {
        std::vector<ImageComponents> projectLayers = _publicInterface->getApp()->getProject()->getProjectDefaultLayers();
        for (std::size_t i = 0; i < projectLayers.size(); ++i) {
            if (projectLayers[i].getLayerName() == mappedLayerName) {
                *comp = projectLayers[i];
                break;
            }
        }
    }

    return true;
} // Node::Implementation::getSelectedLayerInternal

void
Node::Implementation::onLayerChanged(int inputNb,
                                     const ChannelSelector& selector)
{
    KnobChoicePtr layerKnob = selector.layer.lock();
    std::string curLayer = layerKnob->getActiveEntryText_mt_safe();

    if (inputNb == -1) {
        bool outputIsAll = curLayer == "All";

        ///Disable all input selectors as it doesn't make sense to edit them whilst output is All
        for (std::map<int, ChannelSelector>::iterator it = channelsSelectors.begin(); it != channelsSelectors.end(); ++it) {
            if (it->first >= 0) {
                NodePtr inp = _publicInterface->getInput(it->first);
                bool mustBeSecret = !inp.get() || outputIsAll;
                it->second.layer.lock()->setSecret(mustBeSecret);
            }
        }
    }
    if (!isRefreshingInputRelatedData) {
        ///Clip preferences have changed
        RenderScale s(1.);
        effect->refreshMetaDatas_public(true);
    }
    if ( !enabledChan[0].lock() ) {
        return;
    }

    ImageComponents comp;
    if ( !getSelectedLayerInternal(inputNb, selector, &comp) ) {
        for (int i = 0; i < 4; ++i) {
            enabledChan[i].lock()->setSecret(true);
        }
    } else {
        _publicInterface->refreshEnabledKnobsLabel(comp);
    }

    if (inputNb == -1) {
        _publicInterface->s_outputLayerChanged();
    }
}

void
Node::refreshEnabledKnobsLabel(const ImageComponents& comp)
{
    const std::vector<std::string>& channels = comp.getComponentsNames();

    switch ( channels.size() ) {
    case 1: {
        for (int i = 0; i < 3; ++i) {
            KnobBoolPtr enabled = _imp->enabledChan[i].lock();
            enabled->setSecret(true);
        }
        KnobBoolPtr alpha = _imp->enabledChan[3].lock();
        alpha->setSecret(false);
        alpha->setLabel(channels[0]);
        break;
    }
    case 2: {
        for (int i = 2; i < 4; ++i) {
            KnobBoolPtr enabled = _imp->enabledChan[i].lock();
            enabled->setSecret(true);
        }
        for (int i = 0; i < 2; ++i) {
            KnobBoolPtr enabled = _imp->enabledChan[i].lock();
            enabled->setSecret(false);
            enabled->setLabel(channels[i]);
        }
        break;
    }
    case 3: {
        for (int i = 3; i < 4; ++i) {
            KnobBoolPtr enabled = _imp->enabledChan[i].lock();
            enabled->setSecret(true);
        }
        for (int i = 0; i < 3; ++i) {
            KnobBoolPtr enabled = _imp->enabledChan[i].lock();
            enabled->setSecret(false);
            enabled->setLabel(channels[i]);
        }
        break;
    }
    case 4: {
        for (int i = 0; i < 4; ++i) {
            KnobBoolPtr enabled = _imp->enabledChan[i].lock();
            enabled->setSecret(false);
            enabled->setLabel(channels[i]);
        }
        break;
    }

    case 0:
    default: {
        for (int i = 0; i < 4; ++i) {
            KnobBoolPtr enabled = _imp->enabledChan[i].lock();
            enabled->setSecret(true);
        }
        break;
    }
    } // switch
} // Node::refreshEnabledKnobsLabel

void
Node::Implementation::onMaskSelectorChanged(int inputNb,
                                            const MaskSelector& selector)
{
    KnobChoicePtr channel = selector.channel.lock();
    int index = channel->getValue();
    KnobBoolPtr enabled = selector.enabled.lock();

    if ( (index == 0) && enabled->isEnabled(0) ) {
        enabled->setValue(false);
        enabled->setEnabled(0, false);
    } else if ( !enabled->isEnabled(0) ) {
        enabled->setEnabled(0, true);
        if ( _publicInterface->getInput(inputNb) ) {
            enabled->setValue(true);
        }
    }

    if (!isRefreshingInputRelatedData) {
        ///Clip preferences have changed
        RenderScale s(1.);
        effect->refreshMetaDatas_public(true);
    }
}

bool
Node::getProcessChannel(int channelIndex) const
{
    assert(channelIndex >= 0 && channelIndex < 4);
    KnobBoolPtr k = _imp->enabledChan[channelIndex].lock();
    if (k) {
        return k->getValue();
    }

    return true;
}

bool
Node::getSelectedLayer(int inputNb,
                       std::bitset<4> *processChannels,
                       bool* isAll,
                       ImageComponents* layer) const
{
    //If the effect is multi-planar, it is expected to handle itself all the planes
    assert( !_imp->effect->isMultiPlanar() );

    std::map<int, ChannelSelector>::const_iterator foundSelector = _imp->channelsSelectors.find(inputNb);
    NodePtr maskInput;
    int chanIndex = getMaskChannel(inputNb, layer, &maskInput);
    bool hasChannelSelector = true;
    if (chanIndex != -1) {
        *isAll = false;
        Q_UNUSED(chanIndex);
        (*processChannels)[0] = true;
        (*processChannels)[1] = true;
        (*processChannels)[2] = true;
        (*processChannels)[3] = true;

        return true;
    } else {
        if ( foundSelector == _imp->channelsSelectors.end() ) {
            //Fetch in input what the user has set for the output
            foundSelector = _imp->channelsSelectors.find(-1);
        }
        if ( foundSelector == _imp->channelsSelectors.end() ) {
            hasChannelSelector = false;
        }
    }
    if (hasChannelSelector) {
        *isAll = !_imp->getSelectedLayerInternal(inputNb, foundSelector->second, layer);
    } else {
        *isAll = false;
    }
    if ( _imp->enabledChan[0].lock() ) {
        (*processChannels)[0] = _imp->enabledChan[0].lock()->getValue();
        (*processChannels)[1] = _imp->enabledChan[1].lock()->getValue();
        (*processChannels)[2] = _imp->enabledChan[2].lock()->getValue();
        (*processChannels)[3] = _imp->enabledChan[3].lock()->getValue();
    } else {
        (*processChannels)[0] = true;
        (*processChannels)[1] = true;
        (*processChannels)[2] = true;
        (*processChannels)[3] = true;
    }

    return hasChannelSelector;
}

bool
Node::hasAtLeastOneChannelToProcess() const
{
    std::map<int, ChannelSelector>::const_iterator foundSelector = _imp->channelsSelectors.find(-1);

    if ( foundSelector == _imp->channelsSelectors.end() ) {
        return true;
    }
    if ( _imp->enabledChan[0].lock() ) {
        std::bitset<4> processChannels;
        processChannels[0] = _imp->enabledChan[0].lock()->getValue();
        processChannels[1] = _imp->enabledChan[1].lock()->getValue();
        processChannels[2] = _imp->enabledChan[2].lock()->getValue();
        processChannels[3] = _imp->enabledChan[3].lock()->getValue();
        if (!processChannels[0] && !processChannels[1] && !processChannels[2] && !processChannels[3]) {
            return false;
        }
    }

    return true;
}

KnobBoolPtr
Node::getDisabledKnob() const
{
    return _imp->disableNodeKnob.lock();
}

bool
Node::isLifetimeActivated(int *firstFrame,
                          int *lastFrame) const
{
    KnobBoolPtr enableLifetimeKnob = _imp->enableLifeTimeKnob.lock();

    if (!enableLifetimeKnob) {
        return false;
    }
    if ( !enableLifetimeKnob->getValue() ) {
        return false;
    }
    KnobIntPtr lifetimeKnob = _imp->lifeTimeKnob.lock();
    *firstFrame = lifetimeKnob->getValue(0);
    *lastFrame = lifetimeKnob->getValue(1);

    return true;
}

bool
Node::isNodeDisabled() const
{
    KnobBoolPtr b = _imp->disableNodeKnob.lock();
    bool thisDisabled = b ? b->getValue() : false;
    NodeGroupPtr isContainerGrp = toNodeGroup( getGroup() );

    if (isContainerGrp) {
        return thisDisabled || isContainerGrp->getNode()->isNodeDisabled();
    }
    NodePtr ioContainer = getIOContainer();
    if (ioContainer) {
        return ioContainer->isNodeDisabled();
    }

    int lifeTimeFirst, lifeTimeEnd;
    bool lifeTimeEnabled = isLifetimeActivated(&lifeTimeFirst, &lifeTimeEnd);
    double curFrame = _imp->effect->getCurrentTime();
    bool enabled = ( !lifeTimeEnabled || (curFrame >= lifeTimeFirst && curFrame <= lifeTimeEnd) ) && !thisDisabled;

    return !enabled;
}

void
Node::setNodeDisabled(bool disabled)
{
    KnobBoolPtr b = _imp->disableNodeKnob.lock();

    if (b) {
        b->setValue(disabled);

        // Clear the actions cache because if this function is called from another thread, the hash will not be incremented
        _imp->effect->clearActionsCache();
    }
}

void
Node::showKeyframesOnTimeline(bool emitSignal)
{
    assert( QThread::currentThread() == qApp->thread() );
    if ( _imp->keyframesDisplayedOnTimeline || appPTR->isBackground() ) {
        return;
    }
    _imp->keyframesDisplayedOnTimeline = true;
    std::list<SequenceTime> keys;
    getAllKnobsKeyframes(&keys);
    getApp()->addMultipleKeyframeIndicatorsAdded(keys, emitSignal);
}

void
Node::hideKeyframesFromTimeline(bool emitSignal)
{
    assert( QThread::currentThread() == qApp->thread() );
    if ( !_imp->keyframesDisplayedOnTimeline || appPTR->isBackground() ) {
        return;
    }
    _imp->keyframesDisplayedOnTimeline = false;
    std::list<SequenceTime> keys;
    getAllKnobsKeyframes(&keys);
    getApp()->removeMultipleKeyframeIndicator(keys, emitSignal);
}

bool
Node::areKeyframesVisibleOnTimeline() const
{
    assert( QThread::currentThread() == qApp->thread() );

    return _imp->keyframesDisplayedOnTimeline;
}

bool
Node::hasAnimatedKnob() const
{
    const KnobsVec & knobs = getKnobs();
    bool hasAnimation = false;

    for (U32 i = 0; i < knobs.size(); ++i) {
        if ( knobs[i]->canAnimate() ) {
            for (int j = 0; j < knobs[i]->getDimension(); ++j) {
                if ( knobs[i]->isAnimated(j) ) {
                    hasAnimation = true;
                    break;
                }
            }
        }
        if (hasAnimation) {
            break;
        }
    }

    return hasAnimation;
}

void
Node::getAllKnobsKeyframes(std::list<SequenceTime>* keyframes)
{
    assert(keyframes);
    const KnobsVec & knobs = getKnobs();

    for (U32 i = 0; i < knobs.size(); ++i) {
        if ( knobs[i]->getIsSecret() || !knobs[i]->getIsPersistent() ) {
            continue;
        }
        if ( !knobs[i]->canAnimate() ) {
            continue;
        }
        int dim = knobs[i]->getDimension();
        KnobFilePtr isFile = toKnobFile(knobs[i]);
        if (isFile) {
            ///skip file knobs
            continue;
        }
        for (int j = 0; j < dim; ++j) {
            if ( knobs[i]->canAnimate() && knobs[i]->isAnimated( j, ViewIdx(0) ) ) {
                KeyFrameSet kfs = knobs[i]->getCurve(ViewIdx(0), j)->getKeyFrames_mt_safe();
                for (KeyFrameSet::iterator it = kfs.begin(); it != kfs.end(); ++it) {
                    keyframes->push_back( it->getTime() );
                }
            }
        }
    }
}

ImageBitDepthEnum
Node::getClosestSupportedBitDepth(ImageBitDepthEnum depth)
{
    bool foundShort = false;
    bool foundByte = false;

    for (std::list<ImageBitDepthEnum>::const_iterator it = _imp->supportedDepths.begin(); it != _imp->supportedDepths.end(); ++it) {
        if (*it == depth) {
            return depth;
        } else if (*it == eImageBitDepthFloat) {
            return eImageBitDepthFloat;
        } else if (*it == eImageBitDepthShort) {
            foundShort = true;
        } else if (*it == eImageBitDepthByte) {
            foundByte = true;
        }
    }
    if (foundShort) {
        return eImageBitDepthShort;
    } else if (foundByte) {
        return eImageBitDepthByte;
    } else {
        ///The plug-in doesn't support any bitdepth, the program shouldn't even have reached here.
        assert(false);

        return eImageBitDepthNone;
    }
}

ImageBitDepthEnum
Node::getBestSupportedBitDepth() const
{
    bool foundShort = false;
    bool foundByte = false;

    for (std::list<ImageBitDepthEnum>::const_iterator it = _imp->supportedDepths.begin(); it != _imp->supportedDepths.end(); ++it) {
        switch (*it) {
        case eImageBitDepthByte:
            foundByte = true;
            break;

        case eImageBitDepthShort:
            foundShort = true;
            break;

        case eImageBitDepthHalf:
            break;

        case eImageBitDepthFloat:

            return eImageBitDepthFloat;

        case eImageBitDepthNone:
            break;
        }
    }

    if (foundShort) {
        return eImageBitDepthShort;
    } else if (foundByte) {
        return eImageBitDepthByte;
    } else {
        ///The plug-in doesn't support any bitdepth, the program shouldn't even have reached here.
        assert(false);

        return eImageBitDepthNone;
    }
}

bool
Node::isSupportedBitDepth(ImageBitDepthEnum depth) const
{
    return std::find(_imp->supportedDepths.begin(), _imp->supportedDepths.end(), depth) != _imp->supportedDepths.end();
}

std::string
Node::getNodeExtraLabel() const
{
    KnobStringPtr s = _imp->nodeLabelKnob.lock();

    if (s) {
        return s->getValue();
    } else {
        return std::string();
    }
}

bool
Node::hasSequentialOnlyNodeUpstream(std::string & nodeName) const
{
    ///Just take into account sequentiallity for writers
    if ( (_imp->effect->getSequentialPreference() == eSequentialPreferenceOnlySequential) && _imp->effect->isWriter() ) {
        nodeName = getScriptName_mt_safe();

        return true;
    } else {
        QMutexLocker l(&_imp->inputsMutex);

        for (InputsV::iterator it = _imp->inputs.begin(); it != _imp->inputs.end(); ++it) {
            NodePtr input = it->lock();
            if ( input && input->hasSequentialOnlyNodeUpstream(nodeName) && input->getEffectInstance()->isWriter() ) {
                nodeName = input->getScriptName_mt_safe();

                return true;
            }
        }

        return false;
    }
}

bool
Node::isTrackerNodePlugin() const
{
    return _imp->effect->isTrackerNodePlugin();
}

bool
Node::isPointTrackerNode() const
{
    return getPluginID() == PLUGINID_OFX_TRACKERPM;
}

bool
Node::isBackdropNode() const
{
    return getPluginID() == PLUGINID_NATRON_BACKDROP;
}

void
Node::updateEffectSubLabelKnob(const QString & name)
{
    if (!_imp->effect) {
        return;
    }
    KnobStringPtr strKnob = _imp->ofxSubLabelKnob.lock();
    if (strKnob) {
        strKnob->setValue( name.toStdString() );
    }
}

bool
Node::canOthersConnectToThisNode() const
{
    if ( isEffectBackdrop() ) {
        return false;
    } else if ( isEffectGroupOutput() ) {
        return false;
    } else if ( _imp->effect->isWriter() && (_imp->effect->getSequentialPreference() == eSequentialPreferenceOnlySequential) ) {
        return false;
    }
    ///In debug mode only allow connections to Writer nodes
# ifdef DEBUG
    return !isEffectViewerInstance();
# else // !DEBUG
    return !isEffectViewerInstance() /* && !_imp->effect->isWriter()*/;
# endif // !DEBUG
}

void
Node::setNodeIsRenderingInternal(NodesWList& markedNodes)
{
    ///If marked, we alredy set render args
    for (NodesWList::iterator it = markedNodes.begin(); it != markedNodes.end(); ++it) {
        if (it->lock().get() == this) {
            return;
        }
    }

    ///Wait for the main-thread to be done dequeuing the connect actions queue
    if ( QThread::currentThread() != qApp->thread() ) {
        QMutexLocker k(&_imp->nodeIsDequeuingMutex);
        while ( _imp->nodeIsDequeuing && !aborted() ) {
            _imp->nodeIsDequeuingCond.wait(&_imp->nodeIsDequeuingMutex);
        }
    }

    ///Increment the node is rendering counter
    {
        QMutexLocker nrLocker(&_imp->nodeIsRenderingMutex);
        ++_imp->nodeIsRendering;
    }


    ///mark this
    markedNodes.push_back( shared_from_this() );

    ///Call recursively

    int maxInpu = getMaxInputCount();
    for (int i = 0; i < maxInpu; ++i) {
        NodePtr input = getInput(i);
        if (input) {
            input->setNodeIsRenderingInternal(markedNodes);
        }
    }
}

RenderingFlagSetter::RenderingFlagSetter(const NodePtr& n)
    : node(n)
    , nodes()
{
    n->setNodeIsRendering(nodes);
}

RenderingFlagSetter::~RenderingFlagSetter()
{
    for (NodesWList::iterator it = nodes.begin(); it != nodes.end(); ++it) {
        NodePtr n = it->lock();
        if (!n) {
            continue;
        }
        n->unsetNodeIsRendering();
    }
}

void
Node::setNodeIsRendering(NodesWList& nodes)
{
    setNodeIsRenderingInternal(nodes);
}

void
Node::unsetNodeIsRendering()
{
    bool mustDequeue;
    {
        int nodeIsRendering;
        ///Decrement the node is rendering counter
        QMutexLocker k(&_imp->nodeIsRenderingMutex);
        if (_imp->nodeIsRendering > 1) {
            --_imp->nodeIsRendering;
        } else {
            _imp->nodeIsRendering = 0;
        }
        nodeIsRendering = _imp->nodeIsRendering;


        mustDequeue = nodeIsRendering == 0 && !appPTR->isBackground();
    }

    if (mustDequeue) {
        Q_EMIT mustDequeueActions();
    }
}

bool
Node::isNodeRendering() const
{
    QMutexLocker k(&_imp->nodeIsRenderingMutex);

    return _imp->nodeIsRendering > 0;
}

void
Node::dequeueActions()
{
    assert( QThread::currentThread() == qApp->thread() );

    ///Flag that the node is dequeuing.
    {
        QMutexLocker k(&_imp->nodeIsDequeuingMutex);
        assert(!_imp->nodeIsDequeuing);
        _imp->nodeIsDequeuing = true;
    }
    bool hasChanged = false;
    if (_imp->effect) {
        hasChanged |= _imp->effect->dequeueValuesSet();
        NodeGroupPtr isGroup = isEffectNodeGroup();
        if (isGroup) {
            isGroup->dequeueConnexions();
        }
    }
    if (_imp->rotoContext) {
        _imp->rotoContext->dequeueGuiActions();
    }


    std::set<int> inputChanges;
    {
        QMutexLocker k(&_imp->inputsMutex);
        assert( _imp->guiInputs.size() == _imp->inputs.size() );

        for (std::size_t i = 0; i < _imp->inputs.size(); ++i) {
            NodePtr inp = _imp->inputs[i].lock();
            NodePtr guiInp = _imp->guiInputs[i].lock();
            if (inp != guiInp) {
                inputChanges.insert(i);
                _imp->inputs[i] = guiInp;
            }
        }
    }
    {
        QMutexLocker k(&_imp->outputsMutex);
        _imp->outputs = _imp->guiOutputs;
    }

    if ( !inputChanges.empty() ) {
        beginInputEdition();
        hasChanged = true;
        for (std::set<int>::iterator it = inputChanges.begin(); it != inputChanges.end(); ++it) {
            onInputChanged(*it);
        }
        endInputEdition(true);
    }
    if (hasChanged) {
        onActionEvaluated();
        refreshIdentityState();
    }

    {
        QMutexLocker k(&_imp->nodeIsDequeuingMutex);
        //Another slots in this thread might have aborted the dequeuing
        if (_imp->nodeIsDequeuing) {
            _imp->nodeIsDequeuing = false;

            //There might be multiple threads waiting
            _imp->nodeIsDequeuingCond.wakeAll();
        }
    }
} // Node::dequeueActions

static void
addIdentityNodesRecursively(NodeConstPtr caller,
                            NodeConstPtr node,
                            double time,
                            ViewIdx view,
                            std::list<NodeConstPtr>* outputs,
                            std::list<NodeConstPtr>* markedNodes)
{
    if ( std::find(markedNodes->begin(), markedNodes->end(), node) != markedNodes->end() ) {
        return;
    }

    markedNodes->push_back(node);


    if (caller != node) {
        ParallelRenderArgsPtr inputFrameArgs = node->getEffectInstance()->getParallelRenderArgsTLS();
        const FrameViewRequest* request = 0;
        bool isIdentity = false;
        if (inputFrameArgs && inputFrameArgs->request) {
            request = inputFrameArgs->request->getFrameViewRequest(time, view);
            if (request) {
                isIdentity = request->globalData.identityInputNb != -1;
            }
        }

        if (!request) {
            /*
               Very unlikely that there's no request pass. But we still check
             */
            RenderScale scale(1.);
            double inputTimeId;
            ViewIdx identityView;
            int inputNbId;
            U64 renderHash = 0;


            Format f;
            node->getEffectInstance()->getRenderFormat(&f);

            isIdentity = node->getEffectInstance()->isIdentity_public(true, renderHash, time, scale, f, view, &inputTimeId, &identityView, &inputNbId);
        }


        if (!isIdentity) {
            outputs->push_back(node);

            return;
        }
    }

    ///Append outputs of this node instead
    NodesWList nodeOutputs;
    node->getOutputs_mt_safe(nodeOutputs);
    NodesWList outputsToAdd;
    for (NodesWList::iterator it = nodeOutputs.begin(); it != nodeOutputs.end(); ++it) {
        NodePtr output = it->lock();
        if (!output) {
            continue;
        }
        GroupOutputPtr isGroupOutput = output->isEffectGroupOutput();
        //If the node is an output node, add all the outputs of the group node instead
        if (isGroupOutput) {
            NodeCollectionPtr collection = output->getGroup();
            assert(collection);
            NodeGroupPtr isGrp = toNodeGroup(collection);
            if (isGrp) {
                NodesWList groupOutputs;
                isGrp->getNode()->getOutputs_mt_safe(groupOutputs);
                for (NodesWList::iterator it2 = groupOutputs.begin(); it2 != groupOutputs.end(); ++it2) {
                    outputsToAdd.push_back(*it2);
                }
            }
        }

        //If the node is a group, add all its inputs
        NodeGroupPtr isGrp = output->isEffectNodeGroup();
        if (isGrp) {
            NodesList inputOutputs;
            isGrp->getInputsOutputs(&inputOutputs, false);
            for (NodesList::iterator it2 = inputOutputs.begin(); it2 != inputOutputs.end(); ++it2) {
                outputsToAdd.push_back(*it2);
            }

        }

    }
    nodeOutputs.insert( nodeOutputs.end(), outputsToAdd.begin(), outputsToAdd.end() );
    for (NodesWList::iterator it = nodeOutputs.begin(); it != nodeOutputs.end(); ++it) {
        NodePtr node = it->lock();
        if (node) {
            addIdentityNodesRecursively(caller, node, time, view, outputs, markedNodes);
        }
    }
} // addIdentityNodesRecursively

bool
Node::shouldCacheOutput(bool isFrameVaryingOrAnimated,
                        double time,
                        ViewIdx view,
                        int /*visitsCount*/) const
{
    /*
     * Here is a list of reasons when caching is enabled for a node:
     * - It is references multiple times below in the graph
     * - Its single output has its settings panel opened,  meaning the user is actively editing the output
     * - The force caching parameter in the "Node" tab is checked
     * - The aggressive caching preference of Natron is checked
     * - We are in a recursive action (such as an analysis)
     * - The plug-in does temporal clip access
     * - Preview image is enabled (and Natron is not running in background)
     * - The node is a direct input of a viewer, this is to overcome linear graphs where all nodes would not be cached
     * - The node is not frame varying, meaning it will always produce the same image at any time
     * - The node is a roto node and it is being edited
     * - The node does not support tiles
     */

    std::list<NodeConstPtr> outputs;
    {
        std::list<NodeConstPtr> markedNodes;
        addIdentityNodesRecursively(shared_from_this(), shared_from_this(), time, view, &outputs, &markedNodes);
    }
    std::size_t sz = outputs.size();

    if (sz > 1) {
        ///The node is referenced multiple times below, cache it
        return true;
    } else {
        if (sz == 1) {
            NodeConstPtr output = outputs.front();
            ViewerNodePtr isViewer = output->isEffectViewerNode();
            if (isViewer) {

                if (isViewer->getCurrentAInput().get() == this ||
                    isViewer->getCurrentBInput().get() == this) {
                    ///The node is a direct input of the viewer. Cache it because it is likely the user will make

                    ///changes to the viewer that will need this image.
                    return true;
                }
            }

            RotoPaintPtr isRoto = toRotoPaint( output->getEffectInstance() );
            if (isRoto) {
                // THe roto internally makes multiple references to the input so cache it
                return true;
            }

            if (!isFrameVaryingOrAnimated) {
                //This image never changes, cache it once.
                return true;
            }
            if ( output->isSettingsPanelVisible() ) {
                //Output node has panel opened, meaning the user is likely to be heavily editing

                //that output node, hence requesting this node a lot. Cache it.
                return true;
            }
            if ( _imp->effect->doesTemporalClipAccess() ) {
                //Very heavy to compute since many frames are fetched upstream. Cache it.
                return true;
            }
            if ( !_imp->effect->supportsTiles() ) {
                //No tiles, image is going to be produced fully, cache it to prevent multiple access

                //with different RoIs
                return true;
            }
            if (_imp->effect->getRecursionLevel() > 0) {
                //We are in a call from getImage() and the image needs to be computed, so likely in an

                //analysis pass. Cache it because the image is likely to get asked for severla times.
                return true;
            }
            if ( isForceCachingEnabled() ) {
                //Users wants it cached
                return true;
            }
            NodeGroupPtr parentIsGroup = toNodeGroup( getGroup() );
            if ( parentIsGroup && parentIsGroup->getNode()->isForceCachingEnabled() && (parentIsGroup->getOutputNodeInput(false).get() == this) ) {
                //if the parent node is a group and it has its force caching enabled, cache the output of the Group Output's node input.
                return true;
            }

            if ( appPTR->isAggressiveCachingEnabled() ) {
                ///Users wants all nodes cached
                return true;
            }

            if ( isPreviewEnabled() && !appPTR->isBackground() ) {
                ///The node has a preview, meaning the image will be computed several times between previews & actual renders. Cache it.
                return true;
            }

            if ( isRotoPaintingNode() && isSettingsPanelVisible() ) {
                ///The Roto node is being edited, cache its output (special case because Roto has an internal node tree)
                return true;
            }

            RotoDrawableItemPtr attachedStroke = _imp->paintStroke.lock();
            if ( attachedStroke && attachedStroke->getContext()->getNode()->isSettingsPanelVisible() ) {
                ///Internal RotoPaint tree and the Roto node has its settings panel opened, cache it.
                return true;
            }
        } else {
            // outputs == 0, never cache, unless explicitly set or rotopaint internal node
            RotoDrawableItemPtr attachedStroke = _imp->paintStroke.lock();

            return isForceCachingEnabled() || appPTR->isAggressiveCachingEnabled() ||
                   ( attachedStroke && attachedStroke->getContext()->getNode()->isSettingsPanelVisible() );
        }
    }

    return false;
} // Node::shouldCacheOutput

bool
Node::refreshLayersChoiceSecretness(int inputNb)
{
    std::map<int, ChannelSelector>::iterator foundChan = _imp->channelsSelectors.find(inputNb);
    NodePtr inp = getInputInternal(false /*useGuiInput*/, false /*useGroupRedirections*/, inputNb);

    if ( foundChan != _imp->channelsSelectors.end() ) {
        std::map<int, ChannelSelector>::iterator foundOuptut = _imp->channelsSelectors.find(-1);
        bool outputIsAll = false;
        if ( foundOuptut != _imp->channelsSelectors.end() ) {
            KnobChoicePtr outputChoice = foundOuptut->second.layer.lock();
            if (outputChoice) {
                outputIsAll = outputChoice->getActiveEntryText_mt_safe() == "All";
            }
        }
        KnobChoicePtr chanChoice = foundChan->second.layer.lock();
        if (chanChoice) {
            bool isSecret = chanChoice->getIsSecret();
            bool mustBeSecret = !inp.get() || outputIsAll;
            bool changed = isSecret != mustBeSecret;
            if (changed) {
                chanChoice->setSecret(mustBeSecret);

                return true;
            }
        }
    }

    return false;
}

bool
Node::refreshMaskEnabledNess(int inputNb)
{
    std::map<int, MaskSelector>::iterator found = _imp->maskSelectors.find(inputNb);
    NodePtr inp = getInput(inputNb);
    bool changed = false;

    if ( found != _imp->maskSelectors.end() ) {
        KnobBoolPtr enabled = found->second.enabled.lock();
        assert(enabled);
        enabled->blockValueChanges();
        bool curValue = enabled->getValue();
        bool newValue = inp ? true : false;
        changed = curValue != newValue;
        if (changed) {
            enabled->setValue(newValue);
        }
        enabled->unblockValueChanges();
    }

    return changed;
}

bool
Node::refreshDraftFlagInternal(const std::vector<NodeWPtr >& inputs)
{
    bool hasDraftInput = false;

    for (std::size_t i = 0; i < inputs.size(); ++i) {
        NodePtr input = inputs[i].lock();
        if (input) {
            hasDraftInput |= input->isDraftModeUsed();
        }
    }
    hasDraftInput |= _imp->effect->supportsRenderQuality();
    bool changed;
    {
        QMutexLocker k(&_imp->pluginsPropMutex);
        changed = _imp->draftModeUsed != hasDraftInput;
        _imp->draftModeUsed = hasDraftInput;
    }

    return changed;
}

void
Node::refreshAllInputRelatedData(bool canChangeValues)
{
    refreshAllInputRelatedData( canChangeValues, getInputs_copy() );
}

bool
Node::refreshAllInputRelatedData(bool /*canChangeValues*/,
                                 const std::vector<NodeWPtr >& inputs)
{
    assert( QThread::currentThread() == qApp->thread() );
    RefreshingInputData_RAII _refreshingflag( _imp.get() );
    bool hasChanged = false;
    hasChanged |= refreshDraftFlagInternal(inputs);

    bool loadingProject = getApp()->getProject()->isLoadingProject();
    ///if all non optional clips are connected, call getClipPrefs
    ///The clip preferences action is never called until all non optional clips have been attached to the plugin.
    /// EDIT: we allow calling getClipPreferences even if some non optional clip is not connected so that layer menus get properly created
    const bool canCallRefreshMetaData = true; // = !hasMandatoryInputDisconnected();

    if (canCallRefreshMetaData) {
        if (loadingProject) {
            //Nb: we clear the action cache because when creating the node many calls to getRoD and stuff might have returned
            //empty rectangles, but since we force the hash to remain what was in the project file, we might then get wrong RoDs returned
            _imp->effect->clearActionsCache();
        }

        double time = (double)getApp()->getTimeLine()->currentFrame();
        RenderScale scaleOne(1.);
        ///Render scale support might not have been set already because getRegionOfDefinition could have failed until all non optional inputs were connected
        if (_imp->effect->supportsRenderScaleMaybe() == EffectInstance::eSupportsMaybe) {
            RectD rod;
            StatusEnum stat = _imp->effect->getRegionOfDefinition(0, time, scaleOne, ViewIdx(0), &rod);
            if (stat != eStatusFailed) {
                RenderScale scale(0.5);
                stat = _imp->effect->getRegionOfDefinition(0, time, scale, ViewIdx(0), &rod);
                if (stat != eStatusFailed) {
                    _imp->effect->setSupportsRenderScaleMaybe(EffectInstance::eSupportsYes);
                } else {
                    _imp->effect->setSupportsRenderScaleMaybe(EffectInstance::eSupportsNo);
                }
            }
        }
        hasChanged |= _imp->effect->refreshMetaDatas_public(false);
    }

    hasChanged |= refreshChannelSelectors();

    refreshIdentityState();

    {
        QMutexLocker k(&_imp->pluginsPropMutex);
        _imp->mustComputeInputRelatedData = false;
    }

    return hasChanged;
} // Node::refreshAllInputRelatedData

bool
Node::refreshInputRelatedDataInternal(std::list<NodePtr>& markedNodes)
{
    {
        QMutexLocker k(&_imp->pluginsPropMutex);
        if (!_imp->mustComputeInputRelatedData) {
            //We didn't change
            return false;
        }
    }

    std::list<NodePtr>::iterator found = std::find(markedNodes.begin(), markedNodes.end(), shared_from_this());

    if ( found != markedNodes.end() ) {
        return false;
    }

    ///Check if inputs must be refreshed first

    int maxInputs = getMaxInputCount();
    std::vector<NodeWPtr > inputsCopy(maxInputs);
    for (int i = 0; i < maxInputs; ++i) {
        NodePtr input = getInput(i);
        inputsCopy[i] = input;
        if ( input && input->isInputRelatedDataDirty() ) {
            input->refreshInputRelatedDataInternal(markedNodes);
        }
    }


    markedNodes.push_back(shared_from_this());

    bool hasChanged = refreshAllInputRelatedData(false, inputsCopy);

    return hasChanged;
}

bool
Node::isInputRelatedDataDirty() const
{
    QMutexLocker k(&_imp->pluginsPropMutex);

    return _imp->mustComputeInputRelatedData;
}

void
Node::forceRefreshAllInputRelatedData()
{
    markInputRelatedDataDirtyRecursive();

    NodeGroupPtr isGroup = isEffectNodeGroup();
    if (isGroup) {
        NodesList inputs;
        isGroup->getInputsOutputs(&inputs, false);
        for (NodesList::iterator it = inputs.begin(); it != inputs.end(); ++it) {
            if ( (*it) ) {
                (*it)->refreshInputRelatedDataRecursive();
            }
        }
    } else {
        refreshInputRelatedDataRecursive();
    }
}

void
Node::markAllInputRelatedDataDirty()
{
    {
        QMutexLocker k(&_imp->pluginsPropMutex);
        _imp->mustComputeInputRelatedData = true;
    }
    if ( isRotoPaintingNode() ) {
        RotoContextPtr roto = getRotoContext();
        assert(roto);
        NodesList rotoNodes;
        roto->getRotoPaintTreeNodes(&rotoNodes);
        for (NodesList::iterator it = rotoNodes.begin(); it != rotoNodes.end(); ++it) {
            (*it)->markAllInputRelatedDataDirty();
        }
    }
}

void
Node::markInputRelatedDataDirtyRecursiveInternal(std::list<NodePtr>& markedNodes,
                                                 bool recurse)
{
    std::list<NodePtr>::iterator found = std::find(markedNodes.begin(), markedNodes.end(), shared_from_this());

    if ( found != markedNodes.end() ) {
        return;
    }
    markAllInputRelatedDataDirty();
    markedNodes.push_back(shared_from_this());
    if (recurse) {
        NodesList outputs;
        getOutputsWithGroupRedirection(outputs);
        for (NodesList::const_iterator it = outputs.begin(); it != outputs.end(); ++it) {
            (*it)->markInputRelatedDataDirtyRecursiveInternal( markedNodes, true );
        }
    }
}

void
Node::markInputRelatedDataDirtyRecursive()
{
    std::list<NodePtr> marked;

    markInputRelatedDataDirtyRecursiveInternal(marked, true);
}

void
Node::refreshInputRelatedDataRecursiveInternal(std::list<NodePtr>& markedNodes)
{
    if ( getApp()->isCreatingNodeTree() ) {
        return;
    }
    refreshInputRelatedDataInternal(markedNodes);

    ///Now notify outputs we have changed
    NodesList outputs;
    getOutputsWithGroupRedirection(outputs);
    for (NodesList::const_iterator it = outputs.begin(); it != outputs.end(); ++it) {
        (*it)->refreshInputRelatedDataRecursiveInternal( markedNodes );
    }
}

void
Node::refreshInputRelatedDataRecursive()
{
    std::list<NodePtr> markedNodes;

    refreshInputRelatedDataRecursiveInternal(markedNodes);
}

bool
Node::isDraftModeUsed() const
{
    QMutexLocker k(&_imp->pluginsPropMutex);

    return _imp->draftModeUsed;
}

void
Node::setPosition(double x,
                  double y)
{
    NodeGuiIPtr gui = _imp->guiPointer.lock();

    if (gui) {
        gui->setPosition(x, y);
    } else {
        onNodeUIPositionChanged(x,y);
    }
}

void
Node::getPosition(double *x,
                  double *y) const
{
    QMutexLocker k(&_imp->nodeUIDataMutex);
    *x = _imp->nodePositionCoords[0];
    *y = _imp->nodePositionCoords[1];
}

void
Node::onNodeUIPositionChanged(double x, double y)
{
    QMutexLocker k(&_imp->nodeUIDataMutex);
    _imp->nodePositionCoords[0] = x;
    _imp->nodePositionCoords[1] = y;
}

void
Node::onNodeUISizeChanged(double w,
              double h)
{
    QMutexLocker k(&_imp->nodeUIDataMutex);
    _imp->nodeSize[0] = w;
    _imp->nodeSize[1] = h;
}


void
Node::setSize(double w,
              double h)
{
    NodeGuiIPtr gui = _imp->guiPointer.lock();

    if (gui) {
        gui->setSize(w, h);
    } else {
        onNodeUISizeChanged(w,h);
    }
}


void
Node::getSize(double* w,
              double* h) const
{
    QMutexLocker k(&_imp->nodeUIDataMutex);
    *w = _imp->nodeSize[0];
    *h = _imp->nodeSize[1];
}

bool
Node::getColor(double* r,
               double *g,
               double* b) const
{
    QMutexLocker k(&_imp->nodeUIDataMutex);
    *r = _imp->nodeColor[0];
    *g = _imp->nodeColor[1];
    *b = _imp->nodeColor[2];
    return true;
}

bool
Node::hasColorChangedSinceDefault() const
{
    std::list<std::string> grouping;
    getPluginGrouping(&grouping);
    std::string majGroup = grouping.empty() ? "" : grouping.front();
    float defR, defG, defB;

    SettingsPtr settings = appPTR->getCurrentSettings();

    if ( _imp->effect->isReader() ) {
        settings->getReaderColor(&defR, &defG, &defB);
    } else if ( _imp->effect->isWriter() ) {
        settings->getWriterColor(&defR, &defG, &defB);
    } else if ( _imp->effect->isGenerator() ) {
        settings->getGeneratorColor(&defR, &defG, &defB);
    } else if (majGroup == PLUGIN_GROUP_COLOR) {
        settings->getColorGroupColor(&defR, &defG, &defB);
    } else if (majGroup == PLUGIN_GROUP_FILTER) {
        settings->getFilterGroupColor(&defR, &defG, &defB);
    } else if (majGroup == PLUGIN_GROUP_CHANNEL) {
        settings->getChannelGroupColor(&defR, &defG, &defB);
    } else if (majGroup == PLUGIN_GROUP_KEYER) {
        settings->getKeyerGroupColor(&defR, &defG, &defB);
    } else if (majGroup == PLUGIN_GROUP_MERGE) {
        settings->getMergeGroupColor(&defR, &defG, &defB);
    } else if (majGroup == PLUGIN_GROUP_PAINT) {
        settings->getDrawGroupColor(&defR, &defG, &defB);
    } else if (majGroup == PLUGIN_GROUP_TIME) {
        settings->getTimeGroupColor(&defR, &defG, &defB);
    } else if (majGroup == PLUGIN_GROUP_TRANSFORM) {
        settings->getTransformGroupColor(&defR, &defG, &defB);
    } else if (majGroup == PLUGIN_GROUP_MULTIVIEW) {
        settings->getViewsGroupColor(&defR, &defG, &defB);
    } else if (majGroup == PLUGIN_GROUP_DEEP) {
        settings->getDeepGroupColor(&defR, &defG, &defB);
    } else if (dynamic_cast<Backdrop*>(_imp->effect.get())) {
        settings->getDefaultBackdropColor(&defR, &defG, &defB);
    } else {
        settings->getDefaultNodeColor(&defR, &defG, &defB);
    }

    if ( (std::abs(_imp->nodeColor[0] - defR) > 0.01) || (std::abs(_imp->nodeColor[1] - defG) > 0.01) || (std::abs(_imp->nodeColor[2] - defB) > 0.01) ) {
        return true;
    }

    return false;
}

void
Node::onNodeUIColorChanged(double r,
                           double g,
                           double b)
{
    QMutexLocker k(&_imp->nodeUIDataMutex);
    _imp->nodeColor[0] = r;
    _imp->nodeColor[1] = g;
    _imp->nodeColor[2] = b;

}


void
Node::setColor(double r,
               double g,
               double b)
{
    NodeGuiIPtr gui = _imp->guiPointer.lock();

    if (gui) {
        gui->setColor(r, g, b);
    } else {
        onNodeUIColorChanged(r,g,b);
    }
}

bool
Node::getOverlayColor(double* r,
                      double *g,
                      double* b) const
{
    NodeGuiIPtr node_ui = getNodeGui();
    if (node_ui && node_ui->isOverlayLocked()) {
        *r = 0.5;
        *g = 0.5;
        *b = 0.5;
        return true;
    }

    {
        QMutexLocker k(&_imp->nodeUIDataMutex);
        *r = _imp->overlayColor[0];
        *g = _imp->overlayColor[1];
        *b = _imp->overlayColor[2];
    }
    if (*r == -1 && *g == -1 && *b == -1) {
        // No overlay color
        return false;
    }

    return true;
}

void
Node::onNodeUISelectionChanged(bool isSelected)
{
    QMutexLocker k(&_imp->nodeUIDataMutex);
    _imp->nodeIsSelected = isSelected;
}

bool
Node::getNodeIsSelected() const
{
    QMutexLocker k(&_imp->nodeUIDataMutex);
    return _imp->nodeIsSelected;
}

void
Node::onNodeUIOverlayColorChanged(double r,
                           double g,
                           double b)
{
    QMutexLocker k(&_imp->nodeUIDataMutex);
    _imp->overlayColor[0] = r;
    _imp->overlayColor[1] = g;
    _imp->overlayColor[2] = b;

}

void
Node::setOverlayColor(double r, double g, double b)
{
    NodeGuiIPtr gui = _imp->guiPointer.lock();

    if (gui) {
        gui->setOverlayColor(r, g, b);
    } else {
        onNodeUIOverlayColorChanged(r,g,b);
    }
}


void
Node::setNodeGuiPointer(const NodeGuiIPtr& gui)
{
    assert( !_imp->guiPointer.lock() );
    assert( QThread::currentThread() == qApp->thread() );
    _imp->guiPointer = gui;
}

NodeGuiIPtr
Node::getNodeGui() const
{
    return _imp->guiPointer.lock();
}

bool
Node::isUserSelected() const
{
    NodeGuiIPtr gui = _imp->guiPointer.lock();

    if (!gui) {
        return false;
    }

    return gui->isUserSelected();
}

bool
Node::isSettingsPanelMinimized() const
{
    NodeGuiIPtr gui = _imp->guiPointer.lock();

    if (!gui) {
        return false;
    }

    return gui->isSettingsPanelMinimized();
}

bool
Node::isSettingsPanelVisibleInternal(std::set<NodeConstPtr>& recursionList) const
{
    NodeGuiIPtr gui = _imp->guiPointer.lock();

    if (!gui) {
        return false;
    }
    NodePtr parent = _imp->multiInstanceParent.lock();
    if (parent) {
        return parent->isSettingsPanelVisible();
    }

    if ( recursionList.find(shared_from_this()) != recursionList.end() ) {
        return false;
    }
    recursionList.insert(shared_from_this());

    {
        NodePtr master = getMasterNode();
        if (master) {
            return master->isSettingsPanelVisible();
        }
        for (KnobLinkList::iterator it = _imp->nodeLinks.begin(); it != _imp->nodeLinks.end(); ++it) {
            NodePtr masterNode = it->masterNode.lock();
            if ( masterNode && (masterNode.get() != this) && masterNode->isSettingsPanelVisibleInternal(recursionList) ) {
                return true;
            }
        }
    }

    return gui->isSettingsPanelVisible();
}

bool
Node::isSettingsPanelVisible() const
{
    std::set<NodeConstPtr> tmplist;

    return isSettingsPanelVisibleInternal(tmplist);
}

void
Node::attachRotoItem(const RotoDrawableItemPtr& stroke)
{
    assert( QThread::currentThread() == qApp->thread() );
    _imp->paintStroke = stroke;
    _imp->useAlpha0ToConvertFromRGBToRGBA = true;
    setProcessChannelsValues(true, true, true, true);
}

void
Node::setUseAlpha0ToConvertFromRGBToRGBA(bool use)
{
    assert( QThread::currentThread() == qApp->thread() );
    _imp->useAlpha0ToConvertFromRGBToRGBA = use;
}

RotoDrawableItemPtr
Node::getAttachedRotoItem() const
{
    return _imp->paintStroke.lock();
}

void
Node::declareNodeVariableToPython(const std::string& nodeName)
{
#ifdef NATRON_RUN_WITHOUT_PYTHON

    return;
#endif
    if (getScriptName_mt_safe().empty()) {
        return;
    }


    PythonGILLocker pgl;
    PyObject* mainModule = appPTR->getMainModule();
    assert(mainModule);

    std::string appID = getApp()->getAppIDString();
    std::string nodeFullName = appID + "." + nodeName;
    bool alreadyDefined = false;
    PyObject* nodeObj = NATRON_PYTHON_NAMESPACE::getAttrRecursive(nodeFullName, mainModule, &alreadyDefined);
    assert(nodeObj);
    Q_UNUSED(nodeObj);

    if (!alreadyDefined) {
        std::stringstream ss;
        ss << nodeFullName << " = " << appID << ".getNode(\"" << nodeName << "\")\n";
#ifdef DEBUG
        ss << "if not " << nodeFullName << ":\n";
        ss << "    print \"[BUG]: " << nodeFullName << " does not exist!\"";
#endif
        std::string script = ss.str();
        std::string output;
        std::string err;
        if ( !appPTR->isBackground() ) {
            getApp()->printAutoDeclaredVariable(script);
        }
        if ( !NATRON_PYTHON_NAMESPACE::interpretPythonScript(script, &err, &output) ) {
            qDebug() << err.c_str();
        }
    }
}

void
Node::setNodeVariableToPython(const std::string& oldName,
                              const std::string& newName)
{
#ifdef NATRON_RUN_WITHOUT_PYTHON

    return;
#endif
    if (getScriptName_mt_safe().empty()) {
        return;
    }
    QString appID = QString::fromUtf8( getApp()->getAppIDString().c_str() );
    QString str = QString( appID + QString::fromUtf8(".%1 = ") + appID + QString::fromUtf8(".%2\ndel ") + appID + QString::fromUtf8(".%2\n") ).arg( QString::fromUtf8( newName.c_str() ) ).arg( QString::fromUtf8( oldName.c_str() ) );
    std::string script = str.toStdString();
    std::string err;
    if ( !appPTR->isBackground() ) {
        getApp()->printAutoDeclaredVariable(script);
    }
    if ( !NATRON_PYTHON_NAMESPACE::interpretPythonScript(script, &err, 0) ) {
        qDebug() << err.c_str();
    }
}

void
Node::deleteNodeVariableToPython(const std::string& nodeName)
{
#ifdef NATRON_RUN_WITHOUT_PYTHON

    return;
#endif
   if (getScriptName_mt_safe().empty()) {
        return;
    }
    if ( getParentMultiInstance() ) {
        return;
    }

    AppInstancePtr app = getApp();
    if (!app) {
        return;
    }
    QString appID = QString::fromUtf8( getApp()->getAppIDString().c_str() );
    std::string nodeFullName = appID.toStdString() + "." + nodeName;
    bool alreadyDefined = false;
    PyObject* nodeObj = NATRON_PYTHON_NAMESPACE::getAttrRecursive(nodeFullName, appPTR->getMainModule(), &alreadyDefined);
    assert(nodeObj);
    Q_UNUSED(nodeObj);
    if (alreadyDefined) {
        std::string script = "del " + nodeFullName;
        std::string err;
        if ( !appPTR->isBackground() ) {
            getApp()->printAutoDeclaredVariable(script);
        }
        if ( !NATRON_PYTHON_NAMESPACE::interpretPythonScript(script, &err, 0) ) {
            qDebug() << err.c_str();
        }
    }
}

void
Node::declarePythonFields()
{
#ifdef NATRON_RUN_WITHOUT_PYTHON

    return;
#endif
    if (getScriptName_mt_safe().empty()) {
        return;
    }
    PythonGILLocker pgl;

    if ( !getGroup() ) {
        return;
    }

    std::locale locale;
    std::string nodeName;
    if (getIOContainer()) {
        nodeName = getIOContainer()->getFullyQualifiedName();
    } else {
        nodeName = getFullyQualifiedName();
    }
    std::string appID = getApp()->getAppIDString();
    bool alreadyDefined = false;
    std::string nodeFullName = appID + "." + nodeName;
    PyObject* nodeObj = NATRON_PYTHON_NAMESPACE::getAttrRecursive(nodeFullName, NATRON_PYTHON_NAMESPACE::getMainModule(), &alreadyDefined);
    assert(nodeObj);
    Q_UNUSED(nodeObj);
    if (!alreadyDefined) {
        qDebug() << QString::fromUtf8("declarePythonFields(): attribute ") + QString::fromUtf8( nodeFullName.c_str() ) + QString::fromUtf8(" is not defined");
        throw std::logic_error(std::string("declarePythonFields(): attribute ") + nodeFullName + " is not defined");
    }


    std::stringstream ss;
#ifdef DEBUG
    ss << "if not " << nodeFullName << ":\n";
    ss << "    print \"[BUG]: " << nodeFullName << " is not defined!\"\n";
#endif
    const KnobsVec& knobs = getKnobs();
    for (U32 i = 0; i < knobs.size(); ++i) {
        const std::string& knobName = knobs[i]->getName();
        if ( !knobName.empty() && (knobName.find(" ") == std::string::npos) && !std::isdigit(knobName[0], locale) ) {
            if ( PyObject_HasAttrString( nodeObj, knobName.c_str() ) ) {
                continue;
            }
            ss << nodeFullName <<  "." << knobName << " = ";
            ss << nodeFullName << ".getParam(\"" << knobName << "\")\n";
        }
    }

    std::string script = ss.str();
    if ( !script.empty() ) {
        if ( !appPTR->isBackground() ) {
            getApp()->printAutoDeclaredVariable(script);
        }
        std::string err;
        std::string output;
        if ( !NATRON_PYTHON_NAMESPACE::interpretPythonScript(script, &err, &output) ) {
            qDebug() << err.c_str();
        }
    }
} // Node::declarePythonFields

void
Node::removeParameterFromPython(const std::string& parameterName)
{
#ifdef NATRON_RUN_WITHOUT_PYTHON

    return;
#endif
    if (getScriptName_mt_safe().empty()) {
        return;
    }
    PythonGILLocker pgl;
    std::string appID = getApp()->getAppIDString();
    std::string nodeName;
    if (getIOContainer()) {
        nodeName = getIOContainer()->getFullyQualifiedName();
    } else {
        nodeName = getFullyQualifiedName();
    }
    std::string nodeFullName = appID + "." + nodeName;
    bool alreadyDefined = false;
    PyObject* nodeObj = NATRON_PYTHON_NAMESPACE::getAttrRecursive(nodeFullName, NATRON_PYTHON_NAMESPACE::getMainModule(), &alreadyDefined);
    assert(nodeObj);
    Q_UNUSED(nodeObj);
    if (!alreadyDefined) {
        qDebug() << QString::fromUtf8("removeParameterFromPython(): attribute ") + QString::fromUtf8( nodeFullName.c_str() ) + QString::fromUtf8(" is not defined");
        throw std::logic_error(std::string("removeParameterFromPython(): attribute ") + nodeFullName + " is not defined");
    }
    assert( PyObject_HasAttrString( nodeObj, parameterName.c_str() ) );
    std::string script = "del " + nodeFullName + "." + parameterName;
    if ( !appPTR->isBackground() ) {
        getApp()->printAutoDeclaredVariable(script);
    }
    std::string err;
    if ( !NATRON_PYTHON_NAMESPACE::interpretPythonScript(script, &err, 0) ) {
        qDebug() << err.c_str();
    }
}

void
Node::declareAllPythonAttributes()
{
#ifdef NATRON_RUN_WITHOUT_PYTHON

    return;
#endif
    try {
        declareNodeVariableToPython( getFullyQualifiedName() );
        declarePythonFields();
        if (_imp->rotoContext) {
            declareRotoPythonField();
        }
        if (_imp->trackContext) {
            declareTrackerPythonField();
        }
    } catch (const std::exception& e) {
        qDebug() << e.what();
    }
}

std::string
Node::getKnobChangedCallback() const
{
    KnobStringPtr s = _imp->knobChangedCallback.lock();

    return s ? s->getValue() : std::string();
}

std::string
Node::getInputChangedCallback() const
{
    KnobStringPtr s = _imp->inputChangedCallback.lock();

    return s ? s->getValue() : std::string();
}

void
Node::Implementation::runOnNodeCreatedCBInternal(const std::string& cb,
                                                 bool userEdited)
{
    std::vector<std::string> args;
    std::string error;
    if (_publicInterface->getScriptName_mt_safe().empty()) {
        return;
    }
    try {
        NATRON_PYTHON_NAMESPACE::getFunctionArguments(cb, &error, &args);
    } catch (const std::exception& e) {
        _publicInterface->getApp()->appendToScriptEditor( std::string("Failed to run onNodeCreated callback: ")
                                                          + e.what() );

        return;
    }

    if ( !error.empty() ) {
        _publicInterface->getApp()->appendToScriptEditor("Failed to run onNodeCreated callback: " + error);

        return;
    }

    std::string signatureError;
    signatureError.append("The on node created callback supports the following signature(s):\n");
    signatureError.append("- callback(thisNode,app,userEdited)");
    if (args.size() != 3) {
        _publicInterface->getApp()->appendToScriptEditor("Failed to run onNodeCreated callback: " + signatureError);

        return;
    }

    if ( (args[0] != "thisNode") || (args[1] != "app") || (args[2] != "userEdited") ) {
        _publicInterface->getApp()->appendToScriptEditor("Failed to run onNodeCreated callback: " + signatureError);

        return;
    }

    std::string appID = _publicInterface->getApp()->getAppIDString();
    std::string scriptName = _publicInterface->getScriptName_mt_safe();
    if ( scriptName.empty() ) {
        return;
    }
    std::stringstream ss;
    ss << cb << "(" << appID << "." << _publicInterface->getFullyQualifiedName() << "," << appID << ",";
    if (userEdited) {
        ss << "True";
    } else {
        ss << "False";
    }
    ss << ")\n";
    std::string output;
    std::string script = ss.str();
    if ( !NATRON_PYTHON_NAMESPACE::interpretPythonScript(script, &error, &output) ) {
        _publicInterface->getApp()->appendToScriptEditor("Failed to run onNodeCreated callback: " + error);
    } else if ( !output.empty() ) {
        _publicInterface->getApp()->appendToScriptEditor(output);
    }
} // Node::Implementation::runOnNodeCreatedCBInternal

void
Node::Implementation::runOnNodeDeleteCBInternal(const std::string& cb)
{
    std::vector<std::string> args;
    std::string error;

    try {
        NATRON_PYTHON_NAMESPACE::getFunctionArguments(cb, &error, &args);
    } catch (const std::exception& e) {
        _publicInterface->getApp()->appendToScriptEditor( std::string("Failed to run onNodeDeletion callback: ")
                                                          + e.what() );

        return;
    }

    if ( !error.empty() ) {
        _publicInterface->getApp()->appendToScriptEditor("Failed to run onNodeDeletion callback: " + error);

        return;
    }

    std::string signatureError;
    signatureError.append("The on node deletion callback supports the following signature(s):\n");
    signatureError.append("- callback(thisNode,app)");
    if (args.size() != 2) {
        _publicInterface->getApp()->appendToScriptEditor("Failed to run onNodeDeletion callback: " + signatureError);

        return;
    }

    if ( (args[0] != "thisNode") || (args[1] != "app") ) {
        _publicInterface->getApp()->appendToScriptEditor("Failed to run onNodeDeletion callback: " + signatureError);

        return;
    }

    std::string appID = _publicInterface->getApp()->getAppIDString();
    std::stringstream ss;
    ss << cb << "(" << appID << "." << _publicInterface->getFullyQualifiedName() << "," << appID << ")\n";

    std::string err;
    std::string output;
    if ( !NATRON_PYTHON_NAMESPACE::interpretPythonScript(ss.str(), &err, &output) ) {
        _publicInterface->getApp()->appendToScriptEditor("Failed to run onNodeDeletion callback: " + err);
    } else if ( !output.empty() ) {
        _publicInterface->getApp()->appendToScriptEditor(output);
    }
}

void
Node::Implementation::runOnNodeCreatedCB(bool userEdited)
{

    std::string cb = _publicInterface->getApp()->getProject()->getOnNodeCreatedCB();
    NodeCollectionPtr group = _publicInterface->getGroup();

    if (!group) {
        return;
    }
    if ( !cb.empty() ) {
        runOnNodeCreatedCBInternal(cb, userEdited);
    }

    NodeGroupPtr isGroup = toNodeGroup(group);
    KnobStringPtr nodeCreatedCbKnob = nodeCreatedCallback.lock();
    if (!nodeCreatedCbKnob && isGroup) {
        cb = isGroup->getNode()->getAfterNodeCreatedCallback();
    } else if (nodeCreatedCbKnob) {
        cb = nodeCreatedCbKnob->getValue();
    }
    if ( !cb.empty() ) {
        runOnNodeCreatedCBInternal(cb, userEdited);
    }
}

void
Node::Implementation::runOnNodeDeleteCB()
{

    if (_publicInterface->getScriptName_mt_safe().empty()) {
        return;
    }
    std::string cb = _publicInterface->getApp()->getProject()->getOnNodeDeleteCB();
    NodeCollectionPtr group = _publicInterface->getGroup();

    if (!group) {
        return;
    }
    if ( !cb.empty() ) {
        runOnNodeDeleteCBInternal(cb);
    }


    NodeGroupPtr isGroup = toNodeGroup(group);
    KnobStringPtr nodeDeletedKnob = nodeRemovalCallback.lock();
    if (!nodeDeletedKnob && isGroup) {
        NodePtr grpNode = isGroup->getNode();
        if (grpNode) {
            cb = grpNode->getBeforeNodeRemovalCallback();
        }
    } else if (nodeDeletedKnob) {
        cb = nodeDeletedKnob->getValue();
    }
    if ( !cb.empty() ) {
        runOnNodeDeleteCBInternal(cb);
    }
}

std::string
Node::getBeforeRenderCallback() const
{
    KnobStringPtr s = _imp->beforeRender.lock();

    return s ? s->getValue() : std::string();
}

std::string
Node::getBeforeFrameRenderCallback() const
{
    KnobStringPtr s = _imp->beforeFrameRender.lock();

    return s ? s->getValue() : std::string();
}

std::string
Node::getAfterRenderCallback() const
{
    KnobStringPtr s = _imp->afterRender.lock();

    return s ? s->getValue() : std::string();
}

std::string
Node::getAfterFrameRenderCallback() const
{
    KnobStringPtr s = _imp->afterFrameRender.lock();

    return s ? s->getValue() : std::string();
}

std::string
Node::getAfterNodeCreatedCallback() const
{
    KnobStringPtr s = _imp->nodeCreatedCallback.lock();

    return s ? s->getValue() : std::string();
}

std::string
Node::getBeforeNodeRemovalCallback() const
{
    KnobStringPtr s = _imp->nodeRemovalCallback.lock();

    return s ? s->getValue() : std::string();
}

void
Node::runInputChangedCallback(int index)
{
    std::string cb = getInputChangedCallback();

    if ( !cb.empty() ) {
        _imp->runInputChangedCallback(index, cb);
    }
}

void
Node::Implementation::runInputChangedCallback(int index,
                                              const std::string& cb)
{
    std::vector<std::string> args;
    std::string error;

    try {
        NATRON_PYTHON_NAMESPACE::getFunctionArguments(cb, &error, &args);
    } catch (const std::exception& e) {
        _publicInterface->getApp()->appendToScriptEditor( std::string("Failed to run onInputChanged callback: ")
                                                          + e.what() );

        return;
    }

    if ( !error.empty() ) {
        _publicInterface->getApp()->appendToScriptEditor("Failed to run onInputChanged callback: " + error);

        return;
    }

    std::string signatureError;
    signatureError.append("The on input changed callback supports the following signature(s):\n");
    signatureError.append("- callback(inputIndex,thisNode,thisGroup,app)");
    if (args.size() != 4) {
        _publicInterface->getApp()->appendToScriptEditor("Failed to run onInputChanged callback: " + signatureError);

        return;
    }

    if ( (args[0] != "inputIndex") || (args[1] != "thisNode") || (args[2] != "thisGroup") || (args[3] != "app") ) {
        _publicInterface->getApp()->appendToScriptEditor("Failed to run onInputChanged callback: " + signatureError);

        return;
    }

    std::string appID = _publicInterface->getApp()->getAppIDString();
    NodeCollectionPtr collection = _publicInterface->getGroup();
    assert(collection);
    if (!collection) {
        return;
    }

    std::string thisGroupVar;
    NodeGroupPtr isParentGrp = toNodeGroup(collection);
    if (isParentGrp) {
        std::string nodeName = isParentGrp->getNode()->getFullyQualifiedName();
        std::string nodeFullName = appID + "." + nodeName;
        thisGroupVar = nodeFullName;
    } else {
        thisGroupVar = appID;
    }

    std::stringstream ss;
    ss << cb << "(" << index << "," << appID << "." << _publicInterface->getFullyQualifiedName() << "," << thisGroupVar << "," << appID << ")\n";

    std::string script = ss.str();
    std::string output;
    if ( !NATRON_PYTHON_NAMESPACE::interpretPythonScript(script, &error, &output) ) {
        _publicInterface->getApp()->appendToScriptEditor( tr("Failed to execute callback: %1").arg( QString::fromUtf8( error.c_str() ) ).toStdString() );
    } else {
        if ( !output.empty() ) {
            _publicInterface->getApp()->appendToScriptEditor(output);
        }
    }
} // Node::Implementation::runInputChangedCallback

KnobChoicePtr
Node::getChannelSelectorKnob(int inputNb) const
{
    std::map<int, ChannelSelector>::const_iterator found = _imp->channelsSelectors.find(inputNb);

    if ( found == _imp->channelsSelectors.end() ) {
        if (inputNb == -1) {
            ///The effect might be multi-planar and supply its own
            KnobIPtr knob = getKnobByName(kNatronOfxParamOutputChannels);
            if (!knob) {
                return KnobChoicePtr();
            }

            return toKnobChoice(knob);
        }

        return KnobChoicePtr();
    }

    return found->second.layer.lock();
}

void
Node::checkForPremultWarningAndCheckboxes()
{
    if ( isOutputNode() ) {
        return;
    }
    KnobBoolPtr chans[4];
    KnobStringPtr premultWarn = _imp->premultWarning.lock();
    if (!premultWarn) {
        return;
    }
    NodePtr prefInput = getPreferredInputNode();

    //Do not display a warning for Roto paint
    if ( !prefInput || _imp->effect->isRotoPaintNode() ) {
        //No input, do not warn
        premultWarn->setSecret(true);

        return;
    }
    for (int i = 0; i < 4; ++i) {
        chans[i] = _imp->enabledChan[i].lock();

        //No checkboxes
        if (!chans[i]) {
            premultWarn->setSecret(true);

            return;
        }

        //not RGBA
        if ( chans[i]->getIsSecret() ) {
            return;
        }
    }

    ImagePremultiplicationEnum premult = _imp->effect->getPremult();

    //not premult
    if (premult != eImagePremultiplicationPremultiplied) {
        premultWarn->setSecret(true);

        return;
    }

    bool checked[4];
    checked[3] = chans[3]->getValue();

    //alpha unchecked
    if (!checked[3]) {
        premultWarn->setSecret(true);

        return;
    }
    for (int i = 0; i < 3; ++i) {
        checked[i] = chans[i]->getValue();
        if (!checked[i]) {
            premultWarn->setSecret(false);

            return;
        }
    }

    //RGB checked
    premultWarn->setSecret(true);
} // Node::checkForPremultWarningAndCheckboxes

static void
parseLayerString(const std::string& encoded,
                 bool* isColor)
{
    if ( (encoded == kNatronRGBAPlaneUserName) ||
         ( encoded == kNatronRGBPlaneUserName) ||
         ( encoded == kNatronAlphaPlaneUserName) ) {
        *isColor = true;
    } else {
        *isColor = false;
    }
}

static bool
parseMaskChannelString(const std::string& encodedChannel,
                       std::string* nodeName,
                       std::string* layerName,
                       std::string* channelName,
                       bool *isColor)
{
    std::size_t foundLastDot = encodedChannel.find_last_of('.');

    if (foundLastDot == std::string::npos) {
        *isColor = false;
        if (encodedChannel == "None") {
            *layerName = "None";

            return true;
        }

        return false;
    }
    *channelName = encodedChannel.substr(foundLastDot + 1);

    std::string baseName = encodedChannel.substr(0, foundLastDot);
    std::size_t foundPrevDot = baseName.find_first_of('.');
    if (foundPrevDot != std::string::npos) {
        //Remove the node name
        *layerName = baseName.substr(foundPrevDot + 1);
        *nodeName = baseName.substr(0, foundPrevDot);
    } else {
        *layerName = baseName;
        nodeName->clear();
    }
    *isColor = *layerName == kNatronRGBAComponentsName || *layerName == kNatronRGBComponentsName || *layerName == kNatronAlphaComponentsName;

    return true;
}

class MergeMaskChannelData
    : public KnobChoiceMergeEntriesData
{
public:

    std::string bNode, bLayer, bChannel;
    bool isColor;
    bool dataSet;

    MergeMaskChannelData()
        : KnobChoiceMergeEntriesData()
        , isColor(false)
        , dataSet(false)
    {
    }

    virtual void clear()
    {
        dataSet = false;
        bNode.clear();
        bLayer.clear();
        bChannel.clear();
    }

    virtual ~MergeMaskChannelData()
    {
    }
};

static bool
maskChannelEqualityFunctorInternal(const std::string& aLayer,
                                   const std::string& aChannel,
                                   const std::string& bLayer,
                                   const std::string& bChannel,
                                   bool aIsColor,
                                   bool bIsColor)
{
    if ( aChannel.empty() && bChannel.empty() ) {
        // None choice
        return aLayer == bLayer;
    } else if (aChannel != bChannel) {
        return false;
    } else {
        // Same channel, check layer
        if (aLayer == bLayer) {
            return true;
        } else if (aIsColor && bIsColor) {
            return true;
        }
    }

    return false;
}

static bool
maskChannelEqualityFunctor(const std::string& a,
                           const std::string& b,
                           KnobChoiceMergeEntriesData* data)
{
    MergeMaskChannelData* mergeData = dynamic_cast<MergeMaskChannelData*>(data);

    assert(mergeData);
    if (!mergeData) {
        return false;
    }
    std::string aNode, aLayer, aChannel;
    bool aIsColor;
    parseMaskChannelString(a, &aNode, &aLayer, &aChannel, &aIsColor);
    if (!mergeData->dataSet) {
        parseMaskChannelString(b, &mergeData->bNode, &mergeData->bLayer, &mergeData->bChannel, &mergeData->isColor);
        mergeData->dataSet = true;
    }

    return maskChannelEqualityFunctorInternal(aLayer, aChannel, mergeData->bLayer, mergeData->bChannel, aIsColor, mergeData->isColor);
}

class MergeLayerData
    : public KnobChoiceMergeEntriesData
{
public:

    bool isColor;
    bool dataSet;

    MergeLayerData()
        : KnobChoiceMergeEntriesData()
        , isColor(false)
        , dataSet(false)
    {
    }

    virtual void clear()
    {
        dataSet = false;
    }

    virtual ~MergeLayerData()
    {
    }
};

static bool
layerEqualityFunctor(const std::string& a,
                     const std::string& b,
                     KnobChoiceMergeEntriesData* data)
{
    MergeLayerData* mergeData = dynamic_cast<MergeLayerData*>(data);

    assert(mergeData);
    if (!mergeData) {
        return false;
    }
    bool aIsColor;
    parseLayerString(a, &aIsColor);
    if (!mergeData->dataSet) {
        parseLayerString(b, &mergeData->isColor);
        mergeData->dataSet = true;
    }
    if (aIsColor && mergeData->isColor) {
        return true;
    } else if (a == b) {
        return true;
    }

    return false;
}

int
Node::getMaskChannel(int inputNb,
                     ImageComponents* comps,
                     NodePtr* maskInput) const
{
    *comps = ImageComponents::getNoneComponents();
    maskInput->reset();
    std::map<int, MaskSelector >::const_iterator it = _imp->maskSelectors.find(inputNb);

    if ( it != _imp->maskSelectors.end() ) {
        std::string maskEncoded =  it->second.channel.lock()->getActiveEntryText_mt_safe();
        std::string nodeName, layerName, channelName;
        bool isColor;
        bool ok = parseMaskChannelString(maskEncoded, &nodeName, &layerName, &channelName, &isColor);

        if ( !ok || (layerName == "None") ) {
            return -1;
        } else {
            QMutexLocker locker(&it->second.compsMutex);
            for (std::size_t i = 0; i < it->second.compsAvailable.size(); ++i) {
                if ( (it->second.compsAvailable[i].first.getLayerName() == layerName) ||
                     ( isColor && it->second.compsAvailable[i].first.isColorPlane() ) ) {
                    const std::vector<std::string>& channels = it->second.compsAvailable[i].first.getComponentsNames();
                    for (std::size_t j = 0; j < channels.size(); ++j) {
                        if (channels[j] == channelName) {
                            *comps = it->second.compsAvailable[i].first;
                            *maskInput = it->second.compsAvailable[i].second.lock();

                            return j;
                        }
                    }
                }
            }
        }
        //Default to alpha
        // *comps = ImageComponents::getAlphaComponents();
        //return 0;
    }

    return -1;
}

bool
Node::refreshChannelSelectors()
{
    if ( !isNodeCreated() ) {
        return false;
    }
    _imp->effect->setComponentsAvailableDirty(true);

    double time = getApp()->getTimeLine()->currentFrame();
    bool hasChanged = false;
    for (std::map<int, ChannelSelector>::iterator it = _imp->channelsSelectors.begin(); it != _imp->channelsSelectors.end(); ++it) {
        NodePtr node;
        if (it->first == -1) {
            node = shared_from_this();
        } else {
            node = getInput(it->first);
        }

        KnobChoicePtr layerKnob = it->second.layer.lock();

        // The Output Layer menu has a All choice, input layers menus have a None choice.
        std::vector<std::string> choices;
        if (it->second.hasAllChoice) {
            choices.push_back("All");
        } else {
            choices.push_back("None");
        }
        int gotColor = -1;
        ImageComponents colorComp;

        //
        // These are default layers that we always display in the layer selector.
        // If one of them is found in the clip preferences, we set the default value to it.
        //
        std::map<std::string, int > defaultLayers;
        {
            std::vector<std::string> projectLayers = getApp()->getProject()->getProjectDefaultLayerNames();
            for (std::size_t i = 0; i < projectLayers.size(); ++i) {
                defaultLayers[projectLayers[i]] = -1;
            }
        }


        // We may not have an input
        if (node) {
            // Get the components available on the node
            EffectInstance::ComponentsAvailableMap compsAvailable;
            node->getEffectInstance()->getComponentsAvailable(it->first != -1, true, time, &compsAvailable);
            {
                QMutexLocker k(&it->second.compsMutex);
                it->second.compsAvailable = compsAvailable;
            }
            for (EffectInstance::ComponentsAvailableMap::iterator it2 = compsAvailable.begin(); it2 != compsAvailable.end(); ++it2) {
                // Insert the color plane second in the menu
                if ( it2->first.isColorPlane() ) {
                    int numComp = it2->first.getNumComponents();
                    colorComp = it2->first;

                    assert(choices.size() > 0);
                    std::vector<std::string>::iterator pos = choices.begin();
                    ++pos; // bypass the "None" choice
                    gotColor = 1;


                    std::string colorCompName;
                    if (numComp == 1) {
                        colorCompName = kNatronAlphaPlaneUserName;
                    } else if (numComp == 3) {
                        colorCompName = kNatronRGBPlaneUserName;
                    } else if (numComp == 4) {
                        colorCompName = kNatronRGBAPlaneUserName;
                    } else {
                        assert(false);
                    }
                    choices.insert(pos, colorCompName);


                    // Increment all default indexes since we inserted color in the list
                    for (std::map<std::string, int >::iterator it = defaultLayers.begin(); it != defaultLayers.end(); ++it) {
                        if (it->second != -1) {
                            ++it->second;
                        }
                    }
                } else {
                    std::string choiceName = ImageComponents::mapNatronInternalPlaneNameToUserFriendlyPlaneName( it2->first.getLayerName() );
                    std::map<std::string, int>::iterator foundDefaultLayer = defaultLayers.find( it2->first.getLayerName() );
                    if ( foundDefaultLayer != defaultLayers.end() ) {
                        foundDefaultLayer->second = choices.size() - 1;
                    }


                    choices.push_back(choiceName);
                }
            }
        } // if (node) {

        // If we did not find the color plane, insert it since it is the unique mandatory plane.
        if (gotColor == -1) {
            assert(choices.size() > 0);
            std::vector<std::string>::iterator pos = choices.begin();
            ++pos;
            gotColor = 1;
            Q_UNUSED(gotColor);
            ///Increment all default indexes
            for (std::map<std::string, int>::iterator it = defaultLayers.begin(); it != defaultLayers.end(); ++it) {
                if (it->second != -1) {
                    ++it->second;
                }
            }
            colorComp = ImageComponents::getRGBAComponents();
            choices.insert(pos, kNatronRGBAPlaneUserName);
        }

        // Insert default layers
        for (std::map<std::string, int>::iterator itl = defaultLayers.begin(); itl != defaultLayers.end(); ++itl) {
            if (itl->second == -1) {
                std::string choiceName = ImageComponents::mapNatronInternalPlaneNameToUserFriendlyPlaneName(itl->first);
                choices.push_back(choiceName);
            }
        }

        const std::vector<std::string> currentLayerEntries = layerKnob->getEntries_mt_safe();
        const std::string curLayer_FriendlyName = layerKnob->getActiveEntryText_mt_safe();
        const std::string curLayer = ImageComponents::mapUserFriendlyPlaneNameToNatronInternalPlaneName(curLayer_FriendlyName);


        {
            MergeLayerData tmpData;
            bool menuChanged = layerKnob->populateChoices(choices, std::vector<std::string>(), layerEqualityFunctor, &tmpData);
            if (menuChanged) {
                hasChanged = true;
                s_outputLayerChanged();
            }
        }
    } // for (std::map<int,ChannelSelector>::iterator it = _imp->channelsSelectors.begin(); it != _imp->channelsSelectors.end(); ++it) {

    NodePtr prefInputNode;
    if ( !_imp->maskSelectors.empty() ) {
        int prefInputNb = getPreferredInput();
        if (prefInputNb != -1) {
            prefInputNode = getInput(prefInputNb);
        }
    }

    for (std::map<int, MaskSelector>::iterator it = _imp->maskSelectors.begin(); it != _imp->maskSelectors.end(); ++it) {
        NodePtr node;
        if (it->first == -1) {
            node = shared_from_this();
        } else {
            node = getInput(it->first);
        }


        std::vector<std::string> choices;
        choices.push_back("None");

        //Get the mask input components
        EffectInstance::ComponentsAvailableMap compsAvailable;
        std::list<EffectInstancePtr> markedNodes;
        if (node) {
            node->getEffectInstance()->getComponentsAvailable(true, true, time, &compsAvailable, &markedNodes);
        }

        //Also get the node's preferred input (the "main" input) components
        EffectInstance::ComponentsAvailableMap prefInputAvailComps;

        if (prefInputNode) {
            prefInputNode->getEffectInstance()->getComponentsAvailable(true, true, time, &prefInputAvailComps, &markedNodes);

            //Merge the 2 components available maps, but preferring channels coming from the Mask input
            for (EffectInstance::ComponentsAvailableMap::iterator it = prefInputAvailComps.begin(); it != prefInputAvailComps.end(); ++it) {
                //If the component is already present in the 'comps' map, only add it if we are the preferred input
                EffectInstance::ComponentsAvailableMap::iterator colorMatch = compsAvailable.end();
                bool found = false;
                for (EffectInstance::ComponentsAvailableMap::iterator it2 = compsAvailable.begin(); it2 != compsAvailable.end(); ++it2) {
                    if (it2->first == it->first) {
                        found = true;
                        break;
                    } else if ( it2->first.isColorPlane() ) {
                        colorMatch = it2;
                    }
                }
                if (!found) {
                    if ( ( colorMatch != compsAvailable.end() ) && it->first.isColorPlane() ) {
                        //we found another color components type, skip
                        continue;
                    } else {
                        compsAvailable.insert(*it);
                    }
                }
            }
        } // if (prefInputNode)


        std::vector<std::pair<ImageComponents, NodeWPtr > > compsOrdered;
        ImageComponents gotColor;
        NodePtr nodeGotColor;
        for (EffectInstance::ComponentsAvailableMap::iterator comp = compsAvailable.begin(); comp != compsAvailable.end(); ++comp) {
            if ( comp->first.isColorPlane() ) {
                //compsOrdered.insert(compsOrdered.begin(), std::make_pair(comp->first,comp->second));
                gotColor = comp->first;
                nodeGotColor = comp->second.lock();
            } else {
                compsOrdered.push_back(*comp);
            }
        }


        {
            QMutexLocker k(&it->second.compsMutex);
            it->second.compsAvailable = compsOrdered;

            // Add the components available for the color plane, but only retain RGBA in the channel selector.
            // We do this because by default the channel selector has RGBA but when input is RGB it will complain that Alpha is not available.
            if (gotColor) {
                it->second.compsAvailable.push_back( std::make_pair(gotColor, nodeGotColor) );
            }
        }

        for (std::vector<std::pair<ImageComponents, NodeWPtr > >::iterator it2 = compsOrdered.begin(); it2 != compsOrdered.end(); ++it2) {
            const std::vector<std::string>& channels = it2->first.getComponentsNames();
            bool isColor = it2->first.isColorPlane();
            const std::string& layerName = isColor ? it2->first.getComponentsGlobalName() : it2->first.getLayerName();
            NodePtr providerNode = it2->second.lock();
            std::string nodeName;
            if (providerNode) {
                nodeName = providerNode->getScriptName_mt_safe();
            }

            for (std::size_t i = 0; i < channels.size(); ++i) {
                std::string option;
                if (!isColor) {
                    option += nodeName;
                    if ( !nodeName.empty() ) {
                        option += '.';
                    }
                }
                option += layerName;
                if ( !layerName.empty() ) {
                    option += '.';
                }
                option += channels[i];
                choices.push_back(option);
            }
        }


        {
            std::vector<std::string>::iterator pos = choices.begin();
            ++pos;

            const ImageComponents& rgba = ImageComponents::getRGBAComponents();
            const std::string& rgbaCompname = rgba.getComponentsGlobalName();
            const std::vector<std::string>& rgbaChannels = rgba.getComponentsNames();
            std::vector<std::string> rgbaOptions;
            for (std::size_t i = 0; i < rgbaChannels.size(); ++i) {
                std::string option = rgbaCompname + '.' + rgbaChannels[i];
                rgbaOptions.push_back(option);
            }
            choices.insert( pos, rgbaOptions.begin(), rgbaOptions.end() );
        }

        KnobChoicePtr channelKnob = it->second.channel.lock();
        const std::vector<std::string> currentLayerEntries = channelKnob->getEntries_mt_safe();
        const std::string curChannelEncoded = channelKnob->getActiveEntryText_mt_safe();

        // This will merge previous channels with new channels available while retaining previously existing channels.
        {
            MergeMaskChannelData tmpData;
            hasChanged |= channelKnob->populateChoices(choices, std::vector<std::string>(), maskChannelEqualityFunctor, &tmpData);
        }
    }
    return hasChanged;
} // Node::refreshChannelSelectors()

bool
Node::addUserComponents(const ImageComponents& comps)
{
    ///The node has node channel selector, don't allow adding a custom plane.
    KnobIPtr outputLayerKnob = getKnobByName(kNatronOfxParamOutputChannels);

    if (_imp->channelsSelectors.empty() && !outputLayerKnob) {
        return false;
    }

    if (!outputLayerKnob) {
        //The effect does not have kNatronOfxParamOutputChannels but maybe the selector provided by Natron
        std::map<int, ChannelSelector>::iterator found = _imp->channelsSelectors.find(-1);
        if ( found == _imp->channelsSelectors.end() ) {
            return false;
        }
        outputLayerKnob = found->second.layer.lock();
    }

    {
        QMutexLocker k(&_imp->createdComponentsMutex);
        for (std::list<ImageComponents>::iterator it = _imp->createdComponents.begin(); it != _imp->createdComponents.end(); ++it) {
            if ( it->getLayerName() == comps.getLayerName() ) {
                return false;
            }
        }

        _imp->createdComponents.push_back(comps);
    }
    if (!_imp->isRefreshingInputRelatedData) {
        ///Clip preferences have changed
        RenderScale s(1.);
        getEffectInstance()->refreshMetaDatas_public(true);
    }
    {
        ///Set the selector to the new channel
        KnobChoicePtr layerChoice = toKnobChoice(outputLayerKnob);
        if (layerChoice) {
            layerChoice->setValueFromLabel(comps.getLayerName(), 0);
        }
    }

    return true;
}

void
Node::getUserCreatedComponents(std::list<ImageComponents>* comps)
{
    QMutexLocker k(&_imp->createdComponentsMutex);

    *comps = _imp->createdComponents;
}

double
Node::getHostMixingValue(double time,
                         ViewIdx view) const
{
    KnobDoublePtr mix = _imp->mixWithSource.lock();

    return mix ? mix->getValueAtTime(time, 0, view) : 1.;
}

//////////////////////////////////

InspectorNode::InspectorNode(const AppInstancePtr& app,
                             const NodeCollectionPtr& group,
                             const PluginPtr& plugin)
    : Node(app, group, plugin)
{

}

InspectorNode::~InspectorNode()
{
}

bool
InspectorNode::connectInput(const NodePtr& input,
                            int inputNumber)
{
    ///Only called by the main-thread
    assert( QThread::currentThread() == qApp->thread() );

    if ( !isEffectViewerNode() ) {
        return connectInputBase(input, inputNumber);
    }

    ///cannot connect more than _maxInputs inputs.
    assert( inputNumber <= getMaxInputCount() );

    assert(input);

    if ( !checkIfConnectingInputIsOk( input ) ) {
        return false;
    }

    ///For effects that do not support multi-resolution, make sure the input effect is correct
    ///otherwise the rendering might crash
    if ( !getEffectInstance()->supportsMultiResolution() ) {
        CanConnectInputReturnValue ret = checkCanConnectNoMultiRes(this, input);
        if (ret != eCanConnectInput_ok) {
            return false;
        }
    }

    ///If the node 'input' is already to an input of the inspector, find it.
    ///If it has the same input number as what we want just return, otherwise
    ///disconnect it and continue as usual.
    int inputAlreadyConnected = inputIndex(input);
    if (inputAlreadyConnected != -1) {
        if (inputAlreadyConnected == inputNumber) {
            return false;
        } else {
            disconnectInput(inputAlreadyConnected);
        }
    }

    if ( !Node::connectInput(input, inputNumber) ) {
        bool creatingNodeTree = getApp()->isCreatingNodeTree();
        if (!creatingNodeTree) {
            onActionEvaluated();
        }
    }

    return true;
}

int
InspectorNode::getPreferredInputInternal(bool connected) const
{
    bool useInputA = appPTR->getCurrentSettings()->isMergeAutoConnectingToAInput();

    ///Find an input named A
    std::string inputNameToFind, otherName;

    if ( useInputA || (getPluginID() == PLUGINID_OFX_SHUFFLE) ) {
        inputNameToFind = "A";
        otherName = "B";
    } else {
        inputNameToFind = "B";
        otherName = "A";
    }
    int foundOther = -1;
    int maxinputs = getMaxInputCount();
    for (int i = 0; i < maxinputs; ++i) {
        std::string inputLabel = getInputLabel(i);
        if (inputLabel == inputNameToFind) {
            NodePtr inp = getInput(i);
            if ( (connected && inp) || (!connected && !inp) ) {
                return i;
            }
        } else if (inputLabel == otherName) {
            foundOther = i;
        }
    }
    if (foundOther != -1) {
        NodePtr inp = getInput(foundOther);
        if ( (connected && inp) || (!connected && !inp) ) {
            return foundOther;
        }
    }

    int maxInputs = getMaxInputCount();
    for (int i = 0; i < maxInputs; ++i) {
        NodePtr inp = getInput(i);
        if ( (!inp && !connected) || (inp && connected) ) {
            return i;
        }
    }

    return -1;
}

int
InspectorNode::getPreferredInput() const
{
    return getPreferredInputInternal(true);
}

int
InspectorNode::getPreferredInputForConnection() const
{
    return getPreferredInputInternal(false);
}


NATRON_NAMESPACE_EXIT;

NATRON_NAMESPACE_USING;
#include "moc_Node.cpp"<|MERGE_RESOLUTION|>--- conflicted
+++ resolved
@@ -468,21 +468,13 @@
 
     KnobIntWPtr frameIncrKnob;
     KnobPageWPtr nodeSettingsPage;
-<<<<<<< HEAD
+
     KnobStringWPtr nodeLabelKnob, ofxSubLabelKnob;
-    boost::weak_ptr<KnobBool> previewEnabledKnob;
-    boost::weak_ptr<KnobBool> disableNodeKnob;
-    boost::weak_ptr<KnobChoice> openglRenderingEnabledKnob;
-    boost::weak_ptr<KnobInt> lifeTimeKnob;
-    boost::weak_ptr<KnobBool> enableLifeTimeKnob;
-=======
-    KnobStringWPtr nodeLabelKnob;
     KnobBoolWPtr previewEnabledKnob;
     KnobBoolWPtr disableNodeKnob;
     KnobChoiceWPtr openglRenderingEnabledKnob;
     KnobIntWPtr lifeTimeKnob;
     KnobBoolWPtr enableLifeTimeKnob;
->>>>>>> 9114324e
     KnobStringWPtr knobChangedCallback;
     KnobStringWPtr inputChangedCallback;
     KnobStringWPtr nodeCreatedCallback;
@@ -1506,13 +1498,6 @@
     for (NodesWList::const_iterator it = _imp->children.begin(); it != _imp->children.end(); ++it) {
         children->push_back( it->lock() );
     }
-}
-
-
-void
-Node::onActionEvaluated()
-{
-
 }
 
 
@@ -5683,7 +5668,7 @@
 
     bool creatingNodeTree = getApp()->isCreatingNodeTree();
     if (!creatingNodeTree) {
-        onActionEvaluated();
+        _imp->effect->invalidateHashCache();
     }
 
     std::string inputChangedCB = getInputChangedCallback();
@@ -5767,7 +5752,7 @@
     bool creatingNodeTree = getApp()->isCreatingNodeTree();
     if (!creatingNodeTree) {
         // Notify cache
-        onActionEvaluated();
+        _imp->effect->invalidateHashCache();
     }
 
 
@@ -5872,7 +5857,7 @@
     bool creatingNodeTree = getApp()->isCreatingNodeTree();
     if (!creatingNodeTree) {
         // Notify cache
-        onActionEvaluated();
+        _imp->effect->invalidateHashCache();
 
     }
 
@@ -5990,7 +5975,7 @@
     bool creatingNodeTree = getApp()->isCreatingNodeTree();
     if (!creatingNodeTree) {
         // Notify cache
-        onActionEvaluated();
+        _imp->effect->invalidateHashCache();
     }
 
 
@@ -6055,7 +6040,7 @@
         if (!creatingNodeTree) {
             ///Recompute the hash
             if ( !getApp()->getProject()->isProjectClosing() ) {
-                onActionEvaluated();
+                _imp->effect->invalidateHashCache();
             }
         }
 
@@ -9889,7 +9874,7 @@
         endInputEdition(true);
     }
     if (hasChanged) {
-        onActionEvaluated();
+        _imp->effect->invalidateHashCache();
         refreshIdentityState();
     }
 
@@ -11955,7 +11940,7 @@
     if ( !Node::connectInput(input, inputNumber) ) {
         bool creatingNodeTree = getApp()->isCreatingNodeTree();
         if (!creatingNodeTree) {
-            onActionEvaluated();
+            getEffectInstance()->invalidateHashCache();
         }
     }
 
