/* ***** BEGIN LICENSE BLOCK *****
 * This file is part of Natron <http://www.natron.fr/>,
 * Copyright (C) 2013-2018 INRIA and Alexandre Gauthier-Foichat
 *
 * Natron is free software: you can redistribute it and/or modify
 * it under the terms of the GNU General Public License as published by
 * the Free Software Foundation; either version 2 of the License, or
 * (at your option) any later version.
 *
 * Natron is distributed in the hope that it will be useful,
 * but WITHOUT ANY WARRANTY; without even the implied warranty of
 * MERCHANTABILITY or FITNESS FOR A PARTICULAR PURPOSE.  See the
 * GNU General Public License for more details.
 *
 * You should have received a copy of the GNU General Public License
 * along with Natron.  If not, see <http://www.gnu.org/licenses/gpl-2.0.html>
 * ***** END LICENSE BLOCK ***** */

#ifndef Engine_ParameterWrapper_h
#define Engine_ParameterWrapper_h

// ***** BEGIN PYTHON BLOCK *****
// from <https://docs.python.org/3/c-api/intro.html#include-files>:
// "Since Python may define some pre-processor definitions which affect the standard headers on some systems, you must include Python.h before any standard headers are included."
#include <Python.h>
// ***** END PYTHON BLOCK *****

#include "Global/Macros.h"

#include <list>
#include <vector>

CLANG_DIAG_OFF(deprecated)
CLANG_DIAG_OFF(uninitialized)
#include <QtCore/QCoreApplication>
CLANG_DIAG_ON(deprecated)
CLANG_DIAG_ON(uninitialized)

/**
 * @brief Simple wrap for the Knob class that is the API we want to expose to the Python
 * Engine module.
 **/

#if !defined(Q_MOC_RUN) && !defined(SBK_RUN)
#include <boost/shared_ptr.hpp>
#include <boost/weak_ptr.hpp>
#endif

#include "Engine/KnobTypes.h"
#include "Engine/KnobFile.h"
#include "Engine/ViewIdx.h"

#include "Engine/EngineFwd.h"

NATRON_NAMESPACE_ENTER;
NATRON_PYTHON_NAMESPACE_ENTER;

/**
 * @brief Specify that an action (a setter) must be applied on all split views in the parameter
 **/
#define kPyParamViewSetSpecAll "All"

/**
 * @brief Specify that an action (a setter) must be applied on the main view (all unsplit views) only
 **/
#define kPyParamViewIdxMain "Main"

/**
 * @brief Specify that an action (a setter) must be applied on all dimensions of a parameter
 **/
#define kPyParamDimSpecAll -1

#define PythonSetNullError() (PyErr_SetString(PyExc_RuntimeError, Param::tr("Value is Null").toStdString().c_str()))
#define PythonSetInvalidDimensionError(index) (PyErr_SetString(PyExc_IndexError, Param::tr("%1: Dimension out of range").arg(QString::number(index)).toStdString().c_str()))
#define PythonSetNonUserKnobError() (PyErr_SetString(PyExc_ValueError, Param::tr("Cannot do this on a non-user parameter").toStdString().c_str()))
#define PythonSetInvalidViewName(view) (PyErr_SetString(PyExc_ValueError, Param::tr("%1: Invalid view").arg(view).toStdString().c_str()))


class Param
{
    Q_DECLARE_TR_FUNCTIONS(Param)
    
protected:
    KnobIWPtr _knob;

public:

    Param(const KnobIPtr& knob);

    virtual ~Param();

    KnobIPtr getInternalKnob() const { return _knob.lock(); }

    /**
     * @brief Returns the parent of this parameter if any. If the parameter has no parent it is assumed to be a top-level
     * param of the effect.
     **/
    Param* getParent() const;

    /*
     @brief If the holder of this parameter is an effect, this is a pointer to the effect.
     If the holder of this parameter is a table item, this will return the effect holding the item
     itself.
     */
    Effect* getParentEffect() const;

    /*
     @brief If the holder of this parameter is a table item, this is a pointer to the table item
     */
    ItemBase* getParentItemBase() const;

    /*
     @brief If the holder of this parameter is the app itself (so it is a project setting), this is a pointer
     to the app. If the holder of this parameter is an effect, this is a pointer to the application containing
     the effect. If the holder of this parameter is a table item, this will return the application
     containing the effect holding the item itself.
     */
    App* getApp() const;

    /**
     * @brief Returns the number of dimensions that the parameter have.
     * For example a size integer parameter could have 2 dimensions: width and height.
     **/
    int getNumDimensions() const;

    /**
     * @brief Returns the name of the Param internally. This is the identifier that allows the Python programmer
     * to find and identify a specific Param.
     **/
    QString getScriptName() const;

    /**
     * @brief Returns the label of the Param as shown on the GUI.
     **/
    QString getLabel() const;
    void setLabel(const QString& label);

    /**
     * @brief Set the icon file-path that should be used for the button.
     * This can only be called right away after the parameter has been created.
     **/
    void setIconFilePath(const QString& icon, bool checked = false);

    /**
     * @brief Returns the type of the parameter. The list of known type is:
     * "Int" "Bool" "Double" "Button" "Choice" "Color" "String" "Group" "Page" "Parametric" "InputFile" "OutputFile" "Path"
     **/
    QString getTypeName() const;

    /**
     * @brief Returns the help that describes the parameter, its effect, etc...
     **/
    QString getHelp() const;
    void setHelp(const QString& help);

    /**
     * @brief Returns true if this parameter is visible in the user interface, false if it is hidden.
     **/
    bool getIsVisible() const;

    /**
     * @brief Set the visibility of the parameter
     **/
    void setVisible(bool visible);

    /**
     * @brief Returns whether the given dimension is enabled, i.e: whether the user can interact with it or not.
     **/
    bool getIsEnabled() const;

    /**
     * @brief Set the given dimension enabledness
     **/
    void setEnabled(bool enabled);

    /**
     * @brief Returns whether this parameter is persistent or not. A persistent parameter will be saved into the project.
     **/
    bool getIsPersistent() const;

    /**
     * @brief Set the parameter persistency.
     **/
    void setPersistent(bool persistent);

    void setExpressionCacheEnabled(bool enabled);
    bool isExpressionCacheEnabled() const;

    /**
     * @brief Returns whether the parameter forces a new evaluation when its value changes. An evaluation is typically
     * a request for a re-render of the current frame.
     **/
    bool getEvaluateOnChange() const;

    /**
     * @brief Set whether this Param evaluates on change.
     **/
    void setEvaluateOnChange(bool eval);

    /**
     * @brief Returns whether the parameter type can animate or not. For example a button parameter cannot animate.
     * This is "static" (per parameter type property) and does not mean the same thing that getIsAnimationEnabled().
     * A parameter can have the function getCanAnimate() return true but getIsAnimationEnabled() return false.
     **/
    bool getCanAnimate() const;

    /**
     * @brief Returns whether this parameter can animate.
     **/
    bool getIsAnimationEnabled() const;
    void setAnimationEnabled(bool e);

    /**
     * @brief Controls whether the next parameter defined after this parameter should add a new line or not.
     **/
    bool getAddNewLine();
    void setAddNewLine(bool a);

    /**
     * @brief Does this parameter have a viewer interface ?
     **/
    bool getHasViewerUI() const;

    /**
     * @brief Is this parameter visible in the Viewer UI? Only valid for parameters with a viewer ui
     **/
    void setViewerUIVisible(bool visible);
    bool getViewerUIVisible() const;

    /**
     * @brief Controls the layout type of this parameter if it is present in the viewer interface of the Effect holding it
     **/
    void setViewerUILayoutType(NATRON_NAMESPACE::ViewerContextLayoutTypeEnum type);
    NATRON_NAMESPACE::ViewerContextLayoutTypeEnum getViewerUILayoutType() const;

    /**
     * @brief Controls the item spacing after this parameter if it is present in the viewer interface of the Effect holding it
     **/
    void setViewerUIItemSpacing(int spacingPx);
    int getViewerUIItemSpacing() const;

    /**
     * @brief Controls the label icon of this parameter in the viewer interface of the Effect holding it.
     * For buttons, if checked it false, the icon will be used when the button is unchecked, if checked it will be used
     * when the button is checked.
     **/
    void setViewerUIIconFilePath(const QString& icon, bool checked = false);
    QString getViewerUIIconFilePath(bool checked = false) const;

    /**
     * @brief Controls the label of this parameter if it is present in the viewer interface of the Effect holding it
     **/
    void setViewerUILabel(const QString& label);
    QString getViewerUILabel() const;

    /**
     * @brief Copies all the content of the other param: animation, expression and value.
     * The parameters must be compatible types. E.g: you cannot copy
     * a StringParam to an IntParam but you can convert a Doubleparam to an IntParam.
     **/
    bool copy(Param* other,
              int thisDimension = kPyParamDimSpecAll,
              int otherDimension = kPyParamDimSpecAll,
              const QString& thisView = QLatin1String(kPyParamViewSetSpecAll),
              const QString& otherView = QLatin1String(kPyParamViewSetSpecAll));

    bool linkTo(Param* other,
                int thisDimension = kPyParamDimSpecAll,
                int otherDimension = kPyParamDimSpecAll,
                const QString& thisView = QLatin1String(kPyParamViewSetSpecAll),
                const QString& otherView = QLatin1String(kPyParamViewSetSpecAll));

    bool slaveTo(Param* other,
                int thisDimension = kPyParamDimSpecAll,
                int otherDimension = kPyParamDimSpecAll,
                const QString& thisView = QLatin1String(kPyParamViewSetSpecAll),
                const QString& otherView = QLatin1String(kPyParamViewSetSpecAll));

    void unlink(int dimension = kPyParamDimSpecAll, const QString& thisView = QLatin1String(kPyParamViewSetSpecAll));

    /**
     * @brief Returns a pseudo-random number. This will always be the same for the same time on the timeline.
     * The version with the seed can be used to retrieve the same value for 2 successive randoms
     **/
    double random(double min = 0., double max = 1.) const;
    double random(unsigned int seed) const;

    int randomInt(int min, int max);
    int randomInt(unsigned int seed) const;

    /**
     * @brief Returns the raw value of the curve at the given dimension at the given time. Note that
     * if there's an expression this will not return the value of the expression but the value of the animation curve
     * if there is any.
     **/
    double curve(double time, int dimension = 0, const QString& thisView = QLatin1String(kPyParamViewIdxMain)) const;
    double curve(int time, int dimension = 0, const QString& thisView = QLatin1String(kPyParamViewIdxMain)) const
    {
        return curve((double)time, dimension, thisView);
    }

    bool setAsAlias(Param* other);

    void beginChanges();

    void endChanges();

protected:

    /**
     * @brief Adds this Param as a dependency of the given Param. This is used mainly by the GUI to notify the user
     * when a dependency (through expressions) is destroyed (because the holding node has been removed).
     * You should not call this directly.
     **/
    void _addAsDependencyOf(Param* param, int fromExprDimension, int thisDimension, const QString& fromExprView, const QString& thisView);

    bool getViewSetSpecFromViewName(const QString& viewName, ViewSetSpec* view) const;
    bool getViewIdxFromViewName(const QString& viewName, ViewIdx* view) const;

    KnobIPtr getRenderCloneKnobInternal() const;

    template <typename T>
    boost::shared_ptr<T> getRenderCloneKnob() const
    {
        return boost::dynamic_pointer_cast<T>(getRenderCloneKnobInternal());
    }
    
};


class AnimatedParam
    : public Param
{
public:

    AnimatedParam(const KnobIPtr& knob);

    virtual ~AnimatedParam();

    /**
     * @brief Returns whether the given dimension has animation or not. A dimension is considered to have an animation when it has
     * at least 1 keyframe.
     **/
    bool getIsAnimated(int dimension = 0, const QString& view = QLatin1String(kPyParamViewIdxMain)) const;

    /**
     * @brief Returns the number of keyframes for the given dimension.
     **/
    int getNumKeys(int dimension = 0, const QString& view = QLatin1String(kPyParamViewIdxMain)) const;

    /**
     * @brief Returns the index of the keyframe at the given time for the given dimension.
     * Returns -1 if no keyframe could be found at the given time.
     **/
    int getKeyIndex(double time, int dimension = 0, const QString& view = QLatin1String(kPyParamViewIdxMain)) const;

    /**
     * @brief Set in 'time' the time of the keyframe at the given index for the given dimension.
     * This function returns true if a keyframe was found at the given index, false otherwise.
     **/
    bool getKeyTime(int index, int dimension, double* time, const QString& view = QLatin1String(kPyParamViewIdxMain)) const;

    /**
     * @brief Removes the keyframe at the given time and dimension if it matches any.
     **/
    void deleteValueAtTime(double time, int dimension = 0, const QString& view = QLatin1String(kPyParamViewSetSpecAll));

    /**
     * @brief Removes all animation for the given dimension.
     **/
    void removeAnimation(int dimension = kPyParamDimSpecAll, const QString& view = QLatin1String(kPyParamViewSetSpecAll));

    /**
     * @brief Compute the derivative at time as a double
     **/
    double getDerivativeAtTime(double time, int dimension = 0, const QString& view = QLatin1String(kPyParamViewIdxMain)) const;

    /**
     * @brief Compute the integral of dimension from time1 to time2 as a double
     **/
    double getIntegrateFromTimeToTime(double time1, double time2, int dimension = 0, const QString& view = QLatin1String(kPyParamViewIdxMain)) const;

    /**
     * @brief Get the current global time in the parameter context. Most generally this is the time on the timeline,
     * but when multiple frames are being rendered at different times, this is the time of the frame being rendered
     * by the caller thread.
     **/
    double getCurrentTime() const;

    /**
     * @brief Set an expression on the Param. This is a Python script, see documentation for more infos.
     **/
    bool setExpression(const QString& expr, bool hasRetVariable, int dimension = kPyParamDimSpecAll, const QString& view = QLatin1String(kPyParamViewSetSpecAll));
    QString getExpression(int dimension, bool* hasRetVariable, const QString& view = QLatin1String(kPyParamViewIdxMain)) const;

    bool setInterpolationAtTime(double time, NATRON_NAMESPACE::KeyframeTypeEnum interpolation, int dimension = -1, const QString& view = QLatin1String(kPyParamViewSetSpecAll));

    void splitView(const QString& viewName);

    void unSplitView(const QString& viewName);

    QStringList getViewsList() const;
};

/**
 * @brief Small helper struct that is returned by the get() function of all params type
 * so the user can write stuff like myParam.get().x
 **/
struct Int2DTuple
{
    int x, y;
};

struct Int3DTuple
{
    int x, y, z;
};

struct Double2DTuple
{
    double x, y;
};

struct Double3DTuple
{
    double x, y, z;
};

struct ColorTuple
{
    double r, g, b, a; //< Color params are 4-dimensional
};

class IntParam
    : public AnimatedParam
{
protected:
    KnobIntWPtr _intKnob;

public:

    IntParam(const KnobIntPtr& knob);

    virtual ~IntParam();

    /**
     * @brief Convenience function that calls getValue() for all dimensions and store them in a tuple-like struct.
     **/
    int get(const QString& view = QLatin1String(kPyParamViewIdxMain)) const;
    int get(double frame, const QString& view = QLatin1String(kPyParamViewIdxMain)) const;

    /**
     * @brief Convenience functions for multi-dimensional setting of values
     **/
    void set(int x, const QString& view = QLatin1String(kPyParamViewSetSpecAll));
    void set(int x, double frame, const QString& view = QLatin1String(kPyParamViewSetSpecAll));

    /**
     * @brief Returns the value held by the parameter. If it is animated, getValueAtTime
     * will be called instead at the current's timeline position.
     **/
    int getValue(int dimension = 0, const QString& view = QLatin1String(kPyParamViewIdxMain)) const;

    /**
     * @brief Set the value held by the parameter. If it is animated
     * this function will either add a new keyframe or modify a keyframe already existing at the current time.
     **/
    void setValue(int value, int dimension = 0, const QString& view = QLatin1String(kPyParamViewSetSpecAll));

    /**
     * @brief If this parameter is animated for the given dimension, this function returns a value interpolated between the
     * 2 keyframes surrounding the given time. If time is exactly one keyframe then the value of the keyframe is returned.
     * If this parameter is not animated for the given dimension, then this function returns the same as getValue(int)
     **/
    int getValueAtTime(double time, int dimension = 0, const QString& view = QLatin1String(kPyParamViewIdxMain)) const;

    /**
     * @brief Set a new keyframe on the parameter at the given time. If a keyframe already exists, it will modify it.
     **/
    void setValueAtTime(int value, double time, int dimension = 0, const QString& view = QLatin1String(kPyParamViewSetSpecAll));

    /**
     * @brief Set the default value for the given dimension
     **/
    void setDefaultValue(int value, int dimension = 0);

    /**
     * @brief Return the default value for the given dimension
     **/
    int getDefaultValue(int dimension = 0) const;

    /**
     * @brief Restores the default value for the given dimension
     **/
    void restoreDefaultValue(int dimension = -1, const QString& view = QLatin1String(kPyParamViewSetSpecAll));

    /**
     * @brief Set the minimum possible value for the given dimension. The minimum will not limit the user on the GUI, i.e: he/she
     * will still be able to input values smaller than the minimum, but values returned by getValue() or getValueAtTime() will
     * return a value clamped to it.
     **/
    void setMinimum(int minimum, int dimension = 0);

    /**
     * @brief Get the minimum for the given dimension.
     **/
    int getMinimum(int dimension = 0) const;

    /**
     * @brief Set the maximum possible value for the given dimension. The maximum will not limit the user on the GUI, i.e: he/she
     * will still be able to input values greater than the maximum, but values returned by getValue() or getValueAtTime() will
     * return a value clamped to it.
     **/
    void setMaximum(int maximum, int dimension = 0);

    /**
     * @brief Get the minimum for the given dimension.
     **/
    int getMaximum(int dimension = 0) const;

    /**
     * @brief Set the minimum to be displayed on a slider if this parameter has a slider.
     **/
    void setDisplayMinimum(int minimum, int dimension = 0);

    /**
     * @brief Get the display minimum for the given dimension
     **/
    int getDisplayMinimum(int dimension) const;

    /**
     * @brief Set the maximum to be displayed on a slider if this parameter has a slider.
     **/
    void setDisplayMaximum(int maximum, int dimension = 0);

    /**
     * @brief Get the display maximum for the given dimension
     **/
    int getDisplayMaximum(int dimension) const;

    /**
     * @brief Adds this Param as a dependency of the given Param. This is used mainly by the GUI to notify the user
     * when a dependency (through expressions) is destroyed (because the holding node has been removed).
     * You should not call this directly.
     **/
    int addAsDependencyOf(Param* param, int fromExprDimension, int thisDimension, const QString& fromExprView, const QString& thisView);
};

class Int2DParam
    : public IntParam
{
public:

    Int2DParam(const KnobIntPtr& knob)
        : IntParam(knob) {}

    virtual ~Int2DParam() {}

    Int2DTuple get(const QString& view = QLatin1String(kPyParamViewIdxMain)) const;
    Int2DTuple get(double frame, const QString& view = QLatin1String(kPyParamViewIdxMain)) const;
    void set(int x, int y, const QString& view = QLatin1String(kPyParamViewSetSpecAll));
    void set(int x, int y, double frame, const QString& view = QLatin1String(kPyParamViewSetSpecAll));
};

class Int3DParam
    : public Int2DParam
{
public:

    Int3DParam(const KnobIntPtr& knob)
        : Int2DParam(knob) {}

    virtual ~Int3DParam() {}

    Int3DTuple get(const QString& view = QLatin1String(kPyParamViewIdxMain)) const;
    Int3DTuple get(double frame, const QString& view = QLatin1String(kPyParamViewIdxMain)) const;
    void set(int x, int y, int z, const QString& view = QLatin1String(kPyParamViewSetSpecAll));
    void set(int x, int y, int z, double frame, const QString& view = QLatin1String(kPyParamViewSetSpecAll));
};


class DoubleParam
    : public AnimatedParam
{
protected:
    KnobDoubleWPtr _doubleKnob;

public:

    DoubleParam(const KnobDoublePtr& knob);

    virtual ~DoubleParam();

    /**
     * @brief Convenience function that calls getValue() for all dimensions and store them in a tuple-like struct.
     **/
    double get(const QString& view = QLatin1String(kPyParamViewIdxMain)) const;
    double get(double frame, const QString& view = QLatin1String(kPyParamViewIdxMain)) const;

    /**
     * @brief Convenience functions for multi-dimensional setting of values
     **/
    void set(double x, const QString& view = QLatin1String(kPyParamViewSetSpecAll));
    void set(double x, double frame, const QString& view = QLatin1String(kPyParamViewSetSpecAll));

    /**
     * @brief Returns the value held by the parameter. If it is animated, getValueAtTime
     * will be called instead at the current's timeline position.
     **/
    double getValue(int dimension = 0, const QString& view = QLatin1String(kPyParamViewIdxMain)) const;

    /**
     * @brief Set the value held by the parameter. If it is animated
     * this function will either add a new keyframe or modify a keyframe already existing at the current time.
     **/
    void setValue(double value, int dimension = 0, const QString& view = QLatin1String(kPyParamViewSetSpecAll));

    /**
     * @brief If this parameter is animated for the given dimension, this function returns a value interpolated between the
     * 2 keyframes surrounding the given time. If time is exactly one keyframe then the value of the keyframe is returned.
     * If this parameter is not animated for the given dimension, then this function returns the same as getValue(int)
     **/
    double getValueAtTime(double time, int dimension = 0, const QString& view = QLatin1String(kPyParamViewIdxMain)) const;

    /**
     * @brief Set a new keyframe on the parameter at the given time. If a keyframe already exists, it will modify it.
     **/
    void setValueAtTime(double value, double time, int dimension = 0, const QString& view = QLatin1String(kPyParamViewSetSpecAll));

    /**
     * @brief Set the default value for the given dimension
     **/
    void setDefaultValue(double value, int dimension = 0);

    /**
     * @brief Return the default value for the given dimension
     **/
    double getDefaultValue(int dimension = 0) const;

    /**
     * @brief Restores the default value for the given dimension
     **/
    void restoreDefaultValue(int dimension = -1, const QString& view = QLatin1String(kPyParamViewSetSpecAll));

    /**
     * @brief Set the minimum possible value for the given dimension. The minimum will not limit the user on the GUI, i.e: he/she
     * will still be able to input values smaller than the minimum, but values returned by getValue() or getValueAtTime() will
     * return a value clamped to it.
     **/
    void setMinimum(double minimum, int dimension = 0);

    /**
     * @brief Get the minimum for the given dimension.
     **/
    double getMinimum(int dimension = 0) const;

    /**
     * @brief Set the maximum possible value for the given dimension. The maximum will not limit the user on the GUI, i.e: he/she
     * will still be able to input values greater than the maximum, but values returned by getValue() or getValueAtTime() will
     * return a value clamped to it.
     **/
    void setMaximum(double maximum, int dimension = 0);

    /**
     * @brief Get the minimum for the given dimension.
     **/
    double getMaximum(int dimension = 0) const;

    /**
     * @brief Set the minimum to be displayed on a slider if this parameter has a slider.
     **/
    void setDisplayMinimum(double minimum, int dimension = 0);

    /**
     * @brief Get the display minimum for the given dimension
     **/
    double getDisplayMinimum(int dimension) const;

    /**
     * @brief Set the maximum to be displayed on a slider if this parameter has a slider.
     **/
    void setDisplayMaximum(double maximum, int dimension = 0);

    /**
     * @brief Get the display maximum for the given dimension
     **/
    double getDisplayMaximum(int dimension) const;

    /**
     * @brief Adds this Param as a dependency of the given Param. This is used mainly by the GUI to notify the user
     * when a dependency (through expressions) is destroyed (because the holding node has been removed).
     * You should not call this directly.
     **/
    double addAsDependencyOf(Param* param, int fromExprDimension, int thisDimension, const QString& fromExprView, const QString& thisView);
};

class Double2DParam
    : public DoubleParam
{
public:

    Double2DParam(const KnobDoublePtr& knob)
        : DoubleParam(knob) {}

    virtual ~Double2DParam() {}

<<<<<<< HEAD
    Double2DTuple get(const QString& view = QLatin1String(kPyParamViewIdxMain)) const;
    Double2DTuple get(double frame, const QString& view = QLatin1String(kPyParamViewIdxMain)) const;
    void set(double x, double y, const QString& view = QLatin1String(kPyParamViewSetSpecAll));
    void set(double x, double y, double frame, const QString& view = QLatin1String(kPyParamViewSetSpecAll));
=======
    Double2DTuple get() const;
    Double2DTuple get(double frame) const;
    void set(double x, double y);
    void set(double x, double y, double frame);

    void setUsePointInteract(bool use);
    void setCanAutoFoldDimensions(bool can);
>>>>>>> 71067d32
};

class Double3DParam
    : public Double2DParam
{
public:

    Double3DParam(const KnobDoublePtr& knob)
        : Double2DParam(knob) {}

    virtual ~Double3DParam() {}

    Double3DTuple get(const QString& view = QLatin1String(kPyParamViewIdxMain)) const;
    Double3DTuple get(double frame, const QString& view = QLatin1String(kPyParamViewIdxMain)) const;
    void set(double x, double y, double z, const QString& view = QLatin1String(kPyParamViewSetSpecAll));
    void set(double x, double y, double z, double frame, const QString& view = QLatin1String(kPyParamViewSetSpecAll));
};


class ColorParam
    : public AnimatedParam
{
protected:
    KnobColorWPtr _colorKnob;

public:

    ColorParam(const KnobColorPtr& knob);

    virtual ~ColorParam();

    /**
     * @brief Convenience function that calls getValue() for all dimensions and store them in a tuple-like struct.
     **/
    ColorTuple get(const QString& view = QLatin1String(kPyParamViewIdxMain)) const;
    ColorTuple get(double frame, const QString& view = QLatin1String(kPyParamViewIdxMain)) const;

    /**
     * @brief Convenience functions for multi-dimensional setting of values
     **/
    void set(double r, double g, double b, double a, const QString& view = QLatin1String(kPyParamViewSetSpecAll));
    void set(double r, double g, double b, double a, double frame, const QString& view = QLatin1String(kPyParamViewSetSpecAll));


    /**
     * @brief Returns the value held by the parameter. If it is animated, getValueAtTime
     * will be called instead at the current's timeline position.
     **/
    double getValue(int dimension = 0, const QString& view = QLatin1String(kPyParamViewIdxMain)) const;

    /**
     * @brief Set the value held by the parameter. If it is animated
     * this function will either add a new keyframe or modify a keyframe already existing at the current time.
     **/
    void setValue(double value, int dimension = 0, const QString& view = QLatin1String(kPyParamViewSetSpecAll));

    /**
     * @brief If this parameter is animated for the given dimension, this function returns a value interpolated between the
     * 2 keyframes surrounding the given time. If time is exactly one keyframe then the value of the keyframe is returned.
     * If this parameter is not animated for the given dimension, then this function returns the same as getValue(int)
     **/
    double getValueAtTime(double time, int dimension = 0, const QString& view = QLatin1String(kPyParamViewIdxMain)) const;

    /**
     * @brief Set a new keyframe on the parameter at the given time. If a keyframe already exists, it will modify it.
     **/
    void setValueAtTime(double value, double time, int dimension = 0, const QString& view = QLatin1String(kPyParamViewSetSpecAll));

    /**
     * @brief Set the default value for the given dimension
     **/
    void setDefaultValue(double value, int dimension = 0);

    /**
     * @brief Return the default value for the given dimension
     **/
    double getDefaultValue(int dimension = 0) const;

    /**
     * @brief Restores the default value for the given dimension
     **/
    void restoreDefaultValue(int dimension = -1, const QString& view = QLatin1String(kPyParamViewSetSpecAll));

    /**
     * @brief Set the minimum possible value for the given dimension. The minimum will not limit the user on the GUI, i.e: he/she
     * will still be able to input values smaller than the minimum, but values returned by getValue() or getValueAtTime() will
     * return a value clamped to it.
     **/
    void setMinimum(double minimum, int dimension = 0);

    /**
     * @brief Get the minimum for the given dimension.
     **/
    double getMinimum(int dimension = 0) const;

    /**
     * @brief Set the maximum possible value for the given dimension. The maximum will not limit the user on the GUI, i.e: he/she
     * will still be able to input values greater than the maximum, but values returned by getValue() or getValueAtTime() will
     * return a value clamped to it.
     **/
    void setMaximum(double maximum, int dimension = 0);

    /**
     * @brief Get the minimum for the given dimension.
     **/
    double getMaximum(int dimension = 0) const;

    /**
     * @brief Set the minimum to be displayed on a slider if this parameter has a slider.
     **/
    void setDisplayMinimum(double minimum, int dimension = 0);

    /**
     * @brief Get the display minimum for the given dimension
     **/
    double getDisplayMinimum(int dimension) const;

    /**
     * @brief Set the maximum to be displayed on a slider if this parameter has a slider.
     **/
    void setDisplayMaximum(double maximum, int dimension = 0);

    /**
     * @brief Get the display maximum for the given dimension
     **/
    double getDisplayMaximum(int dimension) const;

    /**
     * @brief Adds this Param as a dependency of the given Param. This is used mainly by the GUI to notify the user
     * when a dependency (through expressions) is destroyed (because the holding node has been removed).
     * You should not call this directly.
     **/
    double addAsDependencyOf(Param* param, int fromExprDimension, int thisDimension, const QString& fromExprView, const QString& thisView);
};

class ChoiceParam
    : public AnimatedParam
{
protected:
    KnobChoiceWPtr _choiceKnob;

public:

    ChoiceParam(const KnobChoicePtr& knob);

    virtual ~ChoiceParam();

    /**
     * @brief Convenience function that calls getValue() for all dimensions and store them in a tuple-like struct.
     **/
    int get(const QString& view = QLatin1String(kPyParamViewIdxMain)) const;
    int get(double frame, const QString& view = QLatin1String(kPyParamViewIdxMain)) const;

    /**
     * @brief Convenience functions for multi-dimensional setting of values
     **/
    void set(int x, const QString& view = QLatin1String(kPyParamViewSetSpecAll));
    void set(int x, double frame, const QString& view = QLatin1String(kPyParamViewSetSpecAll));

    /*
     * @brief Set the value from label if it exists.
     * The label will be compared without case sensitivity to existing entries. If it's not found, nothing is done.
     */
    void set(const QString& label, const QString& view = QLatin1String(kPyParamViewSetSpecAll));

    /**
     * @brief Returns the value held by the parameter. If it is animated, getValueAtTime
     * will be called instead at the current's timeline position.
     **/
    int getValue(const QString& view = QLatin1String(kPyParamViewIdxMain)) const;

    /**
     * @brief Set the value held by the parameter. If it is animated
     * this function will either add a new keyframe or modify a keyframe already existing at the current time.
     **/
    void setValue(int value, const QString& view = QLatin1String(kPyParamViewSetSpecAll));

    void setValue(const QString& label,  const QString& view = QLatin1String(kPyParamViewSetSpecAll));

    /**
     * @brief If this parameter is animated for the given dimension, this function returns a value interpolated between the
     * 2 keyframes surrounding the given time. If time is exactly one keyframe then the value of the keyframe is returned.
     * If this parameter is not animated for the given dimension, then this function returns the same as getValue(int)
     **/
    int getValueAtTime(double time, const QString& view = QLatin1String(kPyParamViewIdxMain)) const;

    /**
     * @brief Set a new keyframe on the parameter at the given time. If a keyframe already exists, it will modify it.
     **/
    void setValueAtTime(int value, double time, const QString& view = QLatin1String(kPyParamViewSetSpecAll));

    /**
     * @brief Set the default value for the given dimension
     **/
    void setDefaultValue(int value);

    /**
     * @brief Set the default value from an existing entry. If it does not match (without case sensitivity) an existing entry, nothing is done.
     **/
    void setDefaultValue(const QString& value);

    /**
     * @brief Return the default value for the given dimension
     **/
    int getDefaultValue() const;

    /**
     * @brief Restores the default value for the given dimension
     **/
    void restoreDefaultValue(const QString& view = QLatin1String(kPyParamViewSetSpecAll));

    /**
     * @brief Add a new option to the drop-down menu
     **/
    void addOption(const QString& optionID, const QString& optionLabel, const QString& optionHelp);

    /**
     * @brief Set all options at once
     **/
    void setOptions(const std::list<QString>& optionIDs,
                    const std::list<QString>& optionLabels,
                    const std::list<QString>& optionHelps);

    // Backward compatibility with Natron 2
    void setOptions(const std::list<std::pair<QString, QString> >& options);

    /**
     * @brief Returns the option at the given index
     **/
    bool getOption(int index, QString* optionID, QString* optionLabel, QString* optionHelp) const;

    /**
     * @brief Returns the current option
     **/
    void getActiveOption(QString* optionID, QString* optionLabel, QString* optionHelp, const QString& view = QLatin1String(kPyParamViewIdxMain)) const;

    /**
     * @brief Returns the count of options
     **/
    int getNumOptions() const;

    /**
     * @brief Returns all options
     **/
    void getOptions(std::list<QString>* optionIDs,
                    std::list<QString>* optionLabels,
                    std::list<QString>* optionHelps) const;

    /**
     * @brief Adds this Param as a dependency of the given Param. This is used mainly by the GUI to notify the user
     * when a dependency (through expressions) is destroyed (because the holding node has been removed).
     * You should not call this directly.
     **/
    int addAsDependencyOf(Param* param, int fromExprDimension, int thisDimension, const QString& fromExprView, const QString& thisView);
};

class BooleanParam
    : public AnimatedParam
{
protected:
    KnobBoolWPtr _boolKnob;

public:

    BooleanParam(const KnobBoolPtr& knob);

    virtual ~BooleanParam();

    /**
     * @brief Convenience function that calls getValue() for all dimensions and store them in a tuple-like struct.
     **/
    bool get(const QString& view = QLatin1String(kPyParamViewIdxMain)) const;
    bool get(double frame, const QString& view = QLatin1String(kPyParamViewIdxMain)) const;

    /**
     * @brief Convenience functions for multi-dimensional setting of values
     **/
    void set(bool x, const QString& view = QLatin1String(kPyParamViewSetSpecAll));
    void set(bool x, double frame, const QString& view = QLatin1String(kPyParamViewSetSpecAll));

    /**
     * @brief Returns the value held by the parameter. If it is animated, getValueAtTime
     * will be called instead at the current's timeline position.
     **/
    bool getValue(const QString& view = QLatin1String(kPyParamViewIdxMain)) const;

    /**
     * @brief Set the value held by the parameter. If it is animated
     * this function will either add a new keyframe or modify a keyframe already existing at the current time.
     **/
    void setValue(bool value, const QString& view = QLatin1String(kPyParamViewSetSpecAll));

    /**
     * @brief If this parameter is animated for the given dimension, this function returns a value interpolated between the
     * 2 keyframes surrounding the given time. If time is exactly one keyframe then the value of the keyframe is returned.
     * If this parameter is not animated for the given dimension, then this function returns the same as getValue(int)
     **/
    bool getValueAtTime(double time, const QString& view = QLatin1String(kPyParamViewIdxMain)) const;

    /**
     * @brief Set a new keyframe on the parameter at the given time. If a keyframe already exists, it will modify it.
     **/
    void setValueAtTime(bool value, double time, const QString& view = QLatin1String(kPyParamViewSetSpecAll));

    /**
     * @brief Set the default value for the given dimension
     **/
    void setDefaultValue(bool value);

    /**
     * @brief Return the default value for the given dimension
     **/
    bool getDefaultValue() const;

    /**
     * @brief Restores the default value for the given dimension
     **/
    void restoreDefaultValue(const QString& view = QLatin1String(kPyParamViewSetSpecAll));

    /**
     * @brief Adds this Param as a dependency of the given Param. This is used mainly by the GUI to notify the user
     * when a dependency (through expressions) is destroyed (because the holding node has been removed).
     * You should not call this directly.
     **/
    bool addAsDependencyOf(Param* param, int fromExprDimension, int thisDimension, const QString& fromExprView, const QString& thisView);
};

/////////////StringParam

class StringParamBase
    : public AnimatedParam
{
protected:
    boost::weak_ptr<KnobStringBase> _stringKnob;

public:

    StringParamBase(const KnobStringBasePtr& knob);

    virtual ~StringParamBase();

    /**
     * @brief Convenience function that calls getValue() for all dimensions and store them in a tuple-like struct.
     **/
    QString get(const QString& view = QLatin1String(kPyParamViewIdxMain)) const;
    QString get(double frame, const QString& view = QLatin1String(kPyParamViewIdxMain)) const;

    /**
     * @brief Convenience functions for multi-dimensional setting of values
     **/
    void set(const QString& x, const QString& view = QLatin1String(kPyParamViewSetSpecAll));
    void set(const QString& x, double frame, const QString& view = QLatin1String(kPyParamViewSetSpecAll));

    /**
     * @brief Returns the value held by the parameter. If it is animated, getValueAtTime
     * will be called instead at the current's timeline position.
     **/
    QString getValue(const QString& view = QLatin1String(kPyParamViewIdxMain)) const;

    /**
     * @brief Set the value held by the parameter. If it is animated
     * this function will either add a new keyframe or modify a keyframe already existing at the current time.
     **/
    void setValue(const QString& value, const QString& view = QLatin1String(kPyParamViewSetSpecAll));

    /**
     * @brief If this parameter is animated for the given dimension, this function returns a value interpolated between the
     * 2 keyframes surrounding the given time. If time is exactly one keyframe then the value of the keyframe is returned.
     * If this parameter is not animated for the given dimension, then this function returns the same as getValue(int)
     **/
    QString getValueAtTime(double time, const QString& view = QLatin1String(kPyParamViewIdxMain)) const;

    /**
     * @brief Set a new keyframe on the parameter at the given time. If a keyframe already exists, it will modify it.
     **/
    void setValueAtTime(const QString& value, double time, const QString& view = QLatin1String(kPyParamViewSetSpecAll));

    /**
     * @brief Set the default value for the given dimension
     **/
    void setDefaultValue(const QString& value);

    /**
     * @brief Return the default value for the given dimension
     **/
    QString getDefaultValue() const;

    /**
     * @brief Restores the default value for the given dimension
     **/
    void restoreDefaultValue(const QString& view = QLatin1String(kPyParamViewSetSpecAll));

    /**
     * @brief Adds this Param as a dependency of the given Param. This is used mainly by the GUI to notify the user
     * when a dependency (through expressions) is destroyed (because the holding node has been removed).
     * You should not call this directly.
     **/
    QString addAsDependencyOf(Param* param, int fromExprDimension, int thisDimension, const QString& fromExprView, const QString& thisView);
};

class StringParam
    : public StringParamBase
{
    KnobStringWPtr _sKnob;

public:

    enum TypeEnum
    {
        eStringTypeLabel = 0, //< A label shown on gui, cannot animate
        eStringTypeMultiLine, //< A text area in plain text
        eStringTypeRichTextMultiLine, //< A text area with Qt Html support
        eStringTypeCustom, //< A custom string where anything can be passed, it animates but is not editable by the user
        eStringTypeDefault, //< Same as custom except that it is editable
    };

    StringParam(const KnobStringPtr& knob);

    virtual ~StringParam();

    /**
     * @brief Set the type of the string, @see TypeEnum.
     * This is not dynamic and has to be called right away after creating the parameter!
     **/
    void setType(TypeEnum type);
};

class FileParam
    : public StringParamBase
{
    KnobFileWPtr _sKnob;

public:


    FileParam(const KnobFilePtr& knob);

    virtual ~FileParam();

    /**
     * @brief DEPRECATED, use setDialogType instead.
     * If enabled is true then the dialog associated to this parameter will be able to display sequences.
     * By default this is set to false. This property is not dynamic and should be set right away after parameter creation.
     **/
    void setSequenceEnabled(bool enabled);

    /**
     * @brief Set the type of dialog to use
     **/
    void setDialogType(bool fileExisting, bool useSequences, const std::vector<std::string>& filters);

    /**
     * @brief Forces the GUI to pop-up the dialog
     **/
    void openFile();

    /**
     * @brief Force a refresh of the file
     **/
    void reloadFile();
};

class PathParam
    : public StringParamBase
{
    KnobPathWPtr _sKnob;

public:


    PathParam(const KnobPathPtr& knob);

    virtual ~PathParam();

    /**
     * @brief When set, instead of being a regular line-edit with a button to select a directory, the parameter will
     * be a table much like the Project paths table of the Project settings. This cannot animate.
     **/
    void setAsMultiPathTable();

    bool isMultiPathTable() const;

    void setTable(const std::list<std::vector<std::string> >& table);

    void getTable(std::list<std::vector<std::string> >* table) const;
};

/////////////////ButtonParam

class ButtonParam
    : public Param
{
protected:
    KnobButtonWPtr _buttonKnob;

public:

    ButtonParam(const KnobButtonPtr& knob);

    virtual ~ButtonParam();

    bool isCheckable() const;

    void setDown(bool down);

    bool isDown() const;

    void trigger();
};


class SeparatorParam
    : public Param
{
protected:
    KnobSeparatorWPtr _separatorKnob;

public:

    SeparatorParam(const KnobSeparatorPtr& knob);

    virtual ~SeparatorParam();
};

class GroupParam
    : public Param
{
protected:
    KnobGroupWPtr _groupKnob;

public:

    GroupParam(const KnobGroupPtr& knob);

    virtual ~GroupParam();

    /**
     * @brief Add a param as a child of this group
     **/
    void addParam(const Param* param);

    /**
     * @brief Set this group as a tab. If the holding node doesn't have a tab to contain this tab, it will create then a tab widget container.
     **/
    void setAsTab();

    /**
     * @brief Set whether the group should be folded or expanded.
     **/
    void setOpened(bool opened);
    bool getIsOpened() const;
};

class PageParam
    : public Param
{
protected:
    KnobPageWPtr _pageKnob;

public:

    PageParam(const KnobPagePtr& knob);

    virtual ~PageParam();

    /**
     * @brief Add a param as a child of this group. All params should belong to a page, otherwise they will end up in the default page.
     **/
    void addParam(const Param* param);
};

class ParametricParam
    : public Param
{
protected:
    KnobParametricWPtr _parametricKnob;

public:

    ParametricParam(const KnobParametricPtr& knob);

    virtual ~ParametricParam();

    void setCurveColor(int dimension, double r, double g, double b);

    void getCurveColor(int dimension, ColorTuple& ret) const;

    bool addControlPoint(int dimension, double key, double value, NATRON_NAMESPACE::KeyframeTypeEnum interpolation = eKeyframeTypeSmooth);
    bool addControlPoint(int dimension, double key, double value, double leftDerivative, double rightDerivative, NATRON_NAMESPACE::KeyframeTypeEnum interpolation = eKeyframeTypeSmooth);

    double getValue(int dimension, double parametricPosition) const;

    int getNControlPoints(int dimension) const;

    // NATRON_NAMESPACE is necessary for shiboken
    bool getNthControlPoint(int dimension,
                            int nthCtl,
                            double *key,
                            double *value,
                            double *leftDerivative,
                            double *rightDerivative) const;
    bool setNthControlPoint(int dimension,
                            int nthCtl,
                            double key,
                            double value,
                            double leftDerivative,
                            double rightDerivative);
    bool setNthControlPointInterpolation(int dimension,
                                         int nThCtl,
                                         KeyframeTypeEnum interpolation);
    bool deleteControlPoint(int dimension, int nthCtl);
    bool deleteAllControlPoints(int dimension);

    void setDefaultCurvesFromCurrentCurves();
};

NATRON_PYTHON_NAMESPACE_EXIT;
NATRON_NAMESPACE_EXIT;

#endif // Engine_ParameterWrapper_h<|MERGE_RESOLUTION|>--- conflicted
+++ resolved
@@ -704,20 +704,13 @@
 
     virtual ~Double2DParam() {}
 
-<<<<<<< HEAD
     Double2DTuple get(const QString& view = QLatin1String(kPyParamViewIdxMain)) const;
     Double2DTuple get(double frame, const QString& view = QLatin1String(kPyParamViewIdxMain)) const;
     void set(double x, double y, const QString& view = QLatin1String(kPyParamViewSetSpecAll));
     void set(double x, double y, double frame, const QString& view = QLatin1String(kPyParamViewSetSpecAll));
-=======
-    Double2DTuple get() const;
-    Double2DTuple get(double frame) const;
-    void set(double x, double y);
-    void set(double x, double y, double frame);
 
     void setUsePointInteract(bool use);
     void setCanAutoFoldDimensions(bool can);
->>>>>>> 71067d32
 };
 
 class Double3DParam
