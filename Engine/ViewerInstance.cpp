--- conflicted
+++ resolved
@@ -814,51 +814,6 @@
                                  DisplayChannelsEnum channels,
                                  const RectI & roi)
 
-<<<<<<< HEAD
-=======
-    // If the RoI does not fall into the visible portion on the viewer, just clear the viewer to black
-    if ( outArgs->params->roi.isNull() || (outArgs->params->tiles.size() == 0) ) {
-        return eViewerRenderRetCodeBlack;
-    }
-
-
-    outArgs->params->rod = rod;
-    outArgs->params->mipMapLevel = mipmapLevel;
-
-    std::string inputToRenderName = outArgs->activeInputToRender->getNode()->getScriptName_mt_safe();
-
-
-    // Texture rect contains the pixel coordinates in the image to be rendered
-
-    if (useCache) {
-        FrameEntryLocker entryLocker(_imp.get());
-        for (std::list<UpdateViewerParams::CachedTile>::iterator it = outArgs->params->tiles.begin(); it != outArgs->params->tiles.end(); ++it) {
-            FrameKey key(getNode().get(),
-                         outArgs->params->time,
-                         viewerHash,
-                         outArgs->params->gain,
-                         outArgs->params->gamma,
-                         outArgs->params->lut,
-                         (int)outArgs->params->depth,
-                         outArgs->channels,
-                         outArgs->params->view,
-                         it->rect,
-                         mipmapLevel,
-                         inputToRenderName,
-                         outArgs->params->layer,
-                         outArgs->params->alphaLayer.getPlaneID() + outArgs->params->alphaChannelName,
-                         outArgs->params->depth == eImageBitDepthFloat,
-                         isDraftMode);
-            std::list<FrameEntryPtr> entries;
-            bool hasTextureCached = appPTR->getTexture(key, &entries);
-            if ( stats  && stats->isInDepthProfilingEnabled() ) {
-                if (hasTextureCached) {
-                    stats->addCacheInfosForNode(getNode(), true, false);
-                } else {
-                    stats->addCacheInfosForNode(getNode(), false, false);
-                }
-            }
->>>>>>> 8128e21d
 
 {
     switch (colorImage.nComps) {
@@ -1102,31 +1057,9 @@
                         matteA = Color::floatToInt<256>(alphaMatteValue) / 2;
                     }
 
-<<<<<<< HEAD
                     // Add to the red channel the matte value
                     uTmpPix[0] = Image::clampIfInt<U8>( (double)uTmpPix[0] + matteA );
-=======
-    ImagePlaneDesc components, pairedComponents;
-    inArgs.activeInputToRender->getMetadataComponents(-1, &components, &pairedComponents);
-    ImageBitDepthEnum imageDepth = inArgs.activeInputToRender->getBitDepth(-1);
-    std::list<ImagePlaneDesc> requestedComponents;
-    int alphaChannelIndex = -1;
-    if ( (inArgs.channels != eDisplayChannelsA) &&
-         ( inArgs.channels != eDisplayChannelsMatte) ) {
-        ///We fetch the Layer specified in the gui
-        if (inArgs.params->layer.getNumComponents() > 0) {
-            requestedComponents.push_back(inArgs.params->layer);
-        }
-    } else {
-        ///We fetch the alpha layer
-        if ( !inArgs.params->alphaChannelName.empty() ) {
-            requestedComponents.push_back(inArgs.params->alphaLayer);
-            const std::vector<std::string>& channels = inArgs.params->alphaLayer.getChannels();
-            for (std::size_t i = 0; i < channels.size(); ++i) {
-                if (channels[i] == inArgs.params->alphaChannelName) {
-                    alphaChannelIndex = i;
-                    break;
->>>>>>> 8128e21d
+
                 }
 
                 *reinterpret_cast<unsigned int*>(dst_pixels[0]) = toBGRA(uTmpPix[0], uTmpPix[1], uTmpPix[2], uTmpPix[3]);
@@ -1177,7 +1110,6 @@
         case eDisplayChannelsRGB:
             applyViewerProcess8bit_generic<PIX, maxValue, srcNComps, eDisplayChannelsRGB>(args, roi);
             break;
-<<<<<<< HEAD
         case eDisplayChannelsY:
             applyViewerProcess8bit_generic<PIX, maxValue, srcNComps, eDisplayChannelsY>(args, roi);
             break;
@@ -1186,91 +1118,6 @@
             break;
     }
 }
-=======
-        }
-        stats->setGlobalRenderInfosForNode(getNode(), inArgs.params->rod, inArgs.params->srcPremult, channelsRendered, true, true, inArgs.params->mipMapLevel);
-    }
-
-#pragma message WARN("Implement Viewer so it accepts OpenGL Textures in input")
-    BufferableObjectList partialUpdateObjects;
-    for (std::size_t rectIndex = 0; rectIndex < splitRoi.size(); ++rectIndex) {
-        //AlphaImage will only be set when displaying the Matte overlay
-        ImagePtr alphaImage, colorImage;
-
-        // If an exception occurs here it is probably fatal, since
-        // it comes from Natron itself. All exceptions from plugins are already caught
-        // by the HostSupport library.
-        // We catch it  and rethrow it just to notify the rendering is done.
-        try {
-            std::map<ImagePlaneDesc, ImagePtr> planes;
-            EffectInstance::RenderRoIRetCode retCode;
-            {
-                boost::scoped_ptr<EffectInstance::RenderRoIArgs> renderArgs;
-                renderArgs.reset( new EffectInstance::RenderRoIArgs(inArgs.params->time,
-                                                                    Image::getScaleFromMipMapLevel(inArgs.params->mipMapLevel),
-                                                                    inArgs.params->mipMapLevel,
-                                                                    view,
-                                                                    inArgs.forceRender,
-                                                                    splitRoi[rectIndex],
-                                                                    inArgs.params->rod,
-                                                                    requestedComponents,
-                                                                    imageDepth,
-                                                                    false /*calledFromGetImage*/,
-                                                                    this,
-                                                                    eStorageModeRAM /*returnStorage*/,
-                                                                    inArgs.params->time) );
-                retCode = inArgs.activeInputToRender->renderRoI(*renderArgs, &planes);
-            }
-            //Either rendering failed or we have 2 planes (alpha mask and color image) or we have a single plane (color image)
-            assert(planes.size() == 0 || planes.size() <= 2);
-            if ( !planes.empty() && (retCode == EffectInstance::eRenderRoIRetCodeOk) ) {
-                if (planes.size() == 2) {
-                    std::map<ImagePlaneDesc, ImagePtr>::iterator foundColorLayer = planes.find(inArgs.params->layer);
-                    if ( foundColorLayer != planes.end() ) {
-                        colorImage = foundColorLayer->second;
-                    }
-                    std::map<ImagePlaneDesc, ImagePtr>::iterator foundAlphaLayer = planes.find(inArgs.params->alphaLayer);
-                    if ( foundAlphaLayer != planes.end() ) {
-                        alphaImage = foundAlphaLayer->second;
-                    }
-                } else {
-                    //only 1 plane, figure out if the alpha layer is the same as the color layer
-                    if (inArgs.params->alphaLayer == inArgs.params->layer) {
-                        if (inArgs.channels == eDisplayChannelsMatte) {
-                            alphaImage = colorImage = planes.begin()->second;
-                        } else {
-                            colorImage = planes.begin()->second;
-                        }
-                    } else {
-                        colorImage = planes.begin()->second;
-                    }
-                }
-                assert(colorImage);
-                inArgs.params->colorImage = colorImage;
-            }
-            if (!colorImage) {
-                if (retCode == EffectInstance::eRenderRoIRetCodeFailed) {
-                    return eViewerRenderRetCodeFail;
-                } else if (retCode == EffectInstance::eRenderRoIRetCodeOk) {
-                    return eViewerRenderRetCodeBlack;
-                } else {
-                    /*
-                       The render was not aborted but did not return an image, this may be the case
-                       for example when an effect returns a NULL RoD at some point. Don't fail but
-                       display a black image
-                     */
-                    return eViewerRenderRetCodeRedraw;
-                }
-            }
-        } catch (...) {
-            ///If the plug-in was aborted, this is probably not a failure due to render but because of abortion.
-            ///Don't forward the exception in that case.
-            if ( inArgs.activeInputToRender->aborted() ) {
-                return eViewerRenderRetCodeRedraw;
-            }
-            throw;
-        }
->>>>>>> 8128e21d
 
 template <typename PIX, int maxValue>
 void
@@ -1366,1343 +1213,7 @@
                 }
             }
 
-<<<<<<< HEAD
         } // for each pixel along the line
-=======
-                    lastPaintBbox.toPixelEnclosing(updateParams->mipMapLevel, par, &lastPaintBboxPixel);
-
-
-                    //The last buffer must be valid
-                    const UpdateViewerParams::CachedTile& lastTile = _imp->lastRenderParams[updateParams->textureIndex]->tiles.front();
-                    assert(lastTile.ramBuffer);
-                    tile.ramBuffer =  0;
-
-                    //If the old buffer size is the same as the requested texture size, this function does nothing
-                    //otherwise it allocates a new buffer and copies the content of the old one.
-                    bool mustFreeSource = copyAndSwap(lastTile.rect, tile.rect, tile.bytesCount, updateParams->depth, lastTile.ramBuffer, &tile.ramBuffer);
-
-                    if (mustFreeSource) {
-                        //A new buffer was allocated and copied the previous content, free the old texture
-                        _imp->lastRenderParams[updateParams->textureIndex]->mustFreeRamBuffer = true;
-                    } else {
-                        //The buffer did not change its size, make sure to keep it
-                        _imp->lastRenderParams[updateParams->textureIndex]->mustFreeRamBuffer = false;
-                    }
-
-                    //This will delete the previous buffer if mustFreeRamBuffer was set to true
-                    _imp->lastRenderParams[updateParams->textureIndex].reset();
-
-                    //Allocation may have failed
-                    if (!tile.ramBuffer) {
-                        return eViewerRenderRetCodeFail;
-                    }
-
-                    /*UpdateViewerParams::CachedTile tileCopy = tile;
-                       //If we are painting, only render the portion needed
-                       if ( !lastPaintBboxPixel.isNull() ) {
-                        tileCopy.rect.intersect(lastPaintBboxPixel, &tileCopy.rect);
-                        std::size_t pixelSize = 4;
-                        if (updateParams->depth == eImageBitDepthFloat) {
-                            pixelSize *= sizeof(float);
-                        }
-                        std::size_t dstRowSize = tileCopy.rect.width() * pixelSize;
-                        tileCopy.bytesCount = tileCopy.rect.height() * dstRowSize;
-                       }
-
-                       unCachedTiles.push_back(tileCopy);*/
-                    unCachedTiles.push_back(tile);
-                }
-                _imp->lastRenderParams[updateParams->textureIndex] = updateParams;
-            }
-            // Make a new buffer that will be freed when the params get destroyed
-            else {
-                assert(updateParams->tiles.size() == 1);
-
-                updateParams->mustFreeRamBuffer = true;
-                tile.ramBuffer =  (unsigned char*)malloc(tile.bytesCount);
-                unCachedTiles.push_back(tile);
-            }
-        } else { // useTextureCache
-            //Look up the cache for a texture or create one
-            {
-                QMutexLocker k(&_imp->lastRenderParamsMutex);
-                _imp->lastRenderParams[updateParams->textureIndex].reset();
-            }
-
-            // For the viewer, we need the enclosing rectangle to avoid black borders.
-            // Do this here to avoid infinity values.
-
-            RectI bounds;
-            updateParams->rod.toPixelEnclosing(updateParams->mipMapLevel, updateParams->pixelAspectRatio, &bounds);
-
-            RectI tileBounds;
-            tileBounds.x1 = tileBounds.y1 = 0;
-            tileBounds.x2 = tileBounds.y2 = inArgs.params->tileSize;
-            assert(!tileBounds.isNull());
-            if (tileBounds.isNull()) {
-                return eViewerRenderRetCodeRedraw;
-            }
-            std::string inputToRenderName = inArgs.activeInputToRender->getNode()->getScriptName_mt_safe();
-            for (std::list<UpdateViewerParams::CachedTile>::iterator it = updateParams->tiles.begin(); it != updateParams->tiles.end(); ++it) {
-                if (it->isCached) {
-                    assert(it->ramBuffer);
-                } else {
-                    assert(!it->ramBuffer);
-
-
-                    FrameKey key(getNode().get(),
-                                 inArgs.params->time,
-                                 viewerHash,
-                                 inArgs.params->gain,
-                                 inArgs.params->gamma,
-                                 inArgs.params->lut,
-                                 (int)inArgs.params->depth,
-                                 inArgs.channels,
-                                 inArgs.params->view,
-                                 it->rect,
-                                 inArgs.params->mipMapLevel,
-                                 inputToRenderName,
-                                 inArgs.params->layer,
-                                 inArgs.params->alphaLayer.getPlaneID() + inArgs.params->alphaChannelName,
-                                 inArgs.params->depth == eImageBitDepthFloat,
-                                 inArgs.draftModeEnabled);
-
-
-
-                    boost::shared_ptr<FrameParams> cachedFrameParams( new FrameParams(bounds , key.getBitDepth(), tileBounds, ImagePtr() ) );
-                    bool cached = appPTR->getTextureOrCreate(key, cachedFrameParams, &entryLocker, &it->cachedData);
-                    if (!it->cachedData) {
-                        std::size_t size = cachedFrameParams->getStorageInfo().numComponents * cachedFrameParams->getStorageInfo().dataTypeSize * cachedFrameParams->getStorageInfo().bounds.area();
-                        QString s = tr("Failed to allocate a texture of %1.").arg( printAsRAM(size) );
-                        Dialogs::errorDialog( tr("Out of memory").toStdString(), s.toStdString() );
-
-                        return eViewerRenderRetCodeFail;
-                    }
-
-                    ///The entry has already been locked by the cache
-                    if (!cached) {
-                        it->cachedData->allocateMemory();
-                    } else {
-                        // If the tile is cached and we got it that means rendering is done
-                        entryLocker.lock(it->cachedData);
-                        it->ramBuffer = it->cachedData->data();
-                        it->isCached = true;
-                        continue;
-                    }
-
-
-                    assert(it->cachedData);
-                    // how do you make sure cachedFrame->data() is not freed after this line?
-                    ///It is not freed as long as the cachedFrame shared_ptr has a used_count greater than 1.
-                    ///Since it is used during the whole function scope it is guaranteed not to be freed before
-                    ///The viewer is actually done with it.
-                    /// @see Cache::clearInMemoryPortion and Cache::clearDiskPortion and LRUHashTable::evict
-                    it->ramBuffer = it->cachedData->data();
-                    assert(it->ramBuffer);
-                    unCachedTiles.push_back(*it);
-                } // !it->isCached
-
-                if (it->cachedData) {
-                    it->cachedData->setInternalImage(colorImage);
-                }
-            }
-        } // !useTextureCache
-
-        /*
-           If we are not using the texture cache, there is a unique tile which has the required texture size on the viewer, so we render the RoI instead
-           of just the tile portion in the render function
-         */
-
-
-        //If we are painting, only render the portion needed
-        if ( !lastPaintBboxPixel.isNull() ) {
-            lastPaintBboxPixel.intersect(viewerRenderRoI, &viewerRenderRoI);
-        }
-
-        boost::shared_ptr<TimeLapse> viewerRenderTimeRecorder;
-        if (stats) {
-            viewerRenderTimeRecorder.reset( new TimeLapse() );
-        }
-
-        std::size_t tileRowElements = inArgs.params->tileSize;
-        // Internally the buffer is interpreted as U32 when 8bit, so we do not multiply it by 4 for RGBA
-        if (updateParams->depth == eImageBitDepthFloat) {
-            tileRowElements *= 4;
-        }
-
-        if (singleThreaded) {
-            if (inArgs.autoContrast && !inArgs.isDoingPartialUpdates) {
-                double vmin, vmax;
-                MinMaxVal vMinMax = findAutoContrastVminVmax(colorImage, inArgs.channels, viewerRenderRoI);
-                vmin = vMinMax.min;
-                vmax = vMinMax.max;
-
-                ///if vmax - vmin is greater than 1 the gain will be really small and we won't see
-                ///anything in the image
-                if (vmin == vmax) {
-                    vmin = vmax - 1.;
-                }
-                updateParams->gain = 1 / (vmax - vmin);
-                updateParams->offset = -vmin / ( vmax - vmin);
-            }
-
-            const RenderViewerArgs args(colorImage,
-                                        alphaImage,
-                                        inArgs.channels,
-                                        updateParams->srcPremult,
-                                        updateParams->depth,
-                                        updateParams->gain,
-                                        updateParams->gamma,
-                                        updateParams->offset,
-                                        lutFromColorspace(srcColorSpace),
-                                        lutFromColorspace(updateParams->lut),
-                                        alphaChannelIndex,
-                                        viewerRenderRoiOnly,
-                                        tileRowElements);
-            QReadLocker k(&_imp->gammaLookupMutex);
-            for (std::list<UpdateViewerParams::CachedTile>::iterator it = unCachedTiles.begin(); it != unCachedTiles.end(); ++it) {
-                renderFunctor(viewerRenderRoI,
-                              args,
-                              this,
-                              *it);
-            }
-        } else {
-            bool runInCurrentThread = QThreadPool::globalInstance()->activeThreadCount() >= QThreadPool::globalInstance()->maxThreadCount();
-            if ( !runInCurrentThread && (splitRoi.size() > 1) ) {
-                runInCurrentThread = true;
-            }
-
-
-            ///if autoContrast is enabled, find out the vmin/vmax before rendering and mapping against new values
-            if (inArgs.autoContrast && !inArgs.isDoingPartialUpdates) {
-                double vmin = std::numeric_limits<double>::infinity();
-                double vmax = -std::numeric_limits<double>::infinity();
-
-                if (runInCurrentThread) {
-                    MinMaxVal vMinMax = findAutoContrastVminVmax(colorImage, inArgs.channels, viewerRenderRoI);
-                    vmin = vMinMax.min;
-                    vmax = vMinMax.max;
-                } else {
-                    std::vector<RectI> splitRects = viewerRenderRoI.splitIntoSmallerRects( appPTR->getHardwareIdealThreadCount() );
-                    QFuture<MinMaxVal> future = QtConcurrent::mapped( splitRects,
-                                                                                       boost::bind(findAutoContrastVminVmax,
-                                                                                                   colorImage,
-                                                                                                   inArgs.channels,
-                                                                                                   _1) );
-                    future.waitForFinished();
-                    QList<MinMaxVal> results = future.results();
-                    Q_FOREACH (const MinMaxVal &vMinMax, results) {
-                        if (vMinMax.min < vmin) {
-                            vmin = vMinMax.min;
-                        }
-                        if (vMinMax.max > vmax) {
-                            vmax = vMinMax.max;
-                        }
-                    }
-                } // runInCurrentThread
-
-                if (vmax == vmin) {
-                    vmin = vmax - 1.;
-                }
-
-                if (vmax <= 0) {
-                    updateParams->gain = 0;
-                    updateParams->offset = 0;
-                } else {
-                    updateParams->gain = 1 / (vmax - vmin);
-                    updateParams->offset =  -vmin / (vmax - vmin);
-                }
-            }
-
-            const RenderViewerArgs args(colorImage,
-                                        alphaImage,
-                                        inArgs.channels,
-                                        updateParams->srcPremult,
-                                        updateParams->depth,
-                                        updateParams->gain,
-                                        updateParams->gamma,
-                                        updateParams->offset,
-                                        lutFromColorspace(srcColorSpace),
-                                        lutFromColorspace(updateParams->lut),
-                                        alphaChannelIndex,
-                                        viewerRenderRoiOnly,
-                                        tileRowElements);
-
-            if (runInCurrentThread) {
-                QReadLocker k(&_imp->gammaLookupMutex);
-                for (std::list<UpdateViewerParams::CachedTile>::iterator it = unCachedTiles.begin(); it != unCachedTiles.end(); ++it) {
-                    renderFunctor(viewerRenderRoI,
-                                  args, this, *it);
-                }
-            } else {
-                QReadLocker k(&_imp->gammaLookupMutex);
-                QtConcurrent::map( unCachedTiles,
-                                   boost::bind(&renderFunctor,
-                                               viewerRenderRoI,
-                                               args,
-                                               this,
-                                               _1) ).waitForFinished();
-            }
-
-            if (inArgs.isDoingPartialUpdates) {
-                partialUpdateObjects.push_back(updateParams);
-            }
-        } // if (singleThreaded)
-
-
-        if ( stats && stats->isInDepthProfilingEnabled() ) {
-            stats->addRenderInfosForNode( getNode(), NodePtr(), colorImage->getComponents().getChannelsLabel(), viewerRenderRoI, viewerRenderTimeRecorder->getTimeSinceCreation() );
-        }
-    } // for (std::vector<RectI>::iterator rect = splitRoi.begin(); rect != splitRoi.end(), ++rect) {
-
-
-    /*
-       If we were rendering only partial rectangles, update them all at once
-     */
-    if ( !partialUpdateObjects.empty() ) {
-        getRenderEngine()->notifyFrameProduced(partialUpdateObjects, stats, request);
-
-        //If we reply eViewerRenderRetCodeRender, it will append another updateViewer for nothing
-        return eViewerRenderRetCodeRedraw;
-    }
-
-    return eViewerRenderRetCodeRender;
-} // renderViewer_internal
-
-void
-ViewerInstance::aboutToUpdateTextures()
-{
-    assert( qApp && qApp->thread() == QThread::currentThread() );
-    _imp->uiContext->clearPartialUpdateTextures();
-}
-
-bool
-ViewerInstance::isViewerUIVisible() const
-{
-    assert( qApp && qApp->thread() == QThread::currentThread() );
-
-    return _imp->uiContext ? _imp->uiContext->isViewerUIVisible() : false;
-}
-
-void
-ViewerInstance::updateViewer(boost::shared_ptr<UpdateViewerParams> & frame)
-{
-    if (!frame) {
-        return;
-    }
-    if (frame->isViewerPaused) {
-        return;
-    }
-    if ( isViewerPaused(frame->textureIndex) ) {
-        return;
-    }
-    _imp->updateViewer( boost::dynamic_pointer_cast<UpdateViewerParams>(frame) );
-}
-
-void
-renderFunctor(const RectI& roi,
-              const RenderViewerArgs & args,
-              ViewerInstance* viewer,
-              UpdateViewerParams::CachedTile tile)
-{
-    if ( (args.bitDepth == eImageBitDepthFloat) ) {
-        // image is stored as linear, the OpenGL shader with do gamma/sRGB/Rec709 decompression, as well as gain and offset
-        scaleToTexture32bits(roi, args, tile, (float*)tile.ramBuffer);
-    } else {
-        // texture is stored as sRGB/Rec709 compressed 8-bit RGBA
-        scaleToTexture8bits(roi, args, viewer, tile, (U32*)tile.ramBuffer);
-    }
-}
-
-inline
-MinMaxVal
-findAutoContrastVminVmax_generic(boost::shared_ptr<const Image> inputImage,
-                                 int nComps,
-                                 DisplayChannelsEnum channels,
-                                 const RectI & rect)
-{
-    double localVmin = std::numeric_limits<double>::infinity();
-    double localVmax = -std::numeric_limits<double>::infinity();
-    Image::ReadAccess acc = inputImage->getReadRights();
-
-    for (int y = rect.bottom(); y < rect.top(); ++y) {
-        const float* src_pixels = (const float*)acc.pixelAt(rect.left(), y);
-        ///we fill the scan-line with all the pixels of the input image
-        for (int x = rect.left(); x < rect.right(); ++x) {
-            double r = 0.;
-            double g = 0.;
-            double b = 0.;
-            double a = 0.;
-            switch (nComps) {
-            case 4:
-                r = src_pixels[0];
-                g = src_pixels[1];
-                b = src_pixels[2];
-                a = src_pixels[3];
-                break;
-            case 3:
-                r = src_pixels[0];
-                g = src_pixels[1];
-                b = src_pixels[2];
-                a = 1.;
-                break;
-            case 2:
-                r = src_pixels[0];
-                g = src_pixels[1];
-                b = 0.;
-                a = 1.;
-                break;
-            case 1:
-                a = src_pixels[0];
-                r = g = b = 0.;
-                break;
-            default:
-                r = g = b = a = 0.;
-            }
-
-            double mini, maxi;
-            switch (channels) {
-            case eDisplayChannelsRGB:
-                mini = std::min(std::min(r, g), b);
-                maxi = std::max(std::max(r, g), b);
-                break;
-            case eDisplayChannelsY:
-                mini = r = 0.299 * r + 0.587 * g + 0.114 * b;
-                maxi = mini;
-                break;
-            case eDisplayChannelsR:
-                mini = r;
-                maxi = mini;
-                break;
-            case eDisplayChannelsG:
-                mini = g;
-                maxi = mini;
-                break;
-            case eDisplayChannelsB:
-                mini = b;
-                maxi = mini;
-                break;
-            case eDisplayChannelsA:
-                mini = a;
-                maxi = mini;
-                break;
-            default:
-                mini = 0.;
-                maxi = 0.;
-                break;
-            }
-            if (mini < localVmin) {
-                localVmin = mini;
-            }
-            if (maxi > localVmax) {
-                localVmax = maxi;
-            }
-
-            src_pixels += nComps;
-        }
-    }
-
-    return MinMaxVal(localVmin, localVmax);
-} // findAutoContrastVminVmax_generic
-
-template <int nComps>
-MinMaxVal
-findAutoContrastVminVmax_internal(boost::shared_ptr<const Image> inputImage,
-                                  DisplayChannelsEnum channels,
-                                  const RectI & rect)
-{
-    return findAutoContrastVminVmax_generic(inputImage, nComps, channels, rect);
-}
-
-MinMaxVal
-findAutoContrastVminVmax(boost::shared_ptr<const Image> inputImage,
-                         DisplayChannelsEnum channels,
-                         const RectI & rect)
-{
-    int nComps = inputImage->getComponents().getNumComponents();
-
-    if (nComps == 4) {
-        return findAutoContrastVminVmax_internal<4>(inputImage, channels, rect);
-    } else if (nComps == 3) {
-        return findAutoContrastVminVmax_internal<3>(inputImage, channels, rect);
-    } else if (nComps == 1) {
-        return findAutoContrastVminVmax_internal<1>(inputImage, channels, rect);
-    } else {
-        return findAutoContrastVminVmax_generic(inputImage, nComps, channels, rect);
-    }
-} // findAutoContrastVminVmax
-
-template <typename PIX, int maxValue, bool opaque, bool applyMatte, int rOffset, int gOffset, int bOffset>
-void
-scaleToTexture8bits_generic(const RectI& roi,
-                            const RenderViewerArgs & args,
-                            int nComps,
-                            ViewerInstance* viewer,
-                            const UpdateViewerParams::CachedTile& tile,
-                            U32* tileBuffer)
-{
-    const size_t pixelSize = sizeof(PIX);
-    const bool luminance = (args.channels == eDisplayChannelsY);
-    Image::ReadAccess acc = Image::ReadAccess( args.inputImage.get() );
-    const RectI srcImgBounds = args.inputImage->getBounds();
-
-    if ( (args.renderOnlyRoI && !tile.rect.contains(roi)) || (!args.renderOnlyRoI && !roi.contains(tile.rect)) ) {
-        return;
-    }
-    assert(tile.rect.x2 > tile.rect.x1);
-
-    int dstRowElements;
-    U32* dst_pixels;
-    if (args.renderOnlyRoI) {
-        dstRowElements = tile.rect.width();
-        dst_pixels = tileBuffer + (roi.y1 - tile.rect.y1) * dstRowElements + (roi.x1 - tile.rect.x1);
-    } else {
-        dstRowElements = args.tileRowElements;
-        dst_pixels = tileBuffer + (tile.rect.y1 - tile.rectRounded.y1) * args.tileRowElements + (tile.rect.x1 - tile.rectRounded.x1);
-    }
-
-    const int y1 = args.renderOnlyRoI ? roi.y1 : tile.rect.y1;
-    const int y2 = args.renderOnlyRoI ? roi.y2 : tile.rect.y2;
-    const int x1 = args.renderOnlyRoI ? roi.x1 : tile.rect.x1;
-    const int x2 = args.renderOnlyRoI ? roi.x2 : tile.rect.x2;
-    const PIX* src_pixels = (const PIX*)acc.pixelAt(x1, y1);
-    const int srcRowElements = (int)args.inputImage->getRowElements();
-    boost::shared_ptr<Image::ReadAccess> matteAcc;
-    if (applyMatte) {
-        matteAcc.reset( new Image::ReadAccess( args.matteImage.get() ) );
-    }
-
-    for (int y = y1; y < y2;
-         ++y,
-         dst_pixels += dstRowElements) {
-        // coverity[dont_call]
-        int start = (int)( rand() % (x2 - x1) );
-
-
-        for (int backward = 0; backward < 2; ++backward) {
-            int index = backward ? start - 1 : start;
-
-            assert( backward == 1 || ( index >= 0 && index < (x2 - x1) ) );
-
-            unsigned error_r = 0x80;
-            unsigned error_g = 0x80;
-            unsigned error_b = 0x80;
-
-            while (index < (x2 - x1) && index >= 0) {
-                double r = 0.;
-                double g = 0.;
-                double b = 0.;
-                int uA = 0;
-                double a = 0;
-                if (nComps >= 4) {
-                    r = (src_pixels ? src_pixels[index * nComps + rOffset] : 0.);
-                    g = (src_pixels ? src_pixels[index * nComps + gOffset] : 0.);
-                    b = (src_pixels ? src_pixels[index * nComps + bOffset] : 0.);
-                    if (opaque) {
-                        a = 1;
-                        uA = 255;
-                    } else {
-                        a = src_pixels ? src_pixels[index * nComps + 3] : 0;
-                        uA = Color::floatToInt<256>(a);
-                    }
-                } else if (nComps == 3) {
-                    // coverity[dead_error_line]
-                    r = (src_pixels && rOffset < nComps) ? src_pixels[index * nComps + rOffset] : 0.;
-                    // coverity[dead_error_line]
-                    g = (src_pixels && gOffset < nComps) ? src_pixels[index * nComps + gOffset] : 0.;
-                    // coverity[dead_error_line]
-                    b = (src_pixels && bOffset < nComps) ? src_pixels[index * nComps + bOffset] : 0.;
-                    a = (src_pixels ? 1 : 0);
-                    uA = a * 255;
-                } else if (nComps == 2) {
-                    // coverity[dead_error_line]
-                    r = (src_pixels && rOffset < nComps) ? src_pixels[index * nComps + rOffset] : 0.;
-                    // coverity[dead_error_line]
-                    g = (src_pixels && gOffset < nComps) ? src_pixels[index * nComps + gOffset] : 0.;
-                    b = 0;
-                    a = (src_pixels ? 1 : 0);
-                    uA = a * 255;
-                } else if (nComps == 1) {
-                    // coverity[dead_error_line]
-                    r = (src_pixels && rOffset < nComps) ? src_pixels[index * nComps + rOffset] : 0.;
-                    g = b = r;
-                    a = (src_pixels ? 1 : 0);
-                    uA = a * 255;
-                } else {
-                    assert(false);
-                }
-
-
-                switch (pixelSize) {
-                case sizeof(unsigned char):     //byte
-                    if (args.srcColorSpace) {
-                        r = args.srcColorSpace->fromColorSpaceUint8ToLinearFloatFast( (unsigned char)r );
-                        g = args.srcColorSpace->fromColorSpaceUint8ToLinearFloatFast( (unsigned char)g );
-                        b = args.srcColorSpace->fromColorSpaceUint8ToLinearFloatFast( (unsigned char)b );
-                    } else {
-                        r = (double)Image::convertPixelDepth<unsigned char, float>( (unsigned char)r );
-                        g = (double)Image::convertPixelDepth<unsigned char, float>( (unsigned char)g );
-                        b = (double)Image::convertPixelDepth<unsigned char, float>( (unsigned char)b );
-                    }
-                    break;
-                case sizeof(unsigned short):     //short
-                    if (args.srcColorSpace) {
-                        r = args.srcColorSpace->fromColorSpaceUint16ToLinearFloatFast( (unsigned short)r );
-                        g = args.srcColorSpace->fromColorSpaceUint16ToLinearFloatFast( (unsigned short)g );
-                        b = args.srcColorSpace->fromColorSpaceUint16ToLinearFloatFast( (unsigned short)b );
-                    } else {
-                        r = (double)Image::convertPixelDepth<unsigned short, float>( (unsigned char)r );
-                        g = (double)Image::convertPixelDepth<unsigned short, float>( (unsigned char)g );
-                        b = (double)Image::convertPixelDepth<unsigned short, float>( (unsigned char)b );
-                    }
-                    break;
-                case sizeof(float):     //float
-                    if (args.srcColorSpace) {
-                        r = args.srcColorSpace->fromColorSpaceFloatToLinearFloat(r);
-                        g = args.srcColorSpace->fromColorSpaceFloatToLinearFloat(g);
-                        b = args.srcColorSpace->fromColorSpaceFloatToLinearFloat(b);
-                    }
-                    break;
-                default:
-                    break;
-                }
-
-                r = r * args.gain + args.offset;
-                g = g * args.gain + args.offset;
-                b = b * args.gain + args.offset;
-                if  (args.gamma <= 0) {
-                    r = (r < 1.) ? 0. : (r == 1. ? 1. : std::numeric_limits<double>::infinity() );
-                    g = (g < 1.) ? 0. : (g == 1. ? 1. : std::numeric_limits<double>::infinity() );
-                    b = (b < 1.) ? 0. : (b == 1. ? 1. : std::numeric_limits<double>::infinity() );
-                } else if (args.gamma != 1.) {
-                    r = viewer->interpolateGammaLut(r);
-                    g = viewer->interpolateGammaLut(g);
-                    b = viewer->interpolateGammaLut(b);
-                }
-
-
-                if (luminance) {
-                    r = 0.299 * r + 0.587 * g + 0.114 * b;
-                    g = r;
-                    b = r;
-                }
-
-
-                U8 uR, uG, uB;
-                if (!args.colorSpace) {
-                    uR = Color::floatToInt<256>(r);
-                    uG = Color::floatToInt<256>(g);
-                    uB = Color::floatToInt<256>(b);
-                } else {
-                    error_r = (error_r & 0xff) + args.colorSpace->toColorSpaceUint8xxFromLinearFloatFast(r);
-                    error_g = (error_g & 0xff) + args.colorSpace->toColorSpaceUint8xxFromLinearFloatFast(g);
-                    error_b = (error_b & 0xff) + args.colorSpace->toColorSpaceUint8xxFromLinearFloatFast(b);
-                    assert(error_r < 0x10000 && error_g < 0x10000 && error_b < 0x10000);
-                    uR = (U8)(error_r >> 8);
-                    uG = (U8)(error_g >> 8);
-                    uB = (U8)(error_b >> 8);
-                }
-
-                if (applyMatte) {
-                    double alphaMatteValue = 0;
-                    if (args.matteImage == args.inputImage) {
-                        switch (args.alphaChannelIndex) {
-                        case 0:
-                            alphaMatteValue = r;
-                            break;
-                        case 1:
-                            alphaMatteValue = g;
-                            break;
-                        case 2:
-                            alphaMatteValue = b;
-                            break;
-                        case 3:
-                            alphaMatteValue = a;
-                            break;
-                        default:
-                            break;
-                        }
-                    } else {
-                        const PIX* src_pixels = (const PIX*)matteAcc->pixelAt(x1 + index, y);
-                        if (src_pixels) {
-                            alphaMatteValue = (double)src_pixels[args.alphaChannelIndex];
-                            switch (pixelSize) {
-                            case sizeof(unsigned char):     //byte
-                                alphaMatteValue = (double)Image::convertPixelDepth<unsigned char, float>( (unsigned char)r );
-                                break;
-                            case sizeof(unsigned short):     //short
-                                alphaMatteValue = (double)Image::convertPixelDepth<unsigned short, float>( (unsigned short)r );
-                                break;
-                            default:
-                                break;
-                            }
-                        }
-                    }
-                    U8 matteA;
-                    if (args.colorSpace) {
-                        matteA = args.colorSpace->toColorSpaceUint8FromLinearFloatFast(alphaMatteValue) / 2;
-                    } else {
-                        matteA = Color::floatToInt<256>(alphaMatteValue) / 2;
-                    }
-                    uR = Image::clampIfInt<U8>( (double)uR + matteA );
-                }
-
-                dst_pixels[index] = toBGRA(uR, uG, uB, uA);
-
-                if (backward) {
-                    --index;
-                } else {
-                    ++index;
-                }
-            } // while (index < args.texRect.w && index >= 0) {
-        } // for (int backward = 0; backward < 2; ++backward) {
-        if (src_pixels) {
-            src_pixels += srcRowElements;
-        }
-    } // for (int y = yRange.first; y < yRange.second;
-} // scaleToTexture8bits_generic
-
-template <typename PIX, int maxValue, int nComps, bool opaque, bool matteOverlay, int rOffset, int gOffset, int bOffset>
-void
-scaleToTexture8bits_internal(const RectI& roi,
-                             const RenderViewerArgs & args,
-                             ViewerInstance* viewer,
-                             const UpdateViewerParams::CachedTile& tile,
-                             U32* output)
-{
-    scaleToTexture8bits_generic<PIX, maxValue, opaque, matteOverlay, rOffset, gOffset, bOffset>(roi, args, nComps, viewer, tile, output);
-}
-
-template <typename PIX, int maxValue, int nComps, bool opaque, int rOffset, int gOffset, int bOffset>
-void
-scaleToTexture8bitsForMatte(const RectI& roi,
-                            const RenderViewerArgs & args,
-                            ViewerInstance* viewer,
-                            const UpdateViewerParams::CachedTile& tile,
-                            U32* output)
-{
-    bool applyMate = args.matteImage.get() && args.alphaChannelIndex >= 0;
-
-    if (applyMate) {
-        scaleToTexture8bits_internal<PIX, maxValue, nComps, opaque, true, rOffset, gOffset, bOffset>(roi, args, viewer, tile, output);
-    } else {
-        scaleToTexture8bits_internal<PIX, maxValue, nComps, opaque, false, rOffset, gOffset, bOffset>(roi, args, viewer, tile, output);
-    }
-}
-
-template <typename PIX, int maxValue, bool opaque, int rOffset, int gOffset, int bOffset>
-void
-scaleToTexture8bitsForDepthForComponents(const RectI& roi,
-                                         const RenderViewerArgs & args,
-                                         ViewerInstance* viewer,
-                                         const UpdateViewerParams::CachedTile& tile,
-                                         U32* output)
-{
-    int nComps = args.inputImage->getComponents().getNumComponents();
-
-    switch (nComps) {
-    case 4:
-        scaleToTexture8bitsForMatte<PIX, maxValue, 4, opaque, rOffset, gOffset, bOffset>(roi, args, viewer, tile, output);
-        break;
-    case 3:
-        scaleToTexture8bitsForMatte<PIX, maxValue, 3, opaque, rOffset, gOffset, bOffset>(roi, args, viewer, tile, output);
-        break;
-    case 2:
-        scaleToTexture8bitsForMatte<PIX, maxValue, 2, opaque, rOffset, gOffset, bOffset>(roi, args, viewer, tile, output);
-        break;
-    case 1:
-        scaleToTexture8bitsForMatte<PIX, maxValue, 1, opaque, rOffset, gOffset, bOffset>(roi, args, viewer, tile, output);
-        break;
-    default:
-        bool applyMate = args.matteImage.get() && args.alphaChannelIndex >= 0;
-        if (applyMate) {
-            scaleToTexture8bits_generic<PIX, maxValue, opaque, true, rOffset, gOffset, bOffset>(roi, args, nComps, viewer, tile, output);
-        } else {
-            scaleToTexture8bits_generic<PIX, maxValue, opaque, false, rOffset, gOffset, bOffset>(roi, args, nComps, viewer, tile, output);
-        }
-        break;
-    }
-}
-
-template <typename PIX, int maxValue, bool opaque>
-void
-scaleToTexture8bitsForPremult(const RectI& roi,
-                              const RenderViewerArgs & args,
-                              ViewerInstance* viewer,
-                              const UpdateViewerParams::CachedTile& tile,
-                              U32* output)
-{
-    switch (args.channels) {
-    case eDisplayChannelsRGB:
-    case eDisplayChannelsY:
-    case eDisplayChannelsMatte:
-
-        scaleToTexture8bitsForDepthForComponents<PIX, maxValue, opaque, 0, 1, 2>(roi, args, viewer, tile, output);
-        break;
-    case eDisplayChannelsG:
-        scaleToTexture8bitsForDepthForComponents<PIX, maxValue, opaque, 1, 1, 1>(roi, args, viewer, tile, output);
-        break;
-    case eDisplayChannelsB:
-        scaleToTexture8bitsForDepthForComponents<PIX, maxValue, opaque, 2, 2, 2>(roi, args, viewer, tile, output);
-        break;
-    case eDisplayChannelsA:
-        switch (args.alphaChannelIndex) {
-        case -1:
-            scaleToTexture8bitsForDepthForComponents<PIX, maxValue, opaque, 3, 3, 3>(roi, args, viewer, tile, output);
-            break;
-        case 0:
-            scaleToTexture8bitsForDepthForComponents<PIX, maxValue, opaque, 0, 0, 0>(roi, args, viewer, tile, output);
-            break;
-        case 1:
-            scaleToTexture8bitsForDepthForComponents<PIX, maxValue, opaque, 1, 1, 1>(roi, args, viewer, tile, output);
-            break;
-        case 2:
-            scaleToTexture8bitsForDepthForComponents<PIX, maxValue, opaque, 2, 2, 2>(roi, args, viewer, tile, output);
-            break;
-        case 3:
-            scaleToTexture8bitsForDepthForComponents<PIX, maxValue, opaque, 3, 3, 3>(roi, args, viewer, tile, output);
-            break;
-        default:
-            scaleToTexture8bitsForDepthForComponents<PIX, maxValue, opaque, 3, 3, 3>(roi, args, viewer, tile, output);
-        }
-
-        break;
-    case eDisplayChannelsR:
-    default:
-        scaleToTexture8bitsForDepthForComponents<PIX, maxValue, opaque, 0, 0, 0>(roi, args, viewer, tile, output);
-
-        break;
-    }
-}
-
-template <typename PIX, int maxValue>
-void
-scaleToTexture8bitsForDepth(const RectI& roi,
-                            const RenderViewerArgs & args,
-                            ViewerInstance* viewer,
-                            const UpdateViewerParams::CachedTile& tile,
-                            U32* output)
-{
-    switch (args.srcPremult) {
-    case eImagePremultiplicationOpaque:
-        scaleToTexture8bitsForPremult<PIX, maxValue, true>(roi, args, viewer, tile, output);
-        break;
-    case eImagePremultiplicationPremultiplied:
-    case eImagePremultiplicationUnPremultiplied:
-    default:
-        scaleToTexture8bitsForPremult<PIX, maxValue, false>(roi, args, viewer, tile, output);
-        break;
-    }
-}
-
-void
-scaleToTexture8bits(const RectI& roi,
-                    const RenderViewerArgs & args,
-                    ViewerInstance* viewer,
-                    const UpdateViewerParams::CachedTile& tile,
-                    U32* output)
-{
-    assert(output);
-    switch ( args.inputImage->getBitDepth() ) {
-    case eImageBitDepthFloat:
-        scaleToTexture8bitsForDepth<float, 1>(roi, args, viewer, tile, output);
-        break;
-    case eImageBitDepthByte:
-        scaleToTexture8bitsForDepth<unsigned char, 255>(roi, args, viewer, tile, output);
-        break;
-    case eImageBitDepthShort:
-        scaleToTexture8bitsForDepth<unsigned short, 65535>(roi, args, viewer, tile, output);
-        break;
-    case eImageBitDepthHalf:
-        assert(false);
-        break;
-    case eImageBitDepthNone:
-        break;
-    }
-} // scaleToTexture8bits
-
-float
-ViewerInstance::interpolateGammaLut(float value)
-{
-    return _imp->lookupGammaLut(value);
-}
-
-void
-ViewerInstance::markAllOnGoingRendersAsAborted(bool keepOldestRender)
-{
-    //Do not abort the oldest render while scrubbing timeline or sliders so that the user gets some feedback
-    bool keepOldest = getApp()->isDraftRenderEnabled() || isDoingPartialUpdates() || keepOldestRender;
-    QMutexLocker k(&_imp->renderAgeMutex);
-
-    for (int i = 0; i < 2; ++i) {
-        if ( _imp->currentRenderAges[i].empty() ) {
-            continue;
-        }
-
-        //Do not abort the oldest render, let it finish
-        OnGoingRenders::iterator it = _imp->currentRenderAges[i].begin();
-        if (keepOldest) {
-            ++it;
-        }
-
-        for (; it != _imp->currentRenderAges[i].end(); ++it) {
-            (*it)->setAborted();
-        }
-    }
-}
-
-template <typename PIX, int maxValue, bool opaque, bool applyMatte, int rOffset, int gOffset, int bOffset>
-void
-scaleToTexture32bitsGeneric(const RectI& roi,
-                            const RenderViewerArgs & args,
-                            int nComps,
-                            const UpdateViewerParams::CachedTile& tile,
-                            float *tileBuffer)
-{
-    const size_t pixelSize = sizeof(PIX);
-    const bool luminance = (args.channels == eDisplayChannelsY);
-    const int dstRowElements = args.renderOnlyRoI ? tile.rect.width() * 4 : args.tileRowElements;
-    Image::ReadAccess acc = Image::ReadAccess( args.inputImage.get() );
-    boost::shared_ptr<Image::ReadAccess> matteAcc;
-
-    if (applyMatte) {
-        matteAcc.reset( new Image::ReadAccess( args.matteImage.get() ) );
-    }
-
-    assert( (args.renderOnlyRoI && roi.x1 >= tile.rect.x1 && roi.x2 <= tile.rect.x2 && roi.y1 >= tile.rect.y1 && roi.y2 <= tile.rect.y2) || (!args.renderOnlyRoI && tile.rect.x1 >= roi.x1 && tile.rect.x2 <= roi.x2 && tile.rect.y1 >= roi.y1 && tile.rect.y2 <= roi.y2) );
-    assert(tile.rect.x2 > tile.rect.x1);
-
-    float* dst_pixels;
-    if (args.renderOnlyRoI) {
-        dst_pixels = tileBuffer + (roi.y1 - tile.rect.y1) * dstRowElements + (roi.x1 - tile.rect.x1) * 4;
-    } else {
-        dst_pixels = tileBuffer + (tile.rect.y1 - tile.rectRounded.y1) * dstRowElements + (tile.rect.x1 - tile.rectRounded.x1) * 4;
-    }
-
-    const int y1 = args.renderOnlyRoI ? roi.y1 : tile.rect.y1;
-    const int y2 = args.renderOnlyRoI ? roi.y2 : tile.rect.y2;
-    const int x1 = args.renderOnlyRoI ? roi.x1 : tile.rect.x1;
-    const int x2 = args.renderOnlyRoI ? roi.x2 : tile.rect.x2;
-    const float* src_pixels = (const float*)acc.pixelAt(x1, y1);
-    const int srcRowElements = (const int)args.inputImage->getRowElements();
-
-    for (int y = y1; y < y2;
-         ++y,
-         dst_pixels += dstRowElements) {
-        for (int x = 0; x < (x2 - x1);
-             ++x) {
-            double r = 0.;
-            double g = 0.;
-            double b = 0.;
-            double a = 0.;
-
-            if (nComps >= 4) {
-                r = (src_pixels && rOffset < nComps) ? src_pixels[x * nComps + rOffset] : 0.;
-                g = (src_pixels && gOffset < nComps) ? src_pixels[x * nComps + gOffset] : 0.;
-                b = (src_pixels && bOffset < nComps) ? src_pixels[x * nComps + bOffset] : 0.;
-                if (opaque) {
-                    a = 1.;
-                } else {
-                    a = src_pixels ? src_pixels[x * nComps + 3] : 0.;
-                }
-            } else if (nComps == 3) {
-                // coverity[dead_error_line]
-                r = (src_pixels && rOffset < nComps) ? src_pixels[x * nComps + rOffset] : 0.;
-                // coverity[dead_error_line]
-                g = (src_pixels && gOffset < nComps) ? src_pixels[x * nComps + gOffset] : 0.;
-                // coverity[dead_error_line]
-                b = (src_pixels && bOffset < nComps) ? src_pixels[x * nComps + bOffset] : 0.;
-                a = 1.;
-            } else if (nComps == 2) {
-                // coverity[dead_error_line]
-                r = (src_pixels && rOffset < nComps) ? src_pixels[x * nComps + rOffset] : 0.;
-                // coverity[dead_error_line]
-                g = (src_pixels && gOffset < nComps) ? src_pixels[x * nComps + gOffset] : 0.;
-                b = 0.;
-                a = 1.;
-            } else if (nComps == 1) {
-                // coverity[dead_error_line]
-                r = (src_pixels && rOffset < nComps) ? src_pixels[x * nComps + rOffset] : 0.;
-                g = b = r;
-                a = 1.;
-            } else {
-                assert(false);
-            }
-
-
-            switch (pixelSize) {
-            case sizeof(unsigned char):
-                if (args.srcColorSpace) {
-                    r = args.srcColorSpace->fromColorSpaceUint8ToLinearFloatFast( (unsigned char)r );
-                    g = args.srcColorSpace->fromColorSpaceUint8ToLinearFloatFast( (unsigned char)g );
-                    b = args.srcColorSpace->fromColorSpaceUint8ToLinearFloatFast( (unsigned char)b );
-                } else {
-                    r = (double)Image::convertPixelDepth<unsigned char, float>( (unsigned char)r );
-                    g = (double)Image::convertPixelDepth<unsigned char, float>( (unsigned char)g );
-                    b = (double)Image::convertPixelDepth<unsigned char, float>( (unsigned char)b );
-                }
-                break;
-            case sizeof(unsigned short):
-                if (args.srcColorSpace) {
-                    r = args.srcColorSpace->fromColorSpaceUint16ToLinearFloatFast( (unsigned short)r );
-                    g = args.srcColorSpace->fromColorSpaceUint16ToLinearFloatFast( (unsigned short)g );
-                    b = args.srcColorSpace->fromColorSpaceUint16ToLinearFloatFast( (unsigned short)b );
-                } else {
-                    r = (double)Image::convertPixelDepth<unsigned short, float>( (unsigned char)r );
-                    g = (double)Image::convertPixelDepth<unsigned short, float>( (unsigned char)g );
-                    b = (double)Image::convertPixelDepth<unsigned short, float>( (unsigned char)b );
-                }
-                break;
-            case sizeof(float):
-                if (args.srcColorSpace) {
-                    r = args.srcColorSpace->fromColorSpaceFloatToLinearFloat(r);
-                    g = args.srcColorSpace->fromColorSpaceFloatToLinearFloat(g);
-                    b = args.srcColorSpace->fromColorSpaceFloatToLinearFloat(b);
-                }
-                break;
-            default:
-                break;
-            }
-
-
-            if (luminance) {
-                r = 0.299 * r + 0.587 * g + 0.114 * b;
-                g = r;
-                b = r;
-            }
-
-            if (applyMatte) {
-                double alphaMatteValue = 0;
-                if (args.matteImage == args.inputImage) {
-                    switch (args.alphaChannelIndex) {
-                    case 0:
-                        alphaMatteValue = r;
-                        break;
-                    case 1:
-                        alphaMatteValue = g;
-                        break;
-                    case 2:
-                        alphaMatteValue = b;
-                        break;
-                    case 3:
-                        alphaMatteValue = a;
-                        break;
-                    default:
-                        break;
-                    }
-                } else {
-                    const PIX* src_pixels = (const PIX*)matteAcc->pixelAt(x, y);
-                    if (src_pixels) {
-                        alphaMatteValue = (double)src_pixels[args.alphaChannelIndex];
-                        switch (pixelSize) {
-                        case sizeof(unsigned char):     //byte
-                            alphaMatteValue = (double)Image::convertPixelDepth<unsigned char, float>( (unsigned char)r );
-                            break;
-                        case sizeof(unsigned short):     //short
-                            alphaMatteValue = (double)Image::convertPixelDepth<unsigned short, float>( (unsigned short)r );
-                            break;
-                        default:
-                            break;
-                        }
-                    }
-                }
-                r += alphaMatteValue * 0.5;
-            }
-
-
-            dst_pixels[x * 4] = r; // do not clamp! values may be more than 1 or less than 0
-            dst_pixels[x * 4 + 1] = g;
-            dst_pixels[x * 4 + 2] = b;
-            dst_pixels[x * 4 + 3] = a;
-        }
-        if (src_pixels) {
-            src_pixels += srcRowElements;
-        }
-    }
-} // scaleToTexture32bitsGeneric
-
-template <typename PIX, int maxValue, int nComps, bool opaque, bool applyMatte, int rOffset, int gOffset, int bOffset>
-void
-scaleToTexture32bitsInternal(const RectI& roi,
-                             const RenderViewerArgs & args,
-                             const UpdateViewerParams::CachedTile& tile,
-                             float *output)
-{
-    scaleToTexture32bitsGeneric<PIX, maxValue, opaque, applyMatte, rOffset, gOffset, bOffset>(roi, args, nComps, tile, output);
-}
-
-template <typename PIX, int maxValue, int nComps, bool opaque, int rOffset, int gOffset, int bOffset>
-void
-scaleToTexture32bitsForMatte(const RectI& roi,
-                             const RenderViewerArgs & args,
-                             const UpdateViewerParams::CachedTile& tile,
-                             float *output)
-{
-    bool applyMatte = args.matteImage.get() && args.alphaChannelIndex >= 0;
-
-    if (applyMatte) {
-        scaleToTexture32bitsInternal<PIX, maxValue, nComps, opaque, true, rOffset, gOffset, bOffset>(roi, args, tile, output);
-    } else {
-        scaleToTexture32bitsInternal<PIX, maxValue, nComps, opaque, false, rOffset, gOffset, bOffset>(roi, args, tile, output);
-    }
-}
-
-template <typename PIX, int maxValue, bool opaque, int rOffset, int gOffset, int bOffset>
-void
-scaleToTexture32bitsForDepthForComponents(const RectI& roi,
-                                          const RenderViewerArgs & args,
-                                          const UpdateViewerParams::CachedTile& tile,
-                                          float *output)
-{
-    int nComps = args.inputImage->getComponents().getNumComponents();
-
-    switch (nComps) {
-    case 4:
-        scaleToTexture32bitsForMatte<PIX, maxValue, 4, opaque, rOffset, gOffset, bOffset>(roi, args, tile, output);
-        break;
-    case 3:
-        scaleToTexture32bitsForMatte<PIX, maxValue, 3, opaque, rOffset, gOffset, bOffset>(roi, args, tile, output);
-        break;
-    case 2:
-        scaleToTexture32bitsForMatte<PIX, maxValue, 2, opaque, rOffset, gOffset, bOffset>(roi, args, tile, output);
-        break;
-    case 1:
-        scaleToTexture32bitsForMatte<PIX, maxValue, 1, opaque, rOffset, gOffset, bOffset>(roi, args, tile, output);
-        break;
-    default:
-        bool applyMatte = args.matteImage.get() && args.alphaChannelIndex >= 0;
-        if (applyMatte) {
-            scaleToTexture32bitsGeneric<PIX, maxValue, opaque, true, rOffset, gOffset, bOffset>(roi, args, nComps, tile, output);
-        } else {
-            scaleToTexture32bitsGeneric<PIX, maxValue, opaque, false, rOffset, gOffset, bOffset>(roi, args, nComps, tile, output);
-        }
-        break;
-    }
-}
-
-template <typename PIX, int maxValue, bool opaque>
-void
-scaleToTexture32bitsForPremultForComponents(const RectI& roi,
-                                            const RenderViewerArgs & args,
-                                            const UpdateViewerParams::CachedTile& tile,
-                                            float *output)
-{
-    switch (args.channels) {
-    case eDisplayChannelsRGB:
-    case eDisplayChannelsY:
-    case eDisplayChannelsMatte:
-        scaleToTexture32bitsForDepthForComponents<PIX, maxValue, opaque, 0, 1, 2>(roi, args, tile, output);
-        break;
-    case eDisplayChannelsG:
-        scaleToTexture32bitsForDepthForComponents<PIX, maxValue, opaque, 1, 1, 1>(roi, args, tile, output);
-        break;
-    case eDisplayChannelsB:
-        scaleToTexture32bitsForDepthForComponents<PIX, maxValue, opaque, 2, 2, 2>(roi, args, tile, output);
-        break;
-    case eDisplayChannelsA:
-        switch (args.alphaChannelIndex) {
-        case -1:
-            scaleToTexture32bitsForDepthForComponents<PIX, maxValue, opaque, 3, 3, 3>(roi, args, tile, output);
-            break;
-        case 0:
-            scaleToTexture32bitsForDepthForComponents<PIX, maxValue, opaque, 0, 0, 0>(roi, args, tile, output);
-            break;
-        case 1:
-            scaleToTexture32bitsForDepthForComponents<PIX, maxValue, opaque, 1, 1, 1>(roi, args, tile, output);
-            break;
-        case 2:
-            scaleToTexture32bitsForDepthForComponents<PIX, maxValue, opaque, 2, 2, 2>(roi, args, tile, output);
-            break;
-        case 3:
-            scaleToTexture32bitsForDepthForComponents<PIX, maxValue, opaque, 3, 3, 3>(roi, args, tile, output);
-            break;
-        default:
-            scaleToTexture32bitsForDepthForComponents<PIX, maxValue, opaque, 3, 3, 3>(roi, args, tile, output);
-            break;
-        }
-
-        break;
-    case eDisplayChannelsR:
-    default:
-        scaleToTexture32bitsForDepthForComponents<PIX, maxValue, opaque, 0, 0, 0>(roi, args, tile, output);
-        break;
-    }
-}
-
-template <typename PIX, int maxValue>
-void
-scaleToTexture32bitsForPremult(const RectI& roi,
-                               const RenderViewerArgs & args,
-                               const UpdateViewerParams::CachedTile& tile,
-                               float *output)
-{
-    switch (args.srcPremult) {
-    case eImagePremultiplicationOpaque:
-        scaleToTexture32bitsForPremultForComponents<PIX, maxValue, true>(roi, args, tile, output);
-        break;
-    case eImagePremultiplicationPremultiplied:
-    case eImagePremultiplicationUnPremultiplied:
-    default:
-        scaleToTexture32bitsForPremultForComponents<PIX, maxValue, false>(roi, args, tile, output);
-        break;
-    }
-}
-
-void
-scaleToTexture32bits(const RectI& roi,
-                     const RenderViewerArgs & args,
-                     const UpdateViewerParams::CachedTile& tile,
-                     float *output)
-{
-    assert(output);
-
-    switch ( args.inputImage->getBitDepth() ) {
-    case eImageBitDepthFloat:
-        scaleToTexture32bitsForPremult<float, 1>(roi, args, tile, output);
-        break;
-    case eImageBitDepthByte:
-        scaleToTexture32bitsForPremult<unsigned char, 255>(roi, args, tile, output);
-        break;
-    case eImageBitDepthShort:
-        scaleToTexture32bitsForPremult<unsigned short, 65535>(roi, args, tile, output);
-        break;
-    case eImageBitDepthHalf:
-        assert(false);
-        break;
-    case eImageBitDepthNone:
-        break;
-    }
-} // scaleToTexture32bits
-
-void
-ViewerInstance::ViewerInstancePrivate::updateViewer(boost::shared_ptr<UpdateViewerParams> params)
-{
-    // always running in the main thread
-    assert( qApp && qApp->thread() == QThread::currentThread() );
-
-    // QMutexLocker locker(&updateViewerMutex);
-    // if (updateViewerRunning) {
-    uiContext->makeOpenGLcontextCurrent();
-    if (params->tiles.empty()) {
-        return;
-    }
-    bool doUpdate = true;
-
-
-    bool isImageUpToDate = checkAndUpdateDisplayAge( params->textureIndex, params->abortInfo->getRenderAge() );
-    (void)isImageUpToDate;
-
-    // Don't uncomment: if the image was rendered so far, render it to the display texture so that the user get some feedback
-   /* if ( !params->isPartialRect && !params->isSequential && !isImageUpToDate) {
-        doUpdate = false;
-    }*/
-    if (doUpdate) {
-        /*RectI bounds;
-           params->rod.toPixelEnclosing(params->mipMapLevel, params->pixelAspectRatio, &bounds);*/
-
-        assert( (params->isPartialRect && params->tiles.size() == 1) || !params->isPartialRect );
-
-        boost::shared_ptr<Texture> texture;
-        bool isFirstTile = true;
-        for (std::list<UpdateViewerParams::CachedTile>::iterator it = params->tiles.begin(); it != params->tiles.end(); ++it) {
-            if (!it->ramBuffer) {
-                continue;
-            }
-
-            // For cached tiles, some tiles might not have the standard tile, (i.e: the last tile column/row).
-            // Since the internal buffer is rounded to the tile size anyway we want the glTexSubImage2D call to ensure
-            // that we upload the full internal buffer
-            TextureRect texRect;
-            texRect.par = it->rect.par;
-            texRect.closestPo2 = it->rect.closestPo2;
-            texRect.set(it->rectRounded);
-    
-            assert(params->roi.contains(texRect));
-            uiContext->transferBufferFromRAMtoGPU(it->ramBuffer, it->bytesCount, params->roi, params->roiNotRoundedToTileSize, texRect, params->textureIndex, params->isPartialRect, isFirstTile, &texture);
-            isFirstTile = false;
-        }
-
-
-        NodePtr rotoPaintNode;
-        boost::shared_ptr<RotoStrokeItem> curStroke;
-        bool isDrawing = false;
-        instance->getApp()->getActiveRotoDrawingStroke(&rotoPaintNode, &curStroke, &isDrawing);
-
-        if (!isDrawing) {
-            uiContext->updateColorPicker(params->textureIndex);
-        }
-
-        const UpdateViewerParams::CachedTile& firstTile = params->tiles.front();
-        ImagePtr originalImage;
-        originalImage = params->colorImage;
-        if (firstTile.cachedData && !originalImage) {
-            originalImage = firstTile.cachedData->getInternalImage();
-        }
-        ImageBitDepthEnum depth;
-        if (originalImage) {
-            depth = originalImage->getBitDepth();
-        } else {
-            assert(firstTile.cachedData);
-            if (firstTile.cachedData) {
-                depth = (ImageBitDepthEnum)firstTile.cachedData->getKey().getBitDepth();
-            } else {
-                depth = eImageBitDepthByte;
-            }
-        }
-
-        uiContext->endTransferBufferFromRAMToGPU(params->textureIndex, texture, originalImage, params->time, params->rod,  params->pixelAspectRatio, depth, params->mipMapLevel, params->srcPremult, params->gain, params->gamma, params->offset, params->lut, params->recenterViewport, params->viewportCenter, params->isPartialRect);
-    }
-
-    //
-    //        updateViewerRunning = false;
-    //    }
-    //    updateViewerCond.wakeOne();
-} // ViewerInstance::ViewerInstancePrivate::updateViewer
-
-bool
-ViewerInstance::isInputOptional(int n) const
-{
-    //activeInput() is MT-safe
-    int activeInputs[2];
-
-    getActiveInputs(activeInputs[0], activeInputs[1]);
-
-    if ( (n == 0) && (activeInputs[0] == -1) && (activeInputs[1] == -1) ) {
-        return false;
-    }
-
-    return n != activeInputs[0] && n != activeInputs[1];
-}
-
-void
-ViewerInstance::onGammaChanged(double value)
-{
-    // always running in the main thread
-    assert( qApp && qApp->thread() == QThread::currentThread() );
-    bool changed = false;
-    {
-        QMutexLocker l(&_imp->viewerParamsMutex);
-
-        if (_imp->viewerParamsGamma != value) {
-            _imp->viewerParamsGamma = value;
-            changed = true;
-        }
-    }
-    if (changed) {
-        QWriteLocker k(&_imp->gammaLookupMutex);
-        _imp->fillGammaLut(value);
-    }
-    assert(_imp->uiContext);
-    if (changed) {
-        if ( (_imp->uiContext->getBitDepth() == eImageBitDepthByte)
-             && !getApp()->getProject()->isLoadingProject() ) {
-            renderCurrentFrame(true);
-        } else {
-            _imp->uiContext->redraw();
-        }
-    }
-}
->>>>>>> 8128e21d
 
     } // for each scan-line
 
@@ -2793,32 +1304,13 @@
 
     }
 
-<<<<<<< HEAD
     virtual ~ViewerProcessor()
-=======
-void
-ViewerInstance::setActiveLayer(const ImagePlaneDesc& layer,
-                               bool doRender)
-{
-    // always running in the main thread
-    assert( qApp && qApp->thread() == QThread::currentThread() );
-    bool changed = false;
->>>>>>> 8128e21d
-    {
-    }
-
-<<<<<<< HEAD
+
+    {
+    }
+
     void setValues(const RenderViewerArgs& args)
-=======
-void
-ViewerInstance::setAlphaChannel(const ImagePlaneDesc& layer,
-                                const std::string& channelName,
-                                bool doRender)
-{
-    // always running in the main thread
-    assert( qApp && qApp->thread() == QThread::currentThread() );
-    bool changed = false;
->>>>>>> 8128e21d
+
     {
         _args = args;
     }
@@ -2893,56 +1385,7 @@
             }
         }
     }
-<<<<<<< HEAD
-=======
-}
-
-bool
-ViewerInstance::isFullFrameProcessingEnabled() const
-{
-    QMutexLocker l(&_imp->viewerParamsMutex);
-
-    return _imp->fullFrameProcessingEnabled;
-}
-
-void
-ViewerInstance::addAcceptedComponents(int /*inputNb*/,
-                                      std::list<ImagePlaneDesc>* comps)
-{
-    ///Viewer only supports RGBA for now.
-    comps->push_back( ImagePlaneDesc::getRGBAComponents() );
-    comps->push_back( ImagePlaneDesc::getRGBComponents() );
-    comps->push_back( ImagePlaneDesc::getAlphaComponents() );
-}
-
-ViewIdx
-ViewerInstance::getViewerCurrentView() const
-{
-    return _imp->uiContext ? _imp->uiContext->getCurrentView() : ViewIdx(0);
-}
-
-void
-ViewerInstance::setActivateInputChangeRequestedFromViewer(bool fromViewer)
-{
-    assert( QThread::currentThread() == qApp->thread() );
-    _imp->activateInputChangedFromViewer = fromViewer;
-}
-
-bool
-ViewerInstance::isInputChangeRequestedFromViewer() const
-{
-    assert( QThread::currentThread() == qApp->thread() );
-
-    return _imp->activateInputChangedFromViewer;
-}
-
-void
-ViewerInstance::setViewerPaused(bool paused,
-                                bool allInputs)
-{
-    QMutexLocker k(&_imp->isViewerPausedMutex);
->>>>>>> 8128e21d
-
+    
     if (!colorImage) {
         setPersistentMessage(eMessageTypeError, tr("Could not fetch source image for selected layer").toStdString());
         return eActionStatusFailed;
