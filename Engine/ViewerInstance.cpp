--- conflicted
+++ resolved
@@ -821,13 +821,8 @@
 
     outArgs->params->tiles.clear();
     outArgs->params->nbCachedTile = 0;
-<<<<<<< HEAD
     if (!outArgs->useViewerCache) {
-        outArgs->params->roi = uiContext->getExactImageRectangleDisplayed(rod, outArgs->params->pixelAspectRatio, mipmapLevel);
-=======
-    if (!useCache || outArgs->forceRender) {
-        outArgs->params->roi = _imp->uiContext->getExactImageRectangleDisplayed(outArgs->params->textureIndex, rod, outArgs->params->pixelAspectRatio, mipmapLevel);
->>>>>>> c1baa047
+        outArgs->params->roi = uiContext->getExactImageRectangleDisplayed(outArgs->params->textureIndex, rod, outArgs->params->pixelAspectRatio, mipmapLevel);
         outArgs->params->roiNotRoundedToTileSize = outArgs->params->roi;
 
         UpdateViewerParams::CachedTile tile;
@@ -865,11 +860,7 @@
 
     } else {
         std::vector<RectI> tiles, tilesRounded;
-<<<<<<< HEAD
-        outArgs->params->roi = uiContext->getImageRectangleDisplayedRoundedToTileSize(rod, outArgs->params->pixelAspectRatio, mipmapLevel, &tiles, &tilesRounded, &outArgs->params->tileSize, &outArgs->params->roiNotRoundedToTileSize);
-=======
-        outArgs->params->roi = _imp->uiContext->getImageRectangleDisplayedRoundedToTileSize(outArgs->params->textureIndex, rod, outArgs->params->pixelAspectRatio, mipmapLevel, &tiles, &tilesRounded, &outArgs->params->tileSize, &outArgs->params->roiNotRoundedToTileSize);
->>>>>>> c1baa047
+        outArgs->params->roi = uiContext->getImageRectangleDisplayedRoundedToTileSize(outArgs->params->textureIndex, rod, outArgs->params->pixelAspectRatio, mipmapLevel, &tiles, &tilesRounded, &outArgs->params->tileSize, &outArgs->params->roiNotRoundedToTileSize);
 
         assert(tiles.size() == tilesRounded.size());
 
@@ -2855,6 +2846,9 @@
     node->refreshFps();
     node->refreshViewsKnobVisibility();
     refreshLayerAndAlphaChannelComboBox();
+    if (getUiContext()) {
+        getUiContext()->refreshFormatFromMetadata();
+    }
 }
 
 void
