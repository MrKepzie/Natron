/* ***** BEGIN LICENSE BLOCK *****
 * This file is part of Natron <http://www.natron.fr/>,
 * Copyright (C) 2013-2017 INRIA and Alexandre Gauthier-Foichat
 *
 * Natron is free software: you can redistribute it and/or modify
 * it under the terms of the GNU General Public License as published by
 * the Free Software Foundation; either version 2 of the License, or
 * (at your option) any later version.
 *
 * Natron is distributed in the hope that it will be useful,
 * but WITHOUT ANY WARRANTY; without even the implied warranty of
 * MERCHANTABILITY or FITNESS FOR A PARTICULAR PURPOSE.  See the
 * GNU General Public License for more details.
 *
 * You should have received a copy of the GNU General Public License
 * along with Natron.  If not, see <http://www.gnu.org/licenses/gpl-2.0.html>
 * ***** END LICENSE BLOCK ***** */

// ***** BEGIN PYTHON BLOCK *****
// from <https://docs.python.org/3/c-api/intro.html#include-files>:
// "Since Python may define some pre-processor definitions which affect the standard headers on some systems, you must include Python.h before any standard headers are included."
#include <Python.h>
// ***** END PYTHON BLOCK *****

#include "ViewerInstance.h"
#include "ViewerInstancePrivate.h"

#include <algorithm> // min, max
#include <stdexcept>
#include <cassert>
#include <cstring> // for std::memcpy
#include <cfloat> // DBL_MAX

#include <boost/shared_ptr.hpp>
#include <boost/scoped_ptr.hpp>
GCC_DIAG_UNUSED_LOCAL_TYPEDEFS_OFF
// /usr/local/include/boost/bind/arg.hpp:37:9: warning: unused typedef 'boost_static_assert_typedef_37' [-Wunused-local-typedef]
#include <boost/bind.hpp>
GCC_DIAG_UNUSED_LOCAL_TYPEDEFS_ON

CLANG_DIAG_OFF(deprecated)
#include <QtCore/QtGlobal>
#include <QtConcurrentMap> // QtCore on Qt4, QtConcurrent on Qt5
#include <QtCore/QFutureWatcher>
#include <QtCore/QMutex>
#include <QtCore/QWaitCondition>
#include <QtCore/QCoreApplication>
#include <QtCore/QThreadPool>
CLANG_DIAG_ON(deprecated)

#include "Engine/AppInstance.h"
#include "Engine/AppManager.h"
#include "Engine/Cache.h"
#include "Engine/Image.h"
#include "Engine/Log.h"
#include "Engine/Lut.h"
#include "Engine/MemoryFile.h"
#include "Engine/MemoryInfo.h" // printAsRAM
#include "Engine/Node.h"
#include "Engine/OfxEffectInstance.h"
#include "Engine/OpenGLViewerI.h"
#include "Engine/OutputSchedulerThread.h"
#include "Engine/Project.h"
#include "Engine/RenderStats.h"
#include "Engine/RotoContext.h"
#include "Engine/RotoPaint.h"
#include "Engine/RotoStrokeItem.h"
#include "Engine/Settings.h"
#include "Engine/TimeLine.h"
#include "Engine/Timer.h"
#include "Engine/UpdateViewerParams.h"
#include "Engine/ViewIdx.h"


#ifndef M_LN2
#define M_LN2       0.693147180559945309417232121458176568  /* loge(2)        */
#endif

#define NATRON_TIME_ELASPED_BEFORE_PROGRESS_REPORT 4. //!< do not display the progress report if estimated total time is less than this (in seconds)

NATRON_NAMESPACE_ENTER;

using std::make_pair;
using boost::shared_ptr;

NATRON_NAMESPACE_ANONYMOUS_ENTER

struct MinMaxVal {
    MinMaxVal(double min_, double max_)
    : min(min_)
    , max(max_)
    {
    }
    MinMaxVal()
    : min(DBL_MAX)
    , max(-DBL_MAX)
    {
    }

    double min;
    double max;
};

NATRON_NAMESPACE_ANONYMOUS_EXIT

static void scaleToTexture8bits(const RectI& roi,
                                const RenderViewerArgs & args,
                                ViewerInstance* viewer,
                                const UpdateViewerParams::CachedTile& tile,
                                U32* output);
static void scaleToTexture32bits(const RectI& roi,
                                 const RenderViewerArgs & args,
                                 const UpdateViewerParams::CachedTile& tile,
                                 float *output);
static MinMaxVal findAutoContrastVminVmax(boost::shared_ptr<const Image> inputImage,
                                                         DisplayChannelsEnum channels,
                                                         const RectI & rect);
static void renderFunctor(const RectI& roi,
                          const RenderViewerArgs & args,
                          ViewerInstance* viewer,
                          UpdateViewerParams::CachedTile tile);

/**
 *@brief Actually converting to ARGB... but it is called BGRA by
   the texture format GL_UNSIGNED_INT_8_8_8_8_REV
 **/
static unsigned int toBGRA(unsigned char r, unsigned char g, unsigned char b, unsigned char a) WARN_UNUSED_RETURN;
unsigned int
toBGRA(unsigned char r,
       unsigned char g,
       unsigned char b,
       unsigned char a)
{
    return (a << 24) | (r << 16) | (g << 8) | b;
}

const Color::Lut*
ViewerInstance::lutFromColorspace(ViewerColorSpaceEnum cs)
{
    const Color::Lut* lut;

    switch (cs) {
    case eViewerColorSpaceSRGB:
        lut = Color::LutManager::sRGBLut();
        break;
    case eViewerColorSpaceRec709:
        lut = Color::LutManager::Rec709Lut();
        break;
    case eViewerColorSpaceLinear:
    default:
        lut = 0;
        break;
    }
    if (lut) {
        lut->validate();
    }

    return lut;
}

EffectInstance*
ViewerInstance::BuildEffect(NodePtr n)
{
    // always running in the main thread
    assert( qApp && qApp->thread() == QThread::currentThread() );

    return new ViewerInstance(n);
}

ViewerInstance::ViewerInstance(NodePtr node)
    : OutputEffectInstance(node)
    , _imp( new ViewerInstancePrivate(this) )
{
    // always running in the main thread
    assert( qApp && qApp->thread() == QThread::currentThread() );

    setSupportsRenderScaleMaybe(EffectInstance::eSupportsYes);

    QObject::connect( this, SIGNAL(disconnectTextureRequest(int,bool)), this, SLOT(executeDisconnectTextureRequestOnMainThread(int,bool)) );
    QObject::connect( _imp.get(), SIGNAL(mustRedrawViewer()), this, SLOT(redrawViewer()) );
    QObject::connect( this, SIGNAL(s_callRedrawOnMainThread()), this, SLOT(redrawViewer()) );
}

ViewerInstance::~ViewerInstance()
{
    // always running in the main thread
    assert( qApp && qApp->thread() == QThread::currentThread() );


    // If _imp->updateViewerRunning is true, that means that the next updateViewer call was
    // not yet processed. Since we're in the main thread and it is processed in the main thread,
    // there is no way to wait for it (locking the mutex would cause a deadlock).
    // We don't care, after all.
    //{
    //    QMutexLocker locker(&_imp->updateViewerMutex);
    //    assert(!_imp->updateViewerRunning);
    //}
    if (_imp->uiContext) {
        _imp->uiContext->removeGUI();
    }
}

RenderEngine*
ViewerInstance::createRenderEngine()
{
    boost::shared_ptr<ViewerInstance> thisShared = boost::dynamic_pointer_cast<ViewerInstance>( shared_from_this() );

    return new ViewerRenderEngine(thisShared);
}

void
ViewerInstance::getPluginGrouping(std::list<std::string>* grouping) const
{
    grouping->push_back(PLUGIN_GROUP_IMAGE);
}

OpenGLViewerI*
ViewerInstance::getUiContext() const
{
    // always running in the main thread
    assert( qApp && qApp->thread() == QThread::currentThread() );

    return _imp->uiContext;
}

void
ViewerInstance::forceFullComputationOnNextFrame()
{
    // this is called by the GUI when the user presses the "Refresh" button.
    // It set the flag forceRender to true, meaning no cache will be used.

    // always running in the main thread
    assert( qApp && qApp->thread() == QThread::currentThread() );

    QMutexLocker forceRenderLocker(&_imp->forceRenderMutex);
    _imp->forceRender[0] = _imp->forceRender[1] = true;
}

void
ViewerInstance::clearLastRenderedImage()
{
    EffectInstance::clearLastRenderedImage();

    if (_imp->uiContext) {
        _imp->uiContext->clearLastRenderedImage();
    }
    {
        QMutexLocker k(&_imp->lastRenderParamsMutex);
        _imp->lastRenderParams[0].reset();
        _imp->lastRenderParams[1].reset();
    }
}

void
ViewerInstance::setUiContext(OpenGLViewerI* viewer)
{
    // always running in the main thread
    assert( qApp && qApp->thread() == QThread::currentThread() );

    _imp->uiContext = viewer;
}

void
ViewerInstance::invalidateUiContext()
{
    // always running in the main thread
    assert( qApp && qApp->thread() == QThread::currentThread() );
    _imp->uiContext = NULL;
}

int
ViewerInstance::getMaxInputCount() const
{
    return 10;
}

void
ViewerInstance::getFrameRange(double *first,
                              double *last)
{
    double inpFirst = 1, inpLast = 1;
    int activeInputs[2];

    getActiveInputs(activeInputs[0], activeInputs[1]);
    EffectInstPtr n1 = getInput(activeInputs[0]);
    if (n1) {
        n1->getFrameRange_public(n1->getRenderHash(), &inpFirst, &inpLast);
    }
    *first = inpFirst;
    *last = inpLast;

    inpFirst = 1;
    inpLast = 1;

    EffectInstPtr n2 = getInput(activeInputs[1]);
    if (n2) {
        n2->getFrameRange_public(n2->getRenderHash(), &inpFirst, &inpLast);
        if (inpFirst < *first) {
            *first = inpFirst;
        }

        if (inpLast > *last) {
            *last = inpLast;
        }
    }
}

void
ViewerInstance::executeDisconnectTextureRequestOnMainThread(int index,bool clearRoD)
{
    assert( QThread::currentThread() == qApp->thread() );
    if (_imp->uiContext) {
        _imp->uiContext->disconnectInputTexture(index, clearRoD);
    }
}

static bool
isRotoPaintNodeInputRecursive(Node* node,
                              const NodePtr& rotoPaintNode)
{
    if ( node == rotoPaintNode.get() ) {
        return true;
    }
    int maxInputs = node->getMaxInputCount();
    for (int i = 0; i < maxInputs; ++i) {
        NodePtr input = node->getInput(i);
        if (input) {
            if (input == rotoPaintNode) {
                return true;
            } else {
                bool ret = isRotoPaintNodeInputRecursive(input.get(), rotoPaintNode);
                if (ret) {
                    return true;
                }
            }
        }
    }

    return false;
}

static void
updateLastStrokeDataRecursively(Node* node,
                                const NodePtr& rotoPaintNode,
                                const RectD& lastStrokeBbox,
                                bool invalidate)
{
    if ( isRotoPaintNodeInputRecursive(node, rotoPaintNode) ) {
        if (invalidate) {
            node->invalidateLastPaintStrokeDataNoRotopaint();
        } else {
            node->setLastPaintStrokeDataNoRotopaint();
        }

        if ( node == rotoPaintNode.get() ) {
            return;
        }
        int maxInputs = node->getMaxInputCount();
        for (int i = 0; i < maxInputs; ++i) {
            NodePtr input = node->getInput(i);
            if (input) {
                updateLastStrokeDataRecursively(input.get(), rotoPaintNode, lastStrokeBbox, invalidate);
            }
        }
    }
}

class ViewerParallelRenderArgsSetter
    : public ParallelRenderArgsSetter
{
    NodePtr rotoNode;
    NodePtr viewerNode;
    NodePtr viewerInputNode;

public:

    ViewerParallelRenderArgsSetter(double time,
                                   ViewIdx view,
                                   bool isRenderUserInteraction,
                                   bool isSequential,
                                   const AbortableRenderInfoPtr& abortInfo,
                                   const NodePtr& treeRoot,
                                   int textureIndex,
                                   const TimeLine* timeline,
                                   bool isAnalysis,
                                   const NodePtr& rotoPaintNode,
                                   const NodePtr& viewerInput,
                                   bool draftMode,
                                   const boost::shared_ptr<RenderStats>& stats)
        : ParallelRenderArgsSetter(time, view, isRenderUserInteraction, isSequential, abortInfo, treeRoot, textureIndex, timeline, rotoPaintNode, isAnalysis, draftMode, stats)
        , rotoNode(rotoPaintNode)
        , viewerNode(treeRoot)
        , viewerInputNode()
    {
        ///There can be a case where the viewer input tree does not belong to the project, for example
        ///for the File Dialog preview.
        if ( viewerInput && !viewerInput->getGroup() ) {
            viewerInputNode = viewerInput;
            bool doNanHandling = appPTR->getCurrentSettings()->isNaNHandlingEnabled();
            U64 nodeHash = viewerInput->getHashValue();


            viewerInput->getEffectInstance()->setParallelRenderArgsTLS(time, view, isRenderUserInteraction, isSequential, nodeHash,  abortInfo, treeRoot, 1, boost::shared_ptr<NodeFrameRequest>(), _openGLContext.lock(), textureIndex, timeline, isAnalysis, false, NodesList(), viewerInput->getCurrentRenderThreadSafety(), viewerInput->getCurrentOpenGLRenderSupport(), doNanHandling, draftMode, stats);
        }
    }

    virtual ~ViewerParallelRenderArgsSetter()
    {
        if (rotoNode) {
            updateLastStrokeDataRecursively(viewerNode.get(), rotoNode, RectD(), true);
        }
        if (viewerInputNode) {
            viewerInputNode->getEffectInstance()->invalidateParallelRenderArgsTLS();
        }
    }
};

ViewerInstance::ViewerRenderRetCode
ViewerInstance::getViewerArgsAndRenderViewer(SequenceTime time,
                                             bool canAbort,
                                             ViewIdx view,
                                             U64 viewerHash,
                                             const NodePtr& rotoPaintNode,
                                             const boost::shared_ptr<RotoStrokeItem>& activeStroke,
                                             const boost::shared_ptr<RenderStats>& stats,
                                             boost::shared_ptr<ViewerArgs>* argsA,
                                             boost::shared_ptr<ViewerArgs>* argsB)
{
    ///This is used only by the rotopaint while drawing. We must clear the action cache of the rotopaint node before calling
    ///getRoD or this will not work
    assert(rotoPaintNode);
    if ( !rotoPaintNode->getEffectInstance() ) {
        return eViewerRenderRetCodeFail;
    }
    rotoPaintNode->getEffectInstance()->clearActionsCache();

    ViewerRenderRetCode status[2] = {
        eViewerRenderRetCodeFail, eViewerRenderRetCodeFail
    };
    NodePtr thisNode = getNode();
    boost::shared_ptr<ViewerArgs> args[2];
    for (int i = 0; i < 2; ++i) {
        args[i].reset(new ViewerArgs);
        if ( (i == 1) && (_imp->uiContext->getCompositingOperator() == eViewerCompositingOperatorNone) ) {
            break;
        }

        AbortableRenderInfoPtr abortInfo = _imp->createNewRenderRequest(i, canAbort);


        /*FrameRequestMap request;
           RectI roi;
           {
            roi.x1 = args[i]->params->textureRect.x1;
            roi.y1 = args[i]->params->textureRect.y1;
            roi.x2 = args[i]->params->textureRect.x2;
            roi.y2 = args[i]->params->textureRect.y2;
           }
           status[i] = EffectInstance::computeRequestPass(time, view, args[i]->params->mipMapLevel, roi, thisNode, request);
           if (status[i] == eStatusFailed) {
            continue;
           }*/
        ViewerParallelRenderArgsSetter tls(time,
                                           view,
                                           true,
                                           false,
                                           abortInfo,
                                           thisNode,
                                           i,
                                           getTimeline().get(),
                                           false,
                                           rotoPaintNode,
                                           NodePtr(),
                                           false,
                                           stats);
        NodesList rotoPaintNodes;
        if (rotoPaintNode) {
            if (activeStroke) {
                EffectInstPtr rotoLive = rotoPaintNode->getEffectInstance();
                assert(rotoLive);
                bool ok = rotoLive->getThreadLocalRotoPaintTreeNodes(&rotoPaintNodes);
                assert(ok);
                if (!ok) {
                    throw std::logic_error("ViewerParallelRenderArgsSetter(): getThreadLocalRotoPaintTreeNodes() failed");
                }

                /*
                   Take from the stroke all the points that were input by the user so far on the main thread and set them globally to the
                   application. These data are the ones that are going to be used by any Roto related tool. We ensure that they all access
                   the same data so we only access the real Roto datas now.
                 */

                //The last points input by the user
                std::list<std::pair<Point, double> > lastStrokePoints;

                //The stroke RoD so far
                RectD wholeStrokeRod;

                //The bbox of the lastStrokePoints
                RectD lastStrokeBbox;

                //The index in the stroke of the last point we have rendered and up to the new point we have rendered
                int lastAge, newAge;

                //get on the app object the last point index we have rendered on this stroke
                lastAge = getApp()->getStrokeLastIndex();

                //Get the active paint stroke so far and its multi-stroke index
                boost::shared_ptr<RotoStrokeItem> currentlyPaintedStroke;
                int currentlyPaintedStrokeMultiIndex;
                getApp()->getStrokeAndMultiStrokeIndex(&currentlyPaintedStroke, &currentlyPaintedStrokeMultiIndex);


                //If this crashes here that means the user could start a new stroke while this one is not done rendering.
                assert(currentlyPaintedStroke == activeStroke);

                //the multi-stroke index in case of a stroke containing multiple strokes from the user
                int strokeIndex;
                if ( activeStroke->getMostRecentStrokeChangesSinceAge(time, lastAge, currentlyPaintedStrokeMultiIndex, &lastStrokePoints, &lastStrokeBbox, &wholeStrokeRod, &newAge, &strokeIndex) ) {
                    getApp()->updateLastPaintStrokeData(newAge, lastStrokePoints, lastStrokeBbox, strokeIndex);
                    for (NodesList::iterator it = rotoPaintNodes.begin(); it != rotoPaintNodes.end(); ++it) {
                        (*it)->prepareForNextPaintStrokeRender();
                    }
                    updateLastStrokeDataRecursively(thisNode.get(), rotoPaintNode, lastStrokeBbox, false);
                } else {
                    ///The drawing is already up to date: all changes have been taken into account for this event
                    args[i].reset();

                    return eViewerRenderRetCodeRedraw;
                }
            }
        }


        if (args[i]) {
            status[i] = getRenderViewerArgsAndCheckCache( time, false, view, i, viewerHash, rotoPaintNode, abortInfo, stats,  args[i].get() );
        }


        if (status[i] != eViewerRenderRetCodeRender) {
            /*
               Either failure, black or nothing, the texture is junk, remove it from the cache
             */
            if (args[i] && args[i]->params) {
                for (std::list<UpdateViewerParams::CachedTile>::iterator it = args[i]->params->tiles.begin(); it != args[i]->params->tiles.end(); ++it) {
                    if (it->cachedData) {
                        //it->cachedData->setAborted(true);
                        //appPTR->removeFromViewerCache(it->cachedData);
                        it->cachedData.reset();
                    }
                }
                args[i]->params->tiles.clear();
            }
        }


        if ( (status[i] == eViewerRenderRetCodeFail) || (status[i] == eViewerRenderRetCodeBlack) ) {
            disconnectTextureRequest(i, status[i] == eViewerRenderRetCodeFail);
        } else {
            assert(args[i] && args[i]->params);
            assert(args[i]->params->textureIndex == i);


            if ( !_imp->addOngoingRender(args[i]->params->textureIndex, abortInfo) ) {
                /*
                   This may fail if another thread already pushed a more recent render in the render ages queue
                 */
                status[i] = eViewerRenderRetCodeRedraw;
                args[i].reset();
            }

            if (args[i]) {
                status[i] = renderViewer_internal(view,
                                                  QThread::currentThread() == qApp->thread(), // singleThreaded
                                                  false, // isSequentialRender
                                                  viewerHash,
                                                  canAbort,
                                                  rotoPaintNode,
                                                  false, //useTLS
                                                  boost::shared_ptr<ViewerCurrentFrameRequestSchedulerStartArgs>(),
                                                  stats,
                                                  *args[i]);
                args[i]->isRenderingFlag.reset();
            }

            if (args[i] && args[i]->params) {
                if ( (status[i] == eViewerRenderRetCodeFail) || (status[i] == eViewerRenderRetCodeBlack) ) {
                    _imp->checkAndUpdateDisplayAge( args[i]->params->textureIndex, abortInfo->getRenderAge() );
                }
                _imp->removeOngoingRender( args[i]->params->textureIndex, abortInfo->getRenderAge() );
            }


            if (status[i] == eViewerRenderRetCodeRedraw) {
                args[i].reset();
            }
        }
    }

    if ( (status[0] == eViewerRenderRetCodeFail) && (status[1] == eViewerRenderRetCodeFail) ) {
        return eViewerRenderRetCodeFail;
    }

    *argsA = args[0];
    *argsB = args[1];

    return eViewerRenderRetCodeRender;
} // ViewerInstance::getViewerArgsAndRenderViewer

ViewerInstance::ViewerRenderRetCode
ViewerInstance::renderViewer(ViewIdx view,
                             bool singleThreaded,
                             bool isSequentialRender,
                             U64 viewerHash,
                             bool canAbort,
                             const NodePtr& rotoPaintNode,
                             bool useTLS,
                             boost::shared_ptr<ViewerArgs> args[2],
                             const boost::shared_ptr<ViewerCurrentFrameRequestSchedulerStartArgs>& request,
                             const boost::shared_ptr<RenderStats>& stats)
{
    if (!_imp->uiContext) {
        return eViewerRenderRetCodeFail;
    }

    /**
     * When entering this code, we already know that the textures are not cached for the A and B inputs
     * If the an input is not connected, it's args[i] will be NULL.
     * If either one of the renders fails, that means we should block playback and clear to black the viewer
     **/

    ViewerInstance::ViewerRenderRetCode ret[2] = {
        eViewerRenderRetCodeRedraw, eViewerRenderRetCodeRedraw
    };
    for (int i = 0; i < 2; ++i) {
        if (args[i] && args[i]->params) {
            if ( (i == 1) && (_imp->uiContext->getCompositingOperator() == eViewerCompositingOperatorNone) ) {
                args[i]->params->tiles.clear();
                break;
            }
            assert(args[i]->params->textureIndex == i);

            ///We enable render stats just for the A input (i == 0) otherwise we would get crappy results

            if (!isSequentialRender) {
                if ( !_imp->addOngoingRender(args[i]->params->textureIndex, args[i]->params->abortInfo) ) {
                    /*
                       This may fail if another thread already pushed a more recent render in the render ages queue
                     */
                    ret[i] = eViewerRenderRetCodeRedraw;
                    args[i].reset();
                }
            }
            if (args[i]) {
                ret[i] = renderViewer_internal(view, singleThreaded, isSequentialRender, viewerHash, canAbort, rotoPaintNode, useTLS, request,
                                               i == 0 ? stats : boost::shared_ptr<RenderStats>(),
                                               *args[i]);

                // Reset the rednering flag
                args[i]->isRenderingFlag.reset();
            }

            if (ret[i] != eViewerRenderRetCodeRender) {
                /*
                   Either failure, black or nothing, the texture is junk, remove it from the cache
                 */
                if (args[i] && args[i]->params) {
                    for (std::list<UpdateViewerParams::CachedTile>::iterator it = args[i]->params->tiles.begin(); it != args[i]->params->tiles.end(); ++it) {
                        if (it->cachedData) {
                            //it->cachedData->setAborted(true);
                            //appPTR->removeFromViewerCache(it->cachedData);
                            it->cachedData.reset();
                        }
                    }
                    args[i]->params->tiles.clear();
                }
            }

            if (!isSequentialRender && args[i] && args[i]->params) {
                if ( (ret[i] == eViewerRenderRetCodeFail) || (ret[i] == eViewerRenderRetCodeBlack) ) {
                    _imp->checkAndUpdateDisplayAge( args[i]->params->textureIndex, args[i]->params->abortInfo->getRenderAge() );
                }
                _imp->removeOngoingRender( args[i]->params->textureIndex, args[i]->params->abortInfo->getRenderAge() );
            }

            if (ret[i] == eViewerRenderRetCodeBlack) {
                disconnectTexture(args[i]->params->textureIndex, false);
            }

            if (ret[i] == eViewerRenderRetCodeFail) {
                args[i].reset();
            }
        }
    }


    if ( (ret[0] == eViewerRenderRetCodeFail) || (ret[1] == eViewerRenderRetCodeFail) ) {
        return eViewerRenderRetCodeFail;
    }

    return eViewerRenderRetCodeRender;
} // ViewerInstance::renderViewer

static bool
checkTreeCanRender_internal(Node* node,
                            std::list<Node*>& marked)
{
    if ( std::find(marked.begin(), marked.end(), node) != marked.end() ) {
        return true;
    }

    marked.push_back(node);

    // check that the nodes upstream have all their nonoptional inputs connected
    int maxInput = node->getMaxInputCount();
    for (int i = 0; i < maxInput; ++i) {
        NodePtr input = node->getInput(i);
        bool optional = node->getEffectInstance()->isInputOptional(i);
        if (optional) {
            continue;
        }
        if (!input) {
            return false;
        } else {
            bool ret = checkTreeCanRender_internal(input.get(), marked);
            if (!ret) {
                return false;
            }
        }
    }

    return true;
}

/**
 * @brief Returns false if the tree has unconnected mandatory inputs
 **/
static bool
checkTreeCanRender(Node* node)
{
    std::list<Node*> marked;
    bool ret = checkTreeCanRender_internal(node, marked);

    return ret;
}

static unsigned char*
getTexPixel(int x,
            int y,
            const TextureRect& bounds,
            std::size_t pixelDepth,
            unsigned char* bufStart)
{
    if ( ( x < bounds.x1 ) || ( x >= bounds.x2 ) || ( y < bounds.y1 ) || ( y >= bounds.y2 ) ) {
        return NULL;
    } else {
        int compDataSize = pixelDepth * 4;

        return (unsigned char*)(bufStart)
               + (qint64)( y - bounds.y1 ) * compDataSize * bounds.width()
               + (qint64)( x - bounds.x1 ) * compDataSize;
    }
}

static bool
copyAndSwap(const TextureRect& srcRect,
            const TextureRect& dstRect,
            std::size_t dstBytesCount,
            ImageBitDepthEnum bitdepth,
            unsigned char* srcBuf,
            unsigned char** dstBuf)
{
    // Ensure it has the correct size, resize it if needed
    if ( (srcRect.x1 == dstRect.x1) &&
         ( srcRect.y1 == dstRect.y1) &&
         ( srcRect.x2 == dstRect.x2) &&
         ( srcRect.y2 == dstRect.y2) ) {
        *dstBuf = srcBuf;

        return false;
    }

    // Use calloc so that newly allocated areas are already black and transparent
    unsigned char* tmpBuf = (unsigned char*)calloc(dstBytesCount, 1);

    if (!tmpBuf) {
        *dstBuf = 0;

        return true;
    }

    std::size_t pixelDepth = getSizeOfForBitDepth(bitdepth);
    unsigned char* dstPixels = getTexPixel(srcRect.x1, srcRect.y1, dstRect, pixelDepth, tmpBuf);
    assert(dstPixels);
    const unsigned char* srcPixels = getTexPixel(srcRect.x1, srcRect.y1, srcRect, pixelDepth, srcBuf);
    assert(srcPixels);

    std::size_t srcRowSize = srcRect.width() * 4 * pixelDepth;
    std::size_t dstRowSize = dstRect.width() * 4 * pixelDepth;

    for (int y = srcRect.y1; y < srcRect.y2;
         ++y, srcPixels += srcRowSize, dstPixels += dstRowSize) {
        std::memcpy(dstPixels, srcPixels, srcRowSize);
    }
    *dstBuf = tmpBuf;

    return true;
}

ViewerInstance::ViewerRenderRetCode
ViewerInstance::getRenderViewerArgsAndCheckCache_public(SequenceTime time,
                                                        bool isSequential,
                                                        ViewIdx view,
                                                        int textureIndex,
                                                        U64 viewerHash,
                                                        bool canAbort,
                                                        const NodePtr& rotoPaintNode,
                                                        const boost::shared_ptr<RenderStats>& stats,
                                                        ViewerArgs* outArgs)
{
    AbortableRenderInfoPtr abortInfo = _imp->createNewRenderRequest(textureIndex, canAbort);
    ViewerRenderRetCode stat = getRenderViewerArgsAndCheckCache(time, isSequential, view, textureIndex, viewerHash, rotoPaintNode, abortInfo, stats, outArgs);

    if ( (stat == eViewerRenderRetCodeFail) || (stat == eViewerRenderRetCodeBlack) ) {
        _imp->checkAndUpdateDisplayAge( textureIndex, abortInfo->getRenderAge() );
    }

    return stat;
}

void
ViewerInstance::setupMinimalUpdateViewerParams(const SequenceTime time,
                                               const ViewIdx view,
                                               const int textureIndex,
                                               const AbortableRenderInfoPtr& abortInfo,
                                               const bool isSequential,
                                               ViewerArgs* outArgs)
{
    assert(_imp->uiContext);

    {
        QMutexLocker l(&_imp->viewerParamsMutex);
        outArgs->mipmapLevelWithoutDraft = (unsigned int)_imp->viewerMipMapLevel;
    }

    assert(_imp->uiContext);

    // This is the current zoom factor (1. == 100%) currently set by the user in the viewport
    double zoomFactor = _imp->uiContext->getZoomFactor();

    // We render the image that is the nearest mipmap level higher in quality.
    // For instance, if we were to render at 48% zoom factor, we would render at 50% which is mipmapLevel=1
    // If on the other hand the zoom factor would be at 51%, then we would render at 100% which is mipmapLevel=0

    // Adjust the mipmap level (without taking draft into account yet) as the max of the closest mipmap level of the viewer zoom
    // and the requested user proxy mipmap level
    if (isFullFrameProcessingEnabled()) {
        outArgs->mipmapLevelWithoutDraft = 0;
    } else {
        int zoomMipMapLevel;
        {
            double closestPowerOf2 = zoomFactor >= 1 ? 1 : std::pow( 2, -std::ceil(std::log(zoomFactor) / M_LN2) );
            zoomMipMapLevel = std::log(closestPowerOf2) / M_LN2;
        }
        outArgs->mipmapLevelWithoutDraft = (unsigned int)std::max( (int)outArgs->mipmapLevelWithoutDraft, (int)zoomMipMapLevel );
    }
    outArgs->mipMapLevelWithDraft = outArgs->mipmapLevelWithoutDraft;

    outArgs->draftModeEnabled = getApp()->isDraftRenderEnabled();

    // If draft mode is enabled, compute the mipmap level according to the auto-proxy setting in the preferences
    if ( outArgs->draftModeEnabled && appPTR->getCurrentSettings()->isAutoProxyEnabled() ) {
        unsigned int autoProxyLevel = appPTR->getCurrentSettings()->getAutoProxyMipMapLevel();
        if (zoomFactor > 1) {
            //Decrease draft mode at each inverse mipmaplevel level taken
            unsigned int invLevel = Image::getLevelFromScale(1. / zoomFactor);
            if (invLevel < autoProxyLevel) {
                autoProxyLevel -= invLevel;
            } else {
                autoProxyLevel = 0;
            }
        }
        outArgs->mipMapLevelWithDraft = (unsigned int)std::max( (int)outArgs->mipmapLevelWithoutDraft, (int)autoProxyLevel );
    }


    // The hash of the node to render, we store it and make sure we never call getHash() again for the render of this frame
    outArgs->activeInputHash = outArgs->activeInputToRender->getHash();

    // Initialize the flag
    outArgs->mustComputeRoDAndLookupCache = true;

    // Check if the render was issued from the "Refresh" button, in which case we compute images from nodes at least once
    {
        QMutexLocker forceRenderLocker(&_imp->forceRenderMutex);
        outArgs->forceRender = _imp->forceRender[textureIndex];
        _imp->forceRender[textureIndex] = false;
    }

    // Did the user enabled the user roi from the viewer UI?
    outArgs->userRoIEnabled = _imp->uiContext->isUserRegionOfInterestEnabled();

    outArgs->params.reset(new UpdateViewerParams);

    // The PAR of the input image
    outArgs->params->pixelAspectRatio = outArgs->activeInputToRender->getAspectRatio(-1);

    // Is it playback ?
    outArgs->params->isSequential = isSequential;

    // Used to identify this render when calling EffectInstance::Implementation::aborted
    outArgs->params->abortInfo = abortInfo;

    // Used to differentiate the 2 different textures when wipe is enabled
    outArgs->params->setUniqueID(textureIndex);

    // Used to determine how the viewer should handle alpha
    outArgs->params->srcPremult = outArgs->activeInputToRender->getPremult();

    // The user requested bitdepth of the textures
    outArgs->params->depth = _imp->uiContext->getBitDepth();

    // The frame number
    outArgs->params->time = time;

    // The view to render
    outArgs->params->view = view;

    // A input = 0, B input = 1
    outArgs->params->textureIndex = textureIndex;

    // These are the user settings from the viewer UI
    {
        QMutexLocker locker(&_imp->viewerParamsMutex);
        outArgs->autoContrast = _imp->viewerParamsAutoContrast;
        outArgs->channels = _imp->viewerParamsChannels[textureIndex];
        outArgs->params->gain = _imp->viewerParamsGain;
        outArgs->params->gamma = _imp->viewerParamsGamma;
        outArgs->params->lut = _imp->viewerParamsLut;
        outArgs->params->layer = _imp->viewerParamsLayer;
        outArgs->params->alphaLayer = _imp->viewerParamsAlphaLayer;
        outArgs->params->alphaChannelName = _imp->viewerParamsAlphaChannelName;
        outArgs->isDoingPartialUpdates = _imp->isDoingPartialUpdates;
    }

    // Fill the gamma LUT if it has never been filled yet
    {
        QWriteLocker k(&_imp->gammaLookupMutex);
        if ( _imp->gammaLookup.empty() ) {
            _imp->fillGammaLut(outArgs->params->gamma);
        }
    }

    // Flag that we are going to render
    outArgs->isRenderingFlag.reset( new RenderingFlagSetter( getNode() ) );
} // ViewerInstance::setupMinimalUpdateViewerParams

void
ViewerInstance::getRegionsOfInterest(double /*time*/,
                                     const RenderScale & /*scale*/,
                                     const RectD & /*outputRoD*/,   //!< the RoD of the effect, in canonical coordinates
                                     const RectD & renderWindow,   //!< the region to be rendered in the output image, in Canonical Coordinates
                                     ViewIdx /*view*/,
                                     RoIMap* ret)
{
#pragma message WARN("2.2: fix this and only add RoI for thread local input")
    for (int i = 0; i < getMaxInputCount(); ++i) {
        EffectInstPtr input = getInput(i);
        if (input) {
            ret->insert( std::make_pair(input, renderWindow) );
        }
    }
}

ViewerInstance::ViewerRenderRetCode
ViewerInstance::getViewerRoIAndTexture(const RectD& rod,
                                       const U64 viewerHash,
                                       const bool useCache,
                                       const bool isDraftMode,
                                       const unsigned int mipmapLevel,
                                       const boost::shared_ptr<RenderStats>& stats,
                                       ViewerArgs* outArgs)
{
    // Roi is the coordinates of the 4 corners of the texture in the bounds with the current zoom
    // factor taken into account.

    // When auto-contrast is enabled or user RoI, we compute exactly the iamge portion displayed in the rectangle and
    // do not round it to Viewer tiles.

    outArgs->params->tiles.clear();
    outArgs->params->nbCachedTile = 0;
    if (!useCache || outArgs->forceRender) {
        outArgs->params->roi = _imp->uiContext->getExactImageRectangleDisplayed(outArgs->params->textureIndex, rod, outArgs->params->pixelAspectRatio, mipmapLevel);
        outArgs->params->roiNotRoundedToTileSize = outArgs->params->roi;

        UpdateViewerParams::CachedTile tile;
        if (outArgs->isDoingPartialUpdates) {
            std::list<RectD> partialRects;
            QMutexLocker k(&_imp->viewerParamsMutex);
            partialRects = _imp->partialUpdateRects;
            for (std::list<RectD>::iterator it = partialRects.begin(); it != partialRects.end(); ++it) {
                RectI pixelRect;
                it->toPixelEnclosing(mipmapLevel, outArgs->params->pixelAspectRatio, &pixelRect);
                ///Intersect to the RoI
                if ( pixelRect.intersect(outArgs->params->roi, &pixelRect) ) {
                    tile.rect.set(pixelRect);
                    tile.rectRounded  = pixelRect;
                    tile.rect.closestPo2 = 1 << mipmapLevel;
                    tile.rect.par = outArgs->params->pixelAspectRatio;
                    tile.bytesCount = tile.rect.area() * 4;
                    assert(tile.bytesCount > 0);
                    if (outArgs->params->depth == eImageBitDepthFloat) {
                        tile.bytesCount *= sizeof(float);
                    }
                    outArgs->params->tiles.push_back(tile);
                }
            }
        } else {
            if (!outArgs->params->roi.isNull()) {
                tile.rect.set(outArgs->params->roi);
                tile.rectRounded = outArgs->params->roi;
                tile.rect.closestPo2 = 1 << mipmapLevel;
                tile.rect.par = outArgs->params->pixelAspectRatio;
                tile.bytesCount = tile.rect.area() * 4;
                assert(tile.bytesCount > 0);
                if (outArgs->params->depth == eImageBitDepthFloat) {
                    tile.bytesCount *= sizeof(float);
                }
                outArgs->params->tiles.push_back(tile);
            }
        }

    } else {
        std::vector<RectI> tiles, tilesRounded;
        outArgs->params->roi = _imp->uiContext->getImageRectangleDisplayedRoundedToTileSize(outArgs->params->textureIndex, rod, outArgs->params->pixelAspectRatio, mipmapLevel, &tiles, &tilesRounded, &outArgs->params->tileSize, &outArgs->params->roiNotRoundedToTileSize);

        assert(tiles.size() == tilesRounded.size());

        std::vector<RectI>::iterator itRounded = tilesRounded.begin();
        for (std::vector<RectI>::iterator it = tiles.begin(); it != tiles.end(); ++it, ++itRounded) {
            UpdateViewerParams::CachedTile tile;
            tile.rectRounded = *itRounded;
            tile.rect.set(*it);
            tile.rect.closestPo2 = 1 << mipmapLevel;
            tile.rect.par = outArgs->params->pixelAspectRatio;
            tile.bytesCount = outArgs->params->tileSize * outArgs->params->tileSize * 4; // RGBA
            assert( outArgs->params->roi.contains(tile.rect) );
            // If we are using floating point textures, multiply by size of float
            assert(tile.bytesCount > 0);
            if (outArgs->params->depth == eImageBitDepthFloat) {
                tile.bytesCount *= sizeof(float);
            }
            outArgs->params->tiles.push_back(tile);
        }
    }

    // If the RoI does not fall into the visible portion on the viewer, just clear the viewer to black
    if ( outArgs->params->roi.isNull() || (outArgs->params->tiles.size() == 0) ) {
        return eViewerRenderRetCodeBlack;
    }


    outArgs->params->rod = rod;
    outArgs->params->mipMapLevel = mipmapLevel;

    std::string inputToRenderName = outArgs->activeInputToRender->getNode()->getScriptName_mt_safe();


    // Texture rect contains the pixel coordinates in the image to be rendered

    if (useCache) {
        FrameEntryLocker entryLocker(_imp.get());
        for (std::list<UpdateViewerParams::CachedTile>::iterator it = outArgs->params->tiles.begin(); it != outArgs->params->tiles.end(); ++it) {
            FrameKey key(getNode().get(),
                         outArgs->params->time,
                         viewerHash,
                         outArgs->params->gain,
                         outArgs->params->gamma,
                         outArgs->params->lut,
                         (int)outArgs->params->depth,
                         outArgs->channels,
                         outArgs->params->view,
                         it->rect,
                         mipmapLevel,
                         inputToRenderName,
                         outArgs->params->layer,
                         outArgs->params->alphaLayer.getPlaneID() + outArgs->params->alphaChannelName,
                         outArgs->params->depth == eImageBitDepthFloat,
                         isDraftMode);
            std::list<FrameEntryPtr> entries;
            bool hasTextureCached = appPTR->getTexture(key, &entries);
            if ( stats  && stats->isInDepthProfilingEnabled() ) {
                if (hasTextureCached) {
                    stats->addCacheInfosForNode(getNode(), true, false);
                } else {
                    stats->addCacheInfosForNode(getNode(), false, false);
                }
            }

            // If we want to force a refresh, we remove from  the cache texture
            if (outArgs->forceRender && hasTextureCached) {
                for (std::list<FrameEntryPtr>::iterator it = entries.begin(); it != entries.end(); ++it) {
                    appPTR->removeFromViewerCache(*it);
                }
            }
            // Find out if we have a corresponding tile in the cache
            FrameEntryPtr foundCachedEntry;
            for (std::list<FrameEntryPtr>::iterator it2 = entries.begin(); it2 != entries.end(); ++it2) {
                const TextureRect& entryRect = (*it2)->getKey().getTexRect();
                if (entryRect == it->rect) {
                    foundCachedEntry = *it2;
                    break;
                }
            }


            if (foundCachedEntry) {

                // If the tile is cached and we got it that means rendering is done
                entryLocker.lock(foundCachedEntry);

                /*if ( !entryLocker.tryLock(foundCachedEntry) ) {
                    // Another thread is rendering it, just return it is not useful to keep this thread waiting.
                    return eViewerRenderRetCodeRedraw;
                }*/

                /*if ( foundCachedEntry->getAborted() ) {
                    // The thread rendering the frame entry might have been aborted and the entry removed from the cache
                    // but another thread might successfully have found it in the cache. This flag is to notify it the frame

                    // is invalid.
                    return eViewerRenderRetCodeRedraw;
                }*/


                // The data will be valid as long as the cachedFrame shared pointer use_count is gt 1
                it->cachedData = foundCachedEntry;
                it->isCached = true;
                it->ramBuffer = foundCachedEntry->data();
                assert(it->ramBuffer);
                ++outArgs->params->nbCachedTile;
            }
        }
    }


    return eViewerRenderRetCodeRender;
} // ViewerInstance::getViewerRoIAndTexture

ViewerInstance::ViewerRenderRetCode
ViewerInstance::getRoDAndLookupCache(const bool useOnlyRoDCache,
                                     const U64 viewerHash,
                                     const NodePtr& rotoPaintNode,
                                     const boost::shared_ptr<RenderStats>& stats,
                                     ViewerArgs* outArgs)
{
    // We never use the texture cache when the user RoI is enabled or while painting or when auto-contrast is on, otherwise we would have
    // zillions of textures in the cache, each a few pixels different.
    const bool useTextureCache = !outArgs->userRoIEnabled && !outArgs->autoContrast && !rotoPaintNode.get() && !outArgs->isDoingPartialUpdates;

    // If it's eSupportsMaybe and mipMapLevel!=0, don't forget to update
    // this after the first call to getRegionOfDefinition().
    const RenderScale scaleOne(1.);

    // This may be eSupportsMaybe
    EffectInstance::SupportsEnum supportsRS = outArgs->activeInputToRender->supportsRenderScaleMaybe();


    // When in draft mode first try to get a texture without draft and then try with draft
    const int nLookups = outArgs->draftModeEnabled ? 2 : 1;

    for (int lookup = 0; lookup < nLookups; ++lookup) {
        const unsigned mipMapLevel = lookup == 0 ? outArgs->mipmapLevelWithoutDraft : outArgs->mipMapLevelWithDraft;
        RenderScale scale;
        scale.x = scale.y = Image::getScaleFromMipMapLevel(mipMapLevel);


        RectD rod;
        // Get the RoD here to be able to figure out what is the RoI of the Viewer.
        // Note that we are in the main-thread (OpenGL) thread here to optimize the code path when all textures are cached
        // so we cannot afford computing the actual RoD. If it's not cached then we will actually compute the RoD in the render thread.
        StatusEnum stat;

        if (useOnlyRoDCache) {
            stat = outArgs->activeInputToRender->getRegionOfDefinitionFromCache(outArgs->activeInputHash,
                                                                                outArgs->params->time,
                                                                                scale,
                                                                                outArgs->params->view,
                                                                                &rod,
                                                                                0 /*isProjectFormat*/);
            if (stat == eStatusFailed) {
                // If was not cached, we cannot lookup the cache in the main-thread at this mipmapLevel
                continue;
            }
        } else {
            stat = outArgs->activeInputToRender->getRegionOfDefinition_public(outArgs->activeInputHash,
                                                                              outArgs->params->time,
                                                                              supportsRS ==  eSupportsNo ? scaleOne : scale,
                                                                              outArgs->params->view,
                                                                              &rod,
                                                                              0 /*isProjectFormat*/);
            if (stat == eStatusFailed) {
                // It really failed, just exit
                return eViewerRenderRetCodeFail;
            }
        }

        // update scale after the first call to getRegionOfDefinition
        if ( (supportsRS == eSupportsMaybe) && (mipMapLevel != 0) ) {
            supportsRS = (outArgs->activeInputToRender)->supportsRenderScaleMaybe();
        }

        outArgs->mustComputeRoDAndLookupCache = false;


        bool isRodProjectFormat = ifInfiniteclipRectToProjectDefault(&rod);
        Q_UNUSED(isRodProjectFormat);

        // Ok we go the RoD, we can actually compute the RoI and look-up the cache
        ViewerRenderRetCode retCode = getViewerRoIAndTexture(rod, viewerHash, useTextureCache, lookup == 1, mipMapLevel, stats, outArgs);
        if (retCode != eViewerRenderRetCodeRender) {
            return retCode;
        }

        assert(outArgs->params->tiles.size() > 0);


        // We found something in the cache, stop now
        if (outArgs->params->nbCachedTile > 0) {
            break;
        }
    } // for (int lookup = 0; lookup < nLookups; ++lookup)

    return eViewerRenderRetCodeRender;
} // ViewerInstance::getRoDAndLookupCache

ViewerInstance::ViewerRenderRetCode
ViewerInstance::getRenderViewerArgsAndCheckCache(SequenceTime time,
                                                 bool isSequential,
                                                 ViewIdx view,
                                                 int textureIndex,
                                                 U64 viewerHash,
                                                 const NodePtr& rotoPaintNode,
                                                 const AbortableRenderInfoPtr& abortInfo,
                                                 const boost::shared_ptr<RenderStats>& stats,
                                                 ViewerArgs* outArgs)
{
    // Just redraw if the viewer is paused
    if ( isViewerPaused(textureIndex) ) {
        outArgs->params.reset(new UpdateViewerParams);
        outArgs->params->isViewerPaused = true;
        outArgs->params->time = time;
        outArgs->params->setUniqueID(textureIndex);
        outArgs->params->textureIndex = textureIndex;
        outArgs->params->view = view;

        return eViewerRenderRetCodeRedraw;
    }

    int activeA, activeB;
    getActiveInputs(activeA, activeB);
    // Fetch the viewer indexes that we should render from the A or B input depending on the textureIndex parameter
    if (textureIndex == 0) {
        outArgs->activeInputIndex =  activeA;
    } else {
        if (_imp->uiContext->getCompositingOperator() == eViewerCompositingOperatorNone) {
            outArgs->activeInputIndex = -1;
        } else {
            outArgs->activeInputIndex =  activeB;
        }
    }


    // The active input providing the image is the first upstream non disabled node
    EffectInstPtr upstreamInput = getInput(outArgs->activeInputIndex);
    outArgs->activeInputToRender.reset();
    if (upstreamInput) {
        outArgs->activeInputToRender = upstreamInput->getNearestNonDisabled();
    }

    // Before rendering we check that all mandatory inputs in the graph are connected else we fail
    if ( !outArgs->activeInputToRender || !checkTreeCanRender( outArgs->activeInputToRender->getNode().get() ) ) {
        return eViewerRenderRetCodeFail;
    }

    // Fetch the render parameters from the Viewer UI
    setupMinimalUpdateViewerParams(time, view, textureIndex, abortInfo, isSequential, outArgs);

    // Try to look-up the cache but do so only if we have a RoD valid in the cache because

    // we are on the main-thread here, it would be expensive to compute the RoD now.
    return getRoDAndLookupCache(true, viewerHash, rotoPaintNode, stats, outArgs);
}

ViewerInstance::ViewerRenderRetCode
ViewerInstance::renderViewer_internal(ViewIdx view,
                                      bool singleThreaded,
                                      bool isSequentialRender,
                                      U64 viewerHash,
                                      bool /*canAbort*/,
                                      const NodePtr& rotoPaintNode,
                                      bool useTLS,
                                      const boost::shared_ptr<ViewerCurrentFrameRequestSchedulerStartArgs>& request,
                                      const boost::shared_ptr<RenderStats>& stats,
                                      ViewerArgs& inArgs)
{
    // We are in the render thread, we may not have computed the RoD and lookup the cache yet

    boost::shared_ptr<ViewerParallelRenderArgsSetter> frameArgs;

    if (useTLS) {
        frameArgs.reset( new ViewerParallelRenderArgsSetter(inArgs.params->time,
                                                            inArgs.params->view,
                                                            !isSequentialRender,
                                                            isSequentialRender,
                                                            inArgs.params->abortInfo,
                                                            getNode(),
                                                            inArgs.params->textureIndex,
                                                            getTimeline().get(),
                                                            false,
                                                            rotoPaintNode,
                                                            inArgs.activeInputToRender->getNode(),
                                                            inArgs.draftModeEnabled,
                                                            stats) );
    }


    if (inArgs.mustComputeRoDAndLookupCache) {
        // Since we will most likely need to compute the RoD now, we MUST setup the thread local
        // storage otherwise functions like EffectInstance::aborted() would not work.

        ViewerRenderRetCode retcode = getRoDAndLookupCache(false, viewerHash, rotoPaintNode, stats, &inArgs);
        if (retcode != eViewerRenderRetCodeRender) {
            return retcode;
        }


        if ( inArgs.params->nbCachedTile == (int)inArgs.params->tiles.size() ) {
            // Found a cached texture
            return eViewerRenderRetCodeRender;
        }
    }
    AbortableThread* isAbortable = dynamic_cast<AbortableThread*>( QThread::currentThread() );
    if (isAbortable) {
        isAbortable->setAbortInfo( !isSequentialRender, inArgs.params->abortInfo, getNode()->getEffectInstance() );
    }


    assert( !inArgs.params->nbCachedTile || inArgs.params->nbCachedTile < (int)inArgs.params->tiles.size() );

    /*
     * There are 3 types of renders:
     * 1) Playback: the canAbort flag is set to true and the isSequentialRender flag is set to true
     * 2) Single frame abortable render: the canAbort flag is set to true and the isSequentialRender flag is set to false. Basically
     * this kind of render is triggered by any parameter change, timeline scrubbing, curve positioning, etc... In this mode each image
     * rendered concurrently by the viewer is probably different than another one (different hash key or time) hence we want to abort
     * ongoing renders that are no longer corresponding to anything relevant to the actual state of the GUI. On the other hand, the user
     * still want a smooth feedback, e.g: If the user scrubs the timeline, we want to give him/her a continuous feedback, even with a
     * latency so it looks like it is actually seeking, otherwise it would just refresh the image upon the mouseRelease event because all
     * other renders would be aborted. To enable this behaviour, we ensure that at least 1 render is always running, even if it does not
     * correspond to the GUI state anymore.
     * 3) Single frame non-abortable render: the canAbort flag is set to false and the isSequentialRender flag is set to false.
     */

    const bool useTextureCache = !inArgs.forceRender && !inArgs.userRoIEnabled && !inArgs.autoContrast && rotoPaintNode.get() == 0 && !inArgs.isDoingPartialUpdates;
    RectI roi = inArgs.params->roi;

    // We might already have some tiles cached, get their bounding box to see if it is less than the actual RoI
    if (useTextureCache) {
        RectI tilesBbox;
        bool tilesBboxSet = false;
        for (std::list<UpdateViewerParams::CachedTile>::const_iterator it = inArgs.params->tiles.begin(); it != inArgs.params->tiles.end(); ++it) {
            if (it->ramBuffer) {
                continue;
            }
            if (!tilesBboxSet) {
                tilesBboxSet = true;
                tilesBbox.x1 = it->rectRounded.x1;
                tilesBbox.x2 = it->rectRounded.x2;
                tilesBbox.y1 = it->rectRounded.y1;
                tilesBbox.y2 = it->rectRounded.y2;
            } else {
                tilesBbox.merge(it->rectRounded.x1, it->rectRounded.y1, it->rectRounded.x2, it->rectRounded.y2);
            }
        }
        if ( roi.contains(tilesBbox) ) {
            roi = tilesBbox;
        }
    }

    assert(inArgs.activeInputToRender);

    ///Check that we were not aborted already
    if ( !isSequentialRender && ( (inArgs.activeInputToRender->getHash() != inArgs.activeInputHash) ||
                                  ( inArgs.params->time != getTimeline()->currentFrame() ) ) ) {
        return eViewerRenderRetCodeRedraw;
    }

    ///Notify the gui we're rendering.
    EffectInstance::NotifyRenderingStarted_RAII renderingNotifier( getNode().get() );


    if (useTLS) {
        RectD canonicalRoi;
        roi.toCanonical(inArgs.params->mipMapLevel, inArgs.params->pixelAspectRatio, inArgs.params->rod, &canonicalRoi);

        FrameRequestMap requestPassData;
        StatusEnum stat = EffectInstance::computeRequestPass(inArgs.params->time, view, inArgs.params->mipMapLevel, canonicalRoi, getNode(), requestPassData);
        if (stat == eStatusFailed) {
            return eViewerRenderRetCodeFail;
        }


        frameArgs->updateNodesRequest(requestPassData);
    }

    const double par = inArgs.activeInputToRender->getAspectRatio(-1);


    //We are going to render a non cached frame and not in playback, clear persistent messages
    if (!inArgs.params->isSequential) {
        clearPersistentMessage(true);
    }

    ImagePlaneDesc components, pairedComponents;
    inArgs.activeInputToRender->getMetadataComponents(-1, &components, &pairedComponents);
    ImageBitDepthEnum imageDepth = inArgs.activeInputToRender->getBitDepth(-1);
    std::list<ImagePlaneDesc> requestedComponents;
    int alphaChannelIndex = -1;
    if ( (inArgs.channels != eDisplayChannelsA) &&
         ( inArgs.channels != eDisplayChannelsMatte) ) {
        ///We fetch the Layer specified in the gui
        if (inArgs.params->layer.getNumComponents() > 0) {
            requestedComponents.push_back(inArgs.params->layer);
        }
    } else {
        ///We fetch the alpha layer
        if ( !inArgs.params->alphaChannelName.empty() ) {
            requestedComponents.push_back(inArgs.params->alphaLayer);
            const std::vector<std::string>& channels = inArgs.params->alphaLayer.getChannels();
            for (std::size_t i = 0; i < channels.size(); ++i) {
                if (channels[i] == inArgs.params->alphaChannelName) {
                    alphaChannelIndex = i;
                    break;
                }
            }
            assert(alphaChannelIndex != -1);
        }
        if (inArgs.channels == eDisplayChannelsMatte) {
            //For the matte overlay also display the alpha mask on top of the red channel of the image
            if ( (inArgs.params->layer.getNumComponents() > 0) && (inArgs.params->layer != inArgs.params->alphaLayer) ) {
                requestedComponents.push_back(inArgs.params->layer);
            }
        }
    }

    if ( requestedComponents.empty() ) {
        return eViewerRenderRetCodeBlack;
    }

    EffectInstance::NotifyInputNRenderingStarted_RAII inputNIsRendering_RAII(getNode().get(), inArgs.activeInputIndex);
    std::vector<RectI> splitRoi;
    if (inArgs.isDoingPartialUpdates) {
        for (std::list<UpdateViewerParams::CachedTile>::iterator it = inArgs.params->tiles.begin(); it != inArgs.params->tiles.end(); ++it) {
            splitRoi.push_back(it->rect);
        }
    } else {
        /*
           Just render 1 tile
         */
        splitRoi.push_back(roi);
    }


    if ( stats && stats->isInDepthProfilingEnabled() ) {
        std::bitset<4> channelsRendered;
        switch (inArgs.channels) {
        case eDisplayChannelsMatte:
        case eDisplayChannelsRGB:
        case eDisplayChannelsY:
            channelsRendered[0] = channelsRendered[1] = channelsRendered[2] = true;
            channelsRendered[3] = false;
            break;
        case eDisplayChannelsR:
            channelsRendered[3] = channelsRendered[1] = channelsRendered[2] = false;
            channelsRendered[0] = true;
            break;
        case eDisplayChannelsG:
            channelsRendered[0] = channelsRendered[2] = channelsRendered[3] = false;
            channelsRendered[1] = true;
            break;
        case eDisplayChannelsB:
            channelsRendered[0] = channelsRendered[1] = channelsRendered[3] = false;
            channelsRendered[2] = true;
            break;
        case eDisplayChannelsA:
            channelsRendered[0] = channelsRendered[1] = channelsRendered[2] = false;
            channelsRendered[3] = true;
            break;
        }
        stats->setGlobalRenderInfosForNode(getNode(), inArgs.params->rod, inArgs.params->srcPremult, channelsRendered, true, true, inArgs.params->mipMapLevel);
    }

#pragma message WARN("Implement Viewer so it accepts OpenGL Textures in input")
    BufferableObjectList partialUpdateObjects;
    for (std::size_t rectIndex = 0; rectIndex < splitRoi.size(); ++rectIndex) {
        //AlphaImage will only be set when displaying the Matte overlay
        ImagePtr alphaImage, colorImage;

        // If an exception occurs here it is probably fatal, since
        // it comes from Natron itself. All exceptions from plugins are already caught
        // by the HostSupport library.
        // We catch it  and rethrow it just to notify the rendering is done.
        try {
            std::map<ImagePlaneDesc, ImagePtr> planes;
            EffectInstance::RenderRoIRetCode retCode;
            {
                boost::scoped_ptr<EffectInstance::RenderRoIArgs> renderArgs;
                renderArgs.reset( new EffectInstance::RenderRoIArgs(inArgs.params->time,
                                                                    Image::getScaleFromMipMapLevel(inArgs.params->mipMapLevel),
                                                                    inArgs.params->mipMapLevel,
                                                                    view,
                                                                    inArgs.forceRender,
                                                                    splitRoi[rectIndex],
                                                                    inArgs.params->rod,
                                                                    requestedComponents,
                                                                    imageDepth,
                                                                    false /*calledFromGetImage*/,
                                                                    this,
                                                                    eStorageModeRAM /*returnStorage*/,
                                                                    inArgs.params->time) );
                retCode = inArgs.activeInputToRender->renderRoI(*renderArgs, &planes);
            }
            //Either rendering failed or we have 2 planes (alpha mask and color image) or we have a single plane (color image)
            assert(planes.size() == 0 || planes.size() <= 2);
            if ( !planes.empty() && (retCode == EffectInstance::eRenderRoIRetCodeOk) ) {
                if (planes.size() == 2) {
                    std::map<ImagePlaneDesc, ImagePtr>::iterator foundColorLayer = planes.find(inArgs.params->layer);
                    if ( foundColorLayer != planes.end() ) {
                        colorImage = foundColorLayer->second;
                    }
                    std::map<ImagePlaneDesc, ImagePtr>::iterator foundAlphaLayer = planes.find(inArgs.params->alphaLayer);
                    if ( foundAlphaLayer != planes.end() ) {
                        alphaImage = foundAlphaLayer->second;
                    }
                } else {
                    //only 1 plane, figure out if the alpha layer is the same as the color layer
                    if (inArgs.params->alphaLayer == inArgs.params->layer) {
                        if (inArgs.channels == eDisplayChannelsMatte) {
                            alphaImage = colorImage = planes.begin()->second;
                        } else {
                            colorImage = planes.begin()->second;
                        }
                    } else {
                        colorImage = planes.begin()->second;
                    }
                }
                assert(colorImage);
                inArgs.params->colorImage = colorImage;
            }
            if (!colorImage) {
                if (retCode == EffectInstance::eRenderRoIRetCodeFailed) {
                    return eViewerRenderRetCodeFail;
                } else if (retCode == EffectInstance::eRenderRoIRetCodeOk) {
                    return eViewerRenderRetCodeBlack;
                } else {
                    /*
                       The render was not aborted but did not return an image, this may be the case
                       for example when an effect returns a NULL RoD at some point. Don't fail but
                       display a black image
                     */
                    return eViewerRenderRetCodeRedraw;
                }
            }
        } catch (...) {
            ///If the plug-in was aborted, this is probably not a failure due to render but because of abortion.
            ///Don't forward the exception in that case.
            if ( inArgs.activeInputToRender->aborted() ) {
                return eViewerRenderRetCodeRedraw;
            }
            throw;
        }


        // Don't uncomment: if the image was rendered so far, render it to the display texture so that the user get some feedback
        /*if ( !_imp->checkAgeNoUpdate( inArgs.params->textureIndex, inArgs.params->abortInfo->getRenderAge() ) ) {
            return eViewerRenderRetCodeRedraw;
        }

        if ( inArgs.activeInputToRender->aborted() ) {
            return eViewerRenderRetCodeRedraw;
        }*/

        const bool viewerRenderRoiOnly = !useTextureCache;
        ViewerColorSpaceEnum srcColorSpace = colorImage ? getApp()->getDefaultColorSpaceForBitDepth( colorImage->getBitDepth() ) : eViewerColorSpaceSRGB;

        if ( ( (inArgs.channels == eDisplayChannelsA) && ( !colorImage || (alphaChannelIndex < 0) || ( alphaChannelIndex >= (int)colorImage->getComponentsCount() ) ) ) ||
            ( ( inArgs.channels == eDisplayChannelsMatte) && ( !alphaImage || ( alphaChannelIndex < 0) || ( alphaChannelIndex >= (int)alphaImage->getComponentsCount() ) ) ) ) {
            return eViewerRenderRetCodeBlack;
        }


        assert( ( inArgs.channels != eDisplayChannelsMatte && ( !colorImage || alphaChannelIndex < (int)colorImage->getComponentsCount() ) ) ||
               ( inArgs.channels == eDisplayChannelsMatte && ( !alphaImage || alphaChannelIndex < (int)alphaImage->getComponentsCount() ) ) );


        //Make sure the viewer does not render something outside the bounds
        RectI viewerRenderRoI;
        if (colorImage) {
            splitRoi[rectIndex].intersect(colorImage->getBounds(), &viewerRenderRoI);
        }

        boost::shared_ptr<UpdateViewerParams> updateParams;
        if (!inArgs.isDoingPartialUpdates) {
            updateParams = inArgs.params;
        } else {
            updateParams.reset( new UpdateViewerParams(*inArgs.params) );
            updateParams->mustFreeRamBuffer = true;
            updateParams->isPartialRect = true;
            UpdateViewerParams::CachedTile tile;
            tile.rect.set(viewerRenderRoI);
            tile.rectRounded = viewerRenderRoI;
            std::size_t pixelSize = 4;
            if (updateParams->depth == eImageBitDepthFloat) {
                pixelSize *= sizeof(float);
            }
            std::size_t dstRowSize = tile.rect.width() * pixelSize;
            tile.bytesCount = tile.rect.height() * dstRowSize;
            tile.ramBuffer =  (unsigned char*)malloc(tile.bytesCount);
            updateParams->tiles.clear();
            updateParams->tiles.push_back(tile);
        }

        // Allocate the texture on the CPU to apply the render viewer process
        FrameEntryLocker entryLocker( _imp.get() );
        RectI lastPaintBboxPixel;
        std::list<UpdateViewerParams::CachedTile> unCachedTiles;
        if (!useTextureCache) {
            assert(updateParams->tiles.size() == 1);

            UpdateViewerParams::CachedTile& tile = updateParams->tiles.front();


            // If we are tracking, only update the partial rectangles
            if (inArgs.isDoingPartialUpdates) {
                QMutexLocker k(&_imp->viewerParamsMutex);
                updateParams->recenterViewport = _imp->viewportCenterSet;
                updateParams->viewportCenter = _imp->viewportCenter;
                unCachedTiles.push_back(tile);
            }
            // If we are actively painting, re-use the last texture instead of re-drawing everything
            else if (rotoPaintNode) {
                /*
                   Check if we have a last valid texture and re-use the old texture only if the new texture is at least as big
                   as the old texture.
                 */
                QMutexLocker k(&_imp->lastRenderParamsMutex);
                assert(!_imp->lastRenderParams[updateParams->textureIndex] || _imp->lastRenderParams[updateParams->textureIndex]->tiles.size() == 1);


                bool canUseOldTex = _imp->lastRenderParams[updateParams->textureIndex] &&
                                    updateParams->mipMapLevel == _imp->lastRenderParams[updateParams->textureIndex]->mipMapLevel &&
                                    tile.rect.contains(_imp->lastRenderParams[updateParams->textureIndex]->tiles.front().rect);

                if (!canUseOldTex) {
                    //The old texture did not exist or was not usable, just make a new buffer
                    updateParams->mustFreeRamBuffer = true;
                    tile.ramBuffer =  (unsigned char*)malloc(tile.bytesCount);
                    unCachedTiles.push_back(tile);
                } else {
                    //Overwrite the RoI to only the last portion rendered
                    RectD lastPaintBbox = getApp()->getLastPaintStrokeBbox();


                    lastPaintBbox.toPixelEnclosing(updateParams->mipMapLevel, par, &lastPaintBboxPixel);


                    //The last buffer must be valid
                    const UpdateViewerParams::CachedTile& lastTile = _imp->lastRenderParams[updateParams->textureIndex]->tiles.front();
                    assert(lastTile.ramBuffer);
                    tile.ramBuffer =  0;

                    //If the old buffer size is the same as the requested texture size, this function does nothing
                    //otherwise it allocates a new buffer and copies the content of the old one.
                    bool mustFreeSource = copyAndSwap(lastTile.rect, tile.rect, tile.bytesCount, updateParams->depth, lastTile.ramBuffer, &tile.ramBuffer);

                    if (mustFreeSource) {
                        //A new buffer was allocated and copied the previous content, free the old texture
                        _imp->lastRenderParams[updateParams->textureIndex]->mustFreeRamBuffer = true;
                    } else {
                        //The buffer did not change its size, make sure to keep it
                        _imp->lastRenderParams[updateParams->textureIndex]->mustFreeRamBuffer = false;
                    }

                    //This will delete the previous buffer if mustFreeRamBuffer was set to true
                    _imp->lastRenderParams[updateParams->textureIndex].reset();

                    //Allocation may have failed
                    if (!tile.ramBuffer) {
                        return eViewerRenderRetCodeFail;
                    }

                    /*UpdateViewerParams::CachedTile tileCopy = tile;
                       //If we are painting, only render the portion needed
                       if ( !lastPaintBboxPixel.isNull() ) {
                        tileCopy.rect.intersect(lastPaintBboxPixel, &tileCopy.rect);
                        std::size_t pixelSize = 4;
                        if (updateParams->depth == eImageBitDepthFloat) {
                            pixelSize *= sizeof(float);
                        }
                        std::size_t dstRowSize = tileCopy.rect.width() * pixelSize;
                        tileCopy.bytesCount = tileCopy.rect.height() * dstRowSize;
                       }

                       unCachedTiles.push_back(tileCopy);*/
                    unCachedTiles.push_back(tile);
                }
                _imp->lastRenderParams[updateParams->textureIndex] = updateParams;
            }
            // Make a new buffer that will be freed when the params get destroyed
            else {
                assert(updateParams->tiles.size() == 1);

                updateParams->mustFreeRamBuffer = true;
                tile.ramBuffer =  (unsigned char*)malloc(tile.bytesCount);
                unCachedTiles.push_back(tile);
            }
        } else { // useTextureCache
            //Look up the cache for a texture or create one
            {
                QMutexLocker k(&_imp->lastRenderParamsMutex);
                _imp->lastRenderParams[updateParams->textureIndex].reset();
            }

            // For the viewer, we need the enclosing rectangle to avoid black borders.
            // Do this here to avoid infinity values.

            RectI bounds;
            updateParams->rod.toPixelEnclosing(updateParams->mipMapLevel, updateParams->pixelAspectRatio, &bounds);

            RectI tileBounds;
            tileBounds.x1 = tileBounds.y1 = 0;
            tileBounds.x2 = tileBounds.y2 = inArgs.params->tileSize;
            assert(!tileBounds.isNull());
            if (tileBounds.isNull()) {
                return eViewerRenderRetCodeRedraw;
            }
            std::string inputToRenderName = inArgs.activeInputToRender->getNode()->getScriptName_mt_safe();
            for (std::list<UpdateViewerParams::CachedTile>::iterator it = updateParams->tiles.begin(); it != updateParams->tiles.end(); ++it) {
                if (it->isCached) {
                    assert(it->ramBuffer);
                } else {
                    assert(!it->ramBuffer);


                    FrameKey key(getNode().get(),
                                 inArgs.params->time,
                                 viewerHash,
                                 inArgs.params->gain,
                                 inArgs.params->gamma,
                                 inArgs.params->lut,
                                 (int)inArgs.params->depth,
                                 inArgs.channels,
                                 inArgs.params->view,
                                 it->rect,
                                 inArgs.params->mipMapLevel,
                                 inputToRenderName,
                                 inArgs.params->layer,
                                 inArgs.params->alphaLayer.getPlaneID() + inArgs.params->alphaChannelName,
                                 inArgs.params->depth == eImageBitDepthFloat,
                                 inArgs.draftModeEnabled);



                    boost::shared_ptr<FrameParams> cachedFrameParams( new FrameParams(bounds , key.getBitDepth(), tileBounds, ImagePtr() ) );
                    bool cached = appPTR->getTextureOrCreate(key, cachedFrameParams, &entryLocker, &it->cachedData);
                    if (!it->cachedData) {
                        std::size_t size = cachedFrameParams->getStorageInfo().numComponents * cachedFrameParams->getStorageInfo().dataTypeSize * cachedFrameParams->getStorageInfo().bounds.area();
                        QString s = tr("Failed to allocate a texture of %1.").arg( printAsRAM(size) );
                        Dialogs::errorDialog( tr("Out of memory").toStdString(), s.toStdString() );

                        return eViewerRenderRetCodeFail;
                    }

                    ///The entry has already been locked by the cache
                    if (!cached) {
                        it->cachedData->allocateMemory();
                    } else {
                        // If the tile is cached and we got it that means rendering is done
                        entryLocker.lock(it->cachedData);
                        it->ramBuffer = it->cachedData->data();
                        it->isCached = true;
                        continue;
                    }


                    assert(it->cachedData);
                    // how do you make sure cachedFrame->data() is not freed after this line?
                    ///It is not freed as long as the cachedFrame shared_ptr has a used_count greater than 1.
                    ///Since it is used during the whole function scope it is guaranteed not to be freed before
                    ///The viewer is actually done with it.
                    /// @see Cache::clearInMemoryPortion and Cache::clearDiskPortion and LRUHashTable::evict
                    it->ramBuffer = it->cachedData->data();
                    assert(it->ramBuffer);
                    unCachedTiles.push_back(*it);
                } // !it->isCached

                if (it->cachedData) {
                    it->cachedData->setInternalImage(colorImage);
                }
            }
        } // !useTextureCache

        /*
           If we are not using the texture cache, there is a unique tile which has the required texture size on the viewer, so we render the RoI instead
           of just the tile portion in the render function
         */


        //If we are painting, only render the portion needed
        if ( !lastPaintBboxPixel.isNull() ) {
            lastPaintBboxPixel.intersect(viewerRenderRoI, &viewerRenderRoI);
        }

        boost::shared_ptr<TimeLapse> viewerRenderTimeRecorder;
        if (stats) {
            viewerRenderTimeRecorder.reset( new TimeLapse() );
        }

        std::size_t tileRowElements = inArgs.params->tileSize;
        // Internally the buffer is interpreted as U32 when 8bit, so we do not multiply it by 4 for RGBA
        if (updateParams->depth == eImageBitDepthFloat) {
            tileRowElements *= 4;
        }

        if (singleThreaded) {
            if (inArgs.autoContrast && !inArgs.isDoingPartialUpdates) {
                double vmin, vmax;
                MinMaxVal vMinMax = findAutoContrastVminVmax(colorImage, inArgs.channels, viewerRenderRoI);
                vmin = vMinMax.min;
                vmax = vMinMax.max;

                ///if vmax - vmin is greater than 1 the gain will be really small and we won't see
                ///anything in the image
                if (vmin == vmax) {
                    vmin = vmax - 1.;
                }
                updateParams->gain = 1 / (vmax - vmin);
                updateParams->offset = -vmin / ( vmax - vmin);
            }

            const RenderViewerArgs args(colorImage,
                                        alphaImage,
                                        inArgs.channels,
                                        updateParams->srcPremult,
                                        updateParams->depth,
                                        updateParams->gain,
                                        updateParams->gamma,
                                        updateParams->offset,
                                        lutFromColorspace(srcColorSpace),
                                        lutFromColorspace(updateParams->lut),
                                        alphaChannelIndex,
                                        viewerRenderRoiOnly,
                                        tileRowElements);
            QReadLocker k(&_imp->gammaLookupMutex);
            for (std::list<UpdateViewerParams::CachedTile>::iterator it = unCachedTiles.begin(); it != unCachedTiles.end(); ++it) {
                renderFunctor(viewerRenderRoI,
                              args,
                              this,
                              *it);
            }
        } else {
            bool runInCurrentThread = QThreadPool::globalInstance()->activeThreadCount() >= QThreadPool::globalInstance()->maxThreadCount();
            if ( !runInCurrentThread && (splitRoi.size() > 1) ) {
                runInCurrentThread = true;
            }


            ///if autoContrast is enabled, find out the vmin/vmax before rendering and mapping against new values
            if (inArgs.autoContrast && !inArgs.isDoingPartialUpdates) {
                double vmin = std::numeric_limits<double>::infinity();
                double vmax = -std::numeric_limits<double>::infinity();

                if (runInCurrentThread) {
                    MinMaxVal vMinMax = findAutoContrastVminVmax(colorImage, inArgs.channels, viewerRenderRoI);
                    vmin = vMinMax.min;
                    vmax = vMinMax.max;
                } else {
                    std::vector<RectI> splitRects = viewerRenderRoI.splitIntoSmallerRects( appPTR->getHardwareIdealThreadCount() );
                    QFuture<MinMaxVal> future = QtConcurrent::mapped( splitRects,
                                                                                       boost::bind(findAutoContrastVminVmax,
                                                                                                   colorImage,
                                                                                                   inArgs.channels,
                                                                                                   _1) );
                    future.waitForFinished();
                    QList<MinMaxVal> results = future.results();
                    Q_FOREACH (const MinMaxVal &vMinMax, results) {
                        if (vMinMax.min < vmin) {
                            vmin = vMinMax.min;
                        }
                        if (vMinMax.max > vmax) {
                            vmax = vMinMax.max;
                        }
                    }
                } // runInCurrentThread

                if (vmax == vmin) {
                    vmin = vmax - 1.;
                }

                if (vmax <= 0) {
                    updateParams->gain = 0;
                    updateParams->offset = 0;
                } else {
                    updateParams->gain = 1 / (vmax - vmin);
                    updateParams->offset =  -vmin / (vmax - vmin);
                }
            }

            const RenderViewerArgs args(colorImage,
                                        alphaImage,
                                        inArgs.channels,
                                        updateParams->srcPremult,
                                        updateParams->depth,
                                        updateParams->gain,
                                        updateParams->gamma,
                                        updateParams->offset,
                                        lutFromColorspace(srcColorSpace),
                                        lutFromColorspace(updateParams->lut),
                                        alphaChannelIndex,
                                        viewerRenderRoiOnly,
                                        tileRowElements);

            if (runInCurrentThread) {
                QReadLocker k(&_imp->gammaLookupMutex);
                for (std::list<UpdateViewerParams::CachedTile>::iterator it = unCachedTiles.begin(); it != unCachedTiles.end(); ++it) {
                    renderFunctor(viewerRenderRoI,
                                  args, this, *it);
                }
            } else {
                QReadLocker k(&_imp->gammaLookupMutex);
                QtConcurrent::map( unCachedTiles,
                                   boost::bind(&renderFunctor,
                                               viewerRenderRoI,
                                               args,
                                               this,
                                               _1) ).waitForFinished();
            }

            if (inArgs.isDoingPartialUpdates) {
                partialUpdateObjects.push_back(updateParams);
            }
        } // if (singleThreaded)


<<<<<<< HEAD
        if ( stats && stats->isInDepthProfilingEnabled() ) {
            stats->addRenderInfosForNode( getNode(), NodePtr(), colorImage->getComponents().getChannelsLabel(), viewerRenderRoI, viewerRenderTimeRecorder->getTimeSinceCreation() );
=======
        if ( colorImage && stats && stats->isInDepthProfilingEnabled() ) {
            stats->addRenderInfosForNode( getNode(), NodePtr(), colorImage->getComponents().getComponentsGlobalName(), viewerRenderRoI, viewerRenderTimeRecorder->getTimeSinceCreation() );
>>>>>>> c5b68f77
        }
    } // for (std::vector<RectI>::iterator rect = splitRoi.begin(); rect != splitRoi.end(), ++rect) {


    /*
       If we were rendering only partial rectangles, update them all at once
     */
    if ( !partialUpdateObjects.empty() ) {
        getRenderEngine()->notifyFrameProduced(partialUpdateObjects, stats, request);

        //If we reply eViewerRenderRetCodeRender, it will append another updateViewer for nothing
        return eViewerRenderRetCodeRedraw;
    }

    return eViewerRenderRetCodeRender;
} // renderViewer_internal

void
ViewerInstance::aboutToUpdateTextures()
{
    assert( qApp && qApp->thread() == QThread::currentThread() );
    _imp->uiContext->clearPartialUpdateTextures();
}

bool
ViewerInstance::isViewerUIVisible() const
{
    assert( qApp && qApp->thread() == QThread::currentThread() );

    return _imp->uiContext ? _imp->uiContext->isViewerUIVisible() : false;
}

void
ViewerInstance::updateViewer(boost::shared_ptr<UpdateViewerParams> & frame)
{
    if (!frame) {
        return;
    }
    if (frame->isViewerPaused) {
        return;
    }
    if ( isViewerPaused(frame->textureIndex) ) {
        return;
    }
    _imp->updateViewer( boost::dynamic_pointer_cast<UpdateViewerParams>(frame) );
}

void
renderFunctor(const RectI& roi,
              const RenderViewerArgs & args,
              ViewerInstance* viewer,
              UpdateViewerParams::CachedTile tile)
{
    if ( (args.bitDepth == eImageBitDepthFloat) ) {
        // image is stored as linear, the OpenGL shader with do gamma/sRGB/Rec709 decompression, as well as gain and offset
        scaleToTexture32bits(roi, args, tile, (float*)tile.ramBuffer);
    } else {
        // texture is stored as sRGB/Rec709 compressed 8-bit RGBA
        scaleToTexture8bits(roi, args, viewer, tile, (U32*)tile.ramBuffer);
    }
}

inline
MinMaxVal
findAutoContrastVminVmax_generic(boost::shared_ptr<const Image> inputImage,
                                 int nComps,
                                 DisplayChannelsEnum channels,
                                 const RectI & rect)
{
    double localVmin = std::numeric_limits<double>::infinity();
    double localVmax = -std::numeric_limits<double>::infinity();
    Image::ReadAccess acc = inputImage->getReadRights();

    for (int y = rect.bottom(); y < rect.top(); ++y) {
        const float* src_pixels = (const float*)acc.pixelAt(rect.left(), y);
        ///we fill the scan-line with all the pixels of the input image
        for (int x = rect.left(); x < rect.right(); ++x) {
            double r = 0.;
            double g = 0.;
            double b = 0.;
            double a = 0.;
            switch (nComps) {
            case 4:
                r = src_pixels[0];
                g = src_pixels[1];
                b = src_pixels[2];
                a = src_pixels[3];
                break;
            case 3:
                r = src_pixels[0];
                g = src_pixels[1];
                b = src_pixels[2];
                a = 1.;
                break;
            case 2:
                r = src_pixels[0];
                g = src_pixels[1];
                b = 0.;
                a = 1.;
                break;
            case 1:
                a = src_pixels[0];
                r = g = b = 0.;
                break;
            default:
                r = g = b = a = 0.;
            }

            double mini, maxi;
            switch (channels) {
            case eDisplayChannelsRGB:
                mini = std::min(std::min(r, g), b);
                maxi = std::max(std::max(r, g), b);
                break;
            case eDisplayChannelsY:
                mini = r = 0.299 * r + 0.587 * g + 0.114 * b;
                maxi = mini;
                break;
            case eDisplayChannelsR:
                mini = r;
                maxi = mini;
                break;
            case eDisplayChannelsG:
                mini = g;
                maxi = mini;
                break;
            case eDisplayChannelsB:
                mini = b;
                maxi = mini;
                break;
            case eDisplayChannelsA:
                mini = a;
                maxi = mini;
                break;
            default:
                mini = 0.;
                maxi = 0.;
                break;
            }
            if (mini < localVmin) {
                localVmin = mini;
            }
            if (maxi > localVmax) {
                localVmax = maxi;
            }

            src_pixels += nComps;
        }
    }

    return MinMaxVal(localVmin, localVmax);
} // findAutoContrastVminVmax_generic

template <int nComps>
MinMaxVal
findAutoContrastVminVmax_internal(boost::shared_ptr<const Image> inputImage,
                                  DisplayChannelsEnum channels,
                                  const RectI & rect)
{
    return findAutoContrastVminVmax_generic(inputImage, nComps, channels, rect);
}

MinMaxVal
findAutoContrastVminVmax(boost::shared_ptr<const Image> inputImage,
                         DisplayChannelsEnum channels,
                         const RectI & rect)
{
    int nComps = inputImage->getComponents().getNumComponents();

    if (nComps == 4) {
        return findAutoContrastVminVmax_internal<4>(inputImage, channels, rect);
    } else if (nComps == 3) {
        return findAutoContrastVminVmax_internal<3>(inputImage, channels, rect);
    } else if (nComps == 1) {
        return findAutoContrastVminVmax_internal<1>(inputImage, channels, rect);
    } else {
        return findAutoContrastVminVmax_generic(inputImage, nComps, channels, rect);
    }
} // findAutoContrastVminVmax

template <typename PIX, int maxValue, bool opaque, bool applyMatte, int rOffset, int gOffset, int bOffset>
void
scaleToTexture8bits_generic(const RectI& roi,
                            const RenderViewerArgs & args,
                            int nComps,
                            ViewerInstance* viewer,
                            const UpdateViewerParams::CachedTile& tile,
                            U32* tileBuffer)
{
    const size_t pixelSize = sizeof(PIX);
    const bool luminance = (args.channels == eDisplayChannelsY);
    Image::ReadAccess acc = Image::ReadAccess( args.inputImage.get() );
    const RectI srcImgBounds = args.inputImage->getBounds();

    if ( (args.renderOnlyRoI && !tile.rect.contains(roi)) || (!args.renderOnlyRoI && !roi.contains(tile.rect)) ) {
        return;
    }
    assert(tile.rect.x2 > tile.rect.x1);

    int dstRowElements;
    U32* dst_pixels;
    if (args.renderOnlyRoI) {
        dstRowElements = tile.rect.width();
        dst_pixels = tileBuffer + (roi.y1 - tile.rect.y1) * dstRowElements + (roi.x1 - tile.rect.x1);
    } else {
        dstRowElements = args.tileRowElements;
        dst_pixels = tileBuffer + (tile.rect.y1 - tile.rectRounded.y1) * args.tileRowElements + (tile.rect.x1 - tile.rectRounded.x1);
    }

    const int y1 = args.renderOnlyRoI ? roi.y1 : tile.rect.y1;
    const int y2 = args.renderOnlyRoI ? roi.y2 : tile.rect.y2;
    const int x1 = args.renderOnlyRoI ? roi.x1 : tile.rect.x1;
    const int x2 = args.renderOnlyRoI ? roi.x2 : tile.rect.x2;
    const PIX* src_pixels = (const PIX*)acc.pixelAt(x1, y1);
    const int srcRowElements = (int)args.inputImage->getRowElements();
    boost::shared_ptr<Image::ReadAccess> matteAcc;
    if (applyMatte) {
        matteAcc.reset( new Image::ReadAccess( args.matteImage.get() ) );
    }

    for (int y = y1; y < y2;
         ++y,
         dst_pixels += dstRowElements) {
        // coverity[dont_call]
        int start = (int)( rand() % (x2 - x1) );


        for (int backward = 0; backward < 2; ++backward) {
            int index = backward ? start - 1 : start;

            assert( backward == 1 || ( index >= 0 && index < (x2 - x1) ) );

            unsigned error_r = 0x80;
            unsigned error_g = 0x80;
            unsigned error_b = 0x80;

            while (index < (x2 - x1) && index >= 0) {
                double r = 0.;
                double g = 0.;
                double b = 0.;
                int uA = 0;
                double a = 0;
                if (nComps >= 4) {
                    r = (src_pixels ? src_pixels[index * nComps + rOffset] : 0.);
                    g = (src_pixels ? src_pixels[index * nComps + gOffset] : 0.);
                    b = (src_pixels ? src_pixels[index * nComps + bOffset] : 0.);
                    if (opaque) {
                        a = 1;
                        uA = 255;
                    } else {
                        a = src_pixels ? src_pixels[index * nComps + 3] : 0;
                        uA = Color::floatToInt<256>(a);
                    }
                } else if (nComps == 3) {
                    // coverity[dead_error_line]
                    r = (src_pixels && rOffset < nComps) ? src_pixels[index * nComps + rOffset] : 0.;
                    // coverity[dead_error_line]
                    g = (src_pixels && gOffset < nComps) ? src_pixels[index * nComps + gOffset] : 0.;
                    // coverity[dead_error_line]
                    b = (src_pixels && bOffset < nComps) ? src_pixels[index * nComps + bOffset] : 0.;
                    a = (src_pixels ? 1 : 0);
                    uA = a * 255;
                } else if (nComps == 2) {
                    // coverity[dead_error_line]
                    r = (src_pixels && rOffset < nComps) ? src_pixels[index * nComps + rOffset] : 0.;
                    // coverity[dead_error_line]
                    g = (src_pixels && gOffset < nComps) ? src_pixels[index * nComps + gOffset] : 0.;
                    b = 0;
                    a = (src_pixels ? 1 : 0);
                    uA = a * 255;
                } else if (nComps == 1) {
                    // coverity[dead_error_line]
                    r = (src_pixels && rOffset < nComps) ? src_pixels[index * nComps + rOffset] : 0.;
                    g = b = r;
                    a = (src_pixels ? 1 : 0);
                    uA = a * 255;
                } else {
                    assert(false);
                }


                switch (pixelSize) {
                case sizeof(unsigned char):     //byte
                    if (args.srcColorSpace) {
                        r = args.srcColorSpace->fromColorSpaceUint8ToLinearFloatFast( (unsigned char)r );
                        g = args.srcColorSpace->fromColorSpaceUint8ToLinearFloatFast( (unsigned char)g );
                        b = args.srcColorSpace->fromColorSpaceUint8ToLinearFloatFast( (unsigned char)b );
                    } else {
                        r = (double)Image::convertPixelDepth<unsigned char, float>( (unsigned char)r );
                        g = (double)Image::convertPixelDepth<unsigned char, float>( (unsigned char)g );
                        b = (double)Image::convertPixelDepth<unsigned char, float>( (unsigned char)b );
                    }
                    break;
                case sizeof(unsigned short):     //short
                    if (args.srcColorSpace) {
                        r = args.srcColorSpace->fromColorSpaceUint16ToLinearFloatFast( (unsigned short)r );
                        g = args.srcColorSpace->fromColorSpaceUint16ToLinearFloatFast( (unsigned short)g );
                        b = args.srcColorSpace->fromColorSpaceUint16ToLinearFloatFast( (unsigned short)b );
                    } else {
                        r = (double)Image::convertPixelDepth<unsigned short, float>( (unsigned char)r );
                        g = (double)Image::convertPixelDepth<unsigned short, float>( (unsigned char)g );
                        b = (double)Image::convertPixelDepth<unsigned short, float>( (unsigned char)b );
                    }
                    break;
                case sizeof(float):     //float
                    if (args.srcColorSpace) {
                        r = args.srcColorSpace->fromColorSpaceFloatToLinearFloat(r);
                        g = args.srcColorSpace->fromColorSpaceFloatToLinearFloat(g);
                        b = args.srcColorSpace->fromColorSpaceFloatToLinearFloat(b);
                    }
                    break;
                default:
                    break;
                }

                r = r * args.gain + args.offset;
                g = g * args.gain + args.offset;
                b = b * args.gain + args.offset;
                if  (args.gamma <= 0) {
                    r = (r < 1.) ? 0. : (r == 1. ? 1. : std::numeric_limits<double>::infinity() );
                    g = (g < 1.) ? 0. : (g == 1. ? 1. : std::numeric_limits<double>::infinity() );
                    b = (b < 1.) ? 0. : (b == 1. ? 1. : std::numeric_limits<double>::infinity() );
                } else if (args.gamma != 1.) {
                    r = viewer->interpolateGammaLut(r);
                    g = viewer->interpolateGammaLut(g);
                    b = viewer->interpolateGammaLut(b);
                }


                if (luminance) {
                    r = 0.299 * r + 0.587 * g + 0.114 * b;
                    g = r;
                    b = r;
                }


                U8 uR, uG, uB;
                if (!args.colorSpace) {
                    uR = Color::floatToInt<256>(r);
                    uG = Color::floatToInt<256>(g);
                    uB = Color::floatToInt<256>(b);
                } else {
                    error_r = (error_r & 0xff) + args.colorSpace->toColorSpaceUint8xxFromLinearFloatFast(r);
                    error_g = (error_g & 0xff) + args.colorSpace->toColorSpaceUint8xxFromLinearFloatFast(g);
                    error_b = (error_b & 0xff) + args.colorSpace->toColorSpaceUint8xxFromLinearFloatFast(b);
                    assert(error_r < 0x10000 && error_g < 0x10000 && error_b < 0x10000);
                    uR = (U8)(error_r >> 8);
                    uG = (U8)(error_g >> 8);
                    uB = (U8)(error_b >> 8);
                }

                if (applyMatte) {
                    double alphaMatteValue = 0;
                    if (args.matteImage == args.inputImage) {
                        switch (args.alphaChannelIndex) {
                        case 0:
                            alphaMatteValue = r;
                            break;
                        case 1:
                            alphaMatteValue = g;
                            break;
                        case 2:
                            alphaMatteValue = b;
                            break;
                        case 3:
                            alphaMatteValue = a;
                            break;
                        default:
                            break;
                        }
                    } else {
                        const PIX* src_pixels = (const PIX*)matteAcc->pixelAt(x1 + index, y);
                        if (src_pixels) {
                            alphaMatteValue = (double)src_pixels[args.alphaChannelIndex];
                            switch (pixelSize) {
                            case sizeof(unsigned char):     //byte
                                alphaMatteValue = (double)Image::convertPixelDepth<unsigned char, float>( (unsigned char)r );
                                break;
                            case sizeof(unsigned short):     //short
                                alphaMatteValue = (double)Image::convertPixelDepth<unsigned short, float>( (unsigned short)r );
                                break;
                            default:
                                break;
                            }
                        }
                    }
                    U8 matteA;
                    if (args.colorSpace) {
                        matteA = args.colorSpace->toColorSpaceUint8FromLinearFloatFast(alphaMatteValue) / 2;
                    } else {
                        matteA = Color::floatToInt<256>(alphaMatteValue) / 2;
                    }
                    uR = Image::clampIfInt<U8>( (double)uR + matteA );
                }

                dst_pixels[index] = toBGRA(uR, uG, uB, uA);

                if (backward) {
                    --index;
                } else {
                    ++index;
                }
            } // while (index < args.texRect.w && index >= 0) {
        } // for (int backward = 0; backward < 2; ++backward) {
        if (src_pixels) {
            src_pixels += srcRowElements;
        }
    } // for (int y = yRange.first; y < yRange.second;
} // scaleToTexture8bits_generic

template <typename PIX, int maxValue, int nComps, bool opaque, bool matteOverlay, int rOffset, int gOffset, int bOffset>
void
scaleToTexture8bits_internal(const RectI& roi,
                             const RenderViewerArgs & args,
                             ViewerInstance* viewer,
                             const UpdateViewerParams::CachedTile& tile,
                             U32* output)
{
    scaleToTexture8bits_generic<PIX, maxValue, opaque, matteOverlay, rOffset, gOffset, bOffset>(roi, args, nComps, viewer, tile, output);
}

template <typename PIX, int maxValue, int nComps, bool opaque, int rOffset, int gOffset, int bOffset>
void
scaleToTexture8bitsForMatte(const RectI& roi,
                            const RenderViewerArgs & args,
                            ViewerInstance* viewer,
                            const UpdateViewerParams::CachedTile& tile,
                            U32* output)
{
    bool applyMate = args.matteImage.get() && args.alphaChannelIndex >= 0;

    if (applyMate) {
        scaleToTexture8bits_internal<PIX, maxValue, nComps, opaque, true, rOffset, gOffset, bOffset>(roi, args, viewer, tile, output);
    } else {
        scaleToTexture8bits_internal<PIX, maxValue, nComps, opaque, false, rOffset, gOffset, bOffset>(roi, args, viewer, tile, output);
    }
}

template <typename PIX, int maxValue, bool opaque, int rOffset, int gOffset, int bOffset>
void
scaleToTexture8bitsForDepthForComponents(const RectI& roi,
                                         const RenderViewerArgs & args,
                                         ViewerInstance* viewer,
                                         const UpdateViewerParams::CachedTile& tile,
                                         U32* output)
{
    int nComps = args.inputImage->getComponents().getNumComponents();

    switch (nComps) {
    case 4:
        scaleToTexture8bitsForMatte<PIX, maxValue, 4, opaque, rOffset, gOffset, bOffset>(roi, args, viewer, tile, output);
        break;
    case 3:
        scaleToTexture8bitsForMatte<PIX, maxValue, 3, opaque, rOffset, gOffset, bOffset>(roi, args, viewer, tile, output);
        break;
    case 2:
        scaleToTexture8bitsForMatte<PIX, maxValue, 2, opaque, rOffset, gOffset, bOffset>(roi, args, viewer, tile, output);
        break;
    case 1:
        scaleToTexture8bitsForMatte<PIX, maxValue, 1, opaque, rOffset, gOffset, bOffset>(roi, args, viewer, tile, output);
        break;
    default:
        bool applyMate = args.matteImage.get() && args.alphaChannelIndex >= 0;
        if (applyMate) {
            scaleToTexture8bits_generic<PIX, maxValue, opaque, true, rOffset, gOffset, bOffset>(roi, args, nComps, viewer, tile, output);
        } else {
            scaleToTexture8bits_generic<PIX, maxValue, opaque, false, rOffset, gOffset, bOffset>(roi, args, nComps, viewer, tile, output);
        }
        break;
    }
}

template <typename PIX, int maxValue, bool opaque>
void
scaleToTexture8bitsForPremult(const RectI& roi,
                              const RenderViewerArgs & args,
                              ViewerInstance* viewer,
                              const UpdateViewerParams::CachedTile& tile,
                              U32* output)
{
    switch (args.channels) {
    case eDisplayChannelsRGB:
    case eDisplayChannelsY:
    case eDisplayChannelsMatte:

        scaleToTexture8bitsForDepthForComponents<PIX, maxValue, opaque, 0, 1, 2>(roi, args, viewer, tile, output);
        break;
    case eDisplayChannelsG:
        scaleToTexture8bitsForDepthForComponents<PIX, maxValue, opaque, 1, 1, 1>(roi, args, viewer, tile, output);
        break;
    case eDisplayChannelsB:
        scaleToTexture8bitsForDepthForComponents<PIX, maxValue, opaque, 2, 2, 2>(roi, args, viewer, tile, output);
        break;
    case eDisplayChannelsA:
        switch (args.alphaChannelIndex) {
        case -1:
            scaleToTexture8bitsForDepthForComponents<PIX, maxValue, opaque, 3, 3, 3>(roi, args, viewer, tile, output);
            break;
        case 0:
            scaleToTexture8bitsForDepthForComponents<PIX, maxValue, opaque, 0, 0, 0>(roi, args, viewer, tile, output);
            break;
        case 1:
            scaleToTexture8bitsForDepthForComponents<PIX, maxValue, opaque, 1, 1, 1>(roi, args, viewer, tile, output);
            break;
        case 2:
            scaleToTexture8bitsForDepthForComponents<PIX, maxValue, opaque, 2, 2, 2>(roi, args, viewer, tile, output);
            break;
        case 3:
            scaleToTexture8bitsForDepthForComponents<PIX, maxValue, opaque, 3, 3, 3>(roi, args, viewer, tile, output);
            break;
        default:
            scaleToTexture8bitsForDepthForComponents<PIX, maxValue, opaque, 3, 3, 3>(roi, args, viewer, tile, output);
        }

        break;
    case eDisplayChannelsR:
    default:
        scaleToTexture8bitsForDepthForComponents<PIX, maxValue, opaque, 0, 0, 0>(roi, args, viewer, tile, output);

        break;
    }
}

template <typename PIX, int maxValue>
void
scaleToTexture8bitsForDepth(const RectI& roi,
                            const RenderViewerArgs & args,
                            ViewerInstance* viewer,
                            const UpdateViewerParams::CachedTile& tile,
                            U32* output)
{
    switch (args.srcPremult) {
    case eImagePremultiplicationOpaque:
        scaleToTexture8bitsForPremult<PIX, maxValue, true>(roi, args, viewer, tile, output);
        break;
    case eImagePremultiplicationPremultiplied:
    case eImagePremultiplicationUnPremultiplied:
    default:
        scaleToTexture8bitsForPremult<PIX, maxValue, false>(roi, args, viewer, tile, output);
        break;
    }
}

void
scaleToTexture8bits(const RectI& roi,
                    const RenderViewerArgs & args,
                    ViewerInstance* viewer,
                    const UpdateViewerParams::CachedTile& tile,
                    U32* output)
{
    assert(output);
    switch ( args.inputImage->getBitDepth() ) {
    case eImageBitDepthFloat:
        scaleToTexture8bitsForDepth<float, 1>(roi, args, viewer, tile, output);
        break;
    case eImageBitDepthByte:
        scaleToTexture8bitsForDepth<unsigned char, 255>(roi, args, viewer, tile, output);
        break;
    case eImageBitDepthShort:
        scaleToTexture8bitsForDepth<unsigned short, 65535>(roi, args, viewer, tile, output);
        break;
    case eImageBitDepthHalf:
        assert(false);
        break;
    case eImageBitDepthNone:
        break;
    }
} // scaleToTexture8bits

float
ViewerInstance::interpolateGammaLut(float value)
{
    return _imp->lookupGammaLut(value);
}

void
ViewerInstance::markAllOnGoingRendersAsAborted(bool keepOldestRender)
{
    //Do not abort the oldest render while scrubbing timeline or sliders so that the user gets some feedback
    bool keepOldest = getApp()->isDraftRenderEnabled() || isDoingPartialUpdates() || keepOldestRender;
    QMutexLocker k(&_imp->renderAgeMutex);

    for (int i = 0; i < 2; ++i) {
        if ( _imp->currentRenderAges[i].empty() ) {
            continue;
        }

        //Do not abort the oldest render, let it finish
        OnGoingRenders::iterator it = _imp->currentRenderAges[i].begin();
        if (keepOldest) {
            ++it;
        }

        for (; it != _imp->currentRenderAges[i].end(); ++it) {
            (*it)->setAborted();
        }
    }
}

template <typename PIX, int maxValue, bool opaque, bool applyMatte, int rOffset, int gOffset, int bOffset>
void
scaleToTexture32bitsGeneric(const RectI& roi,
                            const RenderViewerArgs & args,
                            int nComps,
                            const UpdateViewerParams::CachedTile& tile,
                            float *tileBuffer)
{
    const size_t pixelSize = sizeof(PIX);
    const bool luminance = (args.channels == eDisplayChannelsY);
    const int dstRowElements = args.renderOnlyRoI ? tile.rect.width() * 4 : args.tileRowElements;
    Image::ReadAccess acc = Image::ReadAccess( args.inputImage.get() );
    boost::shared_ptr<Image::ReadAccess> matteAcc;

    if (applyMatte) {
        matteAcc.reset( new Image::ReadAccess( args.matteImage.get() ) );
    }

    assert( (args.renderOnlyRoI && roi.x1 >= tile.rect.x1 && roi.x2 <= tile.rect.x2 && roi.y1 >= tile.rect.y1 && roi.y2 <= tile.rect.y2) || (!args.renderOnlyRoI && tile.rect.x1 >= roi.x1 && tile.rect.x2 <= roi.x2 && tile.rect.y1 >= roi.y1 && tile.rect.y2 <= roi.y2) );
    assert(tile.rect.x2 > tile.rect.x1);

    float* dst_pixels;
    if (args.renderOnlyRoI) {
        dst_pixels = tileBuffer + (roi.y1 - tile.rect.y1) * dstRowElements + (roi.x1 - tile.rect.x1) * 4;
    } else {
        dst_pixels = tileBuffer + (tile.rect.y1 - tile.rectRounded.y1) * dstRowElements + (tile.rect.x1 - tile.rectRounded.x1) * 4;
    }

    const int y1 = args.renderOnlyRoI ? roi.y1 : tile.rect.y1;
    const int y2 = args.renderOnlyRoI ? roi.y2 : tile.rect.y2;
    const int x1 = args.renderOnlyRoI ? roi.x1 : tile.rect.x1;
    const int x2 = args.renderOnlyRoI ? roi.x2 : tile.rect.x2;
    const float* src_pixels = (const float*)acc.pixelAt(x1, y1);
    const int srcRowElements = (const int)args.inputImage->getRowElements();

    for (int y = y1; y < y2;
         ++y,
         dst_pixels += dstRowElements) {
        for (int x = 0; x < (x2 - x1);
             ++x) {
            double r = 0.;
            double g = 0.;
            double b = 0.;
            double a = 0.;

            if (nComps >= 4) {
                r = (src_pixels && rOffset < nComps) ? src_pixels[x * nComps + rOffset] : 0.;
                g = (src_pixels && gOffset < nComps) ? src_pixels[x * nComps + gOffset] : 0.;
                b = (src_pixels && bOffset < nComps) ? src_pixels[x * nComps + bOffset] : 0.;
                if (opaque) {
                    a = 1.;
                } else {
                    a = src_pixels ? src_pixels[x * nComps + 3] : 0.;
                }
            } else if (nComps == 3) {
                // coverity[dead_error_line]
                r = (src_pixels && rOffset < nComps) ? src_pixels[x * nComps + rOffset] : 0.;
                // coverity[dead_error_line]
                g = (src_pixels && gOffset < nComps) ? src_pixels[x * nComps + gOffset] : 0.;
                // coverity[dead_error_line]
                b = (src_pixels && bOffset < nComps) ? src_pixels[x * nComps + bOffset] : 0.;
                a = 1.;
            } else if (nComps == 2) {
                // coverity[dead_error_line]
                r = (src_pixels && rOffset < nComps) ? src_pixels[x * nComps + rOffset] : 0.;
                // coverity[dead_error_line]
                g = (src_pixels && gOffset < nComps) ? src_pixels[x * nComps + gOffset] : 0.;
                b = 0.;
                a = 1.;
            } else if (nComps == 1) {
                // coverity[dead_error_line]
                r = (src_pixels && rOffset < nComps) ? src_pixels[x * nComps + rOffset] : 0.;
                g = b = r;
                a = 1.;
            } else {
                assert(false);
            }


            switch (pixelSize) {
            case sizeof(unsigned char):
                if (args.srcColorSpace) {
                    r = args.srcColorSpace->fromColorSpaceUint8ToLinearFloatFast( (unsigned char)r );
                    g = args.srcColorSpace->fromColorSpaceUint8ToLinearFloatFast( (unsigned char)g );
                    b = args.srcColorSpace->fromColorSpaceUint8ToLinearFloatFast( (unsigned char)b );
                } else {
                    r = (double)Image::convertPixelDepth<unsigned char, float>( (unsigned char)r );
                    g = (double)Image::convertPixelDepth<unsigned char, float>( (unsigned char)g );
                    b = (double)Image::convertPixelDepth<unsigned char, float>( (unsigned char)b );
                }
                break;
            case sizeof(unsigned short):
                if (args.srcColorSpace) {
                    r = args.srcColorSpace->fromColorSpaceUint16ToLinearFloatFast( (unsigned short)r );
                    g = args.srcColorSpace->fromColorSpaceUint16ToLinearFloatFast( (unsigned short)g );
                    b = args.srcColorSpace->fromColorSpaceUint16ToLinearFloatFast( (unsigned short)b );
                } else {
                    r = (double)Image::convertPixelDepth<unsigned short, float>( (unsigned char)r );
                    g = (double)Image::convertPixelDepth<unsigned short, float>( (unsigned char)g );
                    b = (double)Image::convertPixelDepth<unsigned short, float>( (unsigned char)b );
                }
                break;
            case sizeof(float):
                if (args.srcColorSpace) {
                    r = args.srcColorSpace->fromColorSpaceFloatToLinearFloat(r);
                    g = args.srcColorSpace->fromColorSpaceFloatToLinearFloat(g);
                    b = args.srcColorSpace->fromColorSpaceFloatToLinearFloat(b);
                }
                break;
            default:
                break;
            }


            if (luminance) {
                r = 0.299 * r + 0.587 * g + 0.114 * b;
                g = r;
                b = r;
            }

            if (applyMatte) {
                double alphaMatteValue = 0;
                if (args.matteImage == args.inputImage) {
                    switch (args.alphaChannelIndex) {
                    case 0:
                        alphaMatteValue = r;
                        break;
                    case 1:
                        alphaMatteValue = g;
                        break;
                    case 2:
                        alphaMatteValue = b;
                        break;
                    case 3:
                        alphaMatteValue = a;
                        break;
                    default:
                        break;
                    }
                } else {
                    const PIX* src_pixels = (const PIX*)matteAcc->pixelAt(x, y);
                    if (src_pixels) {
                        alphaMatteValue = (double)src_pixels[args.alphaChannelIndex];
                        switch (pixelSize) {
                        case sizeof(unsigned char):     //byte
                            alphaMatteValue = (double)Image::convertPixelDepth<unsigned char, float>( (unsigned char)r );
                            break;
                        case sizeof(unsigned short):     //short
                            alphaMatteValue = (double)Image::convertPixelDepth<unsigned short, float>( (unsigned short)r );
                            break;
                        default:
                            break;
                        }
                    }
                }
                r += alphaMatteValue * 0.5;
            }


            dst_pixels[x * 4] = r; // do not clamp! values may be more than 1 or less than 0
            dst_pixels[x * 4 + 1] = g;
            dst_pixels[x * 4 + 2] = b;
            dst_pixels[x * 4 + 3] = a;
        }
        if (src_pixels) {
            src_pixels += srcRowElements;
        }
    }
} // scaleToTexture32bitsGeneric

template <typename PIX, int maxValue, int nComps, bool opaque, bool applyMatte, int rOffset, int gOffset, int bOffset>
void
scaleToTexture32bitsInternal(const RectI& roi,
                             const RenderViewerArgs & args,
                             const UpdateViewerParams::CachedTile& tile,
                             float *output)
{
    scaleToTexture32bitsGeneric<PIX, maxValue, opaque, applyMatte, rOffset, gOffset, bOffset>(roi, args, nComps, tile, output);
}

template <typename PIX, int maxValue, int nComps, bool opaque, int rOffset, int gOffset, int bOffset>
void
scaleToTexture32bitsForMatte(const RectI& roi,
                             const RenderViewerArgs & args,
                             const UpdateViewerParams::CachedTile& tile,
                             float *output)
{
    bool applyMatte = args.matteImage.get() && args.alphaChannelIndex >= 0;

    if (applyMatte) {
        scaleToTexture32bitsInternal<PIX, maxValue, nComps, opaque, true, rOffset, gOffset, bOffset>(roi, args, tile, output);
    } else {
        scaleToTexture32bitsInternal<PIX, maxValue, nComps, opaque, false, rOffset, gOffset, bOffset>(roi, args, tile, output);
    }
}

template <typename PIX, int maxValue, bool opaque, int rOffset, int gOffset, int bOffset>
void
scaleToTexture32bitsForDepthForComponents(const RectI& roi,
                                          const RenderViewerArgs & args,
                                          const UpdateViewerParams::CachedTile& tile,
                                          float *output)
{
    int nComps = args.inputImage->getComponents().getNumComponents();

    switch (nComps) {
    case 4:
        scaleToTexture32bitsForMatte<PIX, maxValue, 4, opaque, rOffset, gOffset, bOffset>(roi, args, tile, output);
        break;
    case 3:
        scaleToTexture32bitsForMatte<PIX, maxValue, 3, opaque, rOffset, gOffset, bOffset>(roi, args, tile, output);
        break;
    case 2:
        scaleToTexture32bitsForMatte<PIX, maxValue, 2, opaque, rOffset, gOffset, bOffset>(roi, args, tile, output);
        break;
    case 1:
        scaleToTexture32bitsForMatte<PIX, maxValue, 1, opaque, rOffset, gOffset, bOffset>(roi, args, tile, output);
        break;
    default:
        bool applyMatte = args.matteImage.get() && args.alphaChannelIndex >= 0;
        if (applyMatte) {
            scaleToTexture32bitsGeneric<PIX, maxValue, opaque, true, rOffset, gOffset, bOffset>(roi, args, nComps, tile, output);
        } else {
            scaleToTexture32bitsGeneric<PIX, maxValue, opaque, false, rOffset, gOffset, bOffset>(roi, args, nComps, tile, output);
        }
        break;
    }
}

template <typename PIX, int maxValue, bool opaque>
void
scaleToTexture32bitsForPremultForComponents(const RectI& roi,
                                            const RenderViewerArgs & args,
                                            const UpdateViewerParams::CachedTile& tile,
                                            float *output)
{
    switch (args.channels) {
    case eDisplayChannelsRGB:
    case eDisplayChannelsY:
    case eDisplayChannelsMatte:
        scaleToTexture32bitsForDepthForComponents<PIX, maxValue, opaque, 0, 1, 2>(roi, args, tile, output);
        break;
    case eDisplayChannelsG:
        scaleToTexture32bitsForDepthForComponents<PIX, maxValue, opaque, 1, 1, 1>(roi, args, tile, output);
        break;
    case eDisplayChannelsB:
        scaleToTexture32bitsForDepthForComponents<PIX, maxValue, opaque, 2, 2, 2>(roi, args, tile, output);
        break;
    case eDisplayChannelsA:
        switch (args.alphaChannelIndex) {
        case -1:
            scaleToTexture32bitsForDepthForComponents<PIX, maxValue, opaque, 3, 3, 3>(roi, args, tile, output);
            break;
        case 0:
            scaleToTexture32bitsForDepthForComponents<PIX, maxValue, opaque, 0, 0, 0>(roi, args, tile, output);
            break;
        case 1:
            scaleToTexture32bitsForDepthForComponents<PIX, maxValue, opaque, 1, 1, 1>(roi, args, tile, output);
            break;
        case 2:
            scaleToTexture32bitsForDepthForComponents<PIX, maxValue, opaque, 2, 2, 2>(roi, args, tile, output);
            break;
        case 3:
            scaleToTexture32bitsForDepthForComponents<PIX, maxValue, opaque, 3, 3, 3>(roi, args, tile, output);
            break;
        default:
            scaleToTexture32bitsForDepthForComponents<PIX, maxValue, opaque, 3, 3, 3>(roi, args, tile, output);
            break;
        }

        break;
    case eDisplayChannelsR:
    default:
        scaleToTexture32bitsForDepthForComponents<PIX, maxValue, opaque, 0, 0, 0>(roi, args, tile, output);
        break;
    }
}

template <typename PIX, int maxValue>
void
scaleToTexture32bitsForPremult(const RectI& roi,
                               const RenderViewerArgs & args,
                               const UpdateViewerParams::CachedTile& tile,
                               float *output)
{
    switch (args.srcPremult) {
    case eImagePremultiplicationOpaque:
        scaleToTexture32bitsForPremultForComponents<PIX, maxValue, true>(roi, args, tile, output);
        break;
    case eImagePremultiplicationPremultiplied:
    case eImagePremultiplicationUnPremultiplied:
    default:
        scaleToTexture32bitsForPremultForComponents<PIX, maxValue, false>(roi, args, tile, output);
        break;
    }
}

void
scaleToTexture32bits(const RectI& roi,
                     const RenderViewerArgs & args,
                     const UpdateViewerParams::CachedTile& tile,
                     float *output)
{
    assert(output);

    switch ( args.inputImage->getBitDepth() ) {
    case eImageBitDepthFloat:
        scaleToTexture32bitsForPremult<float, 1>(roi, args, tile, output);
        break;
    case eImageBitDepthByte:
        scaleToTexture32bitsForPremult<unsigned char, 255>(roi, args, tile, output);
        break;
    case eImageBitDepthShort:
        scaleToTexture32bitsForPremult<unsigned short, 65535>(roi, args, tile, output);
        break;
    case eImageBitDepthHalf:
        assert(false);
        break;
    case eImageBitDepthNone:
        break;
    }
} // scaleToTexture32bits

void
ViewerInstance::ViewerInstancePrivate::updateViewer(boost::shared_ptr<UpdateViewerParams> params)
{
    // always running in the main thread
    assert( qApp && qApp->thread() == QThread::currentThread() );

    // QMutexLocker locker(&updateViewerMutex);
    // if (updateViewerRunning) {
    uiContext->makeOpenGLcontextCurrent();
    if (params->tiles.empty()) {
        return;
    }
    bool doUpdate = true;


    bool isImageUpToDate = checkAndUpdateDisplayAge( params->textureIndex, params->abortInfo->getRenderAge() );
    (void)isImageUpToDate;

    // Don't uncomment: if the image was rendered so far, render it to the display texture so that the user get some feedback
   /* if ( !params->isPartialRect && !params->isSequential && !isImageUpToDate) {
        doUpdate = false;
    }*/
    if (doUpdate) {
        /*RectI bounds;
           params->rod.toPixelEnclosing(params->mipMapLevel, params->pixelAspectRatio, &bounds);*/

        assert( (params->isPartialRect && params->tiles.size() == 1) || !params->isPartialRect );

        boost::shared_ptr<Texture> texture;
        bool isFirstTile = true;
        for (std::list<UpdateViewerParams::CachedTile>::iterator it = params->tiles.begin(); it != params->tiles.end(); ++it) {
            if (!it->ramBuffer) {
                continue;
            }

            // For cached tiles, some tiles might not have the standard tile, (i.e: the last tile column/row).
            // Since the internal buffer is rounded to the tile size anyway we want the glTexSubImage2D call to ensure
            // that we upload the full internal buffer
            TextureRect texRect;
            texRect.par = it->rect.par;
            texRect.closestPo2 = it->rect.closestPo2;
            texRect.set(it->rectRounded);
    
            assert(params->roi.contains(texRect));
            uiContext->transferBufferFromRAMtoGPU(it->ramBuffer, it->bytesCount, params->roi, params->roiNotRoundedToTileSize, texRect, params->textureIndex, params->isPartialRect, isFirstTile, &texture);
            isFirstTile = false;
        }


        NodePtr rotoPaintNode;
        boost::shared_ptr<RotoStrokeItem> curStroke;
        bool isDrawing = false;
        instance->getApp()->getActiveRotoDrawingStroke(&rotoPaintNode, &curStroke, &isDrawing);

        if (!isDrawing) {
            uiContext->updateColorPicker(params->textureIndex);
        }

        const UpdateViewerParams::CachedTile& firstTile = params->tiles.front();
        ImagePtr originalImage;
        originalImage = params->colorImage;
        if (firstTile.cachedData && !originalImage) {
            originalImage = firstTile.cachedData->getInternalImage();
        }
        ImageBitDepthEnum depth;
        if (originalImage) {
            depth = originalImage->getBitDepth();
        } else {
            assert(firstTile.cachedData);
            if (firstTile.cachedData) {
                depth = (ImageBitDepthEnum)firstTile.cachedData->getKey().getBitDepth();
            } else {
                depth = eImageBitDepthByte;
            }
        }

        uiContext->endTransferBufferFromRAMToGPU(params->textureIndex, texture, originalImage, params->time, params->rod,  params->pixelAspectRatio, depth, params->mipMapLevel, params->srcPremult, params->gain, params->gamma, params->offset, params->lut, params->recenterViewport, params->viewportCenter, params->isPartialRect);
    }

    //
    //        updateViewerRunning = false;
    //    }
    //    updateViewerCond.wakeOne();
} // ViewerInstance::ViewerInstancePrivate::updateViewer

bool
ViewerInstance::isInputOptional(int n) const
{
    //activeInput() is MT-safe
    int activeInputs[2];

    getActiveInputs(activeInputs[0], activeInputs[1]);

    if ( (n == 0) && (activeInputs[0] == -1) && (activeInputs[1] == -1) ) {
        return false;
    }

    return n != activeInputs[0] && n != activeInputs[1];
}

void
ViewerInstance::onGammaChanged(double value)
{
    // always running in the main thread
    assert( qApp && qApp->thread() == QThread::currentThread() );
    bool changed = false;
    {
        QMutexLocker l(&_imp->viewerParamsMutex);

        if (_imp->viewerParamsGamma != value) {
            _imp->viewerParamsGamma = value;
            changed = true;
        }
    }
    if (changed) {
        QWriteLocker k(&_imp->gammaLookupMutex);
        _imp->fillGammaLut(value);
    }
    assert(_imp->uiContext);
    if (changed) {
        if ( (_imp->uiContext->getBitDepth() == eImageBitDepthByte)
             && !getApp()->getProject()->isLoadingProject() ) {
            renderCurrentFrame(true);
        } else {
            _imp->uiContext->redraw();
        }
    }
}

double
ViewerInstance::getGamma() const
{
    QMutexLocker l(&_imp->viewerParamsMutex);

    return _imp->viewerParamsGamma;
}

void
ViewerInstance::onGainChanged(double exp)
{
    // always running in the main thread
    assert( qApp && qApp->thread() == QThread::currentThread() );

    bool changed = false;
    {
        QMutexLocker l(&_imp->viewerParamsMutex);
        if (_imp->viewerParamsGain != exp) {
            _imp->viewerParamsGain = exp;
            changed = true;
        }
    }
    if (changed) {
        assert(_imp->uiContext);
        if ( ( (_imp->uiContext->getBitDepth() == eImageBitDepthByte) )
             && !getApp()->getProject()->isLoadingProject() ) {
            renderCurrentFrame(true);
        } else {
            _imp->uiContext->redraw();
        }
    }
}

unsigned int
ViewerInstance::getViewerMipMapLevel() const
{
    QMutexLocker l(&_imp->viewerParamsMutex);

    return _imp->viewerMipMapLevel;
}

void
ViewerInstance::onMipMapLevelChanged(int level)
{
    // always running in the main thread
    assert( qApp && qApp->thread() == QThread::currentThread() );
    {
        QMutexLocker l(&_imp->viewerParamsMutex);
        if (_imp->viewerMipMapLevel == (unsigned int)level) {
            return;
        }
        _imp->viewerMipMapLevel = level;
    }
}

void
ViewerInstance::onAutoContrastChanged(bool autoContrast,
                                      bool refresh)
{
    // always running in the main thread
    assert( qApp && qApp->thread() == QThread::currentThread() );
    bool changed = false;
    {
        QMutexLocker l(&_imp->viewerParamsMutex);
        if (_imp->viewerParamsAutoContrast != autoContrast) {
            _imp->viewerParamsAutoContrast = autoContrast;
            changed = true;
        }
    }
    if ( changed && refresh && !getApp()->getProject()->isLoadingProject() ) {
        renderCurrentFrame(true);
    }
}

bool
ViewerInstance::isAutoContrastEnabled() const
{
    // MT-safe
    QMutexLocker l(&_imp->viewerParamsMutex);

    return _imp->viewerParamsAutoContrast;
}

void
ViewerInstance::onColorSpaceChanged(ViewerColorSpaceEnum colorspace)
{
    // always running in the main thread
    assert( qApp && qApp->thread() == QThread::currentThread() );

    {
        QMutexLocker l(&_imp->viewerParamsMutex);
        if (_imp->viewerParamsLut == colorspace) {
            return;
        }
        _imp->viewerParamsLut = colorspace;
    }
    assert(_imp->uiContext);
    if ( ( (_imp->uiContext->getBitDepth() == eImageBitDepthByte) )
         && !getApp()->getProject()->isLoadingProject() ) {
        renderCurrentFrame(true);
    } else {
        _imp->uiContext->redraw();
    }
}

void
ViewerInstance::setDisplayChannels(DisplayChannelsEnum channels,
                                   bool bothInputs)
{
    // always running in the main thread
    assert( qApp && qApp->thread() == QThread::currentThread() );

    bool changed = false;
    {
        QMutexLocker l(&_imp->viewerParamsMutex);
        if (!bothInputs) {
            if (_imp->viewerParamsChannels[0] != channels) {
                _imp->viewerParamsChannels[0] = channels;
                changed = true;
            }
        } else {
            if (_imp->viewerParamsChannels[0] != channels) {
                _imp->viewerParamsChannels[0] = channels;
                changed = true;
            }
            if (_imp->viewerParamsChannels[1] != channels) {
                _imp->viewerParamsChannels[1] = channels;
                changed = true;
            }
        }
    }
    if ( changed && !getApp()->getProject()->isLoadingProject() ) {
        renderCurrentFrame(true);
    }
}

void
ViewerInstance::setActiveLayer(const ImagePlaneDesc& layer,
                               bool doRender)
{
    // always running in the main thread
    assert( qApp && qApp->thread() == QThread::currentThread() );
    bool changed = false;
    {
        QMutexLocker l(&_imp->viewerParamsMutex);
        if (_imp->viewerParamsLayer != layer) {
            _imp->viewerParamsLayer = layer;
            changed = true;
        }
    }
    if ( doRender && changed && !getApp()->getProject()->isLoadingProject() ) {
        renderCurrentFrame(true);
    }
}

void
ViewerInstance::setAlphaChannel(const ImagePlaneDesc& layer,
                                const std::string& channelName,
                                bool doRender)
{
    // always running in the main thread
    assert( qApp && qApp->thread() == QThread::currentThread() );
    bool changed = false;
    {
        QMutexLocker l(&_imp->viewerParamsMutex);
        if (_imp->viewerParamsAlphaLayer != layer) {
            _imp->viewerParamsAlphaLayer = layer;
            changed = true;
        }
        if (_imp->viewerParamsAlphaChannelName != channelName) {
            _imp->viewerParamsAlphaChannelName = channelName;
            changed = true;
        }
    }
    if ( changed && doRender && !getApp()->getProject()->isLoadingProject() ) {
        renderCurrentFrame(true);
    }
}

void
ViewerInstance::disconnectViewer()
{
    // always running in the render thread
    if (_imp->uiContext) {
        Q_EMIT viewerDisconnected();
    }
}

void
ViewerInstance::disconnectTexture(int index,bool clearRod)
{
    if (_imp->uiContext) {
        Q_EMIT disconnectTextureRequest(index, clearRod);
    }
}

void
ViewerInstance::redrawViewer()
{
    // always running in the main thread
    assert( qApp && qApp->thread() == QThread::currentThread() );
    if (!_imp->uiContext) {
        return;
    }
    _imp->uiContext->redraw();
}

void
ViewerInstance::redrawViewerNow()
{
    // always running in the main thread
    assert( qApp && qApp->thread() == QThread::currentThread() );
    assert(_imp->uiContext);
    _imp->uiContext->redrawNow();
}

int
ViewerInstance::getLutType() const
{
    // MT-SAFE: called from main thread and Serialization (pooled) thread

    QMutexLocker l(&_imp->viewerParamsMutex);

    return _imp->viewerParamsLut;
}

double
ViewerInstance::getGain() const
{
    // MT-SAFE: called from main thread and Serialization (pooled) thread

    QMutexLocker l(&_imp->viewerParamsMutex);

    return _imp->viewerParamsGain;
}

int
ViewerInstance::getMipMapLevel() const
{
    // MT-SAFE: called from main thread and Serialization (pooled) thread

    QMutexLocker l(&_imp->viewerParamsMutex);

    return _imp->viewerMipMapLevel;
}

DisplayChannelsEnum
ViewerInstance::getChannels(int texIndex) const
{
    // MT-SAFE: called from main thread and Serialization (pooled) thread

    QMutexLocker l(&_imp->viewerParamsMutex);

    return _imp->viewerParamsChannels[texIndex];
}

void
ViewerInstance::setFullFrameProcessingEnabled(bool fullFrame)
{
    {
        QMutexLocker l(&_imp->viewerParamsMutex);
        if (_imp->fullFrameProcessingEnabled == fullFrame) {
            return;
        }
        _imp->fullFrameProcessingEnabled = fullFrame;
    }
    if ( !getApp()->getProject()->isLoadingProject() ) {
        renderCurrentFrame(true);
    }
}

bool
ViewerInstance::isFullFrameProcessingEnabled() const
{
    QMutexLocker l(&_imp->viewerParamsMutex);

    return _imp->fullFrameProcessingEnabled;
}

void
ViewerInstance::addAcceptedComponents(int /*inputNb*/,
                                      std::list<ImagePlaneDesc>* comps)
{
    ///Viewer only supports RGBA for now.
    comps->push_back( ImagePlaneDesc::getRGBAComponents() );
    comps->push_back( ImagePlaneDesc::getRGBComponents() );
    comps->push_back( ImagePlaneDesc::getAlphaComponents() );
}

ViewIdx
ViewerInstance::getViewerCurrentView() const
{
    return _imp->uiContext ? _imp->uiContext->getCurrentView() : ViewIdx(0);
}

void
ViewerInstance::setActivateInputChangeRequestedFromViewer(bool fromViewer)
{
    assert( QThread::currentThread() == qApp->thread() );
    _imp->activateInputChangedFromViewer = fromViewer;
}

bool
ViewerInstance::isInputChangeRequestedFromViewer() const
{
    assert( QThread::currentThread() == qApp->thread() );

    return _imp->activateInputChangedFromViewer;
}

void
ViewerInstance::setViewerPaused(bool paused,
                                bool allInputs)
{
    QMutexLocker k(&_imp->isViewerPausedMutex);

    _imp->isViewerPaused[0] = paused;
    if (allInputs) {
        _imp->isViewerPaused[1] = paused;
    }
}

bool
ViewerInstance::isViewerPaused(int texIndex) const
{
    QMutexLocker k(&_imp->isViewerPausedMutex);

    return _imp->isViewerPaused[texIndex];
}

void
ViewerInstance::onInputChanged(int /*inputNb*/)
{
    Q_EMIT clipPreferencesChanged();
}

void
ViewerInstance::onMetaDatasRefreshed(const NodeMetadata& /*metadata*/)
{
    Q_EMIT clipPreferencesChanged();
}

void
ViewerInstance::onChannelsSelectorRefreshed()
{
    Q_EMIT availableComponentsChanged();
}

void
ViewerInstance::addSupportedBitDepth(std::list<ImageBitDepthEnum>* depths) const
{
    depths->push_back(eImageBitDepthFloat);
    depths->push_back(eImageBitDepthShort);
    depths->push_back(eImageBitDepthByte);
}

void
ViewerInstance::getActiveInputs(int & a,
                                int &b) const
{
    NodePtr n = getNode();
    InspectorNode* isInspector = dynamic_cast<InspectorNode*>( n.get() );

    assert(isInspector);
    if (isInspector) {
        isInspector->getActiveInputs(a, b);
    }
}

void
ViewerInstance::setInputA(int inputNb)
{
    NodePtr n = getNode();
    InspectorNode* isInspector = dynamic_cast<InspectorNode*>( n.get() );

    assert(isInspector);
    if (isInspector) {
        isInspector->setInputA(inputNb);
    }

    Q_EMIT availableComponentsChanged();
}

void
ViewerInstance::setInputB(int inputNb)
{
    NodePtr n = getNode();
    InspectorNode* isInspector = dynamic_cast<InspectorNode*>( n.get() );

    assert(isInspector);
    if (isInspector) {
        isInspector->setInputB(inputNb);
    }

    Q_EMIT availableComponentsChanged();
}

int
ViewerInstance::getLastRenderedTime() const
{
    return _imp->uiContext ? _imp->uiContext->getCurrentlyDisplayedTime() : getApp()->getTimeLine()->currentFrame();
}

boost::shared_ptr<TimeLine>
ViewerInstance::getTimeline() const
{
    return _imp->uiContext ? _imp->uiContext->getTimeline() : getApp()->getTimeLine();
}

void
ViewerInstance::getTimelineBounds(int* first,
                                  int* last) const
{
    if (_imp->uiContext) {
        _imp->uiContext->getViewerFrameRange(first, last);
    } else {
        *first = 0;
        *last = 0;
    }
}

int
ViewerInstance::getMipMapLevelFromZoomFactor() const
{
    double zoomFactor = _imp->uiContext->getZoomFactor();
    double closestPowerOf2 = zoomFactor >= 1 ? 1 : std::pow( 2, -std::ceil(std::log(zoomFactor) / M_LN2) );

    return std::log(closestPowerOf2) / M_LN2;
}

double
ViewerInstance::getCurrentTime() const
{
    return getFrameRenderArgsCurrentTime();
}

ViewIdx
ViewerInstance::getCurrentView() const
{
    return getFrameRenderArgsCurrentView();
}

bool
ViewerInstance::isLatestRender(int textureIndex,
                               U64 renderAge) const
{
    return _imp->isLatestRender(textureIndex, renderAge);
}

void
ViewerInstance::setPartialUpdateParams(const std::list<RectD>& rois,
                                       bool recenterViewer)
{
    double viewerCenterX = 0;
    double viewerCenterY = 0;

    if (recenterViewer) {
        RectD bbox;
        bool bboxSet = false;
        for (std::list<RectD>::const_iterator it = rois.begin(); it != rois.end(); ++it) {
            if (!bboxSet) {
                bboxSet = true;
                bbox = *it;
            } else {
                bbox.merge(*it);
            }
        }
        viewerCenterX = (bbox.x1 + bbox.x2) / 2.;
        viewerCenterY = (bbox.y1 + bbox.y2) / 2.;
    }
    QMutexLocker k(&_imp->viewerParamsMutex);
    _imp->partialUpdateRects = rois;
    _imp->viewportCenterSet = recenterViewer;
    _imp->viewportCenter.x = viewerCenterX;
    _imp->viewportCenter.y = viewerCenterY;
}

void
ViewerInstance::clearPartialUpdateParams()
{
    QMutexLocker k(&_imp->viewerParamsMutex);

    _imp->partialUpdateRects.clear();
    _imp->viewportCenterSet = false;
}

void
ViewerInstance::setDoingPartialUpdates(bool doing)
{
    QMutexLocker k(&_imp->viewerParamsMutex);

    _imp->isDoingPartialUpdates = doing;
}

bool
ViewerInstance::isDoingPartialUpdates() const
{
    QMutexLocker k(&_imp->viewerParamsMutex);

    return _imp->isDoingPartialUpdates;
}

void
ViewerInstance::reportStats(int time,
                            ViewIdx view,
                            double wallTime,
                            const RenderStatsMap& stats)
{
    Q_EMIT renderStatsAvailable(time, view, wallTime, stats);
}

NATRON_NAMESPACE_EXIT;

NATRON_NAMESPACE_USING;
#include "moc_ViewerInstance.cpp"
#include "moc_ViewerInstancePrivate.cpp"<|MERGE_RESOLUTION|>--- conflicted
+++ resolved
@@ -1953,13 +1953,8 @@
         } // if (singleThreaded)
 
 
-<<<<<<< HEAD
-        if ( stats && stats->isInDepthProfilingEnabled() ) {
+        if ( colorImage && stats && stats->isInDepthProfilingEnabled() ) {
             stats->addRenderInfosForNode( getNode(), NodePtr(), colorImage->getComponents().getChannelsLabel(), viewerRenderRoI, viewerRenderTimeRecorder->getTimeSinceCreation() );
-=======
-        if ( colorImage && stats && stats->isInDepthProfilingEnabled() ) {
-            stats->addRenderInfosForNode( getNode(), NodePtr(), colorImage->getComponents().getComponentsGlobalName(), viewerRenderRoI, viewerRenderTimeRecorder->getTimeSinceCreation() );
->>>>>>> c5b68f77
         }
     } // for (std::vector<RectI>::iterator rect = splitRoi.begin(); rect != splitRoi.end(), ++rect) {
 
