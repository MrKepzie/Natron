/* ***** BEGIN LICENSE BLOCK *****
 * This file is part of Natron <http://www.natron.fr/>,
 * Copyright (C) 2013-2018 INRIA and Alexandre Gauthier-Foichat
 *
 * Natron is free software: you can redistribute it and/or modify
 * it under the terms of the GNU General Public License as published by
 * the Free Software Foundation; either version 2 of the License, or
 * (at your option) any later version.
 *
 * Natron is distributed in the hope that it will be useful,
 * but WITHOUT ANY WARRANTY; without even the implied warranty of
 * MERCHANTABILITY or FITNESS FOR A PARTICULAR PURPOSE.  See the
 * GNU General Public License for more details.
 *
 * You should have received a copy of the GNU General Public License
 * along with Natron.  If not, see <http://www.gnu.org/licenses/gpl-2.0.html>
 * ***** END LICENSE BLOCK ***** */

#ifndef Engine_AppManager_h
#define Engine_AppManager_h

// ***** BEGIN PYTHON BLOCK *****
// from <https://docs.python.org/3/c-api/intro.html#include-files>:
// "Since Python may define some pre-processor definitions which affect the standard headers on some systems, you must include Python.h before any standard headers are included."
#include <Python.h>
// ***** END PYTHON BLOCK *****

#include "Global/Macros.h"

#include <list>
#include <string>

#include "Global/GlobalDefines.h"
#include "Global/KeySymbols.h"

CLANG_DIAG_OFF(deprecated)
// /usr/include/qt5/QtCore/qgenericatomic.h:177:13: warning: 'register' storage class specifier is deprecated [-Wdeprecated]
#include <QtCore/QObject>
CLANG_DIAG_ON(deprecated)
#include <QtCore/QStringList>
#include <QtCore/QString>
#include <QtCore/QDir>
#include <QtCore/QProcess>

#if !defined(Q_MOC_RUN) && !defined(SBK_RUN)
#include <boost/scoped_ptr.hpp>
#include <boost/shared_ptr.hpp>
#include <boost/noncopyable.hpp>
#endif

#include "Engine/AfterQuitProcessingI.h"
#include "Engine/Plugin.h"
#include "Engine/KnobFactory.h"
#include "Engine/LogEntry.h"
#include "Engine/TimeValue.h"

#include "Engine/EngineFwd.h"


NATRON_NAMESPACE_ENTER


/*macro to get the unique pointer to the controler*/
#define appPTR AppManager::instance()


#define TO_DPI(x, y) ( appPTR->adjustSizeToDPI(x, y) )
#define TO_DPIX(x) ( appPTR->adjustSizeToDPIX(x) )
#define TO_DPIY(y) ( appPTR->adjustSizeToDPIY(y) )


enum AppInstanceStatusEnum
{
    eAppInstanceStatusInactive = 0,     //< the app has not been loaded yet or has been closed already
    eAppInstanceStatusActive     //< the app is active and can be used
};


struct PythonUserCommand
{
    QString grouping;
    Key key;
    KeyboardModifiers modifiers;
    std::string pythonFunction;
};

<<<<<<< HEAD

=======
>>>>>>> cfea4528
typedef std::vector<AppInstancePtr> AppInstanceVec;

struct AppManagerPrivate;
class AppManager
    : public QObject, public AfterQuitProcessingI, public boost::noncopyable
{
GCC_DIAG_SUGGEST_OVERRIDE_OFF
    Q_OBJECT
GCC_DIAG_SUGGEST_OVERRIDE_ON

public:

    enum AppTypeEnum
    {
        eAppTypeBackground = 0, //< a background AppInstance which will not do anything but instantiate the class making it ready for use.
        //this is used by the unit tests

        eAppTypeBackgroundAutoRun, //< a background AppInstance that will launch a project and render it. If projectName is empty or
                                   //writers is empty, it doesn't make sense to call AppInstance with this parameter.

        eAppTypeBackgroundAutoRunLaunchedFromGui, //same as eAppTypeBackgroundAutoRun but a bg process launched by GUI of a main process

        eAppTypeInterpreter, //< running in Python interpreter mode

        eAppTypeGui //< a GUI AppInstance, the end-user can interact with it.
    };


    AppManager();

    /**
     * @brief This function initializes the QCoreApplication (or QApplication) object and the AppManager object (load plugins etc...)
     * It must be called right away after the constructor. It cannot be put in the constructor as this function relies on RTTI info.
     * @param argc The number of arguments passed to the main function.
     * @param argv An array of strings passed to the main function.
     * @param cl The parsed arguments passed to the command line
     * main process.
     **/
    bool load( int argc, char **argv, const CLArgs& cl);
    bool loadW( int argc, wchar_t **argv, const CLArgs& cl);

private:

    bool loadFromArgs(const CLArgs& cl);

public:

    virtual ~AppManager();

    static AppManager* instance()
    {
        return _instance;
    }

    virtual bool isBackground() const
    {
        return true;
    }

    AppManager::AppTypeEnum getAppType() const;

    bool isLoaded() const;

    AppInstancePtr newAppInstance(const CLArgs& cl, bool makeEmptyInstance);
    AppInstancePtr newBackgroundInstance(const CLArgs& cl, bool makeEmptyInstance);

private:

    AppInstancePtr newAppInstanceInternal(const CLArgs& cl, bool alwaysBackground, bool makeEmptyInstance);

public:


    virtual void hideSplashScreen()
    {
    }


    AppInstancePtr getAppInstance(int appID) const WARN_UNUSED_RETURN;

    int getNumInstances() const WARN_UNUSED_RETURN;

    void removeInstance(int appID);

    void setAsTopLevelInstance(int appID);

    const AppInstanceVec& getAppInstances() const WARN_UNUSED_RETURN;
    AppInstancePtr getTopLevelInstance () const WARN_UNUSED_RETURN;
    const PluginsMap & getPluginsList() const WARN_UNUSED_RETURN;
    PluginPtr getPluginBinary(const QString & pluginId,
                            int majorVersion,
                            int minorVersion,
                            bool caseSensitive = true) const WARN_UNUSED_RETURN;
    PluginPtr getPluginBinaryFromOldID(const QString & pluginId, int majorVersion, int minorVersion, bool caseSensitive) const WARN_UNUSED_RETURN;

    /*Find a builtin format with the same resolution and aspect ratio*/
    Format findExistingFormat(int w, int h, double par = 1.0) const WARN_UNUSED_RETURN;
    const std::vector<Format> & getFormats() const WARN_UNUSED_RETURN;

<<<<<<< HEAD
    CacheBasePtr getGeneralPurposeCache() const;
=======
    /**
     * @brief Attempts to load an image from cache, returns true if it could find a matching image, false otherwise.
     **/
    bool getImage(const ImageKey & key, std::list<ImagePtr>* returnValue) const;

    /**
     * @brief Same as getImage, but if it couldn't find a matching image in the cache, it will create one with the given parameters.
     **/
    bool getImageOrCreate(const ImageKey & key, const ImageParamsPtr& params,
                          ImagePtr* returnValue) const;

    bool getImage_diskCache(const ImageKey & key, std::list<ImagePtr>* returnValue) const;

    bool getImageOrCreate_diskCache(const ImageKey & key, const ImageParamsPtr& params,
                                    ImagePtr* returnValue) const;

    bool getTexture(const FrameKey & key,
                    std::list<FrameEntryPtr>* returnValue) const;

    bool getTextureOrCreate(const FrameKey & key, const FrameParamsPtr& params,
                            FrameEntryLocker* locker,
                            FrameEntryPtr* returnValue) const;


    U64 getCachesTotalMemorySize() const;
    U64 getCachesTotalDiskSize() const;
    CacheSignalEmitterPtr getOrActivateViewerCacheSignalEmitter() const;
>>>>>>> cfea4528

    CacheBasePtr getTileCache() const;

    void deleteCacheEntriesInSeparateThread(const std::list<ImageStorageBasePtr> & entriesToDelete);

<<<<<<< HEAD
=======
    void setApplicationsCachesMaximumDiskSpace(unsigned long long size);

    void removeFromNodeCache(const ImagePtr & image);
    void removeFromViewerCache(const FrameEntryPtr & texture);

    void removeFromNodeCache(U64 hash);
    void removeFromViewerCache(U64 hash);
>>>>>>> cfea4528
    /**
     * @brief Notifies the StorageDeleterThread that it should check cache memory. If full, it will evict
     * (the least recent) entries from the cache until it falls under the max memory amount.
     **/
    void checkCachesMemory();

    SettingsPtr getCurrentSettings() const WARN_UNUSED_RETURN;
    const KnobFactory & getKnobFactory() const WARN_UNUSED_RETURN;

    std::string getCacheDirPath() const WARN_UNUSED_RETURN;

    /**
     * @brief If the current process is a background process, then it will right the output pipe the
     * short message. Otherwise the longMessage is printed to stdout
     **/
    bool writeToOutputPipe(const QString & longMessage, const QString & shortMessage, bool printIfNoChannel);

    /**
     * @brief Abort any processing on all AppInstance. It is called in some very rare cases
     * such as when changing the number of threads used by the application or when a background render
     * receives a message from the GUI application.
     **/
    void abortAnyProcessing();

    virtual void setLoadingStatus(const QString & str);
    std::string getApplicationBinaryFilePath() const;
    std::string getApplicationBinaryDirPath() const;
    static bool parseCmdLineArgs(int argc, char* argv[],
                                 bool* isBackground,
                                 QString & projectFilename,
                                 QStringList & writers,
                                 std::list<std::pair<int, int> >& frameRanges,
                                 QString & mainProcessServerName);

    /**
     * @brief Called when the instance is exited
     **/
    void quit(const AppInstancePtr& instance);

    /**
     * @brief Same as quit except that it blocks until all processing is done instead of doing it in a separate thread.
     **/
    void quitNow(const AppInstancePtr& instance);

    /*
       @brief Calls quit() on all AppInstance's
     */
    void quitApplication();

    /**
     * @brief Starts the event loop and doesn't return until
     * quit() is called on all AppInstance's
     **/
    int exec();

    virtual void setUndoRedoStackLimit(int /*limit*/)
    {
    }

    void getErrorLog_mt_safe(std::list<LogEntry>* entries) const;

    void writeToErrorLog_mt_safe(const QString& context, const QDateTime& date, const QString & str, bool isHtml = false, const LogEntry::LogEntryColor& color = LogEntry::LogEntryColor());

    void clearErrorLog_mt_safe();

    virtual void showErrorLog();

    virtual void debugImage(const ImagePtr& /*image*/,
                            const RectI& /*roi*/,
                            const QString & /*filename = QString()*/) const
    {
    }

    void registerPlugin(const PluginPtr& plugin);

    void onCheckerboardSettingsChanged() { Q_EMIT checkerboardSettingsChanged(); }

    void onOCIOConfigPathChanged(const std::string& path);
    ///Non MT-safe!
    const std::string& getOCIOConfigPath() const;


    int getHardwareIdealThreadCount();
    int getPhysicalThreadCount();
    int getMaxThreadCount(); //!<  actual number of threads in the thread pool (depends on application settings)

    void setOFXLastActionCaller_TLS(const OfxEffectInstancePtr& effect);
    
    OfxEffectInstancePtr getOFXCurrentEffect_TLS() const;

    /**
     * @brief Returns a list of IDs of all the plug-ins currently loaded.
     * Each ID can be passed to the AppInstance::createNode function to instantiate a node
     * with a plug-in.
     **/
    std::list<std::string> getPluginIDs() const;

    /**
     * @brief Returns all plugin-ids containing the given filter string. This function compares without case sensitivity.
     **/
    std::list<std::string> getPluginIDs(const std::string& filter);
    virtual QString getAppFont() const { return QString(); }

    virtual int getAppFontSize() const { return 11; }

    virtual void setCurrentLogicalDPI(double /*dpiX*/,
                                      double /*dpiY*/) {}

    virtual double getLogicalDPIXRATIO() const
    {
        return 72;
    }

    virtual double getLogicalDPIYRATIO() const
    {
        return 72;
    }

    template <typename T>
    void adjustSizeToDPI(T &x,
                         T &y) const
    {
        x *= getLogicalDPIXRATIO();
        y *= getLogicalDPIYRATIO();
    }

    template <typename T>
    T adjustSizeToDPIX(T x) const
    {
        return x * getLogicalDPIXRATIO();
    }

    template <typename T>
    T adjustSizeToDPIY(T y) const
    {
        return y * getLogicalDPIYRATIO();
    }


    bool isAggressiveCachingEnabled() const;

    PyObject* getMainModule();

    QStringList getAllNonOFXPluginsPaths() const;

    QDir getBundledPluginDirectory() const;

    QString getSystemNatronPluginDirectory() const;

    void launchPythonInterpreter();

    int isProjectAlreadyOpened(const std::string& projectFilePath) const;

    virtual void reloadStylesheets() {}

private:
    friend class PythonGILLocker;
    void takeNatronGIL();

    void releaseNatronGIL();
public:

    int getGILLockedCount() const;

#ifdef __NATRON_WIN32__
    void registerUNCPath(const QString& path, const QChar& driveLetter);
    QString mapUNCPathToPathWithDriveLetter(const QString& uncPath) const;
#endif

#ifdef Q_OS_UNIX
    static QString qt_tildeExpansion(const QString &path, bool *expanded = 0);
#endif


    void setOFXHostHandle(void* handle);

    OFX::Host::ImageEffect::Descriptor* getPluginContextAndDescribe(OFX::Host::ImageEffect::ImageEffectPlugin* plugin,
                                                                    ContextEnum* ctx);
    AppTLS* getAppTLS() const;
    const OfxHost* getOFXHost() const;
    GPUContextPool* getGPUContextPool() const;

    const MultiThread* getMultiThreadHandler() const;


    /**
     * @brief Return the concatenation of all search paths of Natron, i.e:
       - The bundled plug-ins path: ../Plugin relative to the binary
       - The system wide data for Natron (architecture dependent), this is the same location as autosaves
       - The content of the NATRON_PLUGIN_PATH environment variable
       - The content of the search paths defined in the Preferences-->Plugins--> Group plugins search path
     *
     * This does not apply for OpenFX plug-ins which have their own search path.
     **/
    std::list<std::string> getNatronPath();

    /**
     * @brief Add a new path to the Natron search path
     **/
    void appendToNatronPath(const std::string& path);

    void addMenuCommand(const std::string& grouping,
                        const std::string& pythonFunction,
                        const KeyboardModifiers& modifiers,
                        Key key);

    const std::list<PythonUserCommand>& getUserPythonCommands() const;



    void setOnProjectLoadedCallback(const std::string& pythonFunc);
    void setOnProjectCreatedCallback(const std::string& pythonFunc);

    void requestOFXDIalogOnMainThread(const OfxEffectInstancePtr& instance, void* instanceData);


    ///Closes the application not saving any projects.
    virtual void exitApp(bool warnUserForSave);

    bool isSpawnedFromCrashReporter() const;

    virtual void reloadScriptEditorFonts() {}

    QString getBoostVersion() const;

    QString getQtVersion() const;

    QString getCairoVersion() const;

    QString getHoedownVersion() const;

    QString getCeresVersion() const;

    QString getOpenMVGVersion() const;

    QString getQHTTPServerVersion() const;

    QString getPySideVersion() const;

    int getOpenGLVersionMajor() const;

    int getOpenGLVersionMinor() const;

    bool initializeOpenGLFunctionsOnce(bool createOpenGLContext = false);

    const std::list<OpenGLRendererInfo>& getOpenGLRenderers() const;

    void refreshOpenGLRenderingFlagOnAllInstances();

    /**
     * @brief Returns true if we could correctly fetch needed OpenGL functions and extensions
     **/
    bool isOpenGLLoaded() const;

    bool isTextureFloatSupported() const;

    bool hasOpenGLForRequirements(OpenGLRequirementsTypeEnum type, QString* missingOpenGLError = 0) const;

    virtual void updateAboutWindowLibrariesVersion() {}

#ifdef __NATRON_WIN32__
    const OSGLContext_wgl_data* getWGLData() const;
#endif
#ifdef __NATRON_LINUX__
    const OSGLContext_glx_data* getGLXData() const;
#endif

    const IOPluginsMap& getFileFormatsForReadingAndReader() const;
    const IOPluginsMap& getFileFormatsForWritingAndWriter() const;

    void getSupportedReaderFileFormats(std::vector<std::string>* formats) const;

    void getSupportedWriterFileFormats(std::vector<std::string>* formats) const;

    void getReadersForFormat(const std::string& format, IOPluginSetForFormat* decoders) const;

    void getWritersForFormat(const std::string& format, IOPluginSetForFormat* encoders) const;

    std::string getReaderPluginIDForFileType(const std::string & extension) const;
    std::string getWriterPluginIDForFileType(const std::string & extension) const;

    virtual NodePtr createNodeForProjectLoading(const SERIALIZATION_NAMESPACE::NodeSerializationPtr& serialization, const NodeCollectionPtr& group);

    virtual void aboutToSaveProject(SERIALIZATION_NAMESPACE::ProjectSerialization* /*serialization*/) {}

    static void setApplicationLocale();

    void setLastPythonAPICaller_TLS(const EffectInstancePtr& effect);

    EffectInstancePtr getLastPythonAPICaller_TLS() const;


    /**
     * @brief A application-wide TLS struct containing all stuff needed to workaround Python expressions:
     * There's a unique main module with attributes, hence we cannot isolate each render from one another
     **/
    struct PythonTLSData
    {
        std::list<EffectInstancePtr> pythonEffectStack;

        PythonTLSData()
        : pythonEffectStack()
        {
        }
    };

    typedef boost::shared_ptr<PythonTLSData> PythonTLSDataPtr;
    

    TreeRenderQueueManagerPtr getTasksQueueManager() const;


public Q_SLOTS:

    void printCacheMemoryStats() const;

    void exitAppWithSaveWarning()
    {
        exitApp(true);
    }


    void toggleAutoHideGraphInputs();

    void clearPluginsLoadedCache();

    void clearAllCaches();

    void onMaxPanelsOpenedChanged(int maxPanels);

    void onQueueRendersChanged(bool queuingEnabled);

    void onCrashReporterNoLongerResponding();

    void onOFXDialogOnMainThreadReceived(const OfxEffectInstancePtr& instance, void* instanceData);

Q_SIGNALS:


    void checkerboardSettingsChanged();

    void s_requestOFXDialogOnMainThread(const OfxEffectInstancePtr& instance, void* instanceData);

protected:

    virtual bool initGui(const CLArgs& cl);
<<<<<<< HEAD
    virtual void loadBuiltinNodePlugins();
=======
    virtual void loadBuiltinNodePlugins(IOPluginsMap* readersMap,
                                        IOPluginsMap* writersMap);

    template <typename PLUGIN>
    void registerBuiltInPlugin(const QString& iconPath, bool isDeprecated, bool internalUseOnly);

>>>>>>> cfea4528
    virtual AppInstancePtr makeNewInstance(int appID) const;
    virtual void registerGuiMetaTypes() const
    {
    }

    virtual void initializeQApp(int &argc, char** argv);
    virtual void onLoadCompleted()
    {
    }

    virtual void onPluginLoaded(const PluginPtr& plugin);

    virtual void onAllPluginsLoaded();

    virtual void initBuiltinPythonModules();

    bool loadInternalAfterInitGui(const CLArgs& cl);

    /*
     * @brief Derived by NatronProjectConverter to load using boost serialization instead
     */
    virtual void loadProjectFromFileFunction(std::istream& ifile, const std::string& filename, const AppInstancePtr& app, SERIALIZATION_NAMESPACE::ProjectSerialization* obj);

    /**
     * @brief Check if the project is an older project made prior Natron 2.2.
     * If this is an older project, it converts the file to a new file.
     **/
    virtual bool checkForOlderProjectFile(const AppInstancePtr& app, const QString& filePathIn, QString* filePathOut);

private:

    void findAllScriptsRecursive(const QDir& directory,
                            QStringList& allPlugins,
                            QStringList *foundInit,
                            QStringList *foundInitGui);

    void findAllPresetsRecursive(const QDir& directory,
                                 QStringList& presetFiles);

    bool findAndRunScriptFile(const QString& path,
                         const QStringList& files,
                         const QString& script);


    virtual void afterQuitProcessingCallback(const WatcherCallerArgsPtr& args) OVERRIDE FINAL;

    bool loadInternal(const CLArgs& cl);

    void loadPythonGroups();

    void loadNodesPresets();

    void registerEngineMetaTypes() const;

    void loadAllPlugins();

    void initPython();

    void tearDownPython();

    // To access loadProjectFromFileFunction
    friend class Project;

    static AppManager *_instance;
    boost::scoped_ptr<AppManagerPrivate> _imp;
};

// AppManager

namespace StrUtils {

// Ensure that path ends with a '/' character
void ensureLastPathSeparator(QString& path);

}

struct PyCallback
{
    std::string expression; //< the one modified by Natron
    std::string originalExpression; //< the one input by the user
    PyObject* code;

    PyCallback()
        : expression(), originalExpression(),  code(0) {}
};

// put global functions in a namespace, see https://google.github.io/styleguide/cppguide.html#Nonmember,_Static_Member,_and_Global_Functions
namespace Dialogs {
void errorDialog(const std::string & title, const std::string & message, bool useHtml = false);
void errorDialog(const std::string & title, const std::string & message, bool* stopAsking, bool useHtml = false);

void warningDialog(const std::string & title, const std::string & message, bool useHtml = false);
void warningDialog(const std::string & title, const std::string & message, bool* stopAsking, bool useHtml = false);

void informationDialog(const std::string & title, const std::string & message, bool useHtml = false);
void informationDialog(const std::string & title, const std::string & message, bool* stopAsking, bool useHtml = false);

StandardButtonEnum questionDialog(const std::string & title, const std::string & message, bool useHtml,
                                  StandardButtons buttons =
                                      StandardButtons(eStandardButtonYes | eStandardButtonNo),
                                  StandardButtonEnum defaultButton = eStandardButtonNoButton);

StandardButtonEnum questionDialog(const std::string & title, const std::string & message, bool useHtml,
                                  StandardButtons buttons,
                                  StandardButtonEnum defaultButton,
                                  bool* stopAsking);
} // namespace Dialogs

// put global functions in a namespace, see https://google.github.io/styleguide/cppguide.html#Nonmember,_Static_Member,_and_Global_Functions
namespace NATRON_PYTHON_NAMESPACE {
/**
 * @brief Ensures that the given Python script as imported the given module
 * and returns the position of the start of the next line after the imports. Note that this position
 * can be the first character after the last one in the script.
 **/
//std::size_t ensureScriptHasModuleImport(const std::string& moduleName,std::string& script);

/**
 * @brief If the script contains import modules commands, this will return the position of the first character
 * of the next line after the last import call, if there's any, otherwise it returns 0.
 **/
//std::size_t findNewLineStartAfterImports(std::string& script);

/**
 * @brief Return a handle to the __main__ Python module, containing all global definitions.
 **/
PyObject* getMainModule();

/**
 * @brief Evaluates the given python script*
 * @param error[out] If an error occurs, this will be set to the error printed by the Python interpreter. This argument may be passed NULL,
 * however in Gui sessions, the error will not be printed in the console so it will just ignore any Python error.
 * @param output[out] The string will contain any result printed by the script on stdout. This argument may be passed NULL
 * @returns True on success, false on failure.
 **/
bool interpretPythonScript(const std::string& script, std::string* error, std::string* output);

// Clear Python error state and output
void clearPythonStdErr();
void clearPythonStdOut();

std::string getPythonStdOut();
std::string getPythonStdErr();

//void compilePyScript(const std::string& script,PyObject** code);

std::string PyStringToStdString(PyObject* obj);
std::string makeNameScriptFriendlyWithDots(const std::string& str);
std::string makeNameScriptFriendly(const std::string& str);

bool getGroupInfos(const std::string& pythonModule,
                   std::string* pluginID,
                   std::string* pluginLabel,
                   std::string* iconFilePath,
                   std::string* grouping,
                   std::string* description,
                   std::string* pythonScriptDirPath,
                   bool* isToolset,
                   unsigned int* version);

// Does not work for functions with var args
void getFunctionArguments(const std::string& pyFunc, std::string* error, std::vector<std::string>* args);

/**
 * @brief Given a fullyQualifiedName, e.g: app1.Group1.Blur1
 * this function returns the PyObject attribute of Blur1 if it is defined, or Group1 otherwise
 * If app1 or Group1 does not exist at this point, this is a failure.
 **/
PyObject* getAttrRecursive(const std::string& fullyQualifiedName, PyObject* parentObj, bool* isDefined);
} // namespace NATRON_PYTHON_NAMESPACE

/**
 * @brief Small helper class to use as RAII to hold the GIL (Global Interpreter Lock) before calling ANY Python code.
 **/
class PythonGILLocker
{
    // PyGILState_STATE state;

public:
    PythonGILLocker();

    ~PythonGILLocker();
};

NATRON_NAMESPACE_EXIT


#endif // Engine_AppManager_h
<|MERGE_RESOLUTION|>--- conflicted
+++ resolved
@@ -84,10 +84,7 @@
     std::string pythonFunction;
 };
 
-<<<<<<< HEAD
-
-=======
->>>>>>> cfea4528
+
 typedef std::vector<AppInstancePtr> AppInstanceVec;
 
 struct AppManagerPrivate;
@@ -187,52 +184,12 @@
     Format findExistingFormat(int w, int h, double par = 1.0) const WARN_UNUSED_RETURN;
     const std::vector<Format> & getFormats() const WARN_UNUSED_RETURN;
 
-<<<<<<< HEAD
     CacheBasePtr getGeneralPurposeCache() const;
-=======
-    /**
-     * @brief Attempts to load an image from cache, returns true if it could find a matching image, false otherwise.
-     **/
-    bool getImage(const ImageKey & key, std::list<ImagePtr>* returnValue) const;
-
-    /**
-     * @brief Same as getImage, but if it couldn't find a matching image in the cache, it will create one with the given parameters.
-     **/
-    bool getImageOrCreate(const ImageKey & key, const ImageParamsPtr& params,
-                          ImagePtr* returnValue) const;
-
-    bool getImage_diskCache(const ImageKey & key, std::list<ImagePtr>* returnValue) const;
-
-    bool getImageOrCreate_diskCache(const ImageKey & key, const ImageParamsPtr& params,
-                                    ImagePtr* returnValue) const;
-
-    bool getTexture(const FrameKey & key,
-                    std::list<FrameEntryPtr>* returnValue) const;
-
-    bool getTextureOrCreate(const FrameKey & key, const FrameParamsPtr& params,
-                            FrameEntryLocker* locker,
-                            FrameEntryPtr* returnValue) const;
-
-
-    U64 getCachesTotalMemorySize() const;
-    U64 getCachesTotalDiskSize() const;
-    CacheSignalEmitterPtr getOrActivateViewerCacheSignalEmitter() const;
->>>>>>> cfea4528
 
     CacheBasePtr getTileCache() const;
 
     void deleteCacheEntriesInSeparateThread(const std::list<ImageStorageBasePtr> & entriesToDelete);
 
-<<<<<<< HEAD
-=======
-    void setApplicationsCachesMaximumDiskSpace(unsigned long long size);
-
-    void removeFromNodeCache(const ImagePtr & image);
-    void removeFromViewerCache(const FrameEntryPtr & texture);
-
-    void removeFromNodeCache(U64 hash);
-    void removeFromViewerCache(U64 hash);
->>>>>>> cfea4528
     /**
      * @brief Notifies the StorageDeleterThread that it should check cache memory. If full, it will evict
      * (the least recent) entries from the cache until it falls under the max memory amount.
@@ -579,16 +536,7 @@
 protected:
 
     virtual bool initGui(const CLArgs& cl);
-<<<<<<< HEAD
     virtual void loadBuiltinNodePlugins();
-=======
-    virtual void loadBuiltinNodePlugins(IOPluginsMap* readersMap,
-                                        IOPluginsMap* writersMap);
-
-    template <typename PLUGIN>
-    void registerBuiltInPlugin(const QString& iconPath, bool isDeprecated, bool internalUseOnly);
-
->>>>>>> cfea4528
     virtual AppInstancePtr makeNewInstance(int appID) const;
     virtual void registerGuiMetaTypes() const
     {
@@ -633,7 +581,7 @@
                          const QString& script);
 
 
-    virtual void afterQuitProcessingCallback(const WatcherCallerArgsPtr& args) OVERRIDE FINAL;
+    virtual void afterQuitProcessingCallback(const GenericWatcherCallerArgsPtr& args) OVERRIDE FINAL;
 
     bool loadInternal(const CLArgs& cl);
 
