--- conflicted
+++ resolved
@@ -485,18 +485,12 @@
 * Each ID can be passed to the AppInstance::createNode function to instantiate a node
 * with a plug-in.
 **/
-<<<<<<< HEAD
-inline std::list<std::string> getPluginIDs()
-=======
 inline std::list<std::string>
 getPluginIDs()
->>>>>>> 6d52ab4f
 {
     return appPTR->getPluginIDs();
 }
     
-<<<<<<< HEAD
-=======
 inline AppInstance*
 getInstance(int idx)
 {
@@ -509,7 +503,6 @@
     return appPTR->getNumInstances();
 }
     
->>>>>>> 6d52ab4f
 } // namespace Natron
 
 
