/* ***** BEGIN LICENSE BLOCK *****
 * This file is part of Natron <http://www.natron.fr/>,
 * Copyright (C) 2013-2017 INRIA and Alexandre Gauthier-Foichat
 *
 * Natron is free software: you can redistribute it and/or modify
 * it under the terms of the GNU General Public License as published by
 * the Free Software Foundation; either version 2 of the License, or
 * (at your option) any later version.
 *
 * Natron is distributed in the hope that it will be useful,
 * but WITHOUT ANY WARRANTY; without even the implied warranty of
 * MERCHANTABILITY or FITNESS FOR A PARTICULAR PURPOSE.  See the
 * GNU General Public License for more details.
 *
 * You should have received a copy of the GNU General Public License
 * along with Natron.  If not, see <http://www.gnu.org/licenses/gpl-2.0.html>
 * ***** END LICENSE BLOCK ***** */

#ifndef Engine_AppManager_h
#define Engine_AppManager_h

// ***** BEGIN PYTHON BLOCK *****
// from <https://docs.python.org/3/c-api/intro.html#include-files>:
// "Since Python may define some pre-processor definitions which affect the standard headers on some systems, you must include Python.h before any standard headers are included."
#include <Python.h>
// ***** END PYTHON BLOCK *****

#include "Global/Macros.h"

#include <list>
#include <string>

#include "Global/GlobalDefines.h"
#include "Global/KeySymbols.h"

CLANG_DIAG_OFF(deprecated)
// /usr/include/qt5/QtCore/qgenericatomic.h:177:13: warning: 'register' storage class specifier is deprecated [-Wdeprecated]
#include <QtCore/QObject>
CLANG_DIAG_ON(deprecated)
#include <QtCore/QStringList>
#include <QtCore/QString>
#include <QtCore/QProcess>

#if !defined(Q_MOC_RUN) && !defined(SBK_RUN)
#include <boost/scoped_ptr.hpp>
#include <boost/shared_ptr.hpp>
#include <boost/noncopyable.hpp>
#endif

#include "Engine/AfterQuitProcessingI.h"
#include "Engine/Plugin.h"
#include "Engine/KnobFactory.h"
#include "Engine/LogEntry.h"
#include "Engine/TimeValue.h"

#include "Engine/EngineFwd.h"

NATRON_NAMESPACE_ENTER;

/*macro to get the unique pointer to the controler*/
#define appPTR AppManager::instance()


#define TO_DPI(x, y) ( appPTR->adjustSizeToDPI(x, y) )
#define TO_DPIX(x) ( appPTR->adjustSizeToDPIX(x) )
#define TO_DPIY(y) ( appPTR->adjustSizeToDPIY(y) )

<<<<<<< HEAD
=======
class QDir;

NATRON_NAMESPACE_ENTER

>>>>>>> fe3f94e2
enum AppInstanceStatusEnum
{
    eAppInstanceStatusInactive = 0,     //< the app has not been loaded yet or has been closed already
    eAppInstanceStatusActive     //< the app is active and can be used
};


struct PythonUserCommand
{
    QString grouping;
    Key key;
    KeyboardModifiers modifiers;
    std::string pythonFunction;
};


typedef std::vector<AppInstancePtr> AppInstanceVec;

struct AppManagerPrivate;
class AppManager
    : public QObject, public AfterQuitProcessingI, public boost::noncopyable
{
GCC_DIAG_SUGGEST_OVERRIDE_OFF
    Q_OBJECT
GCC_DIAG_SUGGEST_OVERRIDE_ON

public:

    enum AppTypeEnum
    {
        eAppTypeBackground = 0, //< a background AppInstance which will not do anything but instantiate the class making it ready for use.
        //this is used by the unit tests

        eAppTypeBackgroundAutoRun, //< a background AppInstance that will launch a project and render it. If projectName is empty or
                                   //writers is empty, it doesn't make sense to call AppInstance with this parameter.

        eAppTypeBackgroundAutoRunLaunchedFromGui, //same as eAppTypeBackgroundAutoRun but a bg process launched by GUI of a main process

        eAppTypeInterpreter, //< running in Python interpreter mode

        eAppTypeGui //< a GUI AppInstance, the end-user can interact with it.
    };


    AppManager();

    /**
     * @brief This function initializes the QCoreApplication (or QApplication) object and the AppManager object (load plugins etc...)
     * It must be called right away after the constructor. It cannot be put in the constructor as this function relies on RTTI info.
     * @param argc The number of arguments passed to the main function.
     * @param argv An array of strings passed to the main function.
     * @param cl The parsed arguments passed to the command line
     * main process.
     **/
    bool load( int argc, char **argv, const CLArgs& cl);
    bool loadW( int argc, wchar_t **argv, const CLArgs& cl);

private:

    bool loadFromArgs(const CLArgs& cl);

public:

    virtual ~AppManager();

    static AppManager* instance()
    {
        return _instance;
    }

    virtual bool isBackground() const
    {
        return true;
    }

    AppManager::AppTypeEnum getAppType() const;

    bool isLoaded() const;

    AppInstancePtr newAppInstance(const CLArgs& cl, bool makeEmptyInstance);
    AppInstancePtr newBackgroundInstance(const CLArgs& cl, bool makeEmptyInstance);

private:

    AppInstancePtr newAppInstanceInternal(const CLArgs& cl, bool alwaysBackground, bool makeEmptyInstance);

public:


    virtual void hideSplashScreen()
    {
    }


    AppInstancePtr getAppInstance(int appID) const WARN_UNUSED_RETURN;

    int getNumInstances() const WARN_UNUSED_RETURN;

    void removeInstance(int appID);

    void setAsTopLevelInstance(int appID);

    const AppInstanceVec& getAppInstances() const WARN_UNUSED_RETURN;
    AppInstancePtr getTopLevelInstance () const WARN_UNUSED_RETURN;
    const PluginsMap & getPluginsList() const WARN_UNUSED_RETURN;
    PluginPtr getPluginBinary(const QString & pluginId,
                            int majorVersion,
                            int minorVersion,
                            bool caseSensitive = true) const WARN_UNUSED_RETURN;
    PluginPtr getPluginBinaryFromOldID(const QString & pluginId, int majorVersion, int minorVersion, bool caseSensitive) const WARN_UNUSED_RETURN;

    /*Find a builtin format with the same resolution and aspect ratio*/
    Format findExistingFormat(int w, int h, double par = 1.0) const WARN_UNUSED_RETURN;
    const std::vector<Format> & getFormats() const WARN_UNUSED_RETURN;

    CacheBasePtr getGeneralPurposeCache() const;

    CacheBasePtr getTileCache() const;

    void deleteCacheEntriesInSeparateThread(const std::list<ImageStorageBasePtr> & entriesToDelete);

    /**
     * @brief Notifies the StorageDeleterThread that it should check cache memory. If full, it will evict
     * (the least recent) entries from the cache until it falls under the max memory amount.
     **/
    void checkCachesMemory();

    SettingsPtr getCurrentSettings() const WARN_UNUSED_RETURN;
    const KnobFactory & getKnobFactory() const WARN_UNUSED_RETURN;



    /**
     * @brief If the current process is a background process, then it will right the output pipe the
     * short message. Otherwise the longMessage is printed to stdout
     **/
    bool writeToOutputPipe(const QString & longMessage, const QString & shortMessage, bool printIfNoChannel);

    /**
     * @brief Abort any processing on all AppInstance. It is called in some very rare cases
     * such as when changing the number of threads used by the application or when a background render
     * receives a message from the GUI application.
     **/
    void abortAnyProcessing();

    virtual void setLoadingStatus(const QString & str);
    std::string getApplicationBinaryFilePath() const;
    std::string getApplicationBinaryDirPath() const;
    static bool parseCmdLineArgs(int argc, char* argv[],
                                 bool* isBackground,
                                 QString & projectFilename,
                                 QStringList & writers,
                                 std::list<std::pair<int, int> >& frameRanges,
                                 QString & mainProcessServerName);

    /**
     * @brief Called when the instance is exited
     **/
    void quit(const AppInstancePtr& instance);

    /**
     * @brief Same as quit except that it blocks until all processing is done instead of doing it in a separate thread.
     **/
    void quitNow(const AppInstancePtr& instance);

    /*
       @brief Calls quit() on all AppInstance's
     */
    void quitApplication();

    /**
     * @brief Starts the event loop and doesn't return until
     * quit() is called on all AppInstance's
     **/
    int exec();

    virtual void setUndoRedoStackLimit(int /*limit*/)
    {
    }

    void getErrorLog_mt_safe(std::list<LogEntry>* entries) const;

    void writeToErrorLog_mt_safe(const QString& context, const QDateTime& date, const QString & str, bool isHtml = false, const LogEntry::LogEntryColor& color = LogEntry::LogEntryColor());

    void clearErrorLog_mt_safe();

    virtual void showErrorLog();

    virtual void debugImage(const Image* /*image*/,
                            const RectI& /*roi*/,
                            const QString & /*filename = QString()*/) const
    {
    }

    void registerPlugin(const PluginPtr& plugin);

    void onCheckerboardSettingsChanged() { Q_EMIT checkerboardSettingsChanged(); }

    void onOCIOConfigPathChanged(const std::string& path);
    ///Non MT-safe!
    const std::string& getOCIOConfigPath() const;


    int getHardwareIdealThreadCount();

    void setOFXLastActionCaller_TLS(const OfxEffectInstancePtr& effect);
    
    OfxEffectInstancePtr getOFXCurrentEffect_TLS() const;

    /**
     * @brief Returns a list of IDs of all the plug-ins currently loaded.
     * Each ID can be passed to the AppInstance::createNode function to instantiate a node
     * with a plug-in.
     **/
    std::list<std::string> getPluginIDs() const;

    /**
     * @brief Returns all plugin-ids containing the given filter string. This function compares without case sensitivity.
     **/
    std::list<std::string> getPluginIDs(const std::string& filter);
    virtual QString getAppFont() const { return QString(); }

    virtual int getAppFontSize() const { return 11; }

    virtual void setCurrentLogicalDPI(double /*dpiX*/,
                                      double /*dpiY*/) {}

    virtual double getLogicalDPIXRATIO() const
    {
        return 72;
    }

    virtual double getLogicalDPIYRATIO() const
    {
        return 72;
    }

    template <typename T>
    void adjustSizeToDPI(T &x,
                         T &y) const
    {
        x *= getLogicalDPIXRATIO();
        y *= getLogicalDPIYRATIO();
    }

    template <typename T>
    T adjustSizeToDPIX(T x) const
    {
        return x * getLogicalDPIXRATIO();
    }

    template <typename T>
    T adjustSizeToDPIY(T y) const
    {
        return y * getLogicalDPIYRATIO();
    }


    bool isAggressiveCachingEnabled() const;

    PyObject* getMainModule();

    QStringList getAllNonOFXPluginsPaths() const;

    QString getPyPlugsGlobalPath() const;

    void launchPythonInterpreter();

    int isProjectAlreadyOpened(const std::string& projectFilePath) const;

    virtual void reloadStylesheets() {}

    void takeNatronGIL();

    void releaseNatronGIL();

#ifdef __NATRON_WIN32__
    void registerUNCPath(const QString& path, const QChar& driveLetter);
    QString mapUNCPathToPathWithDriveLetter(const QString& uncPath) const;
#endif

#ifdef Q_OS_UNIX
    static QString qt_tildeExpansion(const QString &path, bool *expanded = 0);
#endif


    void setOFXHostHandle(void* handle);

    OFX::Host::ImageEffect::Descriptor* getPluginContextAndDescribe(OFX::Host::ImageEffect::ImageEffectPlugin* plugin,
                                                                    ContextEnum* ctx);
    AppTLS* getAppTLS() const;
    const OfxHost* getOFXHost() const;
    GPUContextPool* getGPUContextPool() const;

    const MultiThread* getMultiThreadHandler() const;


    /**
     * @brief Return the concatenation of all search paths of Natron, i.e:
       - The bundled plug-ins path: ../Plugin relative to the binary
       - The system wide data for Natron (architecture dependent), this is the same location as autosaves
       - The content of the NATRON_PLUGIN_PATH environment variable
       - The content of the search paths defined in the Preferences-->Plugins--> Group plugins search path
     *
     * This does not apply for OpenFX plug-ins which have their own search path.
     **/
    std::list<std::string> getNatronPath();

    /**
     * @brief Add a new path to the Natron search path
     **/
    void appendToNatronPath(const std::string& path);

    void addMenuCommand(const std::string& grouping,
                        const std::string& pythonFunction,
                        const KeyboardModifiers& modifiers,
                        Key key);

    const std::list<PythonUserCommand>& getUserPythonCommands() const;



    void setOnProjectLoadedCallback(const std::string& pythonFunc);
    void setOnProjectCreatedCallback(const std::string& pythonFunc);

    void requestOFXDIalogOnMainThread(const OfxEffectInstancePtr& instance, void* instanceData);


    ///Closes the application not saving any projects.
    virtual void exitApp(bool warnUserForSave);

    bool isSpawnedFromCrashReporter() const;

    virtual void reloadScriptEditorFonts() {}

    QString getBoostVersion() const;

    QString getQtVersion() const;

    QString getCairoVersion() const;

    QString getHoedownVersion() const;

    QString getCeresVersion() const;

    QString getOpenMVGVersion() const;

    QString getQHTTPServerVersion() const;

    QString getPySideVersion() const;

    int getOpenGLVersionMajor() const;

    int getOpenGLVersionMinor() const;

    bool initializeOpenGLFunctionsOnce(bool createOpenGLContext = false);

    const std::list<OpenGLRendererInfo>& getOpenGLRenderers() const;

    void refreshOpenGLRenderingFlagOnAllInstances();

    /**
     * @brief Returns true if we could correctly fetch needed OpenGL functions and extensions
     **/
    bool isOpenGLLoaded() const;

    bool isTextureFloatSupported() const;

    bool hasOpenGLForRequirements(OpenGLRequirementsTypeEnum type, QString* missingOpenGLError = 0) const;

    virtual void updateAboutWindowLibrariesVersion() {}

#ifdef __NATRON_WIN32__
    const OSGLContext_wgl_data* getWGLData() const;
#endif
#ifdef __NATRON_LINUX__
    const OSGLContext_glx_data* getGLXData() const;
#endif

    const IOPluginsMap& getFileFormatsForReadingAndReader() const;
    const IOPluginsMap& getFileFormatsForWritingAndWriter() const;

    void getSupportedReaderFileFormats(std::vector<std::string>* formats) const;

    void getSupportedWriterFileFormats(std::vector<std::string>* formats) const;

    void getReadersForFormat(const std::string& format, IOPluginSetForFormat* decoders) const;

    void getWritersForFormat(const std::string& format, IOPluginSetForFormat* encoders) const;

    std::string getReaderPluginIDForFileType(const std::string & extension) const;
    std::string getWriterPluginIDForFileType(const std::string & extension) const;

    virtual NodePtr createNodeForProjectLoading(const SERIALIZATION_NAMESPACE::NodeSerializationPtr& serialization, const NodeCollectionPtr& group);

    virtual void aboutToSaveProject(SERIALIZATION_NAMESPACE::ProjectSerialization* /*serialization*/) {}

    static void setApplicationLocale();

    void setLastPythonAPICaller_TLS(const EffectInstancePtr& effect);

    EffectInstancePtr getLastPythonAPICaller_TLS() const;


    /**
     * @brief A application-wide TLS struct containing all stuff needed to workaround Python expressions:
     * There's a unique main module with attributes, hence we cannot isolate each render from one another
     **/
    struct PythonTLSData
    {
        std::list<EffectInstancePtr> pythonEffectStack;

        PythonTLSData()
        : pythonEffectStack()
        {
        }
    };

    typedef boost::shared_ptr<PythonTLSData> PythonTLSDataPtr;
    


public Q_SLOTS:

    void printCacheMemoryStats() const;

    void exitAppWithSaveWarning()
    {
        exitApp(true);
    }


    void toggleAutoHideGraphInputs();

    void clearPluginsLoadedCache();

    void clearAllCaches();

    void onMaxPanelsOpenedChanged(int maxPanels);

    void onQueueRendersChanged(bool queuingEnabled);

    void onCrashReporterNoLongerResponding();

    void onOFXDialogOnMainThreadReceived(const OfxEffectInstancePtr& instance, void* instanceData);

Q_SIGNALS:


    void checkerboardSettingsChanged();

    void s_requestOFXDialogOnMainThread(const OfxEffectInstancePtr& instance, void* instanceData);

protected:

    virtual bool initGui(const CLArgs& cl);
    virtual void loadBuiltinNodePlugins(IOPluginsMap* readersMap,
                                        IOPluginsMap* writersMap);
    virtual AppInstancePtr makeNewInstance(int appID) const;
    virtual void registerGuiMetaTypes() const
    {
    }

    virtual void initializeQApp(int &argc, char** argv);
    virtual void onLoadCompleted()
    {
    }

    virtual void onPluginLoaded(const PluginPtr& plugin);

    virtual void onAllPluginsLoaded();

    virtual void initBuiltinPythonModules();

    bool loadInternalAfterInitGui(const CLArgs& cl);

    /*
     * @brief Derived by NatronProjectConverter to load using boost serialization instead
     */
    virtual void loadProjectFromFileFunction(std::istream& ifile, const std::string& filename, const AppInstancePtr& app, SERIALIZATION_NAMESPACE::ProjectSerialization* obj);

    /**
     * @brief Check if the project is an older project made prior Natron 2.2.
     * If this is an older project, it converts the file to a new file.
     **/
    virtual bool checkForOlderProjectFile(const AppInstancePtr& app, const QString& filePathIn, QString* filePathOut);

private:

    void findAllScriptsRecursive(const QDir& directory,
                            QStringList& allPlugins,
                            QStringList *foundInit,
                            QStringList *foundInitGui);

    void findAllPresetsRecursive(const QDir& directory,
                                 QStringList& presetFiles);

    bool findAndRunScriptFile(const QString& path,
                         const QStringList& files,
                         const QString& script);


    virtual void afterQuitProcessingCallback(const WatcherCallerArgsPtr& args) OVERRIDE FINAL;

    bool loadInternal(const CLArgs& cl);

    void loadPythonGroups();

    void loadNodesPresets();

    void registerEngineMetaTypes() const;

    void loadAllPlugins();

    void initPython();

    void tearDownPython();

    // To access loadProjectFromFileFunction
    friend class Project;

    static AppManager *_instance;
    boost::scoped_ptr<AppManagerPrivate> _imp;
};

// AppManager

namespace StrUtils {

// Ensure that path ends with a '/' character
void ensureLastPathSeparator(QString& path);

}

struct PyCallback
{
    std::string expression; //< the one modified by Natron
    std::string originalExpression; //< the one input by the user
    PyObject* code;

    PyCallback()
        : expression(), originalExpression(),  code(0) {}
};

// put global functions in a namespace, see https://google.github.io/styleguide/cppguide.html#Nonmember,_Static_Member,_and_Global_Functions
namespace Dialogs {
void errorDialog(const std::string & title, const std::string & message, bool useHtml = false);
void errorDialog(const std::string & title, const std::string & message, bool* stopAsking, bool useHtml = false);

void warningDialog(const std::string & title, const std::string & message, bool useHtml = false);
void warningDialog(const std::string & title, const std::string & message, bool* stopAsking, bool useHtml = false);

void informationDialog(const std::string & title, const std::string & message, bool useHtml = false);
void informationDialog(const std::string & title, const std::string & message, bool* stopAsking, bool useHtml = false);

StandardButtonEnum questionDialog(const std::string & title, const std::string & message, bool useHtml,
                                  StandardButtons buttons =
                                      StandardButtons(eStandardButtonYes | eStandardButtonNo),
                                  StandardButtonEnum defaultButton = eStandardButtonNoButton);

StandardButtonEnum questionDialog(const std::string & title, const std::string & message, bool useHtml,
                                  StandardButtons buttons,
                                  StandardButtonEnum defaultButton,
                                  bool* stopAsking);
} // namespace Dialogs

// put global functions in a namespace, see https://google.github.io/styleguide/cppguide.html#Nonmember,_Static_Member,_and_Global_Functions
namespace NATRON_PYTHON_NAMESPACE {
/**
 * @brief Ensures that the given Python script as imported the given module
 * and returns the position of the start of the next line after the imports. Note that this position
 * can be the first character after the last one in the script.
 **/
//std::size_t ensureScriptHasModuleImport(const std::string& moduleName,std::string& script);

/**
 * @brief If the script contains import modules commands, this will return the position of the first character
 * of the next line after the last import call, if there's any, otherwise it returns 0.
 **/
//std::size_t findNewLineStartAfterImports(std::string& script);

/**
 * @brief Return a handle to the __main__ Python module, containing all global definitions.
 **/
PyObject* getMainModule();

/**
 * @brief Evaluates the given python script*
 * @param error[out] If an error occurs, this will be set to the error printed by the Python interpreter. This argument may be passed NULL,
 * however in Gui sessions, the error will not be printed in the console so it will just ignore any Python error.
 * @param output[out] The string will contain any result printed by the script on stdout. This argument may be passed NULL
 * @returns True on success, false on failure.
 **/
bool interpretPythonScript(const std::string& script, std::string* error, std::string* output);


//void compilePyScript(const std::string& script,PyObject** code);

std::string PyStringToStdString(PyObject* obj);
std::string makeNameScriptFriendlyWithDots(const std::string& str);
std::string makeNameScriptFriendly(const std::string& str);

bool getGroupInfos(const std::string& pythonModule,
                   std::string* pluginID,
                   std::string* pluginLabel,
                   std::string* iconFilePath,
                   std::string* grouping,
                   std::string* description,
                   std::string* pythonScriptDirPath,
                   bool* isToolset,
                   unsigned int* version);

// Does not work for functions with var args
void getFunctionArguments(const std::string& pyFunc, std::string* error, std::vector<std::string>* args);

/**
 * @brief Given a fullyQualifiedName, e.g: app1.Group1.Blur1
 * this function returns the PyObject attribute of Blur1 if it is defined, or Group1 otherwise
 * If app1 or Group1 does not exist at this point, this is a failure.
 **/
PyObject* getAttrRecursive(const std::string& fullyQualifiedName, PyObject* parentObj, bool* isDefined);
} // namespace NATRON_PYTHON_NAMESPACE

/**
 * @brief Small helper class to use as RAII to hold the GIL (Global Interpreter Lock) before calling ANY Python code.
 **/
class PythonGILLocker
{
    // PyGILState_STATE state;

public:
    PythonGILLocker();

    ~PythonGILLocker();
};

NATRON_NAMESPACE_EXIT


#endif // Engine_AppManager_h
<|MERGE_RESOLUTION|>--- conflicted
+++ resolved
@@ -55,7 +55,9 @@
 
 #include "Engine/EngineFwd.h"
 
-NATRON_NAMESPACE_ENTER;
+
+NATRON_NAMESPACE_ENTER
+
 
 /*macro to get the unique pointer to the controler*/
 #define appPTR AppManager::instance()
@@ -65,13 +67,7 @@
 #define TO_DPIX(x) ( appPTR->adjustSizeToDPIX(x) )
 #define TO_DPIY(y) ( appPTR->adjustSizeToDPIY(y) )
 
-<<<<<<< HEAD
-=======
-class QDir;
-
-NATRON_NAMESPACE_ENTER
-
->>>>>>> fe3f94e2
+
 enum AppInstanceStatusEnum
 {
     eAppInstanceStatusInactive = 0,     //< the app has not been loaded yet or has been closed already
