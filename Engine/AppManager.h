--- conflicted
+++ resolved
@@ -282,7 +282,6 @@
     ///Non MT-safe!
     const std::string& getOCIOConfigPath() const;
     
-<<<<<<< HEAD
     /**
      * @brief This functions aims to calculate the best number of parallel renders (threads)
      * that should be concurrent to attain 100% CPU activity. This internally uses CPU idle
@@ -295,7 +294,7 @@
      * @brief Reset the CPU Idle time tracked, this is to be called when starting a new render
      **/
     void resetCPUIdleTime();
-=======
+
     int getHardwareIdealThreadCount();
     
     
@@ -317,7 +316,6 @@
     void setNThreadsPerEffect(int nThreadsPerEffect);
     
     void getNThreadsSettings(int* nThreadsToRender,int* nThreadsPerEffect) const;
->>>>>>> aa897bbc
     
 public slots:
     
