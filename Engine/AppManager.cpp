--- conflicted
+++ resolved
@@ -161,24 +161,16 @@
 AppManager::printUsage(const std::string& programName)
 {
     std::cout << NATRON_APPLICATION_NAME << QObject::tr(" usage: ").toStdString() << std::endl;
-<<<<<<< HEAD
-    std::cout << "./" NATRON_APPLICATION_NAME << QObject::tr("    <project file path>").toStdString() << std::endl;
-    std::cout << QObject::tr("[--background] or [-b] enables background mode rendering. No graphical interface will be shown.").toStdString() << std::endl;
+    std::cout << programName << QObject::tr("    <project file path>").toStdString() << std::endl;
+    std::cout << QObject::tr("[--background] or [-b] enables background mode rendering. No graphical interface will be shown."
+                             "When using NatronRenderer this argument is implicit and you don't need to use it.").toStdString() << std::endl;
     std::cout << QObject::tr("[--writer <Writer node name>] or [-w] When in background mode, the renderer will only try to render with the node"
                              " name following the this argument. If no such node exists in the project file, the process will abort."
                              "Note that if you don't pass the --writer argument, it will try to start rendering with all the writers in the project's file. After the writer node name you can pass an optional frame range in the format "
                              " firstFrame-lastFrame (e.g: 10-40). ").toStdString() << std::endl;
     std::cout << QObject::tr("An example of usage of the renderer can be: \n"
                              "./NatronRenderer -w MyWriter 1-100 /Users/Me/MyNatronProjects/MyProject.ntp").toStdString() << std::endl;
-=======
-    std::cout << programName << QObject::tr("    <project file path>").toStdString() << std::endl;
-    std::cout << QObject::tr("[--background] or [-b] enables background mode rendering. No graphical interface will be shown. "
-                             "When using NatronRenderer this argument is implicit and you don't need to use it.")
-    .toStdString() << std::endl;
-    std::cout << QObject::tr("[--writer <Writer node name>] When in background mode, the renderer will only try to render with the node"
-                             " name following the --writer argument. If no such node exists in the project file, the process will abort."
-                             "Note that if you don't pass the --writer argument, it will try to start rendering with all the writers in the project's file.").toStdString() << std::endl;
->>>>>>> 8483efce
+
 }
 
 bool
@@ -243,17 +235,17 @@
             frameRangeFound = true;
             QStringList strRange = args[i].split('-');
             if (strRange.size() != 2) {
-                AppManager::printUsage();
+                AppManager::printUsage(argv[0]);
             }
             std::pair<int, int> range;
             bool ok;
             range.first = strRange[0].toInt(&ok);
             if (!ok) {
-                AppManager::printUsage();
+                AppManager::printUsage(argv[0]);
             }
             range.second = strRange[1].toInt(&ok);
             if (!ok) {
-                AppManager::printUsage();
+                AppManager::printUsage(argv[0]);
             }
             
             frameRanges.push_back(range);
