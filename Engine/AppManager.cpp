/* ***** BEGIN LICENSE BLOCK *****
 * This file is part of Natron <http://www.natron.fr/>,
 * Copyright (C) 2013-2018 INRIA and Alexandre Gauthier-Foichat
 *
 * Natron is free software: you can redistribute it and/or modify
 * it under the terms of the GNU General Public License as published by
 * the Free Software Foundation; either version 2 of the License, or
 * (at your option) any later version.
 *
 * Natron is distributed in the hope that it will be useful,
 * but WITHOUT ANY WARRANTY; without even the implied warranty of
 * MERCHANTABILITY or FITNESS FOR A PARTICULAR PURPOSE.  See the
 * GNU General Public License for more details.
 *
 * You should have received a copy of the GNU General Public License
 * along with Natron.  If not, see <http://www.gnu.org/licenses/gpl-2.0.html>
 * ***** END LICENSE BLOCK ***** */

// ***** BEGIN PYTHON BLOCK *****
// from <https://docs.python.org/3/c-api/intro.html#include-files>:
// "Since Python may define some pre-processor definitions which affect the standard headers on some systems, you must include Python.h before any standard headers are included."
#include <Python.h>
// ***** END PYTHON BLOCK *****

#include "AppManager.h"
//#include "AppManagerPrivate.h" // include breakpad after Engine, because it includes /usr/include/AssertMacros.h on OS X which defines a check(x) macro, which conflicts with boost

#if defined(__APPLE__) && defined(_LIBCPP_VERSION)
#include <AvailabilityMacros.h>
#if __MAC_OS_X_VERSION_MIN_REQUIRED < 1090
// Disable availability macros on macOS
// because we may be using libc++ on an older macOS,
// so that std::locale::numeric may be available
// even on macOS < 10.9.
// see _LIBCPP_AVAILABILITY_LOCALE_CATEGORY
// in /opt/local/libexec/llvm-5.0/include/c++/v1/__config
// and /opt/local/libexec/llvm-5.0/include/c++/v1/__locale
#if defined(_LIBCPP_USE_AVAILABILITY_APPLE)
#error "this must be compiled with _LIBCPP_DISABLE_AVAILABILITY defined"
#else
#ifndef _LIBCPP_DISABLE_AVAILABILITY
#define _LIBCPP_DISABLE_AVAILABILITY
#endif
#endif
#endif
#endif

#include <clocale>
#include <csignal>
#include <cstddef>
#include <cassert>
#include <stdexcept>
#include <cstring> // for std::memcpy, strlen
#include <sstream> // stringstream
#include <locale>

#if defined(Q_OS_LINUX)
#include <sys/signal.h>
#ifndef __USE_GNU
#define __USE_GNU
#endif
#include <ucontext.h>
#include <execinfo.h>
#endif

#ifdef Q_OS_UNIX
#include <stdio.h>
#include <stdlib.h>
#ifdef Q_OS_MAC
#include <sys/sysctl.h>
#include <libproc.h>
#endif
#endif

#ifdef Q_OS_WIN
#include <shlobj.h>
#endif

GCC_DIAG_UNUSED_LOCAL_TYPEDEFS_OFF
#include <boost/algorithm/string.hpp>
#include <boost/version.hpp>
#include <boost/thread/thread.hpp>
GCC_DIAG_UNUSED_LOCAL_TYPEDEFS_ON

#include <libs/hoedown/src/version.h>
#include <ceres/version.h>
#include <openMVG/version.hpp>

#include <QtCore/QDateTime>
#include <QtCore/QDebug>
#include <QtCore/QDir>
#include <QtCore/QTextCodec>
#include <QtCore/QCoreApplication>
#include <QtCore/QSettings>
#include <QtCore/QThreadPool>
#include <QtCore/QTextStream>
#include <QtNetwork/QAbstractSocket>
#include <QtNetwork/QLocalServer>
#include <QtNetwork/QLocalSocket>


#include "Global/ProcInfo.h"
#include "Global/GLIncludes.h"
#include "Global/PythonUtils.h"
#include "Global/QtCompat.h"
#include "Global/StrUtils.h"

#include "Engine/AddPlaneNode.h"
#include "Engine/AppInstance.h"
#include "Engine/Backdrop.h"
#include "Engine/CLArgs.h"
#include "Engine/Cache.h"
#include "Engine/CreateNodeArgs.h"
#include "Engine/StorageDeleterThread.h"
#include "Engine/DiskCacheNode.h"
#include "Engine/DimensionIdx.h"
#include "Engine/Dot.h"
#include "Engine/ExistenceCheckThread.h"
#include "Engine/FileSystemModel.h" // FileSystemModel::initDriveLettersToNetworkShareNamesMapping
#include "Global/FStreamsSupport.h"
#include "Engine/GroupInput.h"
#include "Engine/GroupOutput.h"
#include "Engine/JoinViewsNode.h"
#include "Engine/LibraryBinary.h"
#include "Engine/KeybindShortcut.h"
#include "Engine/Log.h"
#include "Engine/MemoryInfo.h" // getSystemTotalRAM, printAsRAM
#include "Engine/Node.h"
#include "Engine/OfxImageEffectInstance.h"
#include "Engine/OfxEffectInstance.h"
#include "Engine/OfxHost.h"
#include "Engine/OSGLContext.h"
#include "Engine/OSGLFunctions.h"
#include "Engine/OneViewNode.h"
#include "Engine/ProcessHandler.h" // ProcessInputChannel
#include "Engine/Project.h"
#include "Engine/PrecompNode.h"
#include "Engine/ReadNode.h"
#include "Engine/RemovePlaneNode.h"
#include "Engine/RotoPaint.h"
#include "Engine/RotoShapeRenderNode.h"
#include "Engine/RotoShapeRenderCairo.h"
#include "Engine/StandardPaths.h"
#include "Engine/StubNode.h"
#include "Engine/Settings.h"
#include "Engine/TrackerNode.h"
#include "Engine/ThreadPool.h"
#include "Engine/ViewIdx.h"
#include "Engine/ViewerInstance.h" // RenderStatsMap
#include "Engine/ViewerNode.h"
#include "Engine/WriteNode.h"

#include "Serialization/NodeSerialization.h"
#include "Serialization/SerializationIO.h"

#include "sbkversion.h" // shiboken/pyside version

#include "AppManagerPrivate.h" // include breakpad after Engine, because it includes /usr/include/AssertMacros.h on OS X which defines a check(x) macro, which conflicts with boost

#if QT_VERSION < 0x050000
Q_DECLARE_METATYPE(QAbstractSocket::SocketState)
#endif

NATRON_NAMESPACE_ENTER

AppManager* AppManager::_instance = 0;

#ifdef __NATRON_UNIX__

//namespace  {
static void
handleShutDownSignal( int /*signalId*/ )
{
    if (appPTR) {
        std::cerr << "\nCaught termination signal, exiting!" << std::endl;
        appPTR->quitApplication();
    }
}

static void
setShutDownSignal(int signalId)
{
#if defined(__NATRON_UNIX__)
    struct sigaction sa;
    sa.sa_flags = 0;
    sigemptyset(&sa.sa_mask);
    sa.sa_handler = handleShutDownSignal;
    if (sigaction(signalId, &sa, NULL) == -1) {
        std::perror("setting up termination signal");
        std::exit(1);
    }
#else
    std::signal(signalId, handleShutDownSignal);
#endif
}

#endif


#if defined(__NATRON_LINUX__) && !defined(__FreeBSD__)

#define NATRON_UNIX_BACKTRACE_STACK_DEPTH 16

static void
backTraceSigSegvHandler(int sig,
                        siginfo_t *info,
                        void *secret)
{
    void *trace[NATRON_UNIX_BACKTRACE_STACK_DEPTH];
    char **messages = (char **)NULL;
    int i, trace_size = 0;
    ucontext_t *uc = (ucontext_t *)secret;

    /* Do something useful with siginfo_t */
    if (sig == SIGSEGV) {
        QThread* curThread = QThread::currentThread();
        std::string threadName;
        if (curThread) {
            threadName = (qApp && qApp->thread() == curThread) ? "Main" : curThread->objectName().toStdString();
        }
        std::cerr << "Caught segmentation fault (SIGSEGV) from thread "  << threadName << "(" << curThread << "), faulty address is " <<
             #ifndef __x86_64__
        (void*)uc->uc_mcontext.gregs[REG_EIP]
             #else
            (void*) uc->uc_mcontext.gregs[REG_RIP]
             #endif
            << " from " << info->si_addr << std::endl;
    } else {
        printf("Got signal %d#92;n", sig);
    }

    trace_size = backtrace(trace, NATRON_UNIX_BACKTRACE_STACK_DEPTH);
    /* overwrite sigaction with caller's address */
#ifndef __x86_64__
    trace[1] = (void *) uc->uc_mcontext.gregs[REG_EIP];
#else
    trace[1] = (void *) uc->uc_mcontext.gregs[REG_RIP];
#endif


    messages = backtrace_symbols(trace, trace_size);
    /* skip first stack frame (points here) */
    std::cerr << "Backtrace:" << std::endl;
    for (i = 1; i < trace_size; ++i) {
        std::cerr << "[Frame " << i << "]: " << messages[i] << std::endl;
    }
    exit(1);
}

static void
setSigSegvSignal()
{
    struct sigaction sa;

    sigemptyset (&sa.sa_mask);
    sa.sa_flags = SA_RESTART | SA_SIGINFO;
    /* if SA_SIGINFO is set, sa_sigaction is to be used instead of sa_handler. */
    sa.sa_sigaction = backTraceSigSegvHandler;

    if (sigaction(SIGSEGV, &sa, NULL) == -1) {
        std::perror("setting up sigsegv signal");
        std::exit(1);
    }
}

#endif // if defined(__NATRON_LINUX__) && !defined(__FreeBSD__)


#if PY_MAJOR_VERSION >= 3
// Python 3

//Borrowed from https://github.com/python/cpython/blob/634cb7aa2936a09e84c5787d311291f0e042dba3/Python/fileutils.c
//Somehow Python 3 dev forced every C application embedding python to have their own code to convert char** to wchar_t**
static wchar_t*
char2wchar(char* arg)
{
    wchar_t *res = NULL;

#ifdef HAVE_BROKEN_MBSTOWCS
    /* Some platforms have a broken implementation of
     * mbstowcs which does not count the characters that
     * would result from conversion.  Use an upper bound.
     */
    size_t argsize = std::strlen(arg);
#else
    size_t argsize = mbstowcs(NULL, arg, 0);
#endif
    size_t count;
    unsigned char *in;
    wchar_t *out;
#ifdef HAVE_MBRTOWC
    mbstate_t mbs;
#endif
    if (argsize != (size_t)-1) {
        res = (wchar_t *)malloc( (argsize + 1) * sizeof(wchar_t) );
        if (!res) {
            goto oom;
        }
        count = mbstowcs(res, arg, argsize + 1);
        if (count != (size_t)-1) {
            wchar_t *tmp;
            /* Only use the result if it contains no
             surrogate characters. */
            for (tmp = res; *tmp != 0 &&
                 (*tmp < 0xd800 || *tmp > 0xdfff); tmp++) {
                ;
            }
            if (*tmp == 0) {
                return res;
            }
        }
        free(res);
    }
    /* Conversion failed. Fall back to escaping with surrogateescape. */
#ifdef HAVE_MBRTOWC
    /* Try conversion with mbrtwoc (C99), and escape non-decodable bytes. */
    /* Overallocate; as multi-byte characters are in the argument, the
     actual output could use less memory. */
    argsize = std::strlen(arg) + 1;
    res = (wchar_t*)malloc( argsize * sizeof(wchar_t) );
    if (!res) {
        goto oom;
    }
    in = (unsigned char*)arg;
    out = res;
    std::memset(&mbs, 0, sizeof mbs);
    while (argsize) {
        size_t converted = mbrtowc(out, (char*)in, argsize, &mbs);
        if (converted == 0) {
            /* Reached end of string; null char stored. */
            break;
        }
        if (converted == (size_t)-2) {
            /* Incomplete character. This should never happen,
             since we provide everything that we have -
             unless there is a bug in the C library, or I
             misunderstood how mbrtowc works. */
            fprintf(stderr, "unexpected mbrtowc result -2\n");
            free(res);

            return NULL;
        }
        if (converted == (size_t)-1) {
            /* Conversion error. Escape as UTF-8b, and start over
             in the initial shift state. */
            *out++ = 0xdc00 + *in++;
            argsize--;
            std::memset(&mbs, 0, sizeof mbs);
            continue;
        }
        if ( (*out >= 0xd800) && (*out <= 0xdfff) ) {
            /* Surrogate character.  Escape the original
             byte sequence with surrogateescape. */
            argsize -= converted;
            while (converted--) {
                *out++ = 0xdc00 + *in++;
            }
            continue;
        }
        /* successfully converted some bytes */
        in += converted;
        argsize -= converted;
        out++;
    }
#else
    /* Cannot use C locale for escaping; manually escape as if charset
     is ASCII (i.e. escape all bytes > 128. This will still roundtrip
     correctly in the locale's charset, which must be an ASCII superset. */
    res = (wchar_t*)malloc( (strlen(arg) + 1) * sizeof(wchar_t) );
    if (!res) {
        goto oom;
    }
    in = (unsigned char*)arg;
    out = res;
    while (*in) {
        if (*in < 128) {
            *out++ = *in++;
        } else {
            *out++ = 0xdc00 + *in++;
        }
    }
    *out = 0;
#endif // ifdef HAVE_MBRTOWC

    return res;
oom:
    fprintf(stderr, "out of memory\n");
    free(res);

    return NULL;
} // char2wchar

#endif // if PY_MAJOR_VERSION >= 3


//} // anon namespace


int
AppManager::getHardwareIdealThreadCount()
{
    return _imp->hardwareThreadCount;
}

int
AppManager::getPhysicalThreadCount()
{
    return _imp->physicalThreadCount;
}

AppManager::AppManager()
    : QObject()
    , _imp( new AppManagerPrivate() )
{
    assert(!_instance);
    _instance = this;

    QObject::connect( this, SIGNAL(s_requestOFXDialogOnMainThread(OfxEffectInstancePtr,void*)), this, SLOT(onOFXDialogOnMainThreadReceived(OfxEffectInstancePtr,void*)) );

#ifdef __NATRON_WIN32__
    FileSystemModel::initDriveLettersToNetworkShareNamesMapping();
#endif
}

void
AppManager::takeNatronGIL()
{
    _imp->natronPythonGIL.lock();
    ++_imp->pythonGILRCount;
}

void
AppManager::releaseNatronGIL()
{
    assert(_imp->pythonGILRCount > 0);
    --_imp->pythonGILRCount;
    if (_imp->pythonGILRCount == 0) {
        NATRON_PYTHON_NAMESPACE::clearPythonStdErr();
        NATRON_PYTHON_NAMESPACE::clearPythonStdOut();
    }
    _imp->natronPythonGIL.unlock();

}

int
AppManager::getGILLockedCount() const
{
    // Must be within takeNatronGIL() and releaseNatronGIL()
    assert(_imp->pythonGILRCount > 0);
    return _imp->pythonGILRCount;
}

void
AppManager::loadProjectFromFileFunction(std::istream& ifile, const std::string& filename, const AppInstancePtr& /*app*/, SERIALIZATION_NAMESPACE::ProjectSerialization* obj)
{
    try {
        SERIALIZATION_NAMESPACE::read(NATRON_PROJECT_FILE_HEADER,  ifile, obj);
    } catch (SERIALIZATION_NAMESPACE::InvalidSerializationFileException& e) {
        throw std::runtime_error(tr("Failed to open %1: This file does not appear to be a %2 project file").arg(QString::fromUtf8(filename.c_str())).arg(QString::fromUtf8(NATRON_APPLICATION_NAME)).toStdString());
    }

}

void
StrUtils::ensureLastPathSeparator(QString& path)
{
    static const QChar separator( QLatin1Char('/') );

    if ( !path.endsWith(separator) ) {
        path += separator;
    }
}


bool
AppManager::checkForOlderProjectFile(const AppInstancePtr& app, const QString& filePathIn, QString* filePathOut)
{
    *filePathOut = filePathIn;

    FStreamsSupport::ifstream ifile;
    FStreamsSupport::open( &ifile, filePathIn.toStdString() );
    if (!ifile) {
        throw std::runtime_error( tr("Failed to open %1").arg(filePathIn).toStdString() );
    }

    {
        // Try to determine if this is a project made with Natron > 2.2 or an older project
        std::string firstLine;
        std::getline(ifile, firstLine);
        if (firstLine.find("<?xml version=\"1.0\" encoding=\"UTF-8\" standalone=\"yes\" ?>") != std::string::npos) {
            // This is an old boost serialization file, convert the project first
            QString path = QString::fromUtf8(appPTR->getApplicationBinaryDirPath().c_str());
            StrUtils::ensureLastPathSeparator(path);
            path += QString::fromUtf8("NatronProjectConverter");

#ifdef __NATRON_WIN32__
            path += QString::fromUtf8(".exe");
#endif

            if (!QFile::exists(path)) {
                throw std::runtime_error( tr("Could not find executable %1").arg(path).toStdString() );
            }

            app->updateProjectLoadStatus(tr("Converting project to newer format"));

            QString baseNameIn;
            {
                int foundLastDot = filePathIn.lastIndexOf(QLatin1Char('/'));
                if (foundLastDot != -1) {
                    baseNameIn = filePathIn.mid(foundLastDot + 1);
                }
            }

            filePathOut->clear();
            filePathOut->append(StandardPaths::writableLocation(StandardPaths::eStandardLocationTemp));
            StrUtils::ensureLastPathSeparator(*filePathOut);
            filePathOut->append( QString::number( QDateTime::currentDateTime().toMSecsSinceEpoch() ) );
            filePathOut->append(baseNameIn);

            QProcess proc;

            QStringList args;
            args << QString::fromUtf8("-i") << filePathIn << QString::fromUtf8("-o") << *filePathOut;
            proc.start(path, args);
            if (!proc.waitForFinished(120000)) {
                throw std::runtime_error(tr("Failed to convert the project: timeout").toStdString());
            }
            if (proc.exitCode() == 0 && proc.exitStatus() == QProcess::NormalExit) {
                return true;
            } else {
                QString error = QString::fromUtf8(proc.readAllStandardError().data());
                throw std::runtime_error(tr("Failed to convert the project:\n%1").arg(error).toStdString());
            }
        }
    }
    return false;
}

bool
AppManager::loadFromArgs(const CLArgs& cl)
{


    // Ensure Qt knows C-strings are UTF-8 before creating the QApplication for argv
#if QT_VERSION < 0x050000
    // be forward compatible: source code is UTF-8, and Qt5 assumes UTF-8 by default
    QTextCodec::setCodecForCStrings( QTextCodec::codecForName("UTF-8") );
    QTextCodec::setCodecForTr( QTextCodec::codecForName("UTF-8") );
#endif


    // This needs to be done BEFORE creating qApp because
    // on Linux, X11 will create a context that would corrupt
    // the XUniqueContext created by Qt
    _imp->renderingContextPool.reset( new GPUContextPool() );
    initializeOpenGLFunctionsOnce(true);


    //  QCoreApplication will hold a reference to that appManagerArgc integer until it dies.
    //  Thus ensure that the QCoreApplication is destroyed when returning this function.
    initializeQApp(_imp->nArgs, &_imp->commandLineArgsUtf8.front());
    // see C++ standard 23.2.4.2 vector capacity [lib.vector.capacity]
    // resizing to a smaller size doesn't free/move memory, so the data pointer remains valid
    assert(_imp->nArgs <= (int)_imp->commandLineArgsUtf8.size());
    _imp->commandLineArgsUtf8.resize(_imp->nArgs); // Qt may have reduced the numlber of args

#ifdef QT_CUSTOM_THREADPOOL
    // Set the global thread pool
    QThreadPool::setGlobalInstance(new ThreadPool);
#endif

    // set fontconfig path on all platforms
    if ( qgetenv("FONTCONFIG_PATH").isNull() ) {
        // set FONTCONFIG_PATH to Natron/Resources/etc/fonts (required by plugins using fontconfig)
        QString path = QCoreApplication::applicationDirPath() + QString::fromUtf8("/../Resources/etc/fonts");
        QFileInfo fileInfo(path);
        if ( !fileInfo.exists() ) {
            std::cerr <<  "Fontconfig configuration file " << path.toStdString() << " does not exist, not setting FONTCONFIG_PATH "<< std::endl;
        } else {
            QString fcPath = fileInfo.canonicalFilePath();

            std::string stdFcPath = fcPath.toStdString();

            // qputenv on minw will just call putenv, but we want to keep the utf16 info, so we need to call _wputenv
            qDebug() << "Setting FONTCONFIG_PATH to" << stdFcPath.c_str();
#if 0 //def __NATRON_WIN32__
            _wputenv_s(L"FONTCONFIG_PATH", StrUtils::utf8_to_utf16(stdFcPath).c_str());
#else
             qputenv( "FONTCONFIG_PATH", stdFcPath.c_str() );
#endif
        }
    }

    try {
        initPython();
    } catch (const std::runtime_error& e) {
        std::cerr << e.what() << std::endl;

        return false;
    }



    _imp->hardwareThreadCount = boost::thread::hardware_concurrency();
#if BOOST_VERSION >= 105600
    _imp->physicalThreadCount = boost::thread::physical_concurrency();
#else
    _imp->physicalThreadCount = _imp->hardwareThreadCount;
#endif


    QThreadPool::globalInstance()->setExpiryTimeout(-1); //< make threads never exit on their own
    //otherwise it might crash with thread local storage


    ///the QCoreApplication must have been created so far.
    assert(qApp);

    bool ret = false;
    try {
        ret = loadInternal(cl);
    } catch (const std::runtime_error& e) {
        std::cerr << e.what() << std::endl;
    }
    return ret;
} // loadFromArgs

bool
AppManager::load(int argc,
                 char **argv,
                 const CLArgs& cl)
{
    // Ensure application has correct locale before doing anything
    // Warning: Qt resets it in the QCoreApplication constructor
    // see http://doc.qt.io/qt-4.8/qcoreapplication.html#locale-settings
    setApplicationLocale();
    setApplicationLocale();
    _imp->handleCommandLineArgs(argc, argv);
    return loadFromArgs(cl);
}

bool
AppManager::loadW(int argc,
                 wchar_t **argv,
                 const CLArgs& cl)
{
    // Ensure application has correct locale before doing anything
    // Warning: Qt resets it in the QCoreApplication constructor
    // see http://doc.qt.io/qt-4.8/qcoreapplication.html#locale-settings
    setApplicationLocale();
    _imp->handleCommandLineArgsW(argc, argv);
    return loadFromArgs(cl);
}

AppManager::~AppManager()
{
#ifdef NATRON_USE_BREAKPAD
    if (_imp->breakpadAliveThread) {
        _imp->breakpadAliveThread->quitThread();
    }
#endif

    if (_imp->mappedProcessWatcher) {
        _imp->mappedProcessWatcher->quitThread();
    }

    if (_imp->tasksQueueManager) {
        _imp->tasksQueueManager->quitThread();
    }

    bool appsEmpty;
    {
        QMutexLocker k(&_imp->_appInstancesMutex);
        appsEmpty = _imp->_appInstances.empty();
    }
    while (!appsEmpty) {
        AppInstancePtr front;
        {
            QMutexLocker k(&_imp->_appInstancesMutex);
            front = _imp->_appInstances.front();
        }
        if (front) {
            front->quitNow();
        }
        {
            QMutexLocker k(&_imp->_appInstancesMutex);
            appsEmpty = _imp->_appInstances.empty();
        }
    }

    _imp->_backgroundIPC.reset();

    _imp->storageDeleteThread->quitThread();


    ///Caches may have launched some threads to delete images, wait for them to be done
    QThreadPool::globalInstance()->waitForDone();

    tearDownPython();
    _imp->tearDownGL();

    _instance = 0;

    // After this line, everything is cleaned-up (should be) and the process may resume in the main and could in theory be able to re-create a new AppManager
    _imp->_qApp.reset();
}

class QuitInstanceArgs
    : public GenericWatcherCallerArgs
{
public:

    AppInstanceWPtr instance;

    QuitInstanceArgs()
        : GenericWatcherCallerArgs()
        , instance()
    {
    }

    virtual ~QuitInstanceArgs() {}
};

void
AppManager::afterQuitProcessingCallback(const WatcherCallerArgsPtr& args)
{
    QuitInstanceArgs* inArgs = dynamic_cast<QuitInstanceArgs*>( args.get() );

    if (!inArgs) {
        return;
    }

    AppInstancePtr instance = inArgs->instance.lock();

    instance->aboutToQuit();

    appPTR->removeInstance( instance->getAppID() );

    int nbApps = getNumInstances();
    ///if we exited the last instance, exit the event loop, this will make
    /// the exec() function return.
    if (nbApps == 0) {
        assert(qApp);
        qApp->quit();
    }

    // This should kill the AppInstance
    instance.reset();
}

void
AppManager::quitNow(const AppInstancePtr& instance)
{
    NodesList nodesToWatch;

    instance->getProject()->getNodes_recursive(nodesToWatch);
    if ( !nodesToWatch.empty() ) {
        for (NodesList::iterator it = nodesToWatch.begin(); it != nodesToWatch.end(); ++it) {
            (*it)->quitAnyProcessing_blocking(false);
        }
    }
    boost::shared_ptr<QuitInstanceArgs> args(new QuitInstanceArgs);
    args->instance = instance;
    afterQuitProcessingCallback(args);
}

void
AppManager::quit(const AppInstancePtr& instance)
{
    boost::shared_ptr<QuitInstanceArgs> args(new QuitInstanceArgs);

    args->instance = instance;
    if ( !instance->getProject()->quitAnyProcessingForAllNodes(this, args) ) {
        afterQuitProcessingCallback(args);
    }
}

void
AppManager::quitApplication()
{
    bool appsEmpty;
    {
        QMutexLocker k(&_imp->_appInstancesMutex);
        appsEmpty = _imp->_appInstances.empty();
    }

    while (!appsEmpty) {
        AppInstancePtr app;
        {
            QMutexLocker k(&_imp->_appInstancesMutex);
            app = _imp->_appInstances.front();
        }
        if (app) {
            quitNow(app);
        }

        {
            QMutexLocker k(&_imp->_appInstancesMutex);
            appsEmpty = _imp->_appInstances.empty();
        }
    }
}

void
AppManager::initializeQApp(int &argc,
                           char **argv)
{
    assert(!_imp->_qApp);
    _imp->_qApp.reset( new QCoreApplication(argc, argv) );
}

// setApplicationLocale is called twice:
// - before parsing the command-line arguments
// - after the QCoreApplication was constructed, because the QCoreApplication
// constructor resets the locale to the system locale
// see http://doc.qt.io/qt-4.8/qcoreapplication.html#locale-settings
void
AppManager::setApplicationLocale()
{
    // Natron is not yet internationalized, so it is better for now to use the "C" locale,
    // until it is tested for robustness against locale choice.
    // The locale affects numerics printing and scanning, date and time.
    // Note that with other locales (e.g. "de" or "fr"), the floating-point numbers may have
    // a comma (",") as the decimal separator instead of a point (".").
    // There is also an OpenCOlorIO issue with non-C numeric locales:
    // https://github.com/imageworks/OpenColorIO/issues/297
    //
    // this must be done after initializing the QCoreApplication, see
    // https://qt-project.org/doc/qt-5/qcoreapplication.html#locale-settings

    // Set the C and C++ locales
    // see http://en.cppreference.com/w/cpp/locale/locale/global
    // Maybe this can also workaround the OSX crash in loadlocale():
    // https://discussions.apple.com/thread/3479591
    // https://github.com/cth103/dcpomatic1/blob/master/src/lib/safe_stringstream.h
    // https://github.com/cth103/dcpomatic/commit/b1dc9c3a2f7e55c9afc5bf2d5b465371b048e14f
    // stringstreams don't seem to be thread-safe on OSX because they change the locale.

    // We also set explicitely the LC_NUMERIC locale to "C" to avoid juggling
    // between locales when using stringstreams.
    // See function __convert_from_v(...) in
    // /usr/include/c++/4.2.1/x86_64-apple-darwin10/bits/c++locale.h
    // https://www.opensource.apple.com/source/libstdcxx/libstdcxx-104.1/include/c++/4.2.1/bits/c++locale.h
    // See also https://stackoverflow.com/questions/22753707/is-ostream-operator-in-libstdc-thread-hostile

    // set the C++ locale first
#if defined(__APPLE__) && defined(_LIBCPP_VERSION) && (defined(_LIBCPP_USE_AVAILABILITY_APPLE) || !defined(_LIBCPP_DISABLE_AVAILABILITY)) && (__MAC_OS_X_VERSION_MIN_REQUIRED < 1090)
    try {
        std::locale::global( std::locale("C") );
    } catch (std::runtime_error) {
        qDebug() << "Could not set C++ locale!";
    }
#else
    try {
        std::locale::global( std::locale(std::locale("en_US.UTF-8"), "C", std::locale::numeric) );
    } catch (std::runtime_error) {
        try {
            std::locale::global( std::locale(std::locale("C.UTF-8"), "C", std::locale::numeric) );
        } catch (std::runtime_error) {
            try {
                std::locale::global( std::locale(std::locale("UTF-8"), "C", std::locale::numeric) );
            } catch (std::runtime_error) {
                try {
                    std::locale::global( std::locale("C") );
                } catch (std::runtime_error) {
                    qDebug() << "Could not set C++ locale!";
                }
            }
        }
    }
#endif

    // set the C locale second, because it will not overwrite the changes you made to the C++ locale
    // see https://stackoverflow.com/questions/12373341/does-stdlocaleglobal-make-affect-to-printf-function
    char *category = std::setlocale(LC_ALL, "en_US.UTF-8");
    if (category == NULL) {
        category = std::setlocale(LC_ALL, "C.UTF-8");
    }
    if (category == NULL) {
        category = std::setlocale(LC_ALL, "UTF-8");
    }
    if (category == NULL) {
        category = std::setlocale(LC_ALL, "C");
    }
    if (category == NULL) {
        qDebug() << "Could not set C locale!";
    }
    std::setlocale(LC_NUMERIC, "C"); // set the locale for LC_NUMERIC only
    QLocale::setDefault( QLocale(QLocale::English, QLocale::UnitedStates) );
}

bool
AppManager::loadInternal(const CLArgs& cl)
{
    assert(!_imp->_loaded);

    _imp->binaryPath = QCoreApplication::applicationFilePath().toStdString();
    assert(StrUtils::is_utf8(_imp->binaryPath.c_str()));

    registerEngineMetaTypes();
    registerGuiMetaTypes();

    qApp->setOrganizationName( QString::fromUtf8(NATRON_ORGANIZATION_NAME) );
    qApp->setOrganizationDomain( QString::fromUtf8(NATRON_ORGANIZATION_DOMAIN) );
    qApp->setApplicationName( QString::fromUtf8(NATRON_APPLICATION_NAME) );


    // Set the locale AGAIN, because Qt resets it in the QCoreApplication constructor
    // see http://doc.qt.io/qt-4.8/qcoreapplication.html#locale-settings
    setApplicationLocale();
    
    Log::instance(); //< enable logging
    bool mustSetSignalsHandlers = true;
#ifdef NATRON_USE_BREAKPAD
    //Enabled breakpad only if the process was spawned from the crash reporter
    const QString& breakpadProcessExec = cl.getBreakpadProcessExecutableFilePath();
    if ( !breakpadProcessExec.isEmpty() && QFile::exists(breakpadProcessExec) ) {
        _imp->breakpadProcessExecutableFilePath = breakpadProcessExec;
        _imp->breakpadProcessPID = cl.getBreakpadProcessPID();
        const QString& breakpadPipePath = cl.getBreakpadPipeFilePath();
        const QString& breakpadComPipePath = cl.getBreakpadComPipeFilePath();
        int breakpad_client_fd = cl.getBreakpadClientFD();
        _imp->initBreakpad(breakpadPipePath, breakpadComPipePath, breakpad_client_fd);
        mustSetSignalsHandlers = false;
    }
#endif


# ifdef __NATRON_UNIX__
    if (mustSetSignalsHandlers) {
        setShutDownSignal(SIGINT);   // shut down on ctrl-c
        setShutDownSignal(SIGTERM);   // shut down on killall
#     if defined(__NATRON_LINUX__) && !defined(__FreeBSD__)
        //Catch SIGSEGV only when google-breakpad is not active
        setSigSegvSignal();
#     endif
    }
# else
    Q_UNUSED(mustSetSignalsHandlers);
# endif

    // Settings: we must load these and set the custom settings (using python) ASAP, before creating the OFX Plugin Cache
    
    _imp->_settings = Settings::create();
    _imp->_settings->initializeKnobsPublic();

    Settings::LoadSettingsType settingsLoadType;
    if (cl.isLoadedUsingDefaultSettings()) {
        settingsLoadType = Settings::eLoadSettingsNone;
        ///Call restore after initializing knobs
        _imp->_settings->setSaveSettings(false);
    } else {
        settingsLoadType = Settings::eLoadSettingsTypeKnobs;
    }
    _imp->_settings->loadSettingsFromFile(settingsLoadType);
    

    if (cl.isCacheClearRequestedOnLaunch()) {
        // Clear the cache before attempting to load any data.
        // It is important to call it AFTER _settings->loadSettingsFromFile() because the settings hold the cache
        // location given by the user in the Preferences.
        Cache<true>::clearDiskCache();
    }

    // Create cache once we loaded the cache directory path wanted by the user
    _imp->generalPurposeCache = Cache<false>::create(false /*enableTileStorage*/);
    try {

        // If the cache is busy because another process is using it and we are not compiled
        // with NATRON_CACHE_INTERPROCESS_ROBUST, just create a process local cache instead.
        _imp->tileCache = Cache<true>::create(true /*enableTileStorage*/);
        _imp->mappedProcessWatcher.reset(new MappedProcessWatcherThread);
        _imp->mappedProcessWatcher->startWatching();
    } catch (const BusyCacheException&) {
        _imp->tileCache = Cache<false>::create(true /*enableTileStorage*/);
    }


    _imp->tileCache->setMaximumCacheSize(_imp->_settings->getTileCacheSize());
    _imp->generalPurposeCache->setMaximumCacheSize(_imp->_settings->getGeneralPurposeCacheSize());

    _imp->storageDeleteThread.reset(new StorageDeleterThread);

    _imp->declareSettingsToPython();

    // executeCommandLineSettingCommands
    {
        const std::list<std::string>& commands = cl.getSettingCommands();

        // do not save settings if there is a --setting option
        if ( !commands.empty() ) {
            _imp->_settings->setSaveSettings(false);
        }
        for (std::list<std::string>::const_iterator it = commands.begin(); it != commands.end(); ++it) {
            std::string err;
            std::string output;
            bool ok  = NATRON_PYTHON_NAMESPACE::interpretPythonScript(*it, &err, &output);
            if (!ok) {
                const QString sp( QString::fromUtf8(" ") );
                QString m = tr("Failed to execute the following Python command:") + sp +
                QString::fromUtf8( it->c_str() ) + sp +
                tr("Error:") + sp +
                QString::fromUtf8( err.c_str() );
                throw std::runtime_error( m.toStdString() );
            } else if ( !output.empty() ) {
                std::cout << output << std::endl;
            }
        }
    }

    ///basically show a splashScreen load fonts etc...
    return initGui(cl);
} // loadInternal

const std::list<OpenGLRendererInfo>&
AppManager::getOpenGLRenderers() const
{
    return _imp->openGLRenderers;
}

bool
AppManager::isSpawnedFromCrashReporter() const
{
#ifdef NATRON_USE_BREAKPAD

    return _imp->breakpadHandler.get() != 0;
#else

    return false;
#endif
}


bool
AppManager::isOpenGLLoaded() const
{
    QMutexLocker k(&_imp->openGLFunctionsMutex);

    return _imp->hasInitializedOpenGLFunctions;
}

bool
AppManager::isTextureFloatSupported() const
{
    return _imp->glHasTextureFloat;
}

bool
AppManager::hasOpenGLForRequirements(OpenGLRequirementsTypeEnum type, QString* missingOpenGLError ) const
{
    std::map<OpenGLRequirementsTypeEnum,AppManagerPrivate::OpenGLRequirementsData>::const_iterator found =  _imp->glRequirements.find(type);
    assert(found != _imp->glRequirements.end());
    if (found == _imp->glRequirements.end()) {
        return false;
    }
    if (missingOpenGLError && !found->second.hasRequirements) {
        *missingOpenGLError = found->second.error;
    }
    return found->second.hasRequirements;
}

bool
AppManager::initializeOpenGLFunctionsOnce(bool createOpenGLContext)
{
    QMutexLocker k(&_imp->openGLFunctionsMutex);

    if (_imp->hasInitializedOpenGLFunctions) {
        return false;
    }
    OSGLContextPtr glContext;
    bool checkRenderingReq = true;
    boost::shared_ptr<OSGLContextAttacher> attacher;
    if (createOpenGLContext) {
        try {
            _imp->initGLAPISpecific();

            glContext = _imp->renderingContextPool->getOrCreateOpenGLContext(false, false /*checkIfGLLoaded*/);
            assert(glContext);
            // Make the context current and check its version
            attacher = OSGLContextAttacher::create(glContext);
            attacher->attach();

        } catch (const std::exception& e) {
            std::string errorMessage = e.what();
            std::cerr << "Error while loading OpenGL: " << errorMessage << std::endl;
            std::cerr << "OpenGL rendering is disabled. " << std::endl;
            AppManagerPrivate::OpenGLRequirementsData& vdata = _imp->glRequirements[eOpenGLRequirementsTypeViewer];
            AppManagerPrivate::OpenGLRequirementsData& rdata = _imp->glRequirements[eOpenGLRequirementsTypeRendering];
            rdata.hasRequirements = false;
            vdata.hasRequirements = false;
            vdata.error = tr("Error while creating OpenGL context: %1").arg(QString::fromUtf8(errorMessage.c_str()));
            rdata.error = tr("Error while creating OpenGL context: %1").arg(QString::fromUtf8(errorMessage.c_str()));
            AppManagerPrivate::addOpenGLRequirementsString(rdata.error, eOpenGLRequirementsTypeRendering, false);
            AppManagerPrivate::addOpenGLRequirementsString(vdata.error, eOpenGLRequirementsTypeViewer, false);
            checkRenderingReq = false;
        }
        if (!glContext) {
            return false;
        }
    }

    // The following requires a valid OpenGL context to be created
    _imp->initGl(checkRenderingReq);

    // Load our OpenGL functions both in OSMesa and GL (from glad)
    GL_GPU::load();
    GL_CPU::load();


    if (createOpenGLContext) {
        if (hasOpenGLForRequirements(eOpenGLRequirementsTypeRendering)) {
            try {
                OSGLContext::checkOpenGLVersion(true);
            } catch (const std::exception& e) {
                AppManagerPrivate::OpenGLRequirementsData& data = _imp->glRequirements[eOpenGLRequirementsTypeRendering];
                data.hasRequirements = false;
                if ( !data.error.isEmpty() ) {
                    data.error = QString::fromUtf8( e.what() );
                }
            }
        }


        // Deattach the context
        if (attacher) {
            attacher.reset();
        }

        // Clear created contexts because this context was created with the "default" OpenGL renderer and it might be different from the one
        // selected by the user in the settings (which are not created yet).
        _imp->renderingContextPool->clear();
    } else {
        updateAboutWindowLibrariesVersion();
    }
    if (_imp->hasInitializedOpenGLFunctions && hasOpenGLForRequirements(eOpenGLRequirementsTypeRendering, 0)) {
        OSGLContext::getGPUInfos(_imp->openGLRenderers);
        for (std::list<OpenGLRendererInfo>::iterator it = _imp->openGLRenderers.begin(); it != _imp->openGLRenderers.end(); ++it) {
            qDebug() << "Found OpenGL Renderer:" << it->rendererName.c_str() << ", Vendor:" << it->vendorName.c_str()
            << ", OpenGL Version:" << it->glVersionString.c_str() << ", Max. Texture Size" << it->maxTextureSize <<
            ",Max GPU Memory:" << printAsRAM(it->maxMemBytes);;
        }
    }

    return true;
} // initializeOpenGLFunctionsOnce

int
AppManager::getOpenGLVersionMajor() const
{
    return _imp->glVersionMajor;
}

int
AppManager::getOpenGLVersionMinor() const
{
    return _imp->glVersionMinor;
}

#ifdef __NATRON_WIN32__
const OSGLContext_wgl_data*
AppManager::getWGLData() const
{
    return _imp->wglInfo.get();
}

#endif
#ifdef __NATRON_LINUX__
const OSGLContext_glx_data*
AppManager::getGLXData() const
{
    return _imp->glxInfo.get();
}

#endif


bool
AppManager::initGui(const CLArgs& cl)
{
    ///In background mode, directly call the rest of the loading code
    return loadInternalAfterInitGui(cl);
}

bool
AppManager::loadInternalAfterInitGui(const CLArgs& cl)
{


    setLoadingStatus( tr("Loading Plug-in Cache...") );


    ///Set host properties after restoring settings since it depends on the host name.
    try {
        _imp->ofxHost->setProperties();
    } catch (std::logic_error) {
        // ignore
    }

    if (cl.isPluginLoadCacheClearRequestedOnLaunch()) {
        clearPluginsLoadedCache();
    }

    /*loading all plugins*/
    try {
        loadAllPlugins();
        _imp->loadBuiltinFormats();
    } catch (std::logic_error) {
        // ignore
    }

    if ( isBackground() && !cl.getIPCPipeName().isEmpty() ) {
        _imp->initProcessInputChannel( cl.getIPCPipeName() );
    }


    if ( cl.isInterpreterMode() ) {
        _imp->_appType = eAppTypeInterpreter;
    } else if ( isBackground() ) {
        if ( !cl.getScriptFilename().isEmpty() ) {
            if ( !cl.getIPCPipeName().isEmpty() ) {
                _imp->_appType = eAppTypeBackgroundAutoRunLaunchedFromGui;
            } else {
                _imp->_appType = eAppTypeBackgroundAutoRun;
            }
        } else {
            _imp->_appType = eAppTypeBackground;
        }
    } else {
        _imp->_appType = eAppTypeGui;
    }

    //Now that the locale is set, re-parse the command line arguments because the filenames might have non UTF-8 encodings
    CLArgs args;
    if ( !cl.getScriptFilename().isEmpty() ) {
        const QStringList& appArgs = qApp->arguments();
        args = CLArgs( appArgs, cl.isBackgroundMode() );
    } else {
        args = cl;
    }

    AppInstancePtr mainInstance = newAppInstance(args, false);

    hideSplashScreen();

    if (!mainInstance) {
        qApp->quit();

        return false;
    } else {
        onLoadCompleted();

        ///In background project auto-run the rendering is finished at this point, just exit the instance
        if ( ( (_imp->_appType == eAppTypeBackgroundAutoRun) ||
               ( _imp->_appType == eAppTypeBackgroundAutoRunLaunchedFromGui) ||
               ( _imp->_appType == eAppTypeInterpreter) ) && mainInstance ) {
            bool wasKilled = true;
            const AppInstanceVec& instances = appPTR->getAppInstances();
            for (AppInstanceVec::const_iterator it = instances.begin(); it != instances.end(); ++it) {
                if ( (*it == mainInstance) ) {
                    wasKilled = false;
                }
            }
            if (!wasKilled) {
                try {
                    mainInstance->getProject()->reset(true/*aboutToQuit*/, true /*blocking*/);
                } catch (std::logic_error) {
                    // ignore
                }

                try {
                    mainInstance->quitNow();
                } catch (std::logic_error) {
                    // ignore
                }
            }
        }

        return true;
    }
} // AppManager::loadInternalAfterInitGui


AppInstancePtr
AppManager::newAppInstanceInternal(const CLArgs& cl,
                                   bool alwaysBackground,
                                   bool makeEmptyInstance)
{
    AppInstancePtr instance;

    if (!alwaysBackground) {
        instance = makeNewInstance(_imp->_availableID);
    } else {
        instance = AppInstance::create(_imp->_availableID);
    }

    {
        QMutexLocker k(&_imp->_appInstancesMutex);
        _imp->_appInstances.push_back(instance);
    }

    setAsTopLevelInstance( instance->getAppID() );

    ++_imp->_availableID;

    try {
        instance->load(cl, makeEmptyInstance);
    } catch (const std::exception & e) {
        Dialogs::errorDialog( NATRON_APPLICATION_NAME, e.what(), false );
        removeInstance(_imp->_availableID);
        instance.reset();
        --_imp->_availableID;

        return instance;
    } catch (...) {
        Dialogs::errorDialog( NATRON_APPLICATION_NAME, tr("Cannot load project").toStdString(), false );
        removeInstance(_imp->_availableID);
        instance.reset();
        --_imp->_availableID;

        return instance;
    }

    ///flag that we finished loading the Appmanager even if it was already true
    _imp->_loaded = true;

    return instance;
}

AppInstancePtr
AppManager::newBackgroundInstance(const CLArgs& cl,
                                  bool makeEmptyInstance)
{
    return newAppInstanceInternal(cl, true, makeEmptyInstance);
}

AppInstancePtr
AppManager::newAppInstance(const CLArgs& cl,
                           bool makeEmptyInstance)
{
    return newAppInstanceInternal(cl, false, makeEmptyInstance);
}

AppInstancePtr
AppManager::getAppInstance(int appID) const
{
    QMutexLocker k(&_imp->_appInstancesMutex);

    for (AppInstanceVec::const_iterator it = _imp->_appInstances.begin(); it != _imp->_appInstances.end(); ++it) {
        if ( (*it)->getAppID() == appID ) {
            return *it;
        }
    }

    return AppInstancePtr();
}

int
AppManager::getNumInstances() const
{
    QMutexLocker k(&_imp->_appInstancesMutex);

    return (int)_imp->_appInstances.size();
}

const AppInstanceVec &
AppManager::getAppInstances() const
{
    assert( QThread::currentThread() == qApp->thread() );

    return _imp->_appInstances;
}

void
AppManager::removeInstance(int appID)
{
    int newApp = -1;
    {
        QMutexLocker k(&_imp->_appInstancesMutex);
        for (AppInstanceVec::iterator it = _imp->_appInstances.begin(); it != _imp->_appInstances.end(); ++it) {
            if ( (*it)->getAppID() == appID ) {
                _imp->_appInstances.erase(it);
                break;
            }
        }

        if ( !_imp->_appInstances.empty() ) {
            newApp = _imp->_appInstances.front()->getAppID();
        }
    }

    if (newApp != -1) {
        setAsTopLevelInstance(newApp);
    }
}

AppManager::AppTypeEnum
AppManager::getAppType() const
{
    return _imp->_appType;
}


void
AppManager::clearPluginsLoadedCache()
{
    _imp->ofxHost->clearPluginsLoadedCache();
}

void
AppManager::clearAllCaches()
{
    AppInstanceVec copy;
    {
        QMutexLocker k(&_imp->_appInstancesMutex);
        copy = _imp->_appInstances;
    }

    for (AppInstanceVec::iterator it = copy.begin(); it != copy.end(); ++it) {
        (*it)->abortAllViewers(true);
    }

    _imp->generalPurposeCache->clear();
    _imp->tileCache->clear();
    
    ///for each app instance clear all its nodes cache
    for (AppInstanceVec::iterator it = copy.begin(); it != copy.end(); ++it) {
        (*it)->clearOpenFXPluginsCaches();
    }

    for (AppInstanceVec::iterator it = copy.begin(); it != copy.end(); ++it) {
        (*it)->renderAllViewers();
    }

    Project::clearAutoSavesDir();
}


AppInstancePtr
AppManager::getTopLevelInstance () const
{
    QMutexLocker k(&_imp->_appInstancesMutex);

    for (AppInstanceVec::const_iterator it = _imp->_appInstances.begin(); it != _imp->_appInstances.end(); ++it) {
        if ( (*it)->getAppID() == _imp->_topLevelInstanceID ) {
            return *it;
        }
    }

    return AppInstancePtr();
}

bool
AppManager::isLoaded() const
{
    return _imp->_loaded;
}

void
AppManager::abortAnyProcessing()
{
    AppInstanceVec copy;
    {
        QMutexLocker k(&_imp->_appInstancesMutex);
        copy = _imp->_appInstances;
    }

    for (AppInstanceVec::iterator it = copy.begin(); it != copy.end(); ++it) {
        (*it)->getProject()->quitAnyProcessingForAllNodes_non_blocking();
    }
}

bool
AppManager::writeToOutputPipe(const QString & longMessage,
                              const QString & shortMessage,
                              bool printIfNoChannel)
{
    if (!_imp->_backgroundIPC) {
        if (printIfNoChannel) {
            QMutexLocker k(&_imp->errorLogMutex);
            ///Don't use qdebug here which is disabled if QT_NO_DEBUG_OUTPUT is defined.
            std::cout << longMessage.toStdString() << std::endl;
        }

        return false;
    }
    _imp->_backgroundIPC->writeToOutputChannel(shortMessage);

    return true;
}


void
AppManager::loadAllPlugins()
{
    assert( _imp->_plugins.empty() );
    assert( _imp->_formats.empty() );

    // Load plug-ins bundled into Natron
    loadBuiltinNodePlugins();

    // Load OpenFX plug-ins
    _imp->ofxHost->loadOFXPlugins();

    // Load PyPlugs and init.py & initGui.py scripts
    // Should be done after settings are declared
    loadPythonGroups();

    // Load presets after all plug-ins are loaded
    loadNodesPresets();

    _imp->_settings->loadSettingsFromFile(Settings::eLoadSettingsTypePlugins);


    onAllPluginsLoaded();
}

void
AppManager::onAllPluginsLoaded()
{
    //We try to make nicer plug-in labels, only do this if the user use Natron with some sort of interaction (either command line
    //or GUI, otherwise don't bother doing this)

    AppManager::AppTypeEnum appType = appPTR->getAppType();

    if ( (appType != AppManager::eAppTypeBackground) &&
         ( appType != AppManager::eAppTypeGui) &&
         ( appType != AppManager::eAppTypeInterpreter) ) {
        return;
    }

    //Make sure there is no duplicates with the same label
    const PluginsMap& plugins = getPluginsList();
    for (PluginsMap::const_iterator it = plugins.begin(); it != plugins.end(); ++it) {
        assert( !it->second.empty() );
        if (it->second.empty()) {
            continue;
        }

        PluginVersionsOrdered::reverse_iterator first = it->second.rbegin();

        // If at least one version of the plug-in can be created, consider it creatable
        bool isUserCreatable = false;
        for (PluginVersionsOrdered::reverse_iterator itver = it->second.rbegin();
             itver != it->second.rend();
             ++itver) {
            if ( (*itver)->getIsUserCreatable() ) {
                isUserCreatable = true;
            } else {
                (*itver)->setLabelWithoutSuffix((*itver)->getPluginLabel());
            }
        }
        if (!isUserCreatable) {
            continue;
        }

        std::string labelWithoutSuffix = Plugin::makeLabelWithoutSuffix( (*first)->getPluginLabel() );

        // Find a duplicate
        for (PluginsMap::const_iterator it2 = plugins.begin();
             it2 != plugins.end();
             ++it2) {
            if (it->first == it2->first) {
                continue;
            }

            PluginVersionsOrdered::reverse_iterator other = it2->second.rbegin();
            bool isOtherUserCreatable = false;
            for (PluginVersionsOrdered::reverse_iterator it2ver = it2->second.rbegin(); it2ver != it2->second.rend(); ++it2ver) {
                if ( (*it2ver)->getIsUserCreatable() ) {
                    isOtherUserCreatable = true;
                    break;
                }
            }

            if (!isOtherUserCreatable) {
                continue;
            }

            // If we find another plug-in (with a different ID) but with the same label without suffix and same grouping
            // then keep the original label
            std::string otherLabelWithoutSuffix = Plugin::makeLabelWithoutSuffix( (*other)->getPluginLabel() );
            if (otherLabelWithoutSuffix == labelWithoutSuffix) {

                std::vector<std::string> otherGrouping = (*other)->getPropertyNUnsafe<std::string>(kNatronPluginPropGrouping);
                std::vector<std::string> thisGrouping = (*first)->getPropertyNUnsafe<std::string>(kNatronPluginPropGrouping);
                bool allEqual = false;
                if (otherGrouping.size() == thisGrouping.size()) {
                    allEqual = true;
                    for (std::size_t i = 0; i < thisGrouping.size(); ++i) {
                        if (otherGrouping[i] != thisGrouping[i]) {
                            allEqual = false;
                            break;
                        }
                    }
                }
                if (allEqual) {
                    labelWithoutSuffix = (*first)->getPluginLabel();
                }
                break;
            }
        }


        for (PluginVersionsOrdered::reverse_iterator itver = it->second.rbegin();
             itver != it->second.rend();
             ++itver) {
            if (itver == it->second.rbegin()) {
                // This is the highest major version loaded for that plug-in
                (*itver)->setIsHighestMajorVersion(true);
            }
            if ( (*itver)->getIsUserCreatable() ) {
                (*itver)->setLabelWithoutSuffix(labelWithoutSuffix);
                onPluginLoaded(*itver);
            }
        }
    } // for all plugins

    // Now that we know all plug-ins, restore shortcuts.
    getCurrentSettings()->loadSettingsFromFile(Settings::eLoadSettingsTypeShortcuts);

} // AppManager::onAllPluginsLoaded

void
AppManager::onPluginLoaded(const PluginPtr& plugin)
{
    std::string shortcutGrouping(kShortcutGroupNodes);
    std::vector<std::string> groups = plugin->getPropertyNUnsafe<std::string>(kNatronPluginPropGrouping);
    std::string pluginID = plugin->getPluginID();
    std::string pluginLabel = plugin->getLabelWithoutSuffix();

    for (std::size_t i = 0; i < groups.size(); ++i) {
        shortcutGrouping.append("/");
        shortcutGrouping.append(groups[i]);
    }

    KeyboardModifiers modifiers(eKeyboardModifierNone);
    Key symbol = (Key)0;
    {
        int symbol_i = plugin->getPropertyUnsafe<int>(kNatronPluginPropShortcut, 0);
        int mods_i = plugin->getPropertyUnsafe<int>(kNatronPluginPropShortcut, 1);
        if (symbol_i != 0) {
            symbol = (Key)symbol_i;
        }
        if (mods_i != 0) {
            modifiers = (KeyboardModifiers)mods_i;
        }
    }

    if ( plugin->getIsUserCreatable() ) {
        std::string hint = tr("Create an instance of %1").arg(QString::fromUtf8(pluginID.c_str())).toStdString();
        getCurrentSettings()->addKeybind(shortcutGrouping, pluginID, pluginLabel, hint, modifiers, symbol);
    }

    // If this plug-in has presets, add shortcuts as well
    plugin->sortPresetsByLabel();
    const std::vector<PluginPresetDescriptor>& presets = plugin->getPresetFiles();
    for (std::vector<PluginPresetDescriptor>::const_iterator it = presets.begin(); it!=presets.end(); ++it) {
        std::string shortcutKey = pluginID;
        shortcutKey += "_preset_";
        shortcutKey += it->presetLabel.toStdString();

        std::string shortcutLabel = pluginLabel;
        shortcutLabel += " (";
        shortcutLabel += it->presetLabel.toStdString();
        shortcutLabel += ")";

        std::string hint = tr("Create an instance of %1 with %2 preset").arg(QString::fromUtf8(pluginID.c_str())).arg(it->presetLabel).toStdString();
        getCurrentSettings()->addKeybind(shortcutGrouping, shortcutKey, shortcutLabel, hint, it->modifiers, it->symbol);
    }

    const std::list<PluginActionShortcut>& shortcuts =  plugin->getShortcuts();
    std::string pluginShortcutGroup =  plugin->getPluginShortcutGroup();
    for (std::list<PluginActionShortcut>::const_iterator it = shortcuts.begin(); it != shortcuts.end(); ++it) {
        getCurrentSettings()->addKeybind( pluginShortcutGroup, it->actionID, it->actionLabel, it->actionHint, it->modifiers, it->key );
    }
} // onPluginLoaded

#define ADD_PLUGIN_SAFE(CLASS) \
{ \
    try { \
        registerPlugin(CLASS::createPlugin()); \
    } catch (const std::exception& e) { \
        std::cerr << tr("Plug-in loader: %2").arg(QString::fromUtf8(e.what())).toStdString() << std::endl; \
    }   \
}

void
AppManager::loadBuiltinNodePlugins()
{
    ADD_PLUGIN_SAFE(AddPlaneNode);
    ADD_PLUGIN_SAFE(Backdrop);
    ADD_PLUGIN_SAFE(GroupOutput);
    ADD_PLUGIN_SAFE(GroupInput);
    ADD_PLUGIN_SAFE(NodeGroup);
    ADD_PLUGIN_SAFE(Dot);
    ADD_PLUGIN_SAFE(DiskCacheNode);
    ADD_PLUGIN_SAFE(RotoPaint);
    ADD_PLUGIN_SAFE(RotoNode);
    ADD_PLUGIN_SAFE(RotoShapeRenderNode);
    ADD_PLUGIN_SAFE(PrecompNode);
    ADD_PLUGIN_SAFE(TrackerNode);
    ADD_PLUGIN_SAFE(JoinViewsNode);
    ADD_PLUGIN_SAFE(OneViewNode);
    ADD_PLUGIN_SAFE(ReadNode);
    ADD_PLUGIN_SAFE(RemovePlaneNode);
    ADD_PLUGIN_SAFE(StubNode);
    ADD_PLUGIN_SAFE(WriteNode);
    ADD_PLUGIN_SAFE(ViewerNode);
    ADD_PLUGIN_SAFE(ViewerInstance);
}

#undef ADD_PLUGIN_SAFE

bool
AppManager::findAndRunScriptFile(const QString& path,
                     const QStringList& files,
                     const QString& script)
{
#ifdef NATRON_RUN_WITHOUT_PYTHON

    return false;
#endif
    for (QStringList::const_iterator it = files.begin(); it != files.end(); ++it) {
        if (*it == script) {
            QString absolutePath = path + *it;
            QFile file(absolutePath);
            if ( file.open(QIODevice::ReadOnly) ) {
                QTextStream ts(&file);
                QString content = ts.readAll();
                PyRun_SimpleString( content.toStdString().c_str() );


                PyObject* mainModule = NATRON_PYTHON_NAMESPACE::getMainModule();
                std::string error = NATRON_PYTHON_NAMESPACE::getPythonStdErr();
                std::string output = NATRON_PYTHON_NAMESPACE::getPythonStdOut();

                NATRON_PYTHON_NAMESPACE::clearPythonStdErr();
                NATRON_PYTHON_NAMESPACE::clearPythonStdOut();

                if ( !error.empty() ) {
                    QString message(tr("Failed to load %1: %2").arg(absolutePath).arg(QString::fromUtf8( error.c_str() )) );
                    appPTR->writeToErrorLog_mt_safe(tr("Python Script"), QDateTime::currentDateTime(), message, false);
                    std::cerr << message.toStdString() << std::endl;

                    return false;
                }
                if ( !output.empty() ) {
                    QString message;
                    message.append(absolutePath);
                    message.append( QString::fromUtf8(": ") );
                    message.append( QString::fromUtf8( output.c_str() ) );
                    if ( appPTR->getTopLevelInstance() ) {
                        appPTR->getTopLevelInstance()->appendToScriptEditor( message.toStdString() );
                    }
                    std::cout << message.toStdString() << std::endl;
                }

                return true;
            }
            break;
        }
    }

    return false;
} // findAndRunScriptFile

QStringList
AppManager::getAllNonOFXPluginsPaths() const
{
    QStringList templatesSearchPath;

    //add ~/NatronUserData

    QString mainPath = QString::fromUtf8(getCurrentSettings()->getSettingsAbsoluteFilePath().c_str());


    QString envvar( QString::fromUtf8( qgetenv(NATRON_PATH_ENV_VAR) ) );
# ifdef __NATRON_WIN32__
    const QChar pathSep = QChar::fromLatin1(';');
# else
    const QChar pathSep = QChar::fromLatin1(':');
# endif
    QStringList splitDirs = envvar.split(pathSep);
    std::list<std::string> userSearchPaths;
    _imp->_settings->getPythonGroupsSearchPaths(&userSearchPaths);


    //This is the bundled location for PyPlugs
    QDir pluginsDir = getBundledPluginDirectory();
    pluginsDir.cd(QString::fromUtf8("PyPlugs"));
    QString natronBundledPluginsPath = pluginsDir.absolutePath();
    bool preferBundleOverSystemWide = _imp->_settings->preferBundledPlugins();
    bool useBundledPlugins = _imp->_settings->loadBundledPlugins();
    if (preferBundleOverSystemWide && useBundledPlugins) {
        ///look-in the bundled plug-ins
        templatesSearchPath.push_back(natronBundledPluginsPath);
    }

    ///look-in the main system wide plugin path
    templatesSearchPath.push_back(mainPath);

    ///look-in the global system wide plugin path
    templatesSearchPath.push_back( getSystemNatronPluginDirectory() );

    ///look-in the locations indicated by NATRON_PLUGIN_PATH
    Q_FOREACH(const QString &splitDir, splitDirs) {
        if ( !splitDir.isEmpty() ) {
            templatesSearchPath.push_back(splitDir);
        }
    }

    ///look-in extra search path set in the preferences
    for (std::list<std::string>::iterator it = userSearchPaths.begin(); it != userSearchPaths.end(); ++it) {
        if ( !it->empty() ) {
            templatesSearchPath.push_back( QString::fromUtf8( it->c_str() ) );
        }
    }

    if (!preferBundleOverSystemWide && useBundledPlugins) {
        ///look-in the bundled plug-ins
        templatesSearchPath.push_back(natronBundledPluginsPath);
    }

    return templatesSearchPath;
} // AppManager::getAllNonOFXPluginsPaths

QDir
AppManager::getBundledPluginDirectory() const
{
    QDir cwd( QCoreApplication::applicationDirPath() );
    cwd.cdUp();
    cwd.cd(QString::fromUtf8("Plugins"));
    return cwd;
} // getBundledPluginDirectory

QString
AppManager::getSystemNatronPluginDirectory() const
{
    QString path;

#ifdef __NATRON_UNIX__
#ifdef __NATRON_OSX__
    path = QString::fromUtf8("/Library/Application Support/%1/Plugins").arg( QString::fromUtf8(NATRON_APPLICATION_NAME) );
#else
    path = QString::fromUtf8("/usr/share/%1/Plugins").arg( QString::fromUtf8(NATRON_APPLICATION_NAME) );
#endif
#elif defined(__NATRON_WIN32__)
    wchar_t buffer[MAX_PATH];
    SHGetFolderPathW(NULL, CSIDL_PROGRAM_FILES_COMMON, NULL, SHGFP_TYPE_CURRENT, buffer);
    std::wstring str;
    str.append(L"\\");
    str.append( QString::fromUtf8("%1\\Plugins").arg( QString::fromUtf8(NATRON_APPLICATION_NAME) ).toStdWString() );
    wcscat_s(buffer, MAX_PATH, str.c_str());
    path = QString::fromStdWString( std::wstring(buffer) );
#endif

    return path;
}

typedef void (*NatronPathFunctor)(const QDir&);
static void
operateOnPathRecursive(NatronPathFunctor functor,
                       const QDir& directory)
{
    if ( !directory.exists() ) {
        return;
    }

    functor(directory);

    QStringList subDirs = directory.entryList(QDir::AllDirs | QDir::NoDotAndDotDot);
    Q_FOREACH(const QString &subDir, subDirs) {
        QDir d(directory.absolutePath() + QChar::fromLatin1('/') + subDir);

        operateOnPathRecursive(functor, d);
    }
}

static void
addToPythonPathFunctor(const QDir& directory)
{
    std::string addToPythonPath("sys.path.append(str('");

    addToPythonPath += directory.absolutePath().toStdString();
    addToPythonPath += "').decode('utf-8'))\n";

    std::string err;
    bool ok  = NATRON_PYTHON_NAMESPACE::interpretPythonScript(addToPythonPath, &err, 0);
    if (!ok) {
        std::string message = QCoreApplication::translate("AppManager", "Could not add %1 to python path:").arg( directory.absolutePath() ).toStdString() + ' ' + err;
        std::cerr << message << std::endl;
        AppInstancePtr topLevel = appPTR->getTopLevelInstance();
        if (topLevel) {
            topLevel->appendToScriptEditor( message.c_str() );
        }
    }
}

void
AppManager::findAllScriptsRecursive(const QDir& directory,
                        QStringList& allPlugins,
                        QStringList *foundInit,
                        QStringList *foundInitGui)
{
    if ( !directory.exists() ) {
        return;
    }

    QStringList filters;
    filters << QString::fromUtf8("*.py");
    QStringList files = directory.entryList(filters, QDir::Files | QDir::NoDotAndDotDot);
    bool ok = findAndRunScriptFile( directory.absolutePath() + QChar::fromLatin1('/'), files, QString::fromUtf8("init.py") );
    if (ok) {
        foundInit->append( directory.absolutePath() + QString::fromUtf8("/init.py") );
    }
    if ( !appPTR->isBackground() ) {
        ok = findAndRunScriptFile( directory.absolutePath() + QChar::fromLatin1('/'), files, QString::fromUtf8("initGui.py") );
        if (ok) {
            foundInitGui->append( directory.absolutePath() + QString::fromUtf8("/initGui.py") );
        }
    }

    for (QStringList::iterator it = files.begin(); it != files.end(); ++it) {
        if ( it->endsWith( QString::fromUtf8(".py") ) && ( *it != QString::fromUtf8("init.py") ) && ( *it != QString::fromUtf8("initGui.py") ) ) {
            allPlugins.push_back(directory.absolutePath() + QChar::fromLatin1('/') + *it);
        }
    }

    QStringList subDirs = directory.entryList(QDir::AllDirs | QDir::NoDotAndDotDot);
    Q_FOREACH(const QString &subDir, subDirs) {
        QDir d(directory.absolutePath() + QChar::fromLatin1('/') + subDir);

        findAllScriptsRecursive(d, allPlugins, foundInit, foundInitGui);
    }
}


void
AppManager::findAllPresetsRecursive(const QDir& directory,
                             QStringList& presetFiles)
{
    if ( !directory.exists() ) {
        return;
    }

    QStringList filters;
    filters << QString::fromUtf8("*." NATRON_PRESETS_FILE_EXT);
    QStringList files = directory.entryList(filters, QDir::Files | QDir::NoDotAndDotDot);

    for (QStringList::iterator it = files.begin(); it != files.end(); ++it) {
        if ( it->endsWith( QString::fromUtf8("." NATRON_PRESETS_FILE_EXT) )) {
            presetFiles.push_back(directory.absolutePath() + QChar::fromLatin1('/') + *it);
        }
    }
}

void
AppManager::loadNodesPresets()
{
    QStringList presetFiles;

    QStringList templatesSearchPath = getAllNonOFXPluginsPaths();
    Q_FOREACH(const QString &templatesSearchDir, templatesSearchPath) {
        QDir d(templatesSearchDir);
        findAllPresetsRecursive(d, presetFiles);
    }

    Q_FOREACH(const QString &presetFile, presetFiles) {

        FStreamsSupport::ifstream ifile;
        FStreamsSupport::open(&ifile, presetFile.toStdString());
        if (!ifile) {
            continue;
        }
        SERIALIZATION_NAMESPACE::NodeSerialization obj;
        try {
            SERIALIZATION_NAMESPACE::read(NATRON_PRESETS_FILE_HEADER, ifile, &obj);
        } catch (...) {
            continue;
        }

        if (!obj._presetsIdentifierLabel.empty()) {
            // If the preset label is set, append as a preset of an existing plug-in
            PluginPtr foundPlugin;
            try {
                foundPlugin = getPluginBinary(QString::fromUtf8(obj._pluginID.c_str()), obj._pluginMajorVersion, obj._pluginMinorVersion, false);
            } catch (...) {
                continue;
            }
            if (!foundPlugin) {
                continue;
            }
            PluginPresetDescriptor preset;
            preset.presetFilePath = presetFile;
            preset.presetLabel = QString::fromUtf8(obj._presetsIdentifierLabel.c_str());
            preset.presetIconFile = QString::fromUtf8(obj._presetsIconFilePath.c_str());
            preset.symbol = (Key)obj._presetShortcutSymbol;
            preset.modifiers = KeyboardModifiers(obj._presetShortcutPresetModifiers);
            foundPlugin->addPresetFile(preset);
        } else {
            // Try to find a pyplug
            std::string pyPlugID, pyPlugLabel, pyPlugDescription, pyPlugIconFilePath, pyPlugGrouping, pyPlugExtCallbacks;
            bool pyPlugDescIsMarkdown = false;
            int pyPlugShortcutSymbol = 0;
            int pyPlugShortcutModifiers = 0;
            int pyPlugVersionMajor = 0,pyPlugVersionMinor = 0;
            for (SERIALIZATION_NAMESPACE::KnobSerializationList::const_iterator it = obj._knobsValues.begin(); it != obj._knobsValues.end(); ++it) {
                if ((*it)->_values.empty()) {
                    continue;
                }
                const SERIALIZATION_NAMESPACE::KnobSerialization::PerDimensionValueSerializationVec& dimVec = (*it)->_values.begin()->second;
                const SERIALIZATION_NAMESPACE::SerializationValueVariant& value0 = dimVec[0]._value;
                if ((*it)->_scriptName == kNatronNodeKnobPyPlugPluginID) {
                    pyPlugID = value0.isString;
                } else if ((*it)->_scriptName == kNatronNodeKnobPyPlugPluginLabel) {
                    pyPlugLabel = value0.isString;
                } else if ((*it)->_scriptName == kNatronNodeKnobPyPlugPluginDescription) {
                    pyPlugDescription = value0.isString;
                } else if ((*it)->_scriptName == kNatronNodeKnobPyPlugPluginDescriptionIsMarkdown) {
                    pyPlugDescIsMarkdown = value0.isBool;
                } else if ((*it)->_scriptName == kNatronNodeKnobPyPlugPluginGrouping) {
                    pyPlugGrouping = value0.isString;
                } else if ((*it)->_scriptName == kNatronNodeKnobPyPlugPluginIconFile) {
                    pyPlugIconFilePath = value0.isString;
                } else if ((*it)->_scriptName == kNatronNodeKnobPyPlugPluginCallbacksPythonScript) {
                    pyPlugExtCallbacks = value0.isString;
                } else if ((*it)->_scriptName == kNatronNodeKnobPyPlugPluginShortcut) {
                    pyPlugShortcutSymbol = value0.isInt;
                    if (dimVec.size() > 1) {
                        pyPlugShortcutModifiers = dimVec[1]._value.isInt;
                    }
                } else if ((*it)->_scriptName == kNatronNodeKnobPyPlugPluginVersion) {
                    pyPlugVersionMajor = value0.isInt;
                    if (dimVec.size() > 1) {
                        pyPlugVersionMinor = dimVec[1]._value.isInt;
                    }
                    
                }
            }

            if (!pyPlugID.empty()) {
                // If the pyPlugID is set, make a new plug-in
                // Use grouping if set, otherwise make a "PyPlug" group as a fallback
                std::vector<std::string> grouping;
                if (!pyPlugGrouping.empty()) {
                    boost::split(grouping, pyPlugGrouping, boost::is_any_of("/"));
                } else {
                    grouping.push_back("PyPlugs");
                }


                PluginPtr p = Plugin::create(NodeGroup::create, NodeGroup::createRenderClone, pyPlugID, pyPlugLabel, pyPlugVersionMajor, pyPlugVersionMinor, grouping);
                if (!obj._pluginID.empty()) {
                    p->setProperty<std::string>(kNatronPluginPropPyPlugContainerID, obj._pluginID);
                }
                p->setProperty<std::string>(kNatronPluginPropPyPlugScriptAbsoluteFilePath, presetFile.toStdString());


                QString presetDirectory;
                {
                    int foundSlash = presetFile.lastIndexOf(QLatin1Char('/'));
                    if (foundSlash != -1) {
                        presetDirectory = presetFile.mid(0, foundSlash);
                    }
                }
                p->setProperty<std::string>(kNatronPluginPropResourcesPath, presetDirectory.toStdString());
                p->setProperty<bool>(kNatronPluginPropDescriptionIsMarkdown, pyPlugDescIsMarkdown);
                p->setProperty<std::string>(kNatronPluginPropDescription, pyPlugDescription);
                p->setProperty<std::string>(kNatronPluginPropIconFilePath, pyPlugIconFilePath);
                p->setProperty<int>(kNatronPluginPropShortcut, pyPlugShortcutSymbol, 0);
                p->setProperty<int>(kNatronPluginPropShortcut, pyPlugShortcutModifiers, 1);
                p->setProperty<std::string>(kNatronPluginPropPyPlugExtScriptFile, pyPlugExtCallbacks);
                p->setProperty<unsigned int>(kNatronPluginPropVersion, (unsigned int)pyPlugVersionMajor, 0);
                p->setProperty<unsigned int>(kNatronPluginPropVersion, (unsigned int)pyPlugVersionMinor, 1);
                p->setProperty<ImageBitDepthEnum>(kNatronPluginPropOutputSupportedBitDepths, eImageBitDepthFloat, 0);
                p->setProperty<std::bitset<4> >(kNatronPluginPropOutputSupportedComponents, std::bitset<4>(std::string("1111")));
                registerPlugin(p);
                
                
            }
        }
    }
} // loadNodesPresets

void
AppManager::loadPythonGroups()
{
#ifdef NATRON_RUN_WITHOUT_PYTHON

    return;
#endif
    PythonGILLocker pgl;
    QStringList templatesSearchPath = getAllNonOFXPluginsPaths();
    std::string err;
    QStringList allPlugins;

    ///For all search paths, first add the path to the python path, then run in order the init.py and initGui.py
    Q_FOREACH(const QString &templatesSearchDir, templatesSearchPath) {
        //Adding Qt resources to Python path is useless as Python does not know how to use it
        if ( templatesSearchDir.startsWith( QString::fromUtf8(":/Resources") ) ) {
            continue;
        }
        QDir d(templatesSearchDir);
        operateOnPathRecursive(&addToPythonPathFunctor, d);
    }

    ///Also import Pyside.QtCore and Pyside.QtGui (the later only in non background mode)
    {
        std::string s;
        if (SHIBOKEN_MAJOR_VERSION == 2) {
            s = "import PySide2\nimport PySide2.QtCore as QtCore";
        } else {
            s = "import PySide\nimport PySide.QtCore as QtCore";
        }
        bool ok  = NATRON_PYTHON_NAMESPACE::interpretPythonScript(s, &err, 0);
        if (!ok) {
            QString message = tr("Failed to import PySide.QtCore, make sure it is bundled with your Natron installation "
                                     "or reachable through the Python path. "
                                     "Note that Natron disables usage "
                                 "of site-packages).");
            std::cerr << message.toStdString() << std::endl;
            appPTR->writeToErrorLog_mt_safe(QLatin1String("PySide.QtCore"), QDateTime::currentDateTime(), message);
        }
    }

    if ( !isBackground() ) {
        std::string s;
        if (SHIBOKEN_MAJOR_VERSION == 2) {
            s = "import PySide2.QtGui as QtGui";
        } else {
            s = "import PySide.QtGui as QtGui";
        }
        bool ok  = NATRON_PYTHON_NAMESPACE::interpretPythonScript(s, &err, 0);
        if (!ok) {
            QString message = tr("Failed to import PySide.QtGui");
            std::cerr << message.toStdString() << std::endl;
            appPTR->writeToErrorLog_mt_safe(QLatin1String("PySide.QtGui"), QDateTime::currentDateTime(), message);
        }
    }


    QStringList foundInit;
    QStringList foundInitGui;
    Q_FOREACH(const QString &templatesSearchDir, templatesSearchPath) {
        QDir d(templatesSearchDir);

        findAllScriptsRecursive(d, allPlugins, &foundInit, &foundInitGui);
    }
    if ( foundInit.isEmpty() ) {
        QString message = tr("Info: init.py script not loaded (this is not an error)");
        appPTR->setLoadingStatus(message);
        if ( !appPTR->isBackground() ) {
            std::cout << message.toStdString() << std::endl;
        }
    } else {
        Q_FOREACH(const QString &found, foundInit) {
            QString message = tr("Info: init.py script found and loaded at %1").arg(found);

            appPTR->setLoadingStatus(message);
            if ( !appPTR->isBackground() ) {
                std::cout << message.toStdString() << std::endl;
            }
        }
    }

    if ( !appPTR->isBackground() ) {
        if ( foundInitGui.isEmpty() ) {
            QString message = tr("Info: initGui.py script not loaded (this is not an error)");
            appPTR->setLoadingStatus(message);
            if ( !appPTR->isBackground() ) {
                std::cout << message.toStdString() << std::endl;
            }
        } else {
            Q_FOREACH(const QString &found, foundInitGui) {
                QString message = tr("Info: initGui.py script found and loaded at %1").arg(found);

                appPTR->setLoadingStatus(message);
                if ( !appPTR->isBackground() ) {
                    std::cout << message.toStdString() << std::endl;
                }
            }
        }
    }

    // Now that init.py and initGui.py have run, we need to set the search path again for the PyPlug
    // as the user might have called appendToNatronPath

    QStringList newTemplatesSearchPath = getAllNonOFXPluginsPaths();
    {
        QStringList diffSearch;
        Q_FOREACH(const QString &newTemplatesSearchDir, newTemplatesSearchPath) {
            if ( !templatesSearchPath.contains(newTemplatesSearchDir) ) {
                diffSearch.push_back(newTemplatesSearchDir);
            }
        }

        //Add only paths that did not exist so far
        Q_FOREACH(const QString &diffDir, diffSearch) {
            QDir d(diffDir);

            operateOnPathRecursive(&addToPythonPathFunctor, d);
        }
    }

    // Load deprecated PyPlugs encoded using Python scripts
    Q_FOREACH(const QString &plugin, allPlugins) {
        QString moduleName = plugin;
        QString modulePath;
        int lastDot = moduleName.lastIndexOf( QChar::fromLatin1('.') );

        if (lastDot != -1) {
            moduleName = moduleName.left(lastDot);
        }
        int lastSlash = moduleName.lastIndexOf( QChar::fromLatin1('/') );
        if (lastSlash != -1) {
            modulePath = moduleName.mid(0, lastSlash + 1);
            moduleName = moduleName.remove(0, lastSlash + 1);
        }

        std::string pluginLabel, pluginID, pluginGrouping, iconFilePath, pluginDescription, pluginPath;

        {
            // Open the file and check for a line that imports NatronGui, if so do not attempt to load the script.
            QFile file(plugin);
            if (!file.open(QIODevice::ReadOnly)) {
                continue;
            }
            QTextStream ts(&file);
            bool gotNatronGuiImport = false;
            //bool isPyPlug = false;
            while (!ts.atEnd()) {
                QString line = ts.readLine();
                if (line.startsWith(QString::fromUtf8("import %1").arg(QLatin1String(NATRON_GUI_PYTHON_MODULE_NAME))) ||
                    line.startsWith(QString::fromUtf8("from %1 import").arg(QLatin1String(NATRON_GUI_PYTHON_MODULE_NAME)))) {
                    gotNatronGuiImport = true;
                }
                /*if (line.startsWith(QString::fromUtf8("# This file was automatically generated by Natron PyPlug exporter"))) {
                    isPyPlug = true;
                }*/

            }
            if (appPTR->isBackground() && gotNatronGuiImport) {
                continue;
            }
           /* if (!isPyPlug) {
                continue;
            }*/
        }

        unsigned int version;
        bool isToolset;
        bool gotInfos = NATRON_PYTHON_NAMESPACE::getGroupInfos(moduleName.toStdString(), &pluginID, &pluginLabel, &iconFilePath, &pluginGrouping, &pluginDescription, &pluginPath, &isToolset, &version);


        if (!gotInfos) {
            continue;
        }


        std::vector<std::string> grouping;
        boost::split(grouping, pluginGrouping, boost::is_any_of("/"));

        PluginPtr p = Plugin::create(NodeGroup::create, NodeGroup::createRenderClone, pluginID, pluginLabel, version, 0, grouping);
        p->setProperty<std::string>(kNatronPluginPropPyPlugScriptAbsoluteFilePath, plugin.toStdString());
        p->setProperty<bool>(kNatronPluginPropPyPlugIsToolset, isToolset);
        p->setProperty<std::string>(kNatronPluginPropDescription, pluginDescription);
        p->setProperty<std::string>(kNatronPluginPropIconFilePath, iconFilePath);
        p->setProperty<bool>(kNatronPluginPropPyPlugIsPythonScript, true);
        p->setProperty<std::string>(kNatronPluginPropResourcesPath, modulePath.toStdString());

        p->setProperty<ImageBitDepthEnum>(kNatronPluginPropOutputSupportedBitDepths, eImageBitDepthFloat, 0);
        p->setProperty<std::bitset<4> >(kNatronPluginPropOutputSupportedComponents, std::bitset<4>(std::string("1111")));
        //p->setProperty<bool>(kNatronPluginPropDescriptionIsMarkdown, false);
        //p->setProperty<int>(kNatronPluginPropShortcut, obj.presetSymbol, 0);
        //p->setProperty<int>(kNatronPluginPropShortcut, obj.presetModifiers, 1);
        registerPlugin(p);

    }
} // AppManager::loadPythonGroups

void
AppManager::registerPlugin(const PluginPtr& plugin)
{

    std::string pluginID = plugin->getPluginID();
    const bool isReader = ReadNode::isBundledReader( pluginID );
    const bool isWriter = WriteNode::isBundledWriter( pluginID );
    if (isReader || isWriter) {
        plugin->setProperty<bool>(kNatronPluginPropIsInternalOnly, true);

        const std::vector<std::string>& supportedExtensions = plugin->getPropertyNUnsafe<std::string>(kNatronPluginPropSupportedExtensions);
        const bool isDeprecated = plugin->getPropertyUnsafe<bool>(kNatronPluginPropIsDeprecated);

        if (!isDeprecated && !supportedExtensions.empty()) {
            const double ioEvaluation = plugin->getPropertyUnsafe<double>(kNatronPluginPropIOEvaluation);

            IOPluginsMap* ioMap = 0;
            if (isReader) {
                ioMap = &_imp->readerPlugins;
            } else {
                ioMap = &_imp->writerPlugins;
            }
            for (std::size_t k = 0; k < supportedExtensions.size(); ++k) {
                IOPluginSetForFormat& evalForFormat = (*ioMap)[supportedExtensions[k]];
                evalForFormat.insert( IOPluginEvaluation(plugin->getPluginID(), ioEvaluation) );
            }
        }
    }
    if (isReader) {
        plugin->getEffectDescriptor()->setProperty<bool>(kEffectPropSupportsRenderScale, false);
    }



    PluginsMap::iterator found = _imp->_plugins.find(pluginID);
    if ( found != _imp->_plugins.end() ) {
        found->second.insert(plugin);
    } else {
        PluginVersionsOrdered &set = _imp->_plugins[pluginID];
        set.insert(plugin);
    }

}

Format
AppManager::findExistingFormat(int w,
                               int h,
                               double par) const
{
    for (U32 i = 0; i < _imp->_formats.size(); ++i) {
        const Format& frmt = _imp->_formats[i];
        if ( (frmt.width() == w) && (frmt.height() == h) && (frmt.getPixelAspectRatio() == par) ) {
            return frmt;
        }
    }

    return Format();
}

void
AppManager::setAsTopLevelInstance(int appID)
{
    QMutexLocker k(&_imp->_appInstancesMutex);

    if (_imp->_topLevelInstanceID == appID) {
        return;
    }
    _imp->_topLevelInstanceID = appID;
    for (AppInstanceVec::iterator it = _imp->_appInstances.begin();
         it != _imp->_appInstances.end();
         ++it) {
        if ( (*it)->getAppID() == _imp->_topLevelInstanceID ) {
            if ( !isBackground() ) {
                setOFXHostHandle( (*it)->getOfxHostOSHandle() );
            }
        }
    }
}

void
AppManager::setOFXHostHandle(void* handle)
{
    _imp->ofxHost->setOfxHostOSHandle(handle);
}


const PluginsMap&
AppManager::getPluginsList() const
{
    return _imp->_plugins;
}


const std::vector<Format> &
AppManager::getFormats() const
{
    return _imp->_formats;
}

const KnobFactory &
AppManager::getKnobFactory() const
{
    return *(_imp->_knobFactory);
}

PluginPtr
AppManager::getPluginBinaryFromOldID(const QString & pluginId,
                                     int majorVersion,
                                     int minorVersion,
                                     bool caseSensitive) const
{
    std::map<int, PluginPtr> matches;

    if ( pluginId == QString::fromUtf8("Viewer") ) {
        return _imp->findPluginById(PLUGINID_NATRON_VIEWER_GROUP, majorVersion, minorVersion);
    } else if ( pluginId == QString::fromUtf8("Dot") ) {
        return _imp->findPluginById(PLUGINID_NATRON_DOT, majorVersion, minorVersion );
    } else if ( pluginId == QString::fromUtf8("DiskCache") ) {
        return _imp->findPluginById(PLUGINID_NATRON_DISKCACHE, majorVersion, minorVersion);
    } else if ( pluginId == QString::fromUtf8("Backdrop") ) { // DO NOT change the capitalization, even if it's wrong
        return _imp->findPluginById(PLUGINID_NATRON_BACKDROP, majorVersion, minorVersion);
    } else if ( pluginId == QString::fromUtf8("RotoOFX  [Draw]") ) {
        return _imp->findPluginById(PLUGINID_NATRON_ROTO, majorVersion, minorVersion);
    } else if ( ( caseSensitive && ( pluginId == QString::fromUtf8(PLUGINID_OFX_ROTO) ) ) || ( !caseSensitive && ( pluginId == QString::fromUtf8(PLUGINID_OFX_ROTO).toLower() ) ) )  {
        return _imp->findPluginById(PLUGINID_NATRON_ROTO, majorVersion, minorVersion);
    }

    ///Try remapping these ids to old ids we had in Natron < 1.0 for backward-compat
    for (PluginsMap::const_iterator it = _imp->_plugins.begin(); it != _imp->_plugins.end(); ++it) {
        assert( !it->second.empty() );
        PluginVersionsOrdered::const_reverse_iterator itver = it->second.rbegin();
        std::string friendlyLabel = (*itver)->getPluginLabel();
        std::string grouping0 = (*itver)->getPropertyUnsafe<std::string>(kNatronPluginPropGrouping, 0);
        friendlyLabel.append("  [" + grouping0 + "]");

        if (friendlyLabel == pluginId.toStdString()) {
            if (majorVersion == -1) {
                // -1 means we want to load the highest version existing
                return *( it->second.rbegin() );
            }

            PluginsMap::const_iterator foundID = it;

            // see also OFX::Host::PluginCache::getPluginById()
            // see also AppManager::getPluginBinary()

            // Let's be a bit smarter than HostSupport.
            // The best compatible plugin is, by order of preference
            // - the plugin with the same major version and the highest minor
            // - the plugin with the closest major above and the highest minor
            // - the plugin with the highest major and the highest minor
            //
            // For example, if versions (1,0) (1,2) (3,1) (3,4) (4,2) are available,
            // - asking for (1,0) returns (1,2)
            // - asking for (2,7) returns (3,4)
            // - asking for (3,1) returns (3,4)
            // - asking for (6,0) returns (4,2)

            // Try to find the exact major version, with the highest minor
            // (thus the reverse iterator)
            PluginPtr nextPlugin = *(foundID->second.rbegin());
            int nextVersion = nextPlugin->getMajorVersion();
            for (PluginVersionsOrdered::const_reverse_iterator itver = foundID->second.rbegin(); itver != foundID->second.rend(); ++itver) {
                int thisMajorVersion = (*itver)->getMajorVersion();
                if (thisMajorVersion == majorVersion) {
                    return *itver;
                } else if (thisMajorVersion > majorVersion &&
                           thisMajorVersion < nextVersion) {
                    nextPlugin = *itver;
                    nextVersion = thisMajorVersion;
                } else if (thisMajorVersion < majorVersion) {
                    // no need to continue
                    break;
                }
            }
            assert(nextPlugin != NULL); // there should be at least one version

            // Could not find the exact version... get the major version above,
            // else the highest version.
            return nextPlugin;
        }
    }

    return PluginPtr();
}

PluginPtr
AppManager::getPluginBinary(const QString & pluginId,
                            int majorVersion,
                            int minorVersion,
                            bool caseSensitivePluginSearch) const
{
    Q_UNUSED(minorVersion);
    
    PluginsMap::const_iterator foundID = _imp->_plugins.find( pluginId.toStdString() );
    if ( !caseSensitivePluginSearch && foundID == _imp->_plugins.end() ) {
        foundID = _imp->_plugins.end();
        for (PluginsMap::const_iterator it = _imp->_plugins.begin(); it != _imp->_plugins.end(); ++it) {
            QString pID = QString::fromUtf8( it->first.c_str() );
            if ( !pluginId.startsWith( QString::fromUtf8(NATRON_ORGANIZATION_DOMAIN_TOPLEVEL "." NATRON_ORGANIZATION_DOMAIN_SUB ".built-in.") ) ) {
                QString lowerCase = pID.toLower();
                if (lowerCase == pluginId) {
                    foundID = it;
                    break;
                }
            }
        }
    }

    if ( foundID != _imp->_plugins.end() ) {
        assert( !foundID->second.empty() );

        // see also OFX::Host::PluginCache::getPluginById()
        // see also AppManager::getPluginBinaryFromOldID()

        if (majorVersion == -1) {
            // -1 means we want to load the highest version existing
            return *foundID->second.rbegin();
        }

        // Let's be a bit smarter than HostSupport.
        // The best compatible plugin is, by order of preference
        // - the plugin with the same major version and the highest minor
        // - the plugin with the closest major above and the highest minor
        // - the plugin with the highest major and the highest minor
        //
        // For example, if versions (1,0) (1,2) (3,1) (3,4) (4,2) are available,
        // - asking for (1,0) returns (1,2)
        // - asking for (2,7) returns (3,4)
        // - asking for (3,1) returns (3,4)
        // - asking for (6,0) returns (4,2)

        // Try to find the exact major version, with the highest minor
        // (thus the reverse iterator)
        PluginPtr nextPlugin = *(foundID->second.rbegin());
        int nextVersion = (int)nextPlugin->getPropertyUnsafe<unsigned int>(kNatronPluginPropVersion, 0);
        for (PluginVersionsOrdered::const_reverse_iterator itver = foundID->second.rbegin();
             itver != foundID->second.rend();
             ++itver) {
            int thisMajorVersion = (int)(*itver)->getPropertyUnsafe<unsigned int>(kNatronPluginPropVersion, 0);
            if (thisMajorVersion == majorVersion) {
                return *itver;
            } else if (thisMajorVersion > majorVersion &&
                       thisMajorVersion < nextVersion) {
                nextPlugin = *itver;
                nextVersion = thisMajorVersion;
            } else if (thisMajorVersion < majorVersion) {
                // no need to continue
                break;
            }
        }
        assert(nextPlugin != NULL); // there should be at least one version

        // Could not find the exact version... get the major version above,
        // else the highest version.
        return nextPlugin;
    }
    QString exc = QString::fromUtf8("Couldn't find a plugin attached to the ID %1, with a major version of %2")
                  .arg(pluginId)
                  .arg(majorVersion);

    throw std::invalid_argument( exc.toStdString() );
    //return PluginPtr();
}


NodePtr
AppManager::createNodeForProjectLoading(const SERIALIZATION_NAMESPACE::NodeSerializationPtr& serialization, const NodeCollectionPtr& group)
{

    NodePtr retNode = group->getNodeByName(serialization->_nodeScriptName);


    {
        CreateNodeArgsPtr args(CreateNodeArgs::create(serialization->_pluginID, group));
        args->setProperty<int>(kCreateNodeArgsPropPluginVersion, serialization->_pluginMajorVersion, 0);
        args->setProperty<int>(kCreateNodeArgsPropPluginVersion, serialization->_pluginMinorVersion, 1);
        args->setProperty<SERIALIZATION_NAMESPACE::NodeSerializationPtr >(kCreateNodeArgsPropNodeSerialization, serialization);
        args->setProperty<bool>(kCreateNodeArgsPropSilent, true);
        args->setProperty<bool>(kCreateNodeArgsPropAddUndoRedoCommand, false);
        args->setProperty<bool>(kCreateNodeArgsPropAllowNonUserCreatablePlugins, true); // also load deprecated plugins
        retNode =  group->getApplication()->createNode(args);
    }
    if (retNode) {
        return retNode;
    }
    
    // If the node could not be created, make a Stub node
    {
        CreateNodeArgsPtr args(CreateNodeArgs::create(PLUGINID_NATRON_STUB, group));

        std::stringstream ss;
        try {
            SERIALIZATION_NAMESPACE::write(ss, *serialization, std::string());
        } catch (...) {
            return retNode;
        }
        
        args->addParamDefaultValue<std::string>(kStubNodeParamSerialization, ss.str());
        args->setProperty<bool>(kCreateNodeArgsPropSilent, true); // also load deprecated plugins
        args->setProperty<bool>(kCreateNodeArgsPropAddUndoRedoCommand, false);
        args->setProperty<bool>(kCreateNodeArgsPropAllowNonUserCreatablePlugins, true);
        args->setProperty<std::string>(kCreateNodeArgsPropNodeInitialName, serialization->_nodeScriptName);
        retNode = group->getApplication()->createNode(args);

    }
    return retNode;
}

CacheBasePtr
AppManager::getGeneralPurposeCache() const
{
    return _imp->generalPurposeCache;
}

CacheBasePtr
AppManager::getTileCache() const
{
    return _imp->tileCache;
}

void
AppManager::deleteCacheEntriesInSeparateThread(const std::list<ImageStorageBasePtr> & entriesToDelete)
{
    _imp->storageDeleteThread->appendToQueue(entriesToDelete);
}

void
AppManager::checkCachesMemory()
{
    _imp->storageDeleteThread->checkCachesMemory();
}

void
AppManager::printCacheMemoryStats() const
{
    appPTR->clearErrorLog_mt_safe();
    std::map<std::string, CacheReportInfo> infos;
    _imp->tileCache->getMemoryStats(&infos);


    QString reportStr;
    std::size_t totalBytes = 0;
    int totalNEntries = 0;
    reportStr += QLatin1String("\n");
    if (!infos.empty()) {
        for (std::map<std::string, CacheReportInfo>::iterator it = infos.begin(); it!= infos.end(); ++it) {
            if (it->second.nBytes == 0) {
                continue;
            }
            totalBytes += it->second.nBytes;
            totalNEntries += it->second.nEntries;
            
            reportStr += QString::fromUtf8(it->first.c_str());
            reportStr += QLatin1String("--> ");
            if (it->second.nBytes > 0) {
                reportStr += printAsRAM(it->second.nBytes);
            }

            if (it->second.nEntries > 0) {
                reportStr += tr(" taken by %1 entries").arg(QString::number(it->second.nEntries));
            }
            reportStr += QLatin1String("\n");
        }
        reportStr += QLatin1String("-------------------------------\n");
    }
    reportStr += tr("Total");
    reportStr += QLatin1String("--> ");
    reportStr += printAsRAM(totalBytes);
    reportStr += tr(" taken by %1 cache entries.").arg(QString::number(totalNEntries));

    appPTR->writeToErrorLog_mt_safe(tr("Cache Report"), QDateTime::currentDateTime(), reportStr);

    appPTR->showErrorLog();
} // printCacheMemoryStats



std::string
AppManager::getApplicationBinaryFilePath() const
{
    return _imp->binaryPath;
}

std::string
AppManager::getApplicationBinaryDirPath() const
{
    std::size_t foundSlash = _imp->binaryPath.find_last_of('/');
    if (foundSlash == std::string::npos) {
        return std::string();
    }
    return _imp->binaryPath.substr(0, foundSlash);
}


TreeRenderQueueManagerPtr
AppManager::getTasksQueueManager() const
{
    return _imp->tasksQueueManager;
}

bool
AppManager::isAggressiveCachingEnabled() const
{
    return _imp->_settings->isAggressiveCachingEnabled();
}



SettingsPtr AppManager::getCurrentSettings() const
{
    return _imp->_settings;
}


std::string
AppManager::getCacheDirPath() const
{
    // Use the environment variable if set
    QString cachePathEnVar = QString::fromUtf8(qgetenv(NATRON_DISK_CACHE_PATH_ENV_VAR));
    QString cachePath;
    if (cachePathEnVar.isEmpty()) {
        // Otherwise fallback on the setting
        cachePath = QString::fromUtf8(appPTR->getCurrentSettings()->getDiskCachePath().c_str());
    } else {
        cachePath = cachePathEnVar;
    }
    // Check that the user provided path exists otherwise fallback on default.
    bool userDirExists;
    if (cachePath.isEmpty()) {
        userDirExists = false;
    } else {
        QDir d(cachePath);
        userDirExists = d.exists();
    }
    if (userDirExists) {
        return cachePath.toStdString();
    } else {
        // Fallback on default
        return StandardPaths::writableLocation(StandardPaths::eStandardLocationCache).toStdString();
    }
}


void
AppManager::setLoadingStatus(const QString & str)
{
    if ( isLoaded() ) {
        return;
    }
    std::cout << str.toStdString() << std::endl;
}

AppInstancePtr
AppManager::makeNewInstance(int appID) const
{
    return AppInstance::create(appID);
}

void
AppManager::registerEngineMetaTypes() const
{
    qRegisterMetaType<Variant>("Variant");
    qRegisterMetaType<Format>("Format");
    qRegisterMetaType<U64>("U64");
    qRegisterMetaType<SequenceTime>("SequenceTime");
    qRegisterMetaType<StandardButtons>("StandardButtons");
    qRegisterMetaType<RectI>("RectI");
    qRegisterMetaType<RectD>("RectD");
    qRegisterMetaType<RenderStatsPtr>("RenderStatsPtr");
    qRegisterMetaType<RenderStatsMap>("RenderStatsMap");
    qRegisterMetaType<ViewIdx>("ViewIdx");
    qRegisterMetaType<ViewSetSpec>("ViewSetSpec");
    qRegisterMetaType<NodePtr >("NodePtr");
    qRegisterMetaType<ViewerInstancePtr >("ViewerInstancePtr");
    qRegisterMetaType<std::list<double> >("std::list<double>");
    qRegisterMetaType<DimIdx>("DimIdx");
    qRegisterMetaType<DimSpec>("DimSpec");
    qRegisterMetaType<ViewerNodePtr>("ViewerNodePtr");
    qRegisterMetaType<ValueChangedReturnCodeEnum>("ValueChangedReturnCodeEnum");
    qRegisterMetaType<ValueChangedReasonEnum>("ValueChangedReasonEnum");
    qRegisterMetaType<DimensionViewPair>("DimensionViewPair");
    qRegisterMetaType<PerDimViewKeyFramesMap>("PerDimViewKeyFramesMap");
#if QT_VERSION < 0x050000
    qRegisterMetaType<QAbstractSocket::SocketState>("SocketState");
#endif
}

void
AppManager::onMaxPanelsOpenedChanged(int maxPanels)
{
    AppInstanceVec copy;
    {
        QMutexLocker k(&_imp->_appInstancesMutex);
        copy = _imp->_appInstances;
    }

    for (AppInstanceVec::iterator it = copy.begin(); it != copy.end(); ++it) {
        (*it)->onMaxPanelsOpenedChanged(maxPanels);
    }
}

void
AppManager::onQueueRendersChanged(bool queuingEnabled)
{
    AppInstanceVec copy;
    {
        QMutexLocker k(&_imp->_appInstancesMutex);
        copy = _imp->_appInstances;
    }

    for (AppInstanceVec::iterator it = copy.begin(); it != copy.end(); ++it) {
        (*it)->onRenderQueuingChanged(queuingEnabled);
    }
}

int
AppManager::exec()
{
    return qApp->exec();
}



void
AppManager::getErrorLog_mt_safe(std::list<LogEntry>* entries) const
{
    QMutexLocker l(&_imp->errorLogMutex);
    *entries = _imp->errorLog;
}

void
AppManager::writeToErrorLog_mt_safe(const QString& context,
                                    const QDateTime& date,
                                    const QString & str,
                                    bool isHtml,
                                    const LogEntry::LogEntryColor& color)
{
    QMutexLocker l(&_imp->errorLogMutex);
    LogEntry e;
    e.context = context;
    e.date = date;
    e.message = str;
    e.isHtml = isHtml;
    e.color = color;
    _imp->errorLog.push_back(e);
}

void
AppManager::showErrorLog()
{
    std::list<LogEntry> log;
    getErrorLog_mt_safe(&log);
    for (std::list<LogEntry>::iterator it = log.begin(); it != log.end(); ++it) {
        // only print time - QTime.toString() uses the system locale, that's not what we want
        std::cout << QString::fromUtf8("[%2] %1: %3")
                     .arg(it->context)
                     .arg( QLocale().toString( it->date.time(), QString::fromUtf8("HH:mm:ss.zzz")) )
                     .arg(it->message).toStdString() << std::endl;
    }
}

void
AppManager::clearErrorLog_mt_safe()
{
    QMutexLocker l(&_imp->errorLogMutex);

    _imp->errorLog.clear();
}

void
AppManager::exitApp(bool /*warnUserForSave*/)
{
    const AppInstanceVec & instances = getAppInstances();

    for (AppInstanceVec::const_iterator it = instances.begin(); it != instances.end(); ++it) {
        (*it)->quitNow();
    }
}

#ifdef Q_OS_UNIX
QString
AppManager::qt_tildeExpansion(const QString &path,
                              bool *expanded)
{
    if (expanded != 0) {
        *expanded = false;
    }
    if ( !path.startsWith( QLatin1Char('~') ) ) {
        return path;
    }
    QString ret = path;
    QStringList tokens = ret.split( QDir::separator() );
    if ( tokens.first() == QLatin1String("~") ) {
        ret.replace( 0, 1, QDir::homePath() );
    } /*else {
         QString userName = tokens.first();
         userName.remove(0, 1);

         const QString homePath = QString::fro#if defined(Q_OS_VXWORKS)
         const QString homePath = QDir::homePath();
         #elif defined(_POSIX_THREAD_SAFE_FUNCTIONS) && !defined(Q_OS_OPENBSD)
         passwd pw;
         passwd *tmpPw;
         char buf[200];
         const int bufSize = sizeof(buf);
         int err = 0;
         #if defined(Q_OS_SOLARIS) && (_POSIX_C_SOURCE - 0 < 199506L)
         tmpPw = getpwnam_r(userName.toLocal8Bit().constData(), &pw, buf, bufSize);
         #else
         err = getpwnam_r(userName.toLocal8Bit().constData(), &pw, buf, bufSize, &tmpPw);
         #endif
         if (err || !tmpPw)
         return ret;mLocal8Bit(pw.pw_dir);
         #else
         passwd *pw = getpwnam(userName.toLocal8Bit().constData());
         if (!pw)
         return ret;
         const QString homePath = QString::fromLocal8Bit(pw->pw_dir);
         #endif
         ret.replace(0, tokens.first().length(), homePath);
         }*/
    if (expanded != 0) {
        *expanded = true;
    }

    return ret;
}

#endif


void
AppManager::onOCIOConfigPathChanged(const std::string& path)
{
    _imp->currentOCIOConfigPath = path;

    AppInstanceVec copy;
    {
        QMutexLocker k(&_imp->_appInstancesMutex);
        copy = _imp->_appInstances;
    }

    for (AppInstanceVec::iterator it = copy.begin(); it != copy.end(); ++it) {
        (*it)->onOCIOConfigPathChanged(path);
    }
}

const std::string&
AppManager::getOCIOConfigPath() const
{
    return _imp->currentOCIOConfigPath;
}

void
AppManager::setOFXLastActionCaller_TLS(const OfxEffectInstancePtr& effect)
{
    _imp->ofxHost->setOFXLastActionCaller_TLS(effect);
}

OfxEffectInstancePtr
AppManager::getOFXCurrentEffect_TLS() const
{
    return _imp->ofxHost->getCurrentEffect_TLS();
}

void
AppManager::setLastPythonAPICaller_TLS(const EffectInstancePtr& effect)
{
    PythonTLSDataPtr tls = _imp->pythonTLS->getOrCreateTLSData();
    tls->pythonEffectStack.push_back(effect);
}


EffectInstancePtr
AppManager::getLastPythonAPICaller_TLS() const
{
    PythonTLSDataPtr tls = _imp->pythonTLS->getTLSData();
    if (!tls) {
        return EffectInstancePtr();
    }
    if (tls->pythonEffectStack.empty()) {
        return EffectInstancePtr();
    }
    return tls->pythonEffectStack.back();
}

void
AppManager::addMenuCommand(const std::string& grouping,
                    const std::string& pythonFunction,
                    const KeyboardModifiers& modifiers,
                    Key key)
{
    QStringList split = QString::fromUtf8(grouping.c_str()).split( QLatin1Char('/') );

    if ( grouping.empty() || split.isEmpty() ) {
        return;
    }
    PythonUserCommand c;
    c.grouping = QString::fromUtf8(grouping.c_str());
    c.pythonFunction = pythonFunction;
    c.key = key;
    c.modifiers = modifiers;
    _imp->pythonCommands.push_back(c);


    std::string actionID = split[split.size() - 1].toStdString();
    getCurrentSettings()->addKeybind(kShortcutGroupGlobal, actionID, actionID, "", modifiers, key);

}


const std::list<PythonUserCommand>&
AppManager::getUserPythonCommands() const
{
    return _imp->pythonCommands;
}


void
AppManager::requestOFXDIalogOnMainThread(const OfxEffectInstancePtr& instance,
                                         void* instanceData)
{
    if ( QThread::currentThread() == qApp->thread() ) {
        onOFXDialogOnMainThreadReceived(instance, instanceData);
    } else {
        Q_EMIT s_requestOFXDialogOnMainThread(instance, instanceData);
    }
}

void
AppManager::onOFXDialogOnMainThreadReceived(const OfxEffectInstancePtr& instanceParam,
                                            void* instanceData)
{
    assert( QThread::currentThread() == qApp->thread() );

    OfxEffectInstancePtr instance;
    if (!instanceParam) {
        // instance may be NULL if using OfxDialogSuiteV1
        instance = _imp->ofxHost->getCurrentEffect_TLS();
    } else {
#ifdef DEBUG
        assert(instanceParam == _imp->ofxHost->getCurrentEffect_TLS());
#endif
    }
#ifdef OFX_SUPPORTS_DIALOG
    if (instance) {
        instance->effectInstance()->dialog(instanceData);
    }
#else
    Q_UNUSED(instanceData);
#endif
}

std::list<std::string>
AppManager::getPluginIDs() const
{
    std::list<std::string> ret;

    for (PluginsMap::const_iterator it = _imp->_plugins.begin(); it != _imp->_plugins.end(); ++it) {
        assert( !it->second.empty() );
        ret.push_back(it->first);
    }

    return ret;
}

std::list<std::string>
AppManager::getPluginIDs(const std::string& filter)
{
    QString qFilter = QString::fromUtf8( filter.c_str() );
    std::list<std::string> ret;

    for (PluginsMap::const_iterator it = _imp->_plugins.begin(); it != _imp->_plugins.end(); ++it) {
        assert( !it->second.empty() );

        QString pluginID = QString::fromUtf8( it->first.c_str() );
        if ( pluginID.contains(qFilter, Qt::CaseInsensitive) ) {
            ret.push_back(it->first);
        }
    }

    return ret;
}


std::string
NATRON_PYTHON_NAMESPACE::PyStringToStdString(PyObject* obj)
{
    std::string ret;

    if ( PyString_Check(obj) ) {
        char* buf = PyString_AsString(obj);
        if (buf) {
            ret += std::string(buf);
        }
    } else if ( PyUnicode_Check(obj) ) {
        /*PyObject * temp_bytes = PyUnicode_AsEncodedString(obj, "ASCII", "strict"); // Owned reference
           if (temp_bytes != NULL) {
           char* cstr = PyBytes_AS_STRING(temp_bytes); // Borrowed pointer
           ret.append(cstr);
           Py_DECREF(temp_bytes);
           }*/
        PyObject* utf8pyobj = PyUnicode_AsUTF8String(obj); // newRef
        if (utf8pyobj) {
            char* cstr = PyBytes_AS_STRING(utf8pyobj); // Borrowed pointer
            ret.append(cstr);
            Py_DECREF(utf8pyobj);
        }
    } else if ( PyBytes_Check(obj) ) {
        char* cstr = PyBytes_AS_STRING(obj); // Borrowed pointer
        ret.append(cstr);
    }

    return ret;
}

void
AppManager::initPython()
{
#ifdef NATRON_RUN_WITHOUT_PYTHON

    return;
#endif

    NATRON_PYTHON_NAMESPACE::setupPythonEnv(_imp->commandLineArgsUtf8[0]);

    // Must be called prior to Py_Initialize (calls PyImport_AppendInittab())
    initBuiltinPythonModules();

#if PY_MAJOR_VERSION >= 3
    _imp->mainModule = NATRON_PYTHON_NAMESPACE::initializePython3(_imp->commandLineArgsWide);
#else
    _imp->mainModule = NATRON_PYTHON_NAMESPACE::initializePython2(_imp->commandLineArgsUtf8);
#endif

    std::string err;
    // Import NatronEngine
    std::string modulename = NATRON_ENGINE_PYTHON_MODULE_NAME;
    bool ok = NATRON_PYTHON_NAMESPACE::interpretPythonScript("import sys\nfrom math import *\nimport " + modulename, &err, 0);
    if (!ok) {
        throw std::runtime_error( tr("Error while loading python module %1: %2").arg( QString::fromUtf8( modulename.c_str() ) ).arg( QString::fromUtf8( err.c_str() ) ).toStdString() );
    }

    // Create NatronEngine.natron wrapper
    ok = NATRON_PYTHON_NAMESPACE::interpretPythonScript(modulename + ".natron = " + modulename + ".PyCoreApplication()\n", &err, 0);
    assert(ok);
    if (!ok) {
        throw std::runtime_error( tr("Error while loading python module %1: %2").arg( QString::fromUtf8( modulename.c_str() ) ).arg( QString::fromUtf8( err.c_str() ) ).toStdString() );
    }

    if ( !isBackground() ) {
        // Import NatronGui
        modulename = NATRON_GUI_PYTHON_MODULE_NAME;
        ok = NATRON_PYTHON_NAMESPACE::interpretPythonScript("import sys\nimport " + modulename, &err, 0);
        assert(ok);
        if (!ok) {
            throw std::runtime_error( tr("Error while loading python module %1: %2").arg( QString::fromUtf8( modulename.c_str() ) ).arg( QString::fromUtf8( err.c_str() ) ).toStdString() );
        }

        // Create NatronGui.natron wrapper
        ok = NATRON_PYTHON_NAMESPACE::interpretPythonScript(modulename + ".natron = " +
                                                            modulename + ".PyGuiApplication()\n", &err, 0);
        assert(ok);
        if (!ok) {
            throw std::runtime_error( tr("Error while loading python module %1: %2").arg( QString::fromUtf8( modulename.c_str() ) ).arg( QString::fromUtf8( err.c_str() ) ).toStdString() );
        }
    }

    // redirect stdout/stderr
    std::string script(
                       "class StreamCatcher:\n"
                       "   def __init__(self):\n"
                       "       self.value = ''\n"
                       "   def write(self,txt):\n"
                       "       self.value += txt\n"
                       "   def clear(self):\n"
                       "       self.value = ''\n"
                       "catchOut = StreamCatcher()\n"
                       "catchErr = StreamCatcher()\n"
                       "sys.stdout = catchOut\n"
                       "sys.stderr = catchErr\n");
    ok = NATRON_PYTHON_NAMESPACE::interpretPythonScript(script, &err, 0);
    assert(ok);
    if (!ok) {
        throw std::runtime_error( tr("Error while loading StreamCatcher: %1").arg( QString::fromUtf8( err.c_str() ) ).toStdString() );
    }
} // AppManager::initPython

void
AppManager::tearDownPython()
{
#ifdef NATRON_RUN_WITHOUT_PYTHON

    return;
#endif
    ///See http://wiki.blender.org/index.php/Dev:2.4/Source/Python/API/Threads
    //PyGILState_Ensure();

    Py_DECREF(_imp->mainModule);
    Py_Finalize();
}

PyObject*
AppManager::getMainModule()
{
    return _imp->mainModule;
}

///The symbol has been generated by Shiboken in  Engine/NatronEngine/natronengine_module_wrapper.cpp
extern "C"
{
#if PY_MAJOR_VERSION >= 3
// Python 3
PyObject* PyInit_NatronEngine();
#else
void initNatronEngine();
#endif
}

void
AppManager::initBuiltinPythonModules()
{
#if PY_MAJOR_VERSION >= 3
    // Python 3
    int ret = PyImport_AppendInittab(NATRON_ENGINE_PYTHON_MODULE_NAME, &PyInit_NatronEngine);
#else
    int ret = PyImport_AppendInittab(NATRON_ENGINE_PYTHON_MODULE_NAME, &initNatronEngine);
#endif
    if (ret == -1) {
        throw std::runtime_error("Failed to initialize built-in Python module.");
    }
}

void
AppManager::toggleAutoHideGraphInputs()
{
    AppInstanceVec copy;
    {
        QMutexLocker k(&_imp->_appInstancesMutex);
        copy = _imp->_appInstances;
    }

    for (AppInstanceVec::iterator it = copy.begin(); it != copy.end(); ++it) {
        (*it)->toggleAutoHideGraphInputs();
    }
}

void
AppManager::launchPythonInterpreter()
{
    std::string err;
    std::string s = "app = app1\n";
    bool ok = NATRON_PYTHON_NAMESPACE::interpretPythonScript(s, &err, 0);

    assert(ok);
    if (!ok) {
        throw std::runtime_error("AppInstance::launchPythonInterpreter(): interpretPythonScript(" + s + " failed!");
    }

    // PythonGILLocker pgl;
#if PY_MAJOR_VERSION >= 3
    // Python 3
    Py_Main(1, &_imp->commandLineArgsWide[0]);
#else
    Py_Main(1, &_imp->commandLineArgsUtf8[0]);
#endif

}

int
AppManager::isProjectAlreadyOpened(const std::string& projectFilePath) const
{
    QMutexLocker k(&_imp->_appInstancesMutex);

    for (AppInstanceVec::iterator it = _imp->_appInstances.begin(); it != _imp->_appInstances.end(); ++it) {
        ProjectPtr proj = (*it)->getProject();
        if (proj) {
            QString path = proj->getProjectPath();
            QString name = proj->getProjectFilename();
            std::string existingProject = path.toStdString() + name.toStdString();
            if (existingProject == projectFilePath) {
                return (*it)->getAppID();
            }
        }
    }

    return -1;
}

void
AppManager::onCrashReporterNoLongerResponding()
{
#ifdef NATRON_USE_BREAKPAD
    //Crash reporter seems to no longer exist, quit
    QString error = tr("%1 has detected that the crash reporter process is no longer responding. "
                       "This most likely indicates that it was killed or that the "
                       "communication between the 2 processes is failing.")
                    .arg( QString::fromUtf8(NATRON_APPLICATION_NAME) );
    std::cerr << error.toStdString() << std::endl;
    writeToErrorLog_mt_safe(tr("Crash-Reporter"), QDateTime::currentDateTime(), error );
#endif
}

void
AppManager::setOnProjectLoadedCallback(const std::string& pythonFunc)
{
    _imp->_settings->setOnProjectLoadedCB(pythonFunc);
}

void
AppManager::setOnProjectCreatedCallback(const std::string& pythonFunc)
{
    _imp->_settings->setOnProjectCreatedCB(pythonFunc);
}

OFX::Host::ImageEffect::Descriptor*
AppManager::getPluginContextAndDescribe(OFX::Host::ImageEffect::ImageEffectPlugin* plugin,
                                        ContextEnum* ctx)
{
    return _imp->ofxHost->getPluginContextAndDescribe(plugin, ctx);
}

std::list<std::string>
AppManager::getNatronPath()
{
    std::list<std::string> ret;
    QStringList p = appPTR->getAllNonOFXPluginsPaths();

    for (QStringList::iterator it = p.begin(); it != p.end(); ++it) {
        ret.push_back( it->toStdString() );
    }

    return ret;
}

void
AppManager::appendToNatronPath(const std::string& path)
{
    appPTR->getCurrentSettings()->appendPythonGroupsPath(path);
}

#ifdef __NATRON_WIN32__
void
AppManager::registerUNCPath(const QString& path,
                            const QChar& driveLetter)
{
    assert( QThread::currentThread() == qApp->thread() );
    _imp->uncPathMapping[driveLetter] = path;
}

QString
AppManager::mapUNCPathToPathWithDriveLetter(const QString& uncPath) const
{
    assert( QThread::currentThread() == qApp->thread() );
    if ( uncPath.isEmpty() ) {
        return uncPath;
    }
    for (std::map<QChar, QString>::const_iterator it = _imp->uncPathMapping.begin(); it != _imp->uncPathMapping.end(); ++it) {
        int index = uncPath.indexOf(it->second);
        if (index == 0) {
            //We found the UNC mapping at the start of the path, replace it with a drive letter
            QString ret = uncPath;
            ret.remove( 0, it->second.size() );
            QString drive;
            drive.append(it->first);
            drive.append( QLatin1Char(':') );
            if ( !ret.isEmpty() && !ret.startsWith( QLatin1Char('/') ) ) {
                drive.append( QLatin1Char('/') );
            }
            ret.prepend(drive);

            return ret;
        }
    }

    return uncPath;
}

#endif

const IOPluginsMap&
AppManager::getFileFormatsForReadingAndReader() const
{
    return _imp->readerPlugins;
}

const IOPluginsMap&
AppManager::getFileFormatsForWritingAndWriter() const
{
    return _imp->writerPlugins;
}

void
AppManager::getSupportedReaderFileFormats(std::vector<std::string>* formats) const
{
    const IOPluginsMap& readersForFormat = getFileFormatsForReadingAndReader();

    formats->resize( readersForFormat.size() );
    int i = 0;
    for (IOPluginsMap::const_iterator it = readersForFormat.begin(); it != readersForFormat.end(); ++it, ++i) {
        (*formats)[i] = it->first;
    }
}

void
AppManager::getSupportedWriterFileFormats(std::vector<std::string>* formats) const
{
    const IOPluginsMap& writersForFormat = getFileFormatsForWritingAndWriter();

    formats->resize( writersForFormat.size() );
    int i = 0;
    for (IOPluginsMap::const_iterator it = writersForFormat.begin(); it != writersForFormat.end(); ++it, ++i) {
        (*formats)[i] = it->first;
    }
}

void
AppManager::getReadersForFormat(const std::string& format,
                                IOPluginSetForFormat* decoders) const
{
    // This will perform a case insensitive find
    IOPluginsMap::const_iterator found = _imp->readerPlugins.find(format);

    if ( found == _imp->readerPlugins.end() ) {
        return;
    }
    *decoders = found->second;
}

void
AppManager::getWritersForFormat(const std::string& format,
                                IOPluginSetForFormat* encoders) const
{
    // This will perform a case insensitive find
    IOPluginsMap::const_iterator found = _imp->writerPlugins.find(format);

    if ( found == _imp->writerPlugins.end() ) {
        return;
    }
    *encoders = found->second;
}

std::string
AppManager::getReaderPluginIDForFileType(const std::string & extension) const
{
    // This will perform a case insensitive find
    IOPluginsMap::const_iterator found = _imp->readerPlugins.find(extension);

    if ( found == _imp->readerPlugins.end() ) {
        return std::string();
    }
    // Return the "best" plug-in (i.e: higher score)

    return found->second.empty() ? std::string() : found->second.rbegin()->pluginID;
}

std::string
AppManager::getWriterPluginIDForFileType(const std::string & extension) const
{
    // This will perform a case insensitive find
    IOPluginsMap::const_iterator found = _imp->writerPlugins.find(extension);

    if ( found == _imp->writerPlugins.end() ) {
        return std::string();
    }
    // Return the "best" plug-in (i.e: higher score)

    return found->second.empty() ? std::string() : found->second.rbegin()->pluginID;
}


AppTLS*
AppManager::getAppTLS() const
{
    return &_imp->globalTLS;
}


QString
AppManager::getBoostVersion() const
{
    return QString::fromUtf8(BOOST_LIB_VERSION);
}

QString
AppManager::getQtVersion() const
{
    return QString::fromUtf8(QT_VERSION_STR) + QString::fromUtf8(" / ") + QString::fromUtf8( qVersion() );
}

QString
AppManager::getCairoVersion() const
{
#ifdef ROTO_SHAPE_RENDER_ENABLE_CAIRO
    return RotoShapeRenderCairo::getCairoVersion();
#else
    return QString();
#endif
}


QString
AppManager::getHoedownVersion() const
{
    int major, minor, revision;
    hoedown_version(&major, &minor, &revision);
    return QString::fromUtf8(HOEDOWN_VERSION) + QString::fromUtf8(" / ") + QString::fromUtf8("%1.%2.%3").arg(major).arg(minor).arg(revision);
}


QString
AppManager::getCeresVersion() const
{
    return QString::fromUtf8(CERES_VERSION_STRING);
}


QString
AppManager::getOpenMVGVersion() const
{
    return QString::fromUtf8(OPENMVG_VERSION_STRING);
}


QString
AppManager::getPySideVersion() const
{
    return QString::fromUtf8(SHIBOKEN_VERSION);
}

const NATRON_NAMESPACE::OfxHost*
AppManager::getOFXHost() const
{
    return _imp->ofxHost.get();
}

const MultiThread*
AppManager::getMultiThreadHandler() const
{
    return _imp->multiThreadSuite.get();
}

GPUContextPool*
AppManager::getGPUContextPool() const
{
    return _imp->renderingContextPool.get();
}

void
AppManager::refreshOpenGLRenderingFlagOnAllInstances()
{
    for (std::size_t i = 0; i < _imp->_appInstances.size(); ++i) {
        _imp->_appInstances[i]->getProject()->refreshOpenGLRenderingFlagOnNodes();
    }
}

void
Dialogs::errorDialog(const std::string & title,
                     const std::string & message,
                     bool useHtml)
{
    appPTR->hideSplashScreen();
    AppInstancePtr topLvlInstance = appPTR->getTopLevelInstance();
    if ( topLvlInstance && !appPTR->isBackground() ) {
        topLvlInstance->errorDialog(title, message, useHtml);
    } else {
        std::cerr << "ERROR: " << title << ": " <<  message << std::endl;
    }
}

void
Dialogs::errorDialog(const std::string & title,
                     const std::string & message,
                     bool* stopAsking,
                     bool useHtml)
{
    appPTR->hideSplashScreen();
    AppInstancePtr topLvlInstance = appPTR->getTopLevelInstance();
    if ( topLvlInstance && !appPTR->isBackground() ) {
        topLvlInstance->errorDialog(title, message, stopAsking, useHtml);
    } else {
        std::cerr << "ERROR: " << title << ": " <<  message << std::endl;
    }
}

void
Dialogs::warningDialog(const std::string & title,
                       const std::string & message,
                       bool useHtml)
{
    appPTR->hideSplashScreen();
    AppInstancePtr topLvlInstance = appPTR->getTopLevelInstance();
    if ( topLvlInstance && !appPTR->isBackground() ) {
        topLvlInstance->warningDialog(title, message, useHtml);
    } else {
        std::cerr << "WARNING: " << title << ": " << message << std::endl;
    }
}

void
Dialogs::warningDialog(const std::string & title,
                       const std::string & message,
                       bool* stopAsking,
                       bool useHtml)
{
    appPTR->hideSplashScreen();
    AppInstancePtr topLvlInstance = appPTR->getTopLevelInstance();
    if ( topLvlInstance && !appPTR->isBackground() ) {
        topLvlInstance->warningDialog(title, message, stopAsking, useHtml);
    } else {
        std::cerr << "WARNING: " << title << ":" << message << std::endl;
    }
}

void
Dialogs::informationDialog(const std::string & title,
                           const std::string & message,
                           bool useHtml)
{
    appPTR->hideSplashScreen();
    AppInstancePtr topLvlInstance = appPTR->getTopLevelInstance();
    if ( topLvlInstance && !appPTR->isBackground() ) {
        topLvlInstance->informationDialog(title, message, useHtml);
    } else {
        std::cout << "INFO: " << title << ":" << message << std::endl;
    }
}

void
Dialogs::informationDialog(const std::string & title,
                           const std::string & message,
                           bool* stopAsking,
                           bool useHtml)
{
    appPTR->hideSplashScreen();
    AppInstancePtr topLvlInstance = appPTR->getTopLevelInstance();
    if ( topLvlInstance && !appPTR->isBackground() ) {
        topLvlInstance->informationDialog(title, message, stopAsking, useHtml);
    } else {
        std::cout << "INFO: " << title << ":" << message << std::endl;
    }
}

StandardButtonEnum
Dialogs::questionDialog(const std::string & title,
                        const std::string & message,
                        bool useHtml,
                        StandardButtons buttons,
                        StandardButtonEnum defaultButton)
{
    appPTR->hideSplashScreen();
    AppInstancePtr topLvlInstance = appPTR->getTopLevelInstance();
    if ( topLvlInstance && !appPTR->isBackground() ) {
        return topLvlInstance->questionDialog(title, message, useHtml, buttons, defaultButton);
    } else {
        std::cout << "QUESTION ASKED: " << title << ":" << message << std::endl;
        std::cout << NATRON_APPLICATION_NAME " answered yes." << std::endl;

        return eStandardButtonYes;
    }
}

StandardButtonEnum
Dialogs::questionDialog(const std::string & title,
                        const std::string & message,
                        bool useHtml,
                        StandardButtons buttons,
                        StandardButtonEnum defaultButton,
                        bool* stopAsking)
{
    appPTR->hideSplashScreen();
    AppInstancePtr topLvlInstance = appPTR->getTopLevelInstance();
    if ( topLvlInstance && !appPTR->isBackground() ) {
        return topLvlInstance->questionDialog(title, message, useHtml, buttons, defaultButton, stopAsking);
    } else {
        std::cout << "QUESTION ASKED: " << title << ":" << message << std::endl;
        std::cout << NATRON_APPLICATION_NAME " answered yes." << std::endl;

        return eStandardButtonYes;
    }
}

#if 0 // dead code
std::size_t
NATRON_PYTHON_NAMESPACE::findNewLineStartAfterImports(std::string& script)
{
    ///Find position of the last import
    size_t foundImport = script.find("import ");

    if (foundImport != std::string::npos) {
        for (;; ) {
            size_t found = script.find("import ", foundImport + 1);
            if (found == std::string::npos) {
                break;
            } else {
                foundImport = found;
            }
        }
    }

    if (foundImport == std::string::npos) {
        return 0;
    }

    ///find the next end line aftr the import
    size_t endLine = script.find('\n', foundImport + 1);


    if (endLine == std::string::npos) {
        //no end-line, add one
        script.append("\n");

        return script.size();
    } else {
        return endLine + 1;
    }
}

#endif

PyObject*
NATRON_PYTHON_NAMESPACE::getMainModule()
{
    return appPTR->getMainModule();
}

#if 0 // dead code
std::size_t
NATRON_PYTHON_NAMESPACE::ensureScriptHasModuleImport(const std::string& moduleName,
                                                     std::string& script)
{
    /// import module
    script = "from " + moduleName + " import * \n" + script;

    return NATRON_PYTHON_NAMESPACE::findNewLineStartAfterImports(script);
}

#endif

bool
NATRON_PYTHON_NAMESPACE::interpretPythonScript(const std::string& script,
                                               std::string* error,
                                               std::string* output)
{
#ifdef NATRON_RUN_WITHOUT_PYTHON

    return true;
#endif
    PythonGILLocker pgl;
    PyObject* mainModule = NATRON_PYTHON_NAMESPACE::getMainModule();
    PyObject* dict = PyModule_GetDict(mainModule);

    PyErr_Clear();

    ///This is faster than PyRun_SimpleString since is doesn't call PyImport_AddModule("__main__")
    PyObject* v = PyRun_String(script.c_str(), Py_file_input, dict, 0);
    if (v) {
        Py_DECREF(v);
    }
<<<<<<< HEAD

    if (error) {
        error->clear();
    }
    PyObject* ex = PyErr_Occurred();
    if (ex) {
        assert(v == NULL);
        if (!error) {
            PyErr_Clear();
        } else {
            PyObject *pyExcType;
            PyObject *pyExcValue;
            PyObject *pyExcTraceback;
            PyErr_Fetch(&pyExcType, &pyExcValue, &pyExcTraceback); // also clears the error indicator
            //PyErr_NormalizeException(&pyExcType, &pyExcValue, &pyExcTraceback);

            PyObject* pyStr = PyObject_Str(pyExcValue);
            if (pyStr) {
                const char* str = PyString_AsString(pyStr);
                if (error && str) {
                    *error += std::string("Python exception: ") + str + '\n';
                }
                Py_DECREF(pyStr);

                // See if we can get a full traceback
                PyObject* module_name = PyString_FromString("traceback");
                PyObject* pyth_module = PyImport_Import(module_name);
                Py_DECREF(module_name);

                if (pyth_module != NULL) {
                    PyObject* pyth_func;
                    if (!pyExcTraceback) {
                        pyth_func = PyObject_GetAttrString(pyth_module, "format_exception_only");
                    } else {
                        pyth_func = PyObject_GetAttrString(pyth_module, "format_exception");
                    }
                    Py_DECREF(pyth_module);
                    if (pyth_func && PyCallable_Check(pyth_func)) {
                        PyObject *pyth_val = PyObject_CallFunctionObjArgs(pyth_func, pyExcType, pyExcValue, pyExcTraceback, NULL);
                        if (pyth_val) {
                            PyObject *emptyString = PyString_FromString("");
                            PyObject *strList = PyObject_CallMethod(emptyString, (char*)"join", (char*)"(O)", pyth_val);
                            Py_DECREF(emptyString);
                            Py_DECREF(pyth_val);
                            pyStr = PyObject_Str(strList);
                            Py_DECREF(strList);
                            if (pyStr) {
                                str = PyString_AsString(pyStr);
                                if (error && str) {
                                    *error += std::string(str) + '\n';
                                }
                                Py_DECREF(pyStr);
                            }
                        }
                    }
                }
            }
=======

    if (error) {
        error->clear();
    }
    PyObject* ex = PyErr_Occurred();
    if (ex) {
        assert(v == NULL);
        if (!error) {
            PyErr_Clear();
        } else {
            PyObject *pyExcType;
            PyObject *pyExcValue;
            PyObject *pyExcTraceback;
            PyErr_Fetch(&pyExcType, &pyExcValue, &pyExcTraceback); // also clears the error indicator
            //PyErr_NormalizeException(&pyExcType, &pyExcValue, &pyExcTraceback);

            PyObject* pyStr = PyObject_Str(pyExcValue);
            if (pyStr) {
                const char* str = PyString_AsString(pyStr);
                if (error && str) {
                    *error += std::string("Python exception: ") + str + '\n';
                }
                Py_DECREF(pyStr);

                // See if we can get a full traceback
                PyObject* module_name = PyString_FromString("traceback");
                PyObject* pyth_module = PyImport_Import(module_name);
                Py_DECREF(module_name);

                if (pyth_module != NULL) {
                    PyObject* pyth_func;
                    if (!pyExcTraceback) {
                        pyth_func = PyObject_GetAttrString(pyth_module, "format_exception_only");
                    } else {
                        pyth_func = PyObject_GetAttrString(pyth_module, "format_exception");
                    }
                    Py_DECREF(pyth_module);
                    if (pyth_func && PyCallable_Check(pyth_func)) {
                        PyObject *pyth_val = PyObject_CallFunctionObjArgs(pyth_func, pyExcType, pyExcValue, pyExcTraceback, NULL);
                        if (pyth_val) {
                            PyObject *emptyString = PyString_FromString("");
                            PyObject *strList = PyObject_CallMethod(emptyString, (char*)"join", (char*)"(O)", pyth_val);
                            Py_DECREF(emptyString);
                            Py_DECREF(pyth_val);
                            pyStr = PyObject_Str(strList);
                            Py_DECREF(strList);
                            if (pyStr) {
                                str = PyString_AsString(pyStr);
                                if (error && str) {
                                    *error += std::string(str) + '\n';
                                }
                                Py_DECREF(pyStr);
                            }
                        }
                    }
                }
            }
        }
    }
    if ( !appPTR->isBackground() ) {
        ///Gui session, do stdout, stderr redirection
        PyObject *errCatcher = 0;
        PyObject *outCatcher = 0;

        if ( error && PyObject_HasAttrString(mainModule, "catchErr") ) {
            errCatcher = PyObject_GetAttrString(mainModule, "catchErr"); //get our catchOutErr created above, new ref
        }

        if ( output && PyObject_HasAttrString(mainModule, "catchOut") ) {
            outCatcher = PyObject_GetAttrString(mainModule, "catchOut"); //get our catchOutErr created above, new ref
        }

        PyErr_Print(); //make python print any errors

        PyObject *errorObj = 0;
        if (errCatcher && error) {
            errorObj = PyObject_GetAttrString(errCatcher, "value"); //get the  stderr from our catchErr object, new ref
            assert(errorObj);
            *error += PyStringToStdString(errorObj);
            PyObject* unicode = PyUnicode_FromString("");
            PyObject_SetAttrString(errCatcher, "value", unicode);
            Py_DECREF(errorObj);
            Py_DECREF(errCatcher);
        }
        PyObject *outObj = 0;
        if (outCatcher && output) {
            outObj = PyObject_GetAttrString(outCatcher, "value"); //get the stdout from our catchOut object, new ref
            assert(outObj);
            *output = PyStringToStdString(outObj);
            PyObject* unicode = PyUnicode_FromString("");
            PyObject_SetAttrString(outCatcher, "value", unicode);
            Py_DECREF(outObj);
            Py_DECREF(outCatcher);
>>>>>>> e347375e
        }
    }

    if (error) {
        *error += NATRON_PYTHON_NAMESPACE::getPythonStdErr();
    }
    if (output) {
        *output = NATRON_PYTHON_NAMESPACE::getPythonStdOut();
    }


<<<<<<< HEAD
    if (error && !error->empty()) {
        std::stringstream ss;
        ss << "While executing script:" << std::endl;
=======
        return v != NULL;
    } else {
        if (ex) {
            PyErr_Print();
>>>>>>> e347375e

        if (script.size() > 500) {
            std::string truncScript = script.substr(0,500);
            ss << truncScript << "...";
        } else {
<<<<<<< HEAD
            ss << script;
=======
            return v != NULL;
>>>>>>> e347375e
        }
        ss << std::endl;
        ss << "Python error:" << std::endl;
        ss << *error;
        *error = ss.str();
        return false;
    }

    return v != NULL;

} // NATRON_PYTHON_NAMESPACE::interpretPythonScript

#if 0 // dead code
void
NATRON_PYTHON_NAMESPACE::compilePyScript(const std::string& script,
                                         PyObject** code)
{
    ///Must be locked
    assert( PyThreadState_Get() );

    *code = (PyObject*)Py_CompileString(script.c_str(), "<string>", Py_file_input);
    if (PyErr_Occurred() || !*code) {
#ifdef DEBUG
        PyErr_Print();
#endif
        throw std::runtime_error("failed to compile the script");
    }
}

#endif

static std::string
makeNameScriptFriendlyInternal(const std::string& str,
                               bool allowDots)
{
    if (str == "from") {
        return "pFrom";
    } else if (str == "lambda") {
        return "pLambda";
    }
    ///Remove any non alpha-numeric characters from the baseName
    std::locale loc;
    std::string cpy;
    for (std::size_t i = 0; i < str.size(); ++i) {
        ///Ignore starting digits
        if ( cpy.empty() && std::isdigit(str[i], loc) ) {
            cpy.push_back('p');
            cpy.push_back(str[i]);
            continue;
        }

        ///Spaces becomes underscores
        if ( std::isspace(str[i], loc) ) {
            cpy.push_back('_');
        }
        ///Non alpha-numeric characters are not allowed in python
        else if ( (str[i] == '_') || std::isalnum(str[i], loc) || ( allowDots && (str[i] == '.') ) ) {
            cpy.push_back(str[i]);
        }
    }

    return cpy;
}

std::string
NATRON_PYTHON_NAMESPACE::makeNameScriptFriendlyWithDots(const std::string& str)
{
    return makeNameScriptFriendlyInternal(str, true);
}

std::string
NATRON_PYTHON_NAMESPACE::makeNameScriptFriendly(const std::string& str)
{
    return makeNameScriptFriendlyInternal(str, false);
}

PythonGILLocker::PythonGILLocker()
//    : state(PyGILState_UNLOCKED)
{
    if (appPTR) {
        appPTR->takeNatronGIL();
    }
//    ///Take the GIL for this thread
//    state = PyGILState_Ensure();
//    assert(PyThreadState_Get());
//#if !defined(NDEBUG) && PY_VERSION_HEX >= 0x030400F0
//    assert(PyGILState_Check()); // Not available prior to Python 3.4
//#endif
}

PythonGILLocker::~PythonGILLocker()
{
    if (appPTR) {
        appPTR->releaseNatronGIL();
    }

//#if !defined(NDEBUG) && PY_VERSION_HEX >= 0x030400F0
//    assert(PyGILState_Check());  // Not available prior to Python 3.4
//#endif
//
//    ///Release the GIL, no thread will own it afterwards.
//    PyGILState_Release(state);
}

static bool
getGroupInfosInternal(const std::string& pythonModule,
                      std::string* pluginID,
                      std::string* pluginLabel,
                      std::string* iconFilePath,
                      std::string* grouping,
                      std::string* description,
                      std::string* pythonScriptDirPath,
                      bool* isToolset,
                      unsigned int* version)
{
#ifdef NATRON_RUN_WITHOUT_PYTHON

    return false;
#endif
    PythonGILLocker pgl;
    static const QString script = QString::fromUtf8("import sys\n"
                                                    "import os.path\n"
                                                    "import %1\n"
                                                    "ret = True\n"
                                                    "if not hasattr(%1,\"createInstance\") or not hasattr(%1.createInstance,\"__call__\"):\n"
                                                    "    ret = False\n"
                                                    "if not hasattr(%1,\"getLabel\") or not hasattr(%1.getLabel,\"__call__\"):\n"
                                                    "    ret = False\n"
                                                    "templateLabel=\"\"\n"
                                                    "if ret == True:\n"
                                                    "    templateLabel = %1.getLabel()\n"
                                                    "pluginID = templateLabel\n"
                                                    "version = 1\n"
                                                    "isToolset = False\n"
                                                    "pythonScriptAbsFilePath = os.path.dirname(%1.__file__)\n"
                                                    "if hasattr(%1,\"getVersion\") and hasattr(%1.getVersion,\"__call__\"):\n"
                                                    "    version = %1.getVersion()\n"
                                                    "if hasattr(%1,\"getIsToolset\") and hasattr(%1.getIsToolset,\"__call__\"):\n"
                                                    "    isToolset = %1.getIsToolset()\n"
                                                    "description=\"\"\n"
                                                    "if hasattr(%1,\"getPluginDescription\") and hasattr(%1.getPluginDescription,\"__call__\"):\n"
                                                    "    description = %1.getPluginDescription()\n"
                                                    "elif hasattr(%1,\"getDescription\") and hasattr(%1.getDescription,\"__call__\"):\n" // Check old function name for compat
                                                    "    description = %1.getDescription()\n"
                                                    "if hasattr(%1,\"getPluginID\") and hasattr(%1.getPluginID,\"__call__\"):\n"
                                                    "    pluginID = %1.getPluginID()\n"
                                                    "if ret == True and hasattr(%1,\"getIconPath\") and hasattr(%1.getIconPath,\"__call__\"):\n"
                                                    "    global templateIcon\n"
                                                    "    templateIcon = %1.getIconPath()\n"
                                                    "if ret == True and hasattr(%1,\"getGrouping\") and hasattr(%1.getGrouping,\"__call__\"):\n"
                                                    "    global templateGrouping\n"
                                                    "    templateGrouping =  %1.getGrouping()\n");
    std::string toRun = script.arg( QString::fromUtf8( pythonModule.c_str() ) ).toStdString();
    std::string err;
    if ( !NATRON_PYTHON_NAMESPACE::interpretPythonScript(toRun, &err, 0) ) {
        QString logStr = QCoreApplication::translate("AppManager", "Was not recognized as a PyPlug: %1").arg( QString::fromUtf8( err.c_str() ) );
        appPTR->writeToErrorLog_mt_safe(QString::fromUtf8(pythonModule.c_str()), QDateTime::currentDateTime(), logStr);

        return false;
    }

    PyObject* mainModule = NATRON_PYTHON_NAMESPACE::getMainModule();
    PyObject* retObj = PyObject_GetAttrString(mainModule, "ret"); //new ref
    assert(retObj);
    if (PyObject_IsTrue(retObj) == 0) {
        Py_XDECREF(retObj);

        return false;
    }
    Py_XDECREF(retObj);

    std::string deleteScript("del ret\n"
                             "del templateLabel\n");

    PyObject* pythonScriptFilePathObj = 0;
    pythonScriptFilePathObj = PyObject_GetAttrString(mainModule, "pythonScriptAbsFilePath"); //new ref

    PyObject* labelObj = 0;
    labelObj = PyObject_GetAttrString(mainModule, "templateLabel"); //new ref

    PyObject* idObj = 0;
    idObj = PyObject_GetAttrString(mainModule, "pluginID"); //new ref

    PyObject* iconObj = 0;
    if ( PyObject_HasAttrString(mainModule, "templateIcon") ) {
        iconObj = PyObject_GetAttrString(mainModule, "templateIcon"); //new ref
    }
    PyObject* iconGrouping = 0;
    if ( PyObject_HasAttrString(mainModule, "templateGrouping") ) {
        iconGrouping = PyObject_GetAttrString(mainModule, "templateGrouping"); //new ref
    }

    PyObject* versionObj = 0;
    if ( PyObject_HasAttrString(mainModule, "version") ) {
        versionObj = PyObject_GetAttrString(mainModule, "version"); //new ref
    }

    PyObject* isToolsetObj = 0;
    if ( PyObject_HasAttrString(mainModule, "isToolset") ) {
        isToolsetObj = PyObject_GetAttrString(mainModule, "isToolset"); //new ref
    }

    PyObject* pluginDescriptionObj = 0;
    if ( PyObject_HasAttrString(mainModule, "description") ) {
        pluginDescriptionObj = PyObject_GetAttrString(mainModule, "description"); //new ref
    }

    assert(labelObj && pythonScriptFilePathObj);


    QString modulePath;
    {
        std::string modulePYCAbsoluteFilePath = NATRON_PYTHON_NAMESPACE::PyStringToStdString(pythonScriptFilePathObj);
#ifdef IS_PYTHON_2
        modulePath = QString::fromUtf8(modulePYCAbsoluteFilePath.c_str());
#else
        Py_XDECREF(pythonScriptFilePathObj);
        modulePath = QString::fromUtf8(modulePYCAbsoluteFilePath.c_str());
#endif
    }

    *pythonScriptDirPath = modulePath.toStdString();

    StrUtils::ensureLastPathSeparator(modulePath);

    *pluginLabel = NATRON_PYTHON_NAMESPACE::PyStringToStdString(labelObj);
    Py_XDECREF(labelObj);
    
    if (idObj) {
        *pluginID = NATRON_PYTHON_NAMESPACE::PyStringToStdString(idObj);
        deleteScript.append("del pluginID\n");
        Py_XDECREF(idObj);
    }

    if (iconObj) {
        *iconFilePath = NATRON_PYTHON_NAMESPACE::PyStringToStdString(iconObj);
        deleteScript.append("del templateIcon\n");
        Py_XDECREF(iconObj);
    }
    if (iconGrouping) {
        *grouping = NATRON_PYTHON_NAMESPACE::PyStringToStdString(iconGrouping);
        deleteScript.append("del templateGrouping\n");
        Py_XDECREF(iconGrouping);
    }

    if (versionObj) {
        *version = (unsigned int)PyLong_AsLong(versionObj);
        deleteScript.append("del version\n");
        Py_XDECREF(versionObj);
    }

    if ( isToolsetObj && PyBool_Check(isToolsetObj) ) {
        *isToolset = (isToolsetObj == Py_True) ? true : false;
        deleteScript.append("del isToolset\n");
        Py_XDECREF(isToolsetObj);
    }


    if (pluginDescriptionObj) {
        *description = NATRON_PYTHON_NAMESPACE::PyStringToStdString(pluginDescriptionObj);
        deleteScript.append("del description\n");
        Py_XDECREF(pluginDescriptionObj);
    }

    if ( grouping->empty() ) {
        *grouping = PLUGIN_GROUP_OTHER;
    }


    bool ok = NATRON_PYTHON_NAMESPACE::interpretPythonScript(deleteScript, &err, NULL);
    assert(ok);
    if (!ok) {
        throw std::runtime_error("getGroupInfos(): interpretPythonScript(" + deleteScript + " failed!");
    }

    return true;
} // getGroupInfosInternal


bool
NATRON_PYTHON_NAMESPACE::getGroupInfos(const std::string& pythonModule,
                                       std::string* pluginID,
                                       std::string* pluginLabel,
                                       std::string* iconFilePath,
                                       std::string* grouping,
                                       std::string* description,
                                       std::string* pythonScriptDirPath,
                                       bool* isToolset,
                                       unsigned int* version)
{
#ifdef NATRON_RUN_WITHOUT_PYTHON

    return false;
#endif
    return getGroupInfosInternal(pythonModule, pluginID, pluginLabel, iconFilePath, grouping, description, pythonScriptDirPath, isToolset, version);
}

void
NATRON_PYTHON_NAMESPACE::getFunctionArguments(const std::string& pyFunc,
                                              std::string* error,
                                              std::vector<std::string>* args)
{
#ifdef NATRON_RUN_WITHOUT_PYTHON

    return;
#endif
    std::stringstream ss;
    ss << "import inspect\n";
    ss << "args_spec = inspect.getargspec(" << pyFunc << ")\n";
    std::string script = ss.str();
    std::string output;
    bool ok = NATRON_PYTHON_NAMESPACE::interpretPythonScript(script, error, &output);
    if (!ok) {
        throw std::runtime_error("NATRON_PYTHON_NAMESPACE::getFunctionArguments(): interpretPythonScript(" + script + " failed!");
    }
    PyObject* mainModule = NATRON_PYTHON_NAMESPACE::getMainModule();
    PyObject* args_specObj = 0;
    if ( PyObject_HasAttrString(mainModule, "args_spec") ) {
        args_specObj = PyObject_GetAttrString(mainModule, "args_spec");
    }
    assert(args_specObj);
    PyObject* argListObj = 0;

    if (args_specObj) {
        argListObj = PyTuple_GetItem(args_specObj, 0);
        assert(argListObj);
        if (argListObj) {
            // size = PyObject_Size(argListObj)
            assert( PyList_Check(argListObj) );
            Py_ssize_t size = PyList_Size(argListObj);
            for (Py_ssize_t i = 0; i < size; ++i) {
                PyObject* itemObj = PyList_GetItem(argListObj, i);
                assert(itemObj);
                if (itemObj) {
                    std::string itemName = PyStringToStdString(itemObj);
                    assert( !itemName.empty() );
                    if ( !itemName.empty() ) {
                        args->push_back(itemName);
                    }
                }
            }
            if ( (PyTuple_GetItem(args_specObj, 1) != Py_None) || (PyTuple_GetItem(args_specObj, 2) != Py_None) ) {
                error->append("Function contains variadic arguments which is unsupported.");

                return;
            }
        }
    }
}

/**
 * @brief Given a fullyQualifiedName, e.g: app1.Group1.Blur1
 * this function returns the PyObject attribute of Blur1 if it is defined, or Group1 otherwise
 * If app1 or Group1 does not exist at this point, this is a failure.
 **/
PyObject*
NATRON_PYTHON_NAMESPACE::getAttrRecursive(const std::string& fullyQualifiedName,
                                          PyObject* parentObj,
                                          bool* isDefined)
{
#ifdef NATRON_RUN_WITHOUT_PYTHON

    return 0;
#endif
    std::size_t foundDot = fullyQualifiedName.find(".");
    std::string attrName = foundDot == std::string::npos ? fullyQualifiedName : fullyQualifiedName.substr(0, foundDot);
    PyObject* obj = 0;
    if ( PyObject_HasAttrString( parentObj, attrName.c_str() ) ) {
        obj = PyObject_GetAttrString( parentObj, attrName.c_str() );
    }

    ///We either found the parent object or we are on the last object in which case we return the parent
    if (!obj) {
        //assert(fullyQualifiedName.find(".") == std::string::npos);
        *isDefined = false;

        return parentObj;
    } else {
        std::string recurseName;
        if (foundDot != std::string::npos) {
            recurseName = fullyQualifiedName;
            recurseName.erase(0, foundDot + 1);
        }
        if ( !recurseName.empty() ) {
            return NATRON_PYTHON_NAMESPACE::getAttrRecursive(recurseName, obj, isDefined);
        } else {
            *isDefined = true;

            return obj;
        }
    }
}

NATRON_NAMESPACE_ANONYMOUS_ENTER
static std::string getPythonStdStream(const std::string& streamName)
{

    PyObject* mainModule = NATRON_PYTHON_NAMESPACE::getMainModule();
    PyObject *catcher = 0;

    if ( PyObject_HasAttrString(mainModule, streamName.c_str()) ) {
        catcher = PyObject_GetAttrString(mainModule, streamName.c_str());
    }

    std::string ret;
    if (catcher) {
        PyObject* valueObj = PyObject_GetAttrString(catcher, "value"); //get the  stderr from our catchErr object, new ref
        assert(valueObj);

        ret = NATRON_PYTHON_NAMESPACE::PyStringToStdString(valueObj);
        PyObject* unicode = PyUnicode_FromString("");
        PyObject_SetAttrString(catcher, "value", unicode);
        Py_DECREF(valueObj);
        Py_DECREF(catcher);
    }
    return ret;
} // getPythonStdStream

static void clearPythonStdStream(const std::string& streamName)
{
    PyObject* mainModule = NATRON_PYTHON_NAMESPACE::getMainModule();

    PyObject *catcher = 0;

    if ( PyObject_HasAttrString(mainModule, streamName.c_str()) ) {
        catcher = PyObject_GetAttrString(mainModule, streamName.c_str());
    }

    if (catcher) {
        PyObject* unicode = PyUnicode_FromString("");
        PyObject_SetAttrString(catcher, "value", unicode);
        Py_DECREF(catcher);
    }
} // clearPythonStdStream


NATRON_NAMESPACE_ANONYMOUS_EXIT

std::string
NATRON_PYTHON_NAMESPACE::getPythonStdOut()
{
    return getPythonStdStream("catchOut");
}

std::string
NATRON_PYTHON_NAMESPACE::getPythonStdErr()
{
    PyErr_Print();
    return getPythonStdStream("catchErr");
}

void
NATRON_PYTHON_NAMESPACE::clearPythonStdOut()
{
   clearPythonStdStream("catchOut");
} // clearPythonStdOut

void
NATRON_PYTHON_NAMESPACE::clearPythonStdErr()
{

    PyErr_Clear();
    clearPythonStdStream("catchErr");
} // clearPythonStdOut


NATRON_NAMESPACE_EXIT

NATRON_NAMESPACE_USING
#include "moc_AppManager.cpp"<|MERGE_RESOLUTION|>--- conflicted
+++ resolved
@@ -1696,6 +1696,7 @@
     ADD_PLUGIN_SAFE(DiskCacheNode);
     ADD_PLUGIN_SAFE(RotoPaint);
     ADD_PLUGIN_SAFE(RotoNode);
+    ADD_PLUGIN_SAFE(LayeredCompNode);
     ADD_PLUGIN_SAFE(RotoShapeRenderNode);
     ADD_PLUGIN_SAFE(PrecompNode);
     ADD_PLUGIN_SAFE(TrackerNode);
@@ -3738,7 +3739,6 @@
     if (v) {
         Py_DECREF(v);
     }
-<<<<<<< HEAD
 
     if (error) {
         error->clear();
@@ -3796,101 +3796,6 @@
                     }
                 }
             }
-=======
-
-    if (error) {
-        error->clear();
-    }
-    PyObject* ex = PyErr_Occurred();
-    if (ex) {
-        assert(v == NULL);
-        if (!error) {
-            PyErr_Clear();
-        } else {
-            PyObject *pyExcType;
-            PyObject *pyExcValue;
-            PyObject *pyExcTraceback;
-            PyErr_Fetch(&pyExcType, &pyExcValue, &pyExcTraceback); // also clears the error indicator
-            //PyErr_NormalizeException(&pyExcType, &pyExcValue, &pyExcTraceback);
-
-            PyObject* pyStr = PyObject_Str(pyExcValue);
-            if (pyStr) {
-                const char* str = PyString_AsString(pyStr);
-                if (error && str) {
-                    *error += std::string("Python exception: ") + str + '\n';
-                }
-                Py_DECREF(pyStr);
-
-                // See if we can get a full traceback
-                PyObject* module_name = PyString_FromString("traceback");
-                PyObject* pyth_module = PyImport_Import(module_name);
-                Py_DECREF(module_name);
-
-                if (pyth_module != NULL) {
-                    PyObject* pyth_func;
-                    if (!pyExcTraceback) {
-                        pyth_func = PyObject_GetAttrString(pyth_module, "format_exception_only");
-                    } else {
-                        pyth_func = PyObject_GetAttrString(pyth_module, "format_exception");
-                    }
-                    Py_DECREF(pyth_module);
-                    if (pyth_func && PyCallable_Check(pyth_func)) {
-                        PyObject *pyth_val = PyObject_CallFunctionObjArgs(pyth_func, pyExcType, pyExcValue, pyExcTraceback, NULL);
-                        if (pyth_val) {
-                            PyObject *emptyString = PyString_FromString("");
-                            PyObject *strList = PyObject_CallMethod(emptyString, (char*)"join", (char*)"(O)", pyth_val);
-                            Py_DECREF(emptyString);
-                            Py_DECREF(pyth_val);
-                            pyStr = PyObject_Str(strList);
-                            Py_DECREF(strList);
-                            if (pyStr) {
-                                str = PyString_AsString(pyStr);
-                                if (error && str) {
-                                    *error += std::string(str) + '\n';
-                                }
-                                Py_DECREF(pyStr);
-                            }
-                        }
-                    }
-                }
-            }
-        }
-    }
-    if ( !appPTR->isBackground() ) {
-        ///Gui session, do stdout, stderr redirection
-        PyObject *errCatcher = 0;
-        PyObject *outCatcher = 0;
-
-        if ( error && PyObject_HasAttrString(mainModule, "catchErr") ) {
-            errCatcher = PyObject_GetAttrString(mainModule, "catchErr"); //get our catchOutErr created above, new ref
-        }
-
-        if ( output && PyObject_HasAttrString(mainModule, "catchOut") ) {
-            outCatcher = PyObject_GetAttrString(mainModule, "catchOut"); //get our catchOutErr created above, new ref
-        }
-
-        PyErr_Print(); //make python print any errors
-
-        PyObject *errorObj = 0;
-        if (errCatcher && error) {
-            errorObj = PyObject_GetAttrString(errCatcher, "value"); //get the  stderr from our catchErr object, new ref
-            assert(errorObj);
-            *error += PyStringToStdString(errorObj);
-            PyObject* unicode = PyUnicode_FromString("");
-            PyObject_SetAttrString(errCatcher, "value", unicode);
-            Py_DECREF(errorObj);
-            Py_DECREF(errCatcher);
-        }
-        PyObject *outObj = 0;
-        if (outCatcher && output) {
-            outObj = PyObject_GetAttrString(outCatcher, "value"); //get the stdout from our catchOut object, new ref
-            assert(outObj);
-            *output = PyStringToStdString(outObj);
-            PyObject* unicode = PyUnicode_FromString("");
-            PyObject_SetAttrString(outCatcher, "value", unicode);
-            Py_DECREF(outObj);
-            Py_DECREF(outCatcher);
->>>>>>> e347375e
         }
     }
 
@@ -3902,26 +3807,15 @@
     }
 
 
-<<<<<<< HEAD
     if (error && !error->empty()) {
         std::stringstream ss;
         ss << "While executing script:" << std::endl;
-=======
-        return v != NULL;
-    } else {
-        if (ex) {
-            PyErr_Print();
->>>>>>> e347375e
 
         if (script.size() > 500) {
             std::string truncScript = script.substr(0,500);
             ss << truncScript << "...";
         } else {
-<<<<<<< HEAD
             ss << script;
-=======
-            return v != NULL;
->>>>>>> e347375e
         }
         ss << std::endl;
         ss << "Python error:" << std::endl;
