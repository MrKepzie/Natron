--- conflicted
+++ resolved
@@ -2133,24 +2133,13 @@
     _hideOptionalInputsAutomatically->setDefaultValue(true);
     _nodegraphTab->addKnob(_hideOptionalInputsAutomatically);
 
-<<<<<<< HEAD
     _useInputAForMergeAutoConnect = _publicInterface->createKnob<KnobBool>("mergeConnectToA");
     _useInputAForMergeAutoConnect->setLabel(tr("Merge node connect to A input"));
     _useInputAForMergeAutoConnect->setHintToolTip( tr("If checked, upon creation of a new Merge node, or any other node with inputs named "
-                                                      "A and B, input A is preferred "
-                                                      "for auto-connection. When the node is disabled, B is output.") );
-    _useInputAForMergeAutoConnect->setDefaultValue(true);
-=======
-    _useInputAForMergeAutoConnect = AppManager::createKnob<KnobBool>( this, tr("Merge node connect to A input") );
-    _useInputAForMergeAutoConnect->setName("mergeConnectToA");
-    _useInputAForMergeAutoConnect->setHintToolTip( tr("If checked, upon creation of a new Merge node, or any other node with inputs named "
                                                       "A and B, input A is be preferred "
                                                       "for auto-connection. When the node is disabled, B is always output, whether this is checked or not.") );
->>>>>>> cb4ad045
+    _useInputAForMergeAutoConnect->setDefaultValue(true);
     _nodegraphTab->addKnob(_useInputAForMergeAutoConnect);
-
-
-
 } // Settings::initializeKnobsNodeGraph
 
 void
