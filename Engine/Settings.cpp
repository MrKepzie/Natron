/* ***** BEGIN LICENSE BLOCK *****
 * This file is part of Natron <http://www.natron.fr/>,
 * Copyright (C) 2013-2017 INRIA and Alexandre Gauthier-Foichat
 *
 * Natron is free software: you can redistribute it and/or modify
 * it under the terms of the GNU General Public License as published by
 * the Free Software Foundation; either version 2 of the License, or
 * (at your option) any later version.
 *
 * Natron is distributed in the hope that it will be useful,
 * but WITHOUT ANY WARRANTY; without even the implied warranty of
 * MERCHANTABILITY or FITNESS FOR A PARTICULAR PURPOSE.  See the
 * GNU General Public License for more details.
 *
 * You should have received a copy of the GNU General Public License
 * along with Natron.  If not, see <http://www.gnu.org/licenses/gpl-2.0.html>
 * ***** END LICENSE BLOCK ***** */

// ***** BEGIN PYTHON BLOCK *****
// from <https://docs.python.org/3/c-api/intro.html#include-files>:
// "Since Python may define some pre-processor definitions which affect the standard headers on some systems, you must include Python.h before any standard headers are included."
#include <Python.h>
// ***** END PYTHON BLOCK *****

#include "Settings.h"

#include <cassert>
#include <stdexcept>
#include <sstream>

#include <QtCore/QDebug>
#include <QtCore/QDir>
#include <QtCore/QSettings>
#include <QtCore/QThreadPool>
#include <QtCore/QThread>
#include <QtCore/QTextStream>

#ifdef WINDOWS
#include <tchar.h>
#endif

#include "Global/StrUtils.h"

#include "Engine/AppManager.h"
#include "Engine/AppInstance.h"
#include "Engine/Cache.h"
#include "Global/FStreamsSupport.h"
#include "Engine/KeybindShortcut.h"
#include "Engine/KnobFactory.h"
#include "Engine/KnobFile.h"
#include "Engine/KnobTypes.h"
#include "Engine/LibraryBinary.h"
#include "Engine/MemoryInfo.h" // getSystemTotalRAM, isApplication32Bits, printAsRAM
#include "Engine/Node.h"
#include "Engine/OSGLContext.h"
#include "Engine/OutputSchedulerThread.h"
#include "Engine/Plugin.h"
#include "Engine/Project.h"
#include "Engine/StandardPaths.h"
#include "Engine/Utils.h"
#include "Engine/ViewIdx.h"
#include "Engine/ViewerInstance.h"

#include "Serialization/SettingsSerialization.h"
#include "Serialization/SerializationIO.h"

#include "Gui/GuiDefines.h"

#include <SequenceParsing.h> // for SequenceParsing::removePath

#ifdef WINDOWS
#include <ofxhPluginCache.h>
#endif

#ifdef HAVE_OSMESA
#include "Engine/OSGLFunctions_mesa.h"
#endif

#define NATRON_SETTINGS_FILENAME "settings." NATRON_SETTINGS_FILE_EXT

#define NATRON_DEFAULT_OCIO_CONFIG_NAME "blender"


#define NATRON_CUSTOM_OCIO_CONFIG_NAME "Custom config"

// Increment this everytime a default value for a color in the Appearance tab is changed
// If the user was running Natron is a default appearance of an older version, it will prompt
// to update to the newer appearance.
#define NATRON_DEFAULT_APPEARANCE_VERSION 1

#define NATRON_CUSTOM_HOST_NAME_ENTRY "Custom..."

NATRON_NAMESPACE_ENTER

enum CPUDriverEnum {
    eCPUDriverSoftPipe = 0,
    eCPUDriverLLVMPipe
};

static const CPUDriverEnum defaultMesaDriver = eCPUDriverLLVMPipe;



struct SettingsPrivate
{

    Q_DECLARE_TR_FUNCTIONS(Settings)

public:

    // General
    KnobPagePtr _generalTab;
    KnobBoolPtr _checkForUpdates;
    KnobBoolPtr _enableCrashReports;
    KnobButtonPtr _testCrashReportButton;
    KnobBoolPtr _autoSaveUnSavedProjects;
    KnobPathPtr _fileDialogSavedPaths;
    KnobIntPtr _autoSaveDelay;
    KnobBoolPtr _saveSafetyMode;
    KnobChoicePtr _hostName;
    KnobStringPtr _customHostName;

    // General/Threading
    KnobPagePtr _threadingPage;
    KnobIntPtr _numberOfThreads;
    KnobBoolPtr _renderInSeparateProcess;
    KnobBoolPtr _queueRenders;

    // General/Rendering
    KnobPagePtr _renderingPage;
    KnobBoolPtr _convertNaNValues;
    KnobBoolPtr _activateRGBSupport;
    KnobBoolPtr _activateTransformConcatenationSupport;

    // General/GPU rendering
    KnobPagePtr _gpuPage;
    KnobStringPtr _openglRendererString;
    KnobChoicePtr _availableOpenGLRenderers;
    KnobChoicePtr _osmesaRenderers;
    KnobIntPtr _nOpenGLContexts;
    KnobChoicePtr _enableOpenGL;



    // General/Projects setup
    KnobPagePtr _projectsPage;
    KnobBoolPtr _firstReadSetProjectFormat;
    KnobBoolPtr _autoPreviewEnabledForNewProjects;
    KnobBoolPtr _fixPathsOnProjectPathChanged;
    KnobBoolPtr _enableMappingFromDriveLettersToUNCShareNames;

    // General/Documentation
    KnobPagePtr _documentationPage;
    KnobIntPtr _wwwServerPort;
#ifdef NATRON_DOCUMENTATION_ONLINE
    KnobChoicePtr _documentationSource;
#endif

    // General/User Interface
    KnobPagePtr _uiPage;
    KnobBoolPtr _notifyOnFileChange;

    KnobBoolPtr _filedialogForWriters;

    KnobBoolPtr _renderOnEditingFinished;
    KnobBoolPtr _linearPickers;
    KnobIntPtr _maxPanelsOpened;
    KnobBoolPtr _useCursorPositionIncrements;
    KnobFilePtr _defaultLayoutFile;
    KnobBoolPtr _loadProjectsWorkspace;

    // Color-Management
    KnobPagePtr _ocioTab;
    KnobChoicePtr _ocioConfigKnob;
    KnobBoolPtr _ocioStartupCheck;
    KnobFilePtr _customOcioConfigFile;

    // Caching
    KnobPagePtr _cachingTab;
    KnobBoolPtr _aggressiveCaching;

    // The total disk space allowed for all Natron's caches
    KnobIntPtr _maxDiskCacheSizeGb;
    KnobPathPtr _diskCachePath;

    // Viewer
    KnobPagePtr _viewersTab;
    KnobChoicePtr _texturesMode;
    KnobIntPtr _checkerboardTileSize;
    KnobColorPtr _checkerboardColor1;
    KnobColorPtr _checkerboardColor2;
    KnobBoolPtr _autoWipe;
    KnobBoolPtr _autoProxyWhenScrubbingTimeline;
    KnobChoicePtr _autoProxyLevel;
    KnobIntPtr _maximumNodeViewerUIOpened;
    KnobBoolPtr _viewerKeys;

    // Nodegraph
    KnobPagePtr _nodegraphTab;
    KnobBoolPtr _autoScroll;
    KnobBoolPtr _autoTurbo;
    KnobBoolPtr _snapNodesToConnections;
    KnobBoolPtr _useBWIcons;
    KnobIntPtr _maxUndoRedoNodeGraph;
    KnobIntPtr _disconnectedArrowLength;
    KnobBoolPtr _hideOptionalInputsAutomatically;
    KnobBoolPtr _useInputAForMergeAutoConnect;
    KnobBoolPtr _usePluginIconsInNodeGraph;
    KnobBoolPtr _useAntiAliasing;


    // Plugins
    KnobPagePtr _pluginsTab;
    KnobPathPtr _extraPluginPaths;
    KnobBoolPtr _useStdOFXPluginsLocation;
    KnobPathPtr _templatesPluginPaths;
    KnobBoolPtr _preferBundledPlugins;
    KnobBoolPtr _loadBundledPlugins;

    // Python
    KnobPagePtr _pythonPage;
    KnobStringPtr _onProjectCreated;
    KnobStringPtr _defaultOnProjectLoaded;
    KnobStringPtr _defaultOnProjectSave;
    KnobStringPtr _defaultOnProjectClose;
    KnobStringPtr _defaultOnNodeCreated;
    KnobStringPtr _defaultOnNodeDelete;
    KnobBoolPtr _echoVariableDeclarationToPython;

    // Appearance
    KnobPagePtr _appearanceTab;
    KnobChoicePtr _systemFontChoice;
    KnobIntPtr _fontSize;
    KnobFilePtr _qssFile;
    KnobIntPtr _defaultAppearanceVersion;

    // Appearance/Main Window
    KnobPagePtr _guiColorsTab;
    KnobColorPtr _sunkenColor;
    KnobColorPtr _baseColor;
    KnobColorPtr _raisedColor;
    KnobColorPtr _selectionColor;
    KnobColorPtr _textColor;
    KnobColorPtr _altTextColor;
    KnobColorPtr _timelinePlayheadColor;
    KnobColorPtr _timelineBGColor;
    KnobColorPtr _timelineBoundsColor;
    KnobColorPtr _interpolatedColor;
    KnobColorPtr _keyframeColor;
    KnobColorPtr _trackerKeyframeColor;
    KnobColorPtr _exprColor;
    KnobColorPtr _cachedFrameColor;
    KnobColorPtr _sliderColor;

    // Appearance/Dope Sheet
    KnobPagePtr _animationColorsTab;
    KnobColorPtr _animationViewBackgroundColor;
    KnobColorPtr _dopesheetRootSectionBackgroundColor;
    KnobColorPtr _dopesheetKnobSectionBackgroundColor;
    KnobColorPtr _animationViewScaleColor;
    KnobColorPtr _animationViewGridColor;

    // Appearance/Script Editor
    KnobPagePtr _scriptEditorColorsTab;
    KnobColorPtr _curLineColor;
    KnobColorPtr _keywordColor;
    KnobColorPtr _operatorColor;
    KnobColorPtr _braceColor;
    KnobColorPtr _defClassColor;
    KnobColorPtr _stringsColor;
    KnobColorPtr _commentsColor;
    KnobColorPtr _selfColor;
    KnobColorPtr _numbersColor;
    KnobChoicePtr _scriptEditorFontChoice;
    KnobIntPtr _scriptEditorFontSize;

    // Appearance/Node Graph
    KnobPagePtr _nodegraphColorsTab;
    KnobColorPtr _cloneColor;
    KnobColorPtr _defaultNodeColor;
    KnobColorPtr _defaultBackdropColor;
    KnobColorPtr _defaultGeneratorColor;
    KnobColorPtr _defaultReaderColor;
    KnobColorPtr _defaultWriterColor;
    KnobColorPtr _defaultColorGroupColor;
    KnobColorPtr _defaultFilterGroupColor;
    KnobColorPtr _defaultTransformGroupColor;
    KnobColorPtr _defaultTimeGroupColor;
    KnobColorPtr _defaultDrawGroupColor;
    KnobColorPtr _defaultKeyerGroupColor;
    KnobColorPtr _defaultChannelGroupColor;
    KnobColorPtr _defaultMergeGroupColor;
    KnobColorPtr _defaultViewsGroupColor;
    KnobColorPtr _defaultDeepGroupColor;
    std::vector<ChoiceOption> _knownHostNames;

    Settings* _publicInterface;

    std::set<KnobIWPtr> _knobsRequiringRestart;
    std::set<KnobIWPtr> _knobsRequiringOFXCacheClear;

    // Data for each plug-in, saved in the settings file
    SERIALIZATION_NAMESPACE::SettingsSerialization::PluginDataMap pluginsData;

    ApplicationShortcutsMap shortcuts;


    // Count the number of stylesheet changes during restore defaults
    // to avoid reloading it many times
    int _nRedrawStyleSheetRequests;
    bool _restoringSettings;
    bool _ocioRestored;
    bool _defaultAppearanceOutdated;
    bool saveSettings;



    SettingsPrivate(Settings* publicInterface)
    : _publicInterface(publicInterface)
    , _knobsRequiringRestart()
    , _knobsRequiringOFXCacheClear()
    , _nRedrawStyleSheetRequests(0)
    , _restoringSettings(false)
    , _ocioRestored(false)
    , _defaultAppearanceOutdated(false)
    , saveSettings(true)
    {
        
    }

    void initializeKnobsGeneral();
    void initializeKnobsThreading();
    void initializeKnobsRendering();
    void initializeKnobsGPU();
    void initializeKnobsProjectSetup();
    void initializeKnobsDocumentation();
    void initializeKnobsUserInterface();
    void initializeKnobsColorManagement();
    void initializeKnobsCaching();
    void initializeKnobsViewers();
    void initializeKnobsNodeGraph();
    void initializeKnobsPlugins();
    void initializeKnobsPython();
    void initializeKnobsAppearance();
    void initializeKnobsGuiColors();
    void initializeKnobsDopeSheetColors();
    void initializeKnobsNodeGraphColors();
    void initializeKnobsScriptEditorColors();

    bool tryLoadOpenColorIOConfig();

    std::string ensureUserDataDirectory();

    std::string getSettingsAbsoluteFilepath(const std::string& userDataDirectoryPath);

    void loadSettingsFromFileInternal(const SERIALIZATION_NAMESPACE::SettingsSerialization& serialization, int loadType);

    void restoreOpenGLRenderer();

    void restoreNumThreads();

    void refreshCacheSize();

};


Settings::Settings()
: KnobHolder( AppInstancePtr() ) // < Settings are process wide and do not belong to a single AppInstance
, _imp(new SettingsPrivate(this))
{
}

Settings::~Settings()
{
}


static QStringList
getDefaultOcioConfigPaths()
{
    QString binaryPath = QString::fromUtf8(appPTR->getApplicationBinaryDirPath().c_str());
    StrUtils::ensureLastPathSeparator(binaryPath);

#ifdef __NATRON_LINUX__
    QStringList ret;
    ret.push_back( QString::fromUtf8("/usr/share/OpenColorIO-Configs") );
    ret.push_back( QString( binaryPath + QString::fromUtf8("../share/OpenColorIO-Configs") ) );
    ret.push_back( QString( binaryPath + QString::fromUtf8("../Resources/OpenColorIO-Configs") ) );

    return ret;
#elif defined(__NATRON_WIN32__)

    return QStringList( QString( binaryPath + QString::fromUtf8("../Resources/OpenColorIO-Configs") ) );
#elif defined(__NATRON_OSX__)

    return QStringList( QString( binaryPath + QString::fromUtf8("../Resources/OpenColorIO-Configs") ) );
#endif
}

bool
Settings::doesKnobChangeRequireRestart(const KnobIPtr& knob)
{
    std::set<KnobIWPtr>::iterator found = _imp->_knobsRequiringRestart.find(knob);
    if (found == _imp->_knobsRequiringRestart.end()) {
        return false;
    }
    return true;
}

bool
Settings::doesKnobChangeRequireOFXCacheClear(const KnobIPtr& knob)
{
    std::set<KnobIWPtr>::iterator found = _imp->_knobsRequiringOFXCacheClear.find(knob);
    if (found == _imp->_knobsRequiringOFXCacheClear.end()) {
        return false;
    }
    return true;
}

void
Settings::addKeybind(const std::string & grouping,
                     const std::string & id,
                     const std::string& label,
                     const std::string & description,
                     const KeyboardModifiers & modifiers,
                     Key symbol,
                     const KeyboardModifiers & modifiersMask)
{
    GroupShortcutsMap& groupMap = _imp->shortcuts[grouping];
    KeybindShortcut& kA = groupMap[id];

    kA.actionID = id;
    kA.actionLabel = label;
    kA.grouping = grouping;
    kA.description = description;
    kA.defaultModifiers = modifiers;
    kA.modifiers = modifiers;
    kA.defaultShortcut = symbol;
    kA.currentShortcut = symbol;
    kA.ignoreMask = modifiersMask;

    Q_EMIT shortcutsChanged();
    
} // addKeybind

void
Settings::removeKeybind(const std::string& grouping, const std::string& id)
{
    ApplicationShortcutsMap::iterator foundGroup = _imp->shortcuts.find(grouping);
    if (foundGroup == _imp->shortcuts.end()) {
        return;
    }
    GroupShortcutsMap::iterator foundShortcut = foundGroup->second.find(id);
    if (foundShortcut != foundGroup->second.end()) {
        foundGroup->second.erase(foundShortcut);
    }
}

bool
Settings::getShortcutKeybind(const std::string & grouping,
                             const std::string & id,
                             KeyboardModifiers* modifiers,
                             Key* symbol) const
{
    ApplicationShortcutsMap::iterator foundGroup = _imp->shortcuts.find(grouping);
    if (foundGroup == _imp->shortcuts.end()) {
        return false;
    }
    GroupShortcutsMap::iterator foundShortcut = foundGroup->second.find(id);
    if (foundShortcut == foundGroup->second.end()) {
        return false;
    }
    *modifiers = foundShortcut->second.modifiers;
    *symbol = foundShortcut->second.currentShortcut;
    return true;
}

void
Settings::setShortcutKeybind(const std::string & grouping,
                             const std::string & id,
                             const KeyboardModifiers & modifiers,
                             Key symbol)
{
    ApplicationShortcutsMap::iterator foundGroup = _imp->shortcuts.find(grouping);
    if (foundGroup == _imp->shortcuts.end()) {
        return ;
    }
    GroupShortcutsMap::iterator foundShortcut = foundGroup->second.find(id);
    if (foundShortcut == foundGroup->second.end()) {
        return ;
    }
    foundShortcut->second.modifiers = modifiers;
    foundShortcut->second.currentShortcut = symbol;
    foundShortcut->second.updateActionsShortcut();

    Q_EMIT shortcutsChanged();

}

void
Settings::addShortcutAction(const std::string & grouping, const std::string & id, KeybindListenerI* action)
{
    ApplicationShortcutsMap::iterator foundGroup = _imp->shortcuts.find(grouping);
    if (foundGroup == _imp->shortcuts.end()) {
        return;
    }
    GroupShortcutsMap::iterator foundShortcut = foundGroup->second.find(id);
    if (foundShortcut == foundGroup->second.end()) {
        return;
    }
    foundShortcut->second.actions.push_back(action);
}

void
Settings::removeShortcutAction(const std::string & grouping, const std::string & id, KeybindListenerI* action)
{
    ApplicationShortcutsMap::iterator foundGroup = _imp->shortcuts.find(grouping);
    if (foundGroup == _imp->shortcuts.end()) {
        return;
    }
    GroupShortcutsMap::iterator foundShortcut = foundGroup->second.find(id);
    if (foundShortcut == foundGroup->second.end()) {
        return;
    }
    std::list<KeybindListenerI*>::iterator found = std::find(foundShortcut->second.actions.begin(), foundShortcut->second.actions.end(), action);
    if (found != foundShortcut->second.actions.end()) {
        foundShortcut->second.actions.erase(found);
    }
}

const ApplicationShortcutsMap&
Settings::getAllShortcuts() const
{
    return _imp->shortcuts;
}

static bool
matchesModifers(const KeyboardModifiers & lhs,
                const KeyboardModifiers & rhs,
                const KeyboardModifiers& ignoreMask)
{
    bool hasMask = ignoreMask != eKeyboardModifierNone;

    return (!hasMask && lhs == rhs) ||
    (hasMask && (lhs & ~ignoreMask) == rhs);
}

static bool
matchesKey(Key lhs,
           Key rhs)
{
    if (lhs == rhs) {
        return true;
    }
    ///special case for the backspace and delete keys that mean the same thing generally
    else if ( ( (lhs == Key_BackSpace) && (rhs == Key_Delete) ) ||
             ( ( lhs == Key_Delete) && ( rhs == Key_BackSpace) ) ) {
        return true;
    }

    return false;
}


bool
Settings::matchesKeybind(const std::string & grouping,
                         const std::string & id,
                         const KeyboardModifiers & modifiers,
                         Key symbol) const
{
    ApplicationShortcutsMap::iterator foundGroup = _imp->shortcuts.find(grouping);
    if (foundGroup == _imp->shortcuts.end()) {
        return false;
    }
    GroupShortcutsMap::iterator foundShortcut = foundGroup->second.find(id);
    if (foundShortcut == foundGroup->second.end()) {
        return false;
    }


    // the following macro only tests the Control, Alt, and Shift modifiers, and discards the others
    KeyboardModifiers onlyCAS = modifiers & (eKeyboardModifierControl | eKeyboardModifierAlt | eKeyboardModifierShift);

    if ( matchesModifers(onlyCAS, foundShortcut->second.modifiers, foundShortcut->second.ignoreMask) ) {
        // modifiers are equal, now test symbol
        return matchesKey(symbol, foundShortcut->second.currentShortcut );
    }

    return false;
}

void
Settings::restoreDefaultShortcuts()
{
    for (ApplicationShortcutsMap::iterator it = _imp->shortcuts.begin(); it != _imp->shortcuts.end(); ++it) {
        for (GroupShortcutsMap::iterator it2 = it->second.begin(); it2 != it->second.end(); ++it2) {
            it2->second.modifiers = it2->second.defaultModifiers;
            it2->second.currentShortcut = it2->second.defaultShortcut;
            it2->second.updateActionsShortcut();
        }
    }
    Q_EMIT shortcutsChanged();
}

void
Settings::populateShortcuts()
{

    // General
    addKeybind(kShortcutGroupGlobal, kShortcutActionNewProject, kShortcutActionNewProjectLabel, kShortcutActionNewProjectHint, eKeyboardModifierControl, Key_N);
    addKeybind(kShortcutGroupGlobal, kShortcutActionOpenProject, kShortcutActionOpenProjectLabel, kShortcutActionOpenProjectHint, eKeyboardModifierControl, Key_O);
    addKeybind(kShortcutGroupGlobal, kShortcutActionSaveProject, kShortcutActionSaveProjectLabel, kShortcutActionSaveProjectHint, eKeyboardModifierControl, Key_S);
    addKeybind(kShortcutGroupGlobal, kShortcutActionSaveAsProject, kShortcutActionSaveAsProjectLabel, kShortcutActionSaveAsProjectHint, KeyboardModifiers(eKeyboardModifierControl | eKeyboardModifierShift), Key_S);
    addKeybind(kShortcutGroupGlobal, kShortcutActionCloseProject, kShortcutActionCloseProjectLabel, kShortcutActionCloseProjectHint, eKeyboardModifierControl, Key_W);
    addKeybind(kShortcutGroupGlobal, kShortcutActionPreferences, kShortcutActionPreferencesLabel, kShortcutActionPreferencesHint, eKeyboardModifierShift, Key_S);
    addKeybind(kShortcutGroupGlobal, kShortcutActionQuit, kShortcutActionQuitLabel, kShortcutActionQuitHint, eKeyboardModifierControl, Key_Q);

    addKeybind(kShortcutGroupGlobal, kShortcutActionSaveAndIncrVersion, kShortcutActionSaveAndIncrVersionLabel, kShortcutActionSaveAndIncrVersionHint, KeyboardModifiers(eKeyboardModifierControl | eKeyboardModifierShift |
                    eKeyboardModifierAlt), Key_S);
    addKeybind(kShortcutGroupGlobal, kShortcutActionReloadProject, kShortcutActionReloadProjectLabel, kShortcutActionReloadProjectHint, KeyboardModifiers(eKeyboardModifierControl | eKeyboardModifierShift), Key_R);
    addKeybind(kShortcutGroupGlobal, kShortcutActionShowAbout, kShortcutActionShowAboutLabel, kShortcutActionShowAboutHint, eKeyboardModifierNone, (Key)0);

    addKeybind(kShortcutGroupGlobal, kShortcutActionImportLayout, kShortcutActionImportLayoutLabel, kShortcutActionImportLayoutHint, eKeyboardModifierNone, (Key)0);
    addKeybind(kShortcutGroupGlobal, kShortcutActionExportLayout, kShortcutActionExportLayoutLabel, kShortcutActionExportLayoutHint, eKeyboardModifierNone, (Key)0);
    addKeybind(kShortcutGroupGlobal, kShortcutActionDefaultLayout, kShortcutActionDefaultLayoutLabel, kShortcutActionDefaultLayoutHint, eKeyboardModifierNone, (Key)0);

    addKeybind(kShortcutGroupGlobal, kShortcutActionProjectSettings, kShortcutActionProjectSettingsLabel, kShortcutActionProjectSettingsHint, eKeyboardModifierNone, Key_S);
    addKeybind(kShortcutGroupGlobal, kShortcutActionShowErrorLog, kShortcutActionShowErrorLogLabel, kShortcutActionShowErrorLogHint, eKeyboardModifierNone, (Key)0);

    addKeybind(kShortcutGroupGlobal, kShortcutActionNewViewer, kShortcutActionNewViewerLabel, kShortcutActionNewViewerHint, eKeyboardModifierControl, Key_I);
    addKeybind(kShortcutGroupGlobal, kShortcutActionFullscreen, kShortcutActionFullscreenLabel, kShortcutActionFullscreenHint, eKeyboardModifierAlt, Key_S); // as in Nuke
    //addKeybind(kShortcutGroupGlobal, kShortcutActionFullscreen, kShortcutActionFullscreen, eKeyboardModifierControl | eKeyboardModifierAlt, Key_F);

    addKeybind(kShortcutGroupGlobal, kShortcutActionClearPluginsLoadCache, kShortcutActionClearPluginsLoadCacheLabel, kShortcutActionClearPluginsLoadCacheHint, eKeyboardModifierNone, (Key)0);
    addKeybind(kShortcutGroupGlobal, kShortcutActionClearCache, kShortcutActionClearCacheLabel, kShortcutActionClearCacheHint, KeyboardModifiers(eKeyboardModifierControl | eKeyboardModifierShift), Key_K);
    addKeybind(kShortcutGroupGlobal, kShortcutActionRenderSelected, kShortcutActionRenderSelectedLabel, kShortcutActionRenderSelectedHint, eKeyboardModifierNone, Key_F7);

    addKeybind(kShortcutGroupGlobal, kShortcutActionRenderAll, kShortcutActionRenderAllLabel, kShortcutActionRenderAllHint, eKeyboardModifierNone, Key_F5);

    addKeybind(kShortcutGroupGlobal, kShortcutActionEnableRenderStats, kShortcutActionEnableRenderStatsLabel, kShortcutActionEnableRenderStatsHint, eKeyboardModifierNone, Key_F2);

    // Note: keys 0-1 are handled by Gui::handleNativeKeys(), and should thus work even on international keyboards
    addKeybind(kShortcutGroupGlobal, kShortcutActionConnectViewerToInput1, kShortcutActionConnectViewerToInput1Label, kShortcutActionConnectViewerToInput1Hint, eKeyboardModifierNone, Key_1);
    addKeybind(kShortcutGroupGlobal, kShortcutActionConnectViewerToInput2, kShortcutActionConnectViewerToInput2Label, kShortcutActionConnectViewerToInput2Hint, eKeyboardModifierNone, Key_2);
    addKeybind(kShortcutGroupGlobal, kShortcutActionConnectViewerToInput3, kShortcutActionConnectViewerToInput3Label, kShortcutActionConnectViewerToInput3Hint, eKeyboardModifierNone, Key_3);
    addKeybind(kShortcutGroupGlobal, kShortcutActionConnectViewerToInput4, kShortcutActionConnectViewerToInput4Label, kShortcutActionConnectViewerToInput4Hint, eKeyboardModifierNone, Key_4);
    addKeybind(kShortcutGroupGlobal, kShortcutActionConnectViewerToInput5, kShortcutActionConnectViewerToInput5Label, kShortcutActionConnectViewerToInput5Hint, eKeyboardModifierNone, Key_5);
    addKeybind(kShortcutGroupGlobal, kShortcutActionConnectViewerToInput6, kShortcutActionConnectViewerToInput6Label, kShortcutActionConnectViewerToInput6Hint, eKeyboardModifierNone, Key_6);
    addKeybind(kShortcutGroupGlobal, kShortcutActionConnectViewerToInput7, kShortcutActionConnectViewerToInput7Label, kShortcutActionConnectViewerToInput7Hint, eKeyboardModifierNone, Key_7);
    addKeybind(kShortcutGroupGlobal, kShortcutActionConnectViewerToInput8, kShortcutActionConnectViewerToInput8Label, kShortcutActionConnectViewerToInput8Hint, eKeyboardModifierNone, Key_8);
    addKeybind(kShortcutGroupGlobal, kShortcutActionConnectViewerToInput9, kShortcutActionConnectViewerToInput9Label, kShortcutActionConnectViewerToInput9Hint, eKeyboardModifierNone, Key_9);
    addKeybind(kShortcutGroupGlobal, kShortcutActionConnectViewerToInput10, kShortcutActionConnectViewerToInput10Label, kShortcutActionConnectViewerToInput10Hint, eKeyboardModifierNone, Key_0);
    addKeybind(kShortcutGroupGlobal, kShortcutActionConnectViewerBToInput1, kShortcutActionConnectViewerBToInput1Label, kShortcutActionConnectViewerBToInput1Hint, eKeyboardModifierShift, Key_1);
    addKeybind(kShortcutGroupGlobal, kShortcutActionConnectViewerBToInput2, kShortcutActionConnectViewerBToInput2Label, kShortcutActionConnectViewerBToInput2Hint, eKeyboardModifierShift, Key_2);
    addKeybind(kShortcutGroupGlobal, kShortcutActionConnectViewerBToInput3, kShortcutActionConnectViewerBToInput3Label, kShortcutActionConnectViewerBToInput3Hint, eKeyboardModifierShift, Key_3);
    addKeybind(kShortcutGroupGlobal, kShortcutActionConnectViewerBToInput4, kShortcutActionConnectViewerBToInput4Label, kShortcutActionConnectViewerBToInput4Hint, eKeyboardModifierShift, Key_4);
    addKeybind(kShortcutGroupGlobal, kShortcutActionConnectViewerBToInput5, kShortcutActionConnectViewerBToInput5Label, kShortcutActionConnectViewerBToInput5Hint, eKeyboardModifierShift, Key_5);
    addKeybind(kShortcutGroupGlobal, kShortcutActionConnectViewerBToInput6, kShortcutActionConnectViewerBToInput6Label, kShortcutActionConnectViewerBToInput6Hint, eKeyboardModifierShift, Key_6);
    addKeybind(kShortcutGroupGlobal, kShortcutActionConnectViewerBToInput7, kShortcutActionConnectViewerBToInput7Label, kShortcutActionConnectViewerBToInput7Hint, eKeyboardModifierShift, Key_7);
    addKeybind(kShortcutGroupGlobal, kShortcutActionConnectViewerBToInput8, kShortcutActionConnectViewerBToInput8Label, kShortcutActionConnectViewerBToInput8Hint, eKeyboardModifierShift, Key_8);
    addKeybind(kShortcutGroupGlobal, kShortcutActionConnectViewerBToInput9, kShortcutActionConnectViewerBToInput9Label, kShortcutActionConnectViewerBToInput9Hint, eKeyboardModifierShift, Key_9);
    addKeybind(kShortcutGroupGlobal, kShortcutActionConnectViewerBToInput10, kShortcutActionConnectViewerBToInput10Label, kShortcutActionConnectViewerBToInput10Hint, eKeyboardModifierShift, Key_0);

    addKeybind(kShortcutGroupGlobal, kShortcutActionShowPaneFullScreen, kShortcutActionShowPaneFullScreenLabel, kShortcutActionShowPaneFullScreenHint, eKeyboardModifierNone, Key_space);
    addKeybind(kShortcutGroupGlobal, kShortcutActionNextTab, kShortcutActionNextTabLabel, kShortcutActionNextTabHint, eKeyboardModifierControl, Key_T);
    addKeybind(kShortcutGroupGlobal, kShortcutActionPrevTab, kShortcutActionPrevTabLabel, kShortcutActionPrevTabHint, KeyboardModifiers(eKeyboardModifierShift | eKeyboardModifierControl), Key_T);
    addKeybind(kShortcutGroupGlobal, kShortcutActionCloseTab, kShortcutActionCloseTabLabel, kShortcutActionCloseTabHint, eKeyboardModifierShift, Key_Escape);


    ///Nodegraph

    addKeybind(kShortcutGroupNodegraph, kShortcutActionGraphRearrangeNodes, kShortcutActionGraphRearrangeNodesLabel, kShortcutActionGraphRearrangeNodesHint, eKeyboardModifierNone, Key_L);
    addKeybind(kShortcutGroupNodegraph, kShortcutActionGraphDisableNodes, kShortcutActionGraphDisableNodesLabel, kShortcutActionGraphDisableNodesHint, eKeyboardModifierNone, Key_D);
    addKeybind(kShortcutGroupNodegraph, kShortcutActionGraphRemoveNodes, kShortcutActionGraphRemoveNodesLabel, kShortcutActionGraphRemoveNodesHint, eKeyboardModifierNone, Key_BackSpace);
    addKeybind(kShortcutGroupNodegraph, kShortcutActionGraphShowExpressions, kShortcutActionGraphShowExpressionsLabel, kShortcutActionGraphShowExpressionsHint, eKeyboardModifierShift, Key_E);
    addKeybind(kShortcutGroupNodegraph, kShortcutActionGraphSelectUp, kShortcutActionGraphSelectUpLabel, kShortcutActionGraphSelectUpHint, eKeyboardModifierShift, Key_Up);
    addKeybind(kShortcutGroupNodegraph, kShortcutActionGraphSelectDown, kShortcutActionGraphSelectDownLabel, kShortcutActionGraphSelectDownHint, eKeyboardModifierShift, Key_Down);
    addKeybind(kShortcutGroupNodegraph, kShortcutActionGraphSelectAll, kShortcutActionGraphSelectAllLabel, kShortcutActionGraphSelectAllHint, eKeyboardModifierControl, Key_A);
    addKeybind(kShortcutGroupNodegraph, kShortcutActionGraphSelectAllVisible, kShortcutActionGraphSelectAllVisibleLabel, kShortcutActionGraphSelectAllVisibleHint, KeyboardModifiers(eKeyboardModifierShift | eKeyboardModifierControl), Key_A);
    addKeybind(kShortcutGroupNodegraph, kShortcutActionGraphAutoHideInputs, kShortcutActionGraphAutoHideInputsLabel, kShortcutActionGraphAutoHideInputsHint, eKeyboardModifierNone, (Key)0);
    addKeybind(kShortcutGroupNodegraph, kShortcutActionGraphHideInputs, kShortcutActionGraphHideInputsLabel, kShortcutActionGraphHideInputsHint, eKeyboardModifierNone, (Key)0);
    addKeybind(kShortcutGroupNodegraph, kShortcutActionGraphSwitchInputs, kShortcutActionGraphSwitchInputsLabel, kShortcutActionGraphSwitchInputsHint, eKeyboardModifierShift, Key_X);
    addKeybind(kShortcutGroupNodegraph, kShortcutActionGraphCopy, kShortcutActionGraphCopyLabel, kShortcutActionGraphCopyHint, eKeyboardModifierControl, Key_C);
    addKeybind(kShortcutGroupNodegraph, kShortcutActionGraphPaste, kShortcutActionGraphPasteLabel, kShortcutActionGraphPasteHint, eKeyboardModifierControl, Key_V);
    addKeybind(kShortcutGroupNodegraph, kShortcutActionGraphCut, kShortcutActionGraphCutLabel, kShortcutActionGraphCutHint, eKeyboardModifierControl, Key_X);
    addKeybind(kShortcutGroupNodegraph, kShortcutActionGraphClone, kShortcutActionGraphCloneLabel, kShortcutActionGraphCloneHint, eKeyboardModifierAlt, Key_K);
    addKeybind(kShortcutGroupNodegraph, kShortcutActionGraphDeclone, kShortcutActionGraphDecloneLabel, kShortcutActionGraphDecloneHint, KeyboardModifiers(eKeyboardModifierAlt | eKeyboardModifierShift), Key_K);
    addKeybind(kShortcutGroupNodegraph, kShortcutActionGraphDuplicate, kShortcutActionGraphDuplicateLabel, kShortcutActionGraphDuplicateHint, eKeyboardModifierAlt, Key_C);
    addKeybind(kShortcutGroupNodegraph, kShortcutActionGraphForcePreview, kShortcutActionGraphForcePreviewLabel, kShortcutActionGraphForcePreviewHint, eKeyboardModifierShift, Key_P);
    addKeybind(kShortcutGroupNodegraph, kShortcutActionGraphTogglePreview, kShortcutActionGraphTogglePreviewLabel, kShortcutActionGraphToggleAutoPreviewHint, eKeyboardModifierAlt, Key_P);
    addKeybind(kShortcutGroupNodegraph, kShortcutActionGraphToggleAutoPreview, kShortcutActionGraphToggleAutoPreviewLabel, kShortcutActionGraphToggleAutoPreviewHint, eKeyboardModifierNone, (Key)0);
    addKeybind(kShortcutGroupNodegraph, kShortcutActionGraphToggleAutoTurbo, kShortcutActionGraphToggleAutoTurboLabel, kShortcutActionGraphToggleAutoTurboHint, eKeyboardModifierNone, (Key)0);
    addKeybind(kShortcutGroupNodegraph, kShortcutActionGraphFrameNodes, kShortcutActionGraphFrameNodesLabel, kShortcutActionGraphFrameNodesHint, eKeyboardModifierNone, Key_F);
    addKeybind(kShortcutGroupNodegraph, kShortcutActionGraphShowCacheSize, kShortcutActionGraphShowCacheSizeLabel, kShortcutActionGraphShowCacheSizeHint, eKeyboardModifierNone, (Key)0);
    addKeybind(kShortcutGroupNodegraph, kShortcutActionGraphFindNode, kShortcutActionGraphFindNodeLabel, kShortcutActionGraphFindNodeHint, eKeyboardModifierControl, Key_F);
    addKeybind(kShortcutGroupNodegraph, kShortcutActionGraphRenameNode, kShortcutActionGraphRenameNodeLabel, kShortcutActionGraphRenameNodeHint, eKeyboardModifierNone, Key_N);
    addKeybind(kShortcutGroupNodegraph, kShortcutActionGraphExtractNode, kShortcutActionGraphExtractNodeLabel, kShortcutActionGraphExtractNodeHint, KeyboardModifiers(eKeyboardModifierControl | eKeyboardModifierShift),
                    Key_X);
    addKeybind(kShortcutGroupNodegraph, kShortcutActionGraphMakeGroup, kShortcutActionGraphMakeGroupLabel, kShortcutActionGraphMakeGroupHint, eKeyboardModifierControl,
                    Key_G);
    addKeybind(kShortcutGroupNodegraph, kShortcutActionGraphExpandGroup, kShortcutActionGraphExpandGroupLabel, kShortcutActionGraphExpandGroupHint, KeyboardModifiers(eKeyboardModifierControl | eKeyboardModifierAlt),
                    Key_G);

    addKeybind(kShortcutGroupNodegraph, kShortcutActionGraphOpenNodePanel, kShortcutActionGraphOpenNodePanelLabel, kShortcutActionGraphOpenNodePanelHint, eKeyboardModifierNone, Key_Return);


    // Animation Module
    addKeybind(kShortcutGroupAnimationModule, kShortcutActionAnimationModuleRemoveKeys, kShortcutActionAnimationModuleRemoveKeysLabel, kShortcutActionAnimationModuleRemoveKeysHint, eKeyboardModifierNone, Key_BackSpace);
    addKeybind(kShortcutGroupAnimationModule, kShortcutActionAnimationModuleConstant, kShortcutActionAnimationModuleConstantLabel, kShortcutActionAnimationModuleConstantHint, eKeyboardModifierNone, Key_K);
    addKeybind(kShortcutGroupAnimationModule, kShortcutActionAnimationModuleSmooth, kShortcutActionAnimationModuleSmoothLabel, kShortcutActionAnimationModuleSmoothHint, eKeyboardModifierNone, Key_Z);
    addKeybind(kShortcutGroupAnimationModule, kShortcutActionAnimationModuleLinear, kShortcutActionAnimationModuleLinearLabel, kShortcutActionAnimationModuleLinearHint, eKeyboardModifierNone, Key_L);
    addKeybind(kShortcutGroupAnimationModule, kShortcutActionAnimationModuleCatmullrom, kShortcutActionAnimationModuleCatmullromLabel, kShortcutActionAnimationModuleCatmullromHint, eKeyboardModifierNone, Key_R);
    addKeybind(kShortcutGroupAnimationModule, kShortcutActionAnimationModuleCubic, kShortcutActionAnimationModuleCubicLabel, kShortcutActionAnimationModuleCubicHint, eKeyboardModifierNone, Key_C);
    addKeybind(kShortcutGroupAnimationModule, kShortcutActionAnimationModuleHorizontal, kShortcutActionAnimationModuleHorizontalLabel, kShortcutActionAnimationModuleHorizontalHint, eKeyboardModifierNone, Key_H);
    addKeybind(kShortcutGroupAnimationModule, kShortcutActionAnimationModuleBreak, kShortcutActionAnimationModuleBreakLabel, kShortcutActionAnimationModuleBreakHint, eKeyboardModifierNone, Key_X);
    addKeybind(kShortcutGroupAnimationModule, kShortcutActionAnimationModuleSelectAll, kShortcutActionAnimationModuleSelectAllLabel, kShortcutActionAnimationModuleSelectAllHint, eKeyboardModifierControl, Key_A);
    addKeybind(kShortcutGroupAnimationModule, kShortcutActionAnimationModuleCenterAll, kShortcutActionAnimationModuleCenterAllLabel, kShortcutActionAnimationModuleCenterAllHint
                    , eKeyboardModifierNone, Key_A);
    addKeybind(kShortcutGroupAnimationModule, kShortcutActionAnimationModuleCenter, kShortcutActionAnimationModuleCenterLabel, kShortcutActionAnimationModuleCenterHint
                    , eKeyboardModifierNone, Key_F);
    addKeybind(kShortcutGroupAnimationModule, kShortcutActionAnimationModuleCopy, kShortcutActionAnimationModuleCopyLabel, kShortcutActionAnimationModuleCopyHint, eKeyboardModifierControl, Key_C);
    addKeybind(kShortcutGroupAnimationModule, kShortcutActionAnimationModulePasteKeyframes, kShortcutActionAnimationModulePasteKeyframesLabel, kShortcutActionAnimationModulePasteKeyframesHint, eKeyboardModifierControl, Key_V);
    addKeybind(kShortcutGroupAnimationModule, kShortcutActionAnimationModulePasteKeyframesAbsolute, kShortcutActionAnimationModulePasteKeyframesAbsoluteLabel, kShortcutActionAnimationModulePasteKeyframesAbsoluteHint, KeyboardModifiers(eKeyboardModifierControl | eKeyboardModifierShift), Key_V);

    addKeybind(kShortcutGroupAnimationModule, kShortcutActionAnimationModuleStackView, kShortcutActionAnimationModuleStackViewLabel, kShortcutActionAnimationModuleStackViewHint, eKeyboardModifierNone, Key_S);
    addKeybind(kShortcutGroupAnimationModule, kShortcutActionAnimationModuleShowOnlyAnimated, kShortcutActionAnimationModuleShowOnlyAnimatedLabel, kShortcutActionAnimationModuleShowOnlyAnimatedHint, eKeyboardModifierNone, (Key)0);

    //Script editor
    addKeybind(kShortcutGroupScriptEditor, kShortcutActionScriptEditorPrevScript, kShortcutActionScriptEditorPrevScriptLabel, kShortcutActionScriptEditorPrevScriptHint, eKeyboardModifierControl, Key_bracketleft, KeyboardModifiers(eKeyboardModifierShift | eKeyboardModifierAlt));
    addKeybind(kShortcutGroupScriptEditor, kShortcutActionScriptEditorNextScript, kShortcutActionScriptEditorNextScriptLabel, kShortcutActionScriptEditorNextScriptHint, eKeyboardModifierControl, Key_bracketright, KeyboardModifiers(eKeyboardModifierShift | eKeyboardModifierAlt));
    addKeybind(kShortcutGroupScriptEditor, kShortcutActionScriptEditorClearHistory, kShortcutActionScriptEditorClearHistoryLabel, kShortcutActionScriptEditorClearHistoryHint, eKeyboardModifierNone, (Key)0);
    addKeybind(kShortcutGroupScriptEditor, kShortcutActionScriptExecScript, kShortcutActionScriptExecScriptLabel, kShortcutActionScriptExecScriptHint, eKeyboardModifierControl, Key_Return);
    addKeybind(kShortcutGroupScriptEditor, kShortcutActionScriptClearOutput, kShortcutActionScriptClearOutputLabel, kShortcutActionScriptClearOutputHint, eKeyboardModifierControl, Key_BackSpace);
    addKeybind(kShortcutGroupScriptEditor, kShortcutActionScriptShowOutput, kShortcutActionScriptShowOutputLabel, kShortcutActionScriptShowOutputHint, eKeyboardModifierNone, (Key)0);
} // populateShortcuts

void
Settings::initializeKnobs()
{
    _imp->initializeKnobsGeneral();
    _imp->initializeKnobsThreading();
    _imp->initializeKnobsRendering();
    _imp->initializeKnobsGPU();
    _imp->initializeKnobsProjectSetup();
    _imp->initializeKnobsDocumentation();
    _imp->initializeKnobsUserInterface();
    _imp->initializeKnobsColorManagement();
    _imp->initializeKnobsCaching();
    _imp->initializeKnobsViewers();
    _imp->initializeKnobsNodeGraph();
    _imp->initializeKnobsPlugins();
    _imp->initializeKnobsPython();
    _imp->initializeKnobsAppearance();
    _imp->initializeKnobsGuiColors();
    _imp->initializeKnobsDopeSheetColors();
    _imp->initializeKnobsNodeGraphColors();
    _imp->initializeKnobsScriptEditorColors();

    populateShortcuts();
}

void
SettingsPrivate::initializeKnobsGeneral()
{
    KnobHolderPtr thisShared = _publicInterface->shared_from_this();
    _generalTab = _publicInterface->createKnob<KnobPage>("generalPage");
    _generalTab->setLabel(tr("General"));

    _checkForUpdates = _publicInterface->createKnob<KnobBool>("checkForUpdates");
    _checkForUpdates->setLabel(tr("Always check for updates on start-up"));
    _checkForUpdates->setHintToolTip( tr("When checked, %1 will check for new updates on start-up of the application.").arg( QString::fromUtf8(NATRON_APPLICATION_NAME) ) +
                                      QLatin1Char('\n') +
                                      tr("Changing this requires a restart of the application to take effect.") );
    _knobsRequiringRestart.insert(_checkForUpdates);
    _generalTab->addKnob(_checkForUpdates);

    _enableCrashReports = _publicInterface->createKnob<KnobBool>("enableCrashReports");
    _enableCrashReports->setLabel(tr("Enable crash reporting"));
    _enableCrashReports->setHintToolTip( tr("When checked, if %1 crashes a window will pop-up asking you "
                                            "whether you want to upload the crash dump to the developers or not. "
                                            "This can help them track down the bug.\n"
                                            "If you need to turn the crash reporting system off, uncheck this.\n"
                                            "Note that when using the application in command-line mode, if crash reports are "
                                            "enabled, they will be automatically uploaded.").arg( QString::fromUtf8(NATRON_APPLICATION_NAME) ) +
                                          QLatin1Char('\n') +
                                          tr("Changing this requires a restart of the application to take effect.") );
    _enableCrashReports->setDefaultValue(true);
    _enableCrashReports->setAddNewLine(false);
    _knobsRequiringRestart.insert(_enableCrashReports);
    _generalTab->addKnob(_enableCrashReports);

    _testCrashReportButton = _publicInterface->createKnob<KnobButton>("testCrashReporting");
    _testCrashReportButton->setLabel(tr("Test Crash Reporting"));
    _testCrashReportButton->setHintToolTip( tr("This button is for developers only to test whether the crash reporting system "
                                               "works correctly. Do not use this.") );
    _generalTab->addKnob(_testCrashReportButton);


    _autoSaveDelay = _publicInterface->createKnob<KnobInt>("autoSaveDelay");
    _autoSaveDelay->setLabel(tr("Auto-save trigger delay"));
    _autoSaveDelay->disableSlider();
    _autoSaveDelay->setRange(0, 60);
    _autoSaveDelay->setHintToolTip( tr("The number of seconds after an event that %1 should wait before "
                                       " auto-saving. Note that if a render is in progress, %1 will "
                                       " wait until it is done to actually auto-save.").arg( QString::fromUtf8(NATRON_APPLICATION_NAME) ) );
    _generalTab->addKnob(_autoSaveDelay);


    _autoSaveUnSavedProjects = _publicInterface->createKnob<KnobBool>("autoSaveUnSavedProjects");
    _autoSaveUnSavedProjects->setLabel(tr("Enable Auto-save for unsaved projects"));
    _autoSaveUnSavedProjects->setHintToolTip( tr("When activated %1 will auto-save projects that have never been "
                                                 "saved and will prompt you on startup if an auto-save of that unsaved project was found. "
                                                 "Disabling this will no longer save un-saved project.").arg( QString::fromUtf8(NATRON_APPLICATION_NAME) ) );
    _autoSaveUnSavedProjects->setDefaultValue(false);
    _generalTab->addKnob(_autoSaveUnSavedProjects);

    _fileDialogSavedPaths = _publicInterface->createKnob<KnobPath>("fileDialogPaths");
    _fileDialogSavedPaths->setLabel(tr("File Dialog Paths"));
    _fileDialogSavedPaths->setHintToolTip(tr("These are the paths to directories visible in the favorite view of the file dialog"));
    _fileDialogSavedPaths->setSecret(true);
    _fileDialogSavedPaths->setAsStringList(true);
    _generalTab->addKnob(_fileDialogSavedPaths);


    _saveSafetyMode = _publicInterface->createKnob<KnobBool>("fullRecoverySave");
    _saveSafetyMode->setLabel(tr("Full Recovery Save"));
    _saveSafetyMode->setHintToolTip(tr("The save safety is used when saving projects. When checked all default values of parameters will be saved in the project, even if they did not change. This is useful "
                                       "in the case a default value in a plug-in was changed by its developers, to ensure that the value is still the same when loading a project."
                                       "By default this should not be needed as default values change are very rare. In a scenario where a project cannot be recovered in a newer version because "
                                       "the default values for a node have changed, just save your project in an older version of %1 with this parameter checked so that it reloads correctly in the newer version.\n"
                                       "Note that checking this parameter can make project files significantly larger.").arg(QString::fromUtf8(NATRON_APPLICATION_NAME)));
    _generalTab->addKnob(_saveSafetyMode);


    _hostName = _publicInterface->createKnob<KnobChoice>("pluginHostName");
    _hostName->setLabel(tr("Appear to plug-ins as"));
    _knobsRequiringRestart.insert(_hostName);
    _knobsRequiringOFXCacheClear.insert(_hostName);
    _hostName->setHintToolTip( tr("%1 will appear with the name of the selected application to the OpenFX plug-ins. "
                                  "Changing it to the name of another application can help loading plugins which "
                                  "restrict their usage to specific OpenFX host(s). "
                                  "If a Host is not listed here, use the \"Custom\" entry to enter a custom host name.").arg( QString::fromUtf8(NATRON_APPLICATION_NAME) ) +
                               QLatin1Char('\n') +
                               tr("Changing this requires a restart of the application to take effect.")  );
    _knownHostNames.clear();
    std::vector<ChoiceOption> visibleHostEntries;
    assert(visibleHostEntries.size() == (int)eKnownHostNameNatron);
    visibleHostEntries.push_back(ChoiceOption(NATRON_ORGANIZATION_DOMAIN_TOPLEVEL "." NATRON_ORGANIZATION_DOMAIN_SUB "." NATRON_APPLICATION_NAME, NATRON_APPLICATION_NAME, ""));
    assert(visibleHostEntries.size() == (int)eKnownHostNameNuke);
    visibleHostEntries.push_back(ChoiceOption("uk.co.thefoundry.nuke", "Nuke", ""));
    assert(visibleHostEntries.size() == (int)eKnownHostNameFusion);
    visibleHostEntries.push_back(ChoiceOption("com.eyeonline.Fusion", "Fusion", ""));
    assert(visibleHostEntries.size() == (int)eKnownHostNameCatalyst);
    visibleHostEntries.push_back(ChoiceOption("com.sony.Catalyst.Edit", "Sony Catalyst Edit", ""));
    assert(visibleHostEntries.size() == (int)eKnownHostNameVegas);
    visibleHostEntries.push_back(ChoiceOption("com.sonycreativesoftware.vegas", "Sony Vegas", ""));
    assert(visibleHostEntries.size() == (int)eKnownHostNameToxik);
    visibleHostEntries.push_back(ChoiceOption("Autodesk Toxik", "Toxik", ""));
    assert(visibleHostEntries.size() == (int)eKnownHostNameScratch);
    visibleHostEntries.push_back(ChoiceOption("Assimilator", "Scratch", ""));
    assert(visibleHostEntries.size() == (int)eKnownHostNameDustBuster);
    visibleHostEntries.push_back(ChoiceOption("Dustbuster", "DustBuster", ""));
    assert(visibleHostEntries.size() == (int)eKnownHostNameResolve);
    visibleHostEntries.push_back(ChoiceOption("DaVinciResolve", "Da Vinci Resolve", ""));
    assert(visibleHostEntries.size() == (int)eKnownHostNameResolveLite);
    visibleHostEntries.push_back(ChoiceOption("DaVinciResolveLite", "Da Vinci Resolve Lite", ""));
    assert(visibleHostEntries.size() == (int)eKnownHostNameMistika);
    visibleHostEntries.push_back(ChoiceOption("Mistika", "SGO Mistika", ""));
    assert(visibleHostEntries.size() == (int)eKnownHostNamePablo);
    visibleHostEntries.push_back(ChoiceOption("com.quantel.genq", "Quantel Pablo Rio", ""));
    assert(visibleHostEntries.size() == (int)eKnownHostNameMotionStudio);
    visibleHostEntries.push_back(ChoiceOption("com.idtvision.MotionStudio", "IDT Motion Studio", ""));
    assert(visibleHostEntries.size() == (int)eKnownHostNameShake);
    visibleHostEntries.push_back(ChoiceOption("com.apple.shake", "Shake", ""));
    assert(visibleHostEntries.size() == (int)eKnownHostNameBaselight);
    visibleHostEntries.push_back(ChoiceOption("Baselight", "Baselight", ""));
    assert(visibleHostEntries.size() == (int)eKnownHostNameFrameCycler);
    visibleHostEntries.push_back(ChoiceOption("IRIDAS Framecycler", "FrameCycler", ""));
    assert(visibleHostEntries.size() == (int)eKnownHostNameNucoda);
    visibleHostEntries.push_back(ChoiceOption("Nucoda", "Nucoda Film Master", ""));
    assert(visibleHostEntries.size() == (int)eKnownHostNameAvidDS);
    visibleHostEntries.push_back(ChoiceOption("DS OFX HOST", "Avid DS", ""));
    assert(visibleHostEntries.size() == (int)eKnownHostNameDX);
    visibleHostEntries.push_back(ChoiceOption("com.chinadigitalvideo.dx", "China Digital Video DX", ""));
    assert(visibleHostEntries.size() == (int)eKnownHostNameTitlerPro);
    visibleHostEntries.push_back(ChoiceOption("com.newblue.titlerpro", "NewBlueFX Titler Pro", ""));
    assert(visibleHostEntries.size() == (int)eKnownHostNameNewBlueOFXBridge);
    visibleHostEntries.push_back(ChoiceOption("com.newblue.ofxbridge", "NewBlueFX OFX Bridge", ""));
    assert(visibleHostEntries.size() == (int)eKnownHostNameRamen);
    visibleHostEntries.push_back(ChoiceOption("Ramen", "Ramen", ""));
    assert(visibleHostEntries.size() == (int)eKnownHostNameTuttleOfx);
    visibleHostEntries.push_back(ChoiceOption("TuttleOfx", "TuttleOFX", ""));

    _knownHostNames = visibleHostEntries;

    visibleHostEntries.push_back(ChoiceOption(NATRON_CUSTOM_HOST_NAME_ENTRY, "Custom host name", ""));

    _hostName->populateChoices(visibleHostEntries);
    _hostName->setAddNewLine(false);
    _generalTab->addKnob(_hostName);

    _customHostName = _publicInterface->createKnob<KnobString>("customHostName");
    _customHostName->setLabel(tr("Custom Host name"));
    _knobsRequiringRestart.insert(_customHostName);
    _knobsRequiringOFXCacheClear.insert(_customHostName);
    _customHostName->setHintToolTip( tr("This is the name of the OpenFX host (application) as it appears to the OpenFX plugins. "
                                        "Changing it to the name of another application can help loading some plugins which "
                                        "restrict their usage to specific OpenFX hosts. You shoud leave "
                                        "this to its default value, unless a specific plugin refuses to load or run. "
                                        "The default host name is: \n%1").arg( QString::fromUtf8(NATRON_ORGANIZATION_DOMAIN_TOPLEVEL "." NATRON_ORGANIZATION_DOMAIN_SUB "." NATRON_APPLICATION_NAME) ) +
                                     QLatin1Char('\n') +
                                     tr("Changing this requires a restart of the application to take effect.")  );
    _customHostName->setSecret(true);
    _generalTab->addKnob(_customHostName);
} // Settings::initializeKnobsGeneral

void
SettingsPrivate::initializeKnobsThreading()
{
    KnobHolderPtr thisShared = _publicInterface->shared_from_this();
    _threadingPage = _publicInterface->createKnob<KnobPage>("threadingPage");
    _threadingPage->setLabel(tr("Threading"));

    _numberOfThreads = _publicInterface->createKnob<KnobInt>("numRenderThreads");
    _numberOfThreads->setLabel(tr("Number of render threads (0=\"guess\")"));

    int hwThreadsCount = appPTR->getHardwareIdealThreadCount();
    QString numberOfThreadsToolTip = tr("Controls how many threads %1 should use to render. \n"
                                        "0: Guess the thread count from the number of cores. The ideal threads count for this hardware is %2.").arg( QString::fromUtf8(NATRON_APPLICATION_NAME) ).arg( hwThreadsCount );
    _numberOfThreads->setHintToolTip( numberOfThreadsToolTip.toStdString() );
    _numberOfThreads->disableSlider();
#ifdef DEBUG
    // -1: Disable multithreading totally (useful for debugging)
    _numberOfThreads->setRange(-1, hwThreadsCount);
#else
    _numberOfThreads->setRange(0, hwThreadsCount);
#endif
    _numberOfThreads->setDisplayRange(0, hwThreadsCount);
    _numberOfThreads->setDefaultValue(0);
    _threadingPage->addKnob(_numberOfThreads);


    _renderInSeparateProcess = _publicInterface->createKnob<KnobBool>("renderNewProcess");
    _renderInSeparateProcess->setLabel(tr("Render in a separate process"));
    _renderInSeparateProcess->setHintToolTip( tr("If checked, %1 will render frames to disk in "
                                                 "a separate process so that if the main application crashes, the render goes on.").arg( QString::fromUtf8(NATRON_APPLICATION_NAME) ) );
    _threadingPage->addKnob(_renderInSeparateProcess);

    _queueRenders = _publicInterface->createKnob<KnobBool>("queueRenders");
    _queueRenders->setLabel(tr("Append new renders to queue"));
    _queueRenders->setHintToolTip( tr("When checked, renders will be queued in the Progress Panel and will start only when all "
                                      "other prior tasks are done.") );
    _threadingPage->addKnob(_queueRenders);
} // Settings::initializeKnobsThreading

void
SettingsPrivate::initializeKnobsRendering()
{
    KnobHolderPtr thisShared = _publicInterface->shared_from_this();
    _renderingPage = _publicInterface->createKnob<KnobPage>("renderingPage");
    _renderingPage->setLabel(tr("Rendering"));

    _convertNaNValues = _publicInterface->createKnob<KnobBool>("convertNaNs");
    _convertNaNValues->setLabel(tr("Convert NaN values"));
    _convertNaNValues->setHintToolTip( tr("When activated, any pixel that is a Not-a-Number will be converted to 1 to avoid potential crashes from "
                                          "downstream nodes. These values can be produced by faulty plug-ins when they use wrong arithmetic such as "
                                          "division by zero. Disabling this option will keep the NaN(s) in the buffers: this may lead to an "
                                          "undefined behavior.") );
    _convertNaNValues->setDefaultValue(true);
    _renderingPage->addKnob(_convertNaNValues);

    _activateRGBSupport = _publicInterface->createKnob<KnobBool>("rgbSupport");
    _activateRGBSupport->setLabel(tr("RGB components support"));
    _activateRGBSupport->setHintToolTip( tr("When checked %1 is able to process images with only RGB components "
                                            "(support for images with RGBA and Alpha components is always enabled). "
                                            "Un-checking this option may prevent plugins that do not well support RGB components from crashing %1. "
                                            "Changing this option requires a restart of the application.").arg( QString::fromUtf8(NATRON_APPLICATION_NAME) ) );
    _activateRGBSupport->setDefaultValue(true);
    _renderingPage->addKnob(_activateRGBSupport);


    _activateTransformConcatenationSupport = _publicInterface->createKnob<KnobBool>("transformCatSupport");
    _activateTransformConcatenationSupport->setLabel(tr("Transforms concatenation support"));
    _activateTransformConcatenationSupport->setHintToolTip( tr("When checked %1 is able to concatenate transform effects "
                                                               "when they are chained in the compositing tree. This yields better results and faster "
                                                               "render times because the image is only filtered once instead of as many times as there are "
                                                               "transformations.").arg( QString::fromUtf8(NATRON_APPLICATION_NAME) ) );
    _activateTransformConcatenationSupport->setDefaultValue(true);
    _renderingPage->addKnob(_activateTransformConcatenationSupport);
}

void
Settings::populateOpenGLRenderers(const std::list<OpenGLRendererInfo>& renderers)
{
    if ( renderers.empty() ) {
        _imp->_availableOpenGLRenderers->setSecret(true);
        _imp->_nOpenGLContexts->setSecret(true);
        _imp->_enableOpenGL->setSecret(true);
        return;
    }

    _imp->_nOpenGLContexts->setSecret(false);
    _imp->_enableOpenGL->setSecret(false);

    std::vector<ChoiceOption> entries( renderers.size() );
    int i = 0;
    for (std::list<OpenGLRendererInfo>::const_iterator it = renderers.begin(); it != renderers.end(); ++it, ++i) {
        std::string option = it->vendorName + ' ' + it->rendererName + ' ' + it->glVersionString;
        entries[i].id = option;
    }
    _imp->_availableOpenGLRenderers->populateChoices(entries);
    _imp->_availableOpenGLRenderers->setSecret(renderers.size() == 1);


#ifdef HAVE_OSMESA
#ifdef OSMESA_GALLIUM_DRIVER
    std::vector<ChoiceOption> mesaDrivers;
    mesaDrivers.push_back(ChoiceOption("softpipe", "",""));
    mesaDrivers.push_back(ChoiceOption("llvmpipe", "",""));
    _imp->_osmesaRenderers->populateChoices(mesaDrivers);
    _imp->_osmesaRenderers->setSecret(false);
#else
    _imp->_osmesaRenderers->setSecret(false);
#endif
#else
    _imp->_osmesaRenderers->setSecret(true);
#endif
}

GLRendererID
Settings::getOpenGLCPUDriver() const
{
    GLRendererID ret;
    if (!_imp->_osmesaRenderers->getIsSecret()) {
        ret.renderID =  _imp->_osmesaRenderers->getValue();
    } else {
        ret.renderID = 0;

    }
    return ret;
}

bool
Settings::isOpenGLRenderingEnabled() const
{
    if (_imp->_enableOpenGL->getIsSecret()) {
        return false;
    }
    EnableOpenGLEnum enableOpenGL = (EnableOpenGLEnum)_imp->_enableOpenGL->getValue();
    return enableOpenGL == eEnableOpenGLEnabled || (enableOpenGL == eEnableOpenGLDisabledIfBackground && !appPTR->isBackground());
}

int
Settings::getMaxOpenGLContexts() const
{
    return _imp->_nOpenGLContexts->getValue();
}

GLRendererID
Settings::getActiveOpenGLRendererID() const
{
    if ( _imp->_availableOpenGLRenderers->getIsSecret() ) {
        // We were not able to detect multiple renderers, use default
        return GLRendererID();
    }
    int activeIndex = _imp->_availableOpenGLRenderers->getValue();
    const std::list<OpenGLRendererInfo>& renderers = appPTR->getOpenGLRenderers();
    if ( (activeIndex < 0) || ( activeIndex >= (int)renderers.size() ) ) {
        // Invalid index
        return GLRendererID();
    }
    int i = 0;
    for (std::list<OpenGLRendererInfo>::const_iterator it = renderers.begin(); it != renderers.end(); ++it, ++i) {
        if (i == activeIndex) {
            return it->rendererID;
        }
    }

    return GLRendererID();
}

void
SettingsPrivate::initializeKnobsGPU()
{
    KnobHolderPtr thisShared = _publicInterface->shared_from_this();
    _gpuPage = _publicInterface->createKnob<KnobPage>("gpuPage");
    _gpuPage->setLabel(tr("GPU Rendering"));
    _openglRendererString = _publicInterface->createKnob<KnobString>("activeOpenGLRenderer");

    _openglRendererString->setLabel(tr("Active OpenGL renderer"));
    _openglRendererString->setHintToolTip( tr("The currently active OpenGL renderer") );
    _openglRendererString->setAsLabel();
    _gpuPage->addKnob(_openglRendererString);

    _availableOpenGLRenderers = _publicInterface->createKnob<KnobChoice>("chooseOpenGLRenderer");
    _availableOpenGLRenderers->setLabel(tr("OpenGL renderer"));
    _availableOpenGLRenderers->setHintToolTip( tr("The renderer used to perform OpenGL rendering.") +
                                               QLatin1Char('\n') +
                                               tr("Changing this requires a restart of the application to take effect.")  );
    _knobsRequiringRestart.insert(_availableOpenGLRenderers);
    _gpuPage->addKnob(_availableOpenGLRenderers);

    _osmesaRenderers = _publicInterface->createKnob<KnobChoice>("cpuOpenGLRenderer");
    _osmesaRenderers->setLabel(tr("CPU OpenGL renderer"));
    _knobsRequiringRestart.insert(_osmesaRenderers);
    _osmesaRenderers->setHintToolTip( tr("Internally, %1 can render OpenGL plug-ins on the CPU by using the OSMesa open-source library. "
                                         "You may select which driver OSMesa uses to perform it's CPU rendering. "
                                         "llvm-pipe is more efficient but may contain some bugs.").arg(QString::fromUtf8(NATRON_APPLICATION_NAME)) +
                                      QLatin1Char('\n') +
                                      tr("Changing this requires a restart of the application to take effect.") );
    _osmesaRenderers->setDefaultValue(defaultMesaDriver);
    _gpuPage->addKnob(_osmesaRenderers);


    _nOpenGLContexts = _publicInterface->createKnob<KnobInt>("maxOpenGLContexts");
    _nOpenGLContexts->setLabel(tr("No. of OpenGL Contexts"));
    _nOpenGLContexts->setRange(1, 8);
    _nOpenGLContexts->setDisplayRange(1, 8);;
    _nOpenGLContexts->setHintToolTip( tr("The number of OpenGL contexts created to perform OpenGL rendering. Each OpenGL context can be attached to a CPU thread, allowing for more frames to be rendered simultaneously. Increasing this value may increase performances for graphs with mixed CPU/GPU nodes but can drastically reduce performances if too many OpenGL contexts are active at once.") );
    _nOpenGLContexts->setDefaultValue(2);
    _gpuPage->addKnob(_nOpenGLContexts);


    _enableOpenGL = _publicInterface->createKnob<KnobChoice>("enableOpenGLRendering");
    _enableOpenGL->setLabel(tr("OpenGL Rendering"));
    {
        std::vector<ChoiceOption> entries;
        assert(entries.size() == (int)Settings::eEnableOpenGLEnabled);
        entries.push_back(ChoiceOption("enabled",
                                       tr("Enabled").toStdString(),
                                       tr("If a plug-in support GPU rendering, prefer rendering using the GPU if possible.").toStdString()));
        assert(entries.size() == (int)Settings::eEnableOpenGLDisabled);
        entries.push_back(ChoiceOption("disabled",
                                       tr("Disabled").toStdString(),
                                       tr("Disable GPU rendering for all plug-ins.").toStdString()));
        assert(entries.size() == (int)Settings::eEnableOpenGLDisabledIfBackground);
        entries.push_back(ChoiceOption("foreground",
                                       tr("Disabled If Background").toStdString(),
                                       tr("Disable GPU rendering when rendering with NatronRenderer but not in GUI mode.").toStdString()));
        _enableOpenGL->populateChoices(entries);
    }
    _enableOpenGL->setHintToolTip( tr("Select whether to activate OpenGL rendering or not. If disabled, even though a Project enable GPU rendering, it will not be activated.") );
#if NATRON_VERSION_MAJOR < 2 || (NATRON_VERSION_MAJOR == 2 && NATRON_VERSION_MINOR < 2)
    _enableOpenGL->setDefaultValue((int)eEnableOpenGLDisabled);
#else
#  if NATRON_VERSION_MAJOR >= 3
    _enableOpenGL->setDefaultValue((int)Settings::eEnableOpenGLEnabled);
#  else
    _enableOpenGL->setDefaultValue((int)eEnableOpenGLDisabledIfBackground);
#  endif
#endif
    _gpuPage->addKnob(_enableOpenGL);

}

void
SettingsPrivate::initializeKnobsProjectSetup()
{

    KnobHolderPtr thisShared = _publicInterface->shared_from_this();
    _projectsPage = _publicInterface->createKnob<KnobPage>("projectSetupPage");
    _projectsPage->setLabel(tr("Project Setup"));

    _firstReadSetProjectFormat = _publicInterface->createKnob<KnobBool>("autoProjectFormat");
    _firstReadSetProjectFormat->setLabel(tr("First image read set project format"));
    _firstReadSetProjectFormat->setHintToolTip( tr("If checked, the project size is set to this of the first image or video read within the project.") );
    _firstReadSetProjectFormat->setDefaultValue(true);

    _projectsPage->addKnob(_firstReadSetProjectFormat);


    _autoPreviewEnabledForNewProjects = _publicInterface->createKnob<KnobBool>("enableAutoPreviewNewProjects");
    _autoPreviewEnabledForNewProjects->setLabel(tr("Auto-preview enabled by default for new projects"));
    _autoPreviewEnabledForNewProjects->setHintToolTip( tr("If checked, then when creating a new project, the Auto-preview option"
                                                          " is enabled.") );
    _autoPreviewEnabledForNewProjects->setDefaultValue(true);

    _projectsPage->addKnob(_autoPreviewEnabledForNewProjects);


    _fixPathsOnProjectPathChanged = _publicInterface->createKnob<KnobBool>("autoFixRelativePaths");
    _fixPathsOnProjectPathChanged->setHintToolTip( tr("If checked, when a project-path changes (either the name or the value pointed to), %1 checks all file-path parameters in the project and tries to fix them.").arg( QString::fromUtf8(NATRON_APPLICATION_NAME) ) );
    _fixPathsOnProjectPathChanged->setLabel(tr("Auto fix relative file-paths"));
    _fixPathsOnProjectPathChanged->setDefaultValue(true);

    _projectsPage->addKnob(_fixPathsOnProjectPathChanged);

    _enableMappingFromDriveLettersToUNCShareNames = _publicInterface->createKnob<KnobBool>("useDriverLetters");
    _enableMappingFromDriveLettersToUNCShareNames->setHintToolTip( tr("This is only relevant for Windows: If checked, %1 will not convert a path starting with a drive letter from the file dialog to a network share name. You may use this if for example you want to share a same project with several users across facilities with different servers but where users have all the same drive attached to a server.").arg( QString::fromUtf8(NATRON_APPLICATION_NAME) ) );
    _enableMappingFromDriveLettersToUNCShareNames->setLabel(tr("Use drive letters instead of server names (Windows only)"));
#ifndef __NATRON_WIN32__
    _enableMappingFromDriveLettersToUNCShareNames->setEnabled(false);
#endif
    _projectsPage->addKnob(_enableMappingFromDriveLettersToUNCShareNames);
}

void
SettingsPrivate::initializeKnobsDocumentation()
{
    KnobHolderPtr thisShared = _publicInterface->shared_from_this();
    _documentationPage = _publicInterface->createKnob<KnobPage>("documentationPage");
    _documentationPage->setLabel(tr("Documentation"));

#ifdef NATRON_DOCUMENTATION_ONLINE
    _documentationSource = _publicInterface->createKnob<KnobChoice>("documentationSource");
    _documentationSource->setLabel( tr("Documentation Source"));
    _documentationSource->setHintToolTip( tr("Documentation source.") );
<<<<<<< HEAD
    _documentationSource->appendChoice(ChoiceOption("Local", "",""));
    _documentationSource->appendChoice(ChoiceOption("Online", "",""));
    _documentationSource->appendChoice(ChoiceOption("None", "",""));
    _documentationSource->setDefaultValue(0);
=======
    _documentationSource->appendChoice(ChoiceOption("local",
                                                    tr("Local").toStdString(),
                                                    tr("Use the documentation distributed with the software.").toStdString()));
    _documentationSource->appendChoice(ChoiceOption("online",
                                                    tr("Online").toStdString(),
                                                    tr("Use the online version of the documentation (requires an internet connection).").toStdString()));
    _documentationSource->appendChoice(ChoiceOption("none",
                                                    tr("None").toStdString(),
                                                    tr("Disable documentation").toStdString()));
>>>>>>> 0c7c7ea9
    _documentationPage->addKnob(_documentationSource);
#endif

    /// used to store temp port for local webserver
    _wwwServerPort = _publicInterface->createKnob<KnobInt>("webserverPort");
    _wwwServerPort->setLabel(tr("Documentation local port (0=auto)"));
    _wwwServerPort->setHintToolTip( tr("The port onto which the documentation server will listen to. A value of 0 indicate that the documentation should automatically find a port by itself.") );
    _wwwServerPort->setDefaultValue(0);
    _documentationPage->addKnob(_wwwServerPort);
}

void
SettingsPrivate::initializeKnobsUserInterface()
{
    KnobHolderPtr thisShared = _publicInterface->shared_from_this();
    _uiPage = _publicInterface->createKnob<KnobPage>("uiPage");
    _uiPage->setLabel(tr("User Interface"));

    _notifyOnFileChange = _publicInterface->createKnob<KnobBool>("warnOnExternalChange");
    _notifyOnFileChange->setLabel(tr("Warn when a file changes externally"));
    _notifyOnFileChange->setHintToolTip( tr("When checked, if a file read from a file parameter changes externally, a warning will be displayed "
                                            "on the viewer. Turning this off will suspend the notification system.") );
    _notifyOnFileChange->setDefaultValue(true);
    _uiPage->addKnob(_notifyOnFileChange);

    _filedialogForWriters = _publicInterface->createKnob<KnobBool>("writeUseDialog");
    _filedialogForWriters->setLabel(tr("Prompt with file dialog when creating Write node"));
    _filedialogForWriters->setDefaultValue(true);
    _filedialogForWriters->setHintToolTip( tr("When checked, opens-up a file dialog when creating a Write node") );
    _uiPage->addKnob(_filedialogForWriters);


    _renderOnEditingFinished = _publicInterface->createKnob<KnobBool>("renderOnEditingFinished");
    _renderOnEditingFinished->setLabel(tr("Refresh viewer only when editing is finished"));
    _renderOnEditingFinished->setHintToolTip( tr("When checked, the viewer triggers a new render only when mouse is released when editing parameters, curves "
                                                 " or the timeline. This setting doesn't apply to roto splines editing.") );
    _uiPage->addKnob(_renderOnEditingFinished);


    _linearPickers = _publicInterface->createKnob<KnobBool>("linearPickers");
    _linearPickers->setLabel(tr("Linear color pickers"));
    _linearPickers->setHintToolTip( tr("When activated, all colors picked from the color parameters are linearized "
                                       "before being fetched. Otherwise they are in the same colorspace "
                                       "as the viewer they were picked from.") );
    _linearPickers->setDefaultValue(true);
    _uiPage->addKnob(_linearPickers);

    _maxPanelsOpened = _publicInterface->createKnob<KnobInt>("maxPanels");
    _maxPanelsOpened->setLabel(tr("Maximum number of open settings panels (0=\"unlimited\")"));
    _maxPanelsOpened->setHintToolTip( tr("This property holds the maximum number of settings panels that can be "
                                         "held by the properties dock at the same time."
                                         "The special value of 0 indicates there can be an unlimited number of panels opened.") );
    _maxPanelsOpened->disableSlider();
    _maxPanelsOpened->setRange(1, 100);
    _maxPanelsOpened->setDefaultValue(10);
    _uiPage->addKnob(_maxPanelsOpened);

    _useCursorPositionIncrements = _publicInterface->createKnob<KnobBool>("cursorPositionAwareFields");
    _useCursorPositionIncrements->setLabel(tr("Value increments based on cursor position"));
    _useCursorPositionIncrements->setHintToolTip( tr("When enabled, incrementing the value fields of parameters with the "
                                                     "mouse wheel or with arrow keys will increment the digits on the right "
                                                     "of the cursor. \n"
                                                     "When disabled, the value fields are incremented given what the plug-in "
                                                     "decided it should be. You can alter this increment by holding "
                                                     "Shift (x10) or Control (/10) while incrementing.") );
    _useCursorPositionIncrements->setDefaultValue(true);
    _uiPage->addKnob(_useCursorPositionIncrements);

    _defaultLayoutFile = _publicInterface->createKnob<KnobFile>("defaultLayout");
    _defaultLayoutFile->setLabel(tr("Default layout file"));
    _defaultLayoutFile->setHintToolTip( tr("When set, %1 uses the given layout file "
                                           "as default layout for new projects. You can export/import a layout to/from a file "
                                           "from the Layout menu. If empty, the default application layout is used.").arg( QString::fromUtf8(NATRON_APPLICATION_NAME) ) );
    _uiPage->addKnob(_defaultLayoutFile);

    _loadProjectsWorkspace = _publicInterface->createKnob<KnobBool>("loadProjectWorkspace");
    _loadProjectsWorkspace->setLabel(tr("Load workspace embedded within projects"));
    _loadProjectsWorkspace->setHintToolTip( tr("When checked, when loading a project, the workspace (windows layout) will also be loaded, otherwise it "
                                               "will use your current layout.") );
    _uiPage->addKnob(_loadProjectsWorkspace);
} // Settings::initializeKnobsUserInterface

void
SettingsPrivate::initializeKnobsColorManagement()
{
    KnobHolderPtr thisShared = _publicInterface->shared_from_this();
    _ocioTab = _publicInterface->createKnob<KnobPage>("ocioPage");
    _ocioTab->setLabel(tr("Color Management"));
    _ocioConfigKnob = _publicInterface->createKnob<KnobChoice>("ocioConfig");
    _knobsRequiringRestart.insert(_ocioConfigKnob);
    _ocioConfigKnob->setLabel(tr("OpenColorIO configuration"));

    std::vector<ChoiceOption> configs;
    int defaultIndex = 0;
    QStringList defaultOcioConfigsPaths = getDefaultOcioConfigPaths();
    Q_FOREACH(const QString &defaultOcioConfigsDir, defaultOcioConfigsPaths) {
        QDir ocioConfigsDir(defaultOcioConfigsDir);

        if ( ocioConfigsDir.exists() ) {
            QStringList entries = ocioConfigsDir.entryList(QDir::AllDirs | QDir::NoDotAndDotDot);
            for (int j = 0; j < entries.size(); ++j) {
                if ( entries[j] == QString::fromUtf8(NATRON_DEFAULT_OCIO_CONFIG_NAME) ) {
                    defaultIndex = j;
                }
                configs.push_back(ChoiceOption( entries[j].toStdString(), "",""));

            }

            break; //if we found 1 OpenColorIO-Configs directory, skip the next
        }
    }
    configs.push_back(ChoiceOption(NATRON_CUSTOM_OCIO_CONFIG_NAME, "", ""));

    _ocioConfigKnob->populateChoices(configs);
    _ocioConfigKnob->setDefaultValue(defaultIndex);
    _ocioConfigKnob->setHintToolTip( tr("Select the OpenColorIO configuration you would like to use globally for all "
                                        "operators and plugins that use OpenColorIO, by setting the \"OCIO\" "
                                        "environment variable. Only nodes created after changing this parameter will take "
                                        "it into account. "
                                        "When \"%1\" is selected, the "
                                        "\"Custom OpenColorIO config file\" parameter is used.").arg( QString::fromUtf8(NATRON_CUSTOM_OCIO_CONFIG_NAME) ) +
                                     QLatin1Char('\n') +
                                     tr("Changing this requires a restart of the application to take effect.")  );

    _ocioTab->addKnob(_ocioConfigKnob);

    _customOcioConfigFile = _publicInterface->createKnob<KnobFile>("ocioCustomConfigFile");

    _customOcioConfigFile->setLabel( tr("Custom OpenColorIO configuration file"));
    _knobsRequiringRestart.insert(_customOcioConfigFile);

    if (_ocioConfigKnob->getNumEntries() == 1) {
        _customOcioConfigFile->setEnabled(true);
    } else {
        _customOcioConfigFile->setEnabled(false);
    }

    _customOcioConfigFile->setHintToolTip( tr("OpenColorIO configuration file (*.ocio) to use when \"%1\" "
                                              "is selected as the OpenColorIO config.").arg( QString::fromUtf8(NATRON_CUSTOM_OCIO_CONFIG_NAME) ) +
                                           QLatin1Char('\n') +
                                           tr("Changing this requires a restart of the application to take effect.") );
    _ocioTab->addKnob(_customOcioConfigFile);


    _ocioStartupCheck = _publicInterface->createKnob<KnobBool>("sartupCheckOCIO");
    _ocioStartupCheck->setLabel(tr("Warn on startup if OpenColorIO config is not the default"));
    _ocioStartupCheck->setDefaultValue(true);

    _ocioTab->addKnob(_ocioStartupCheck);
} // Settings::initializeKnobsColorManagement

void
SettingsPrivate::initializeKnobsAppearance()
{

    KnobHolderPtr thisShared = _publicInterface->shared_from_this();
    _appearanceTab = _publicInterface->createKnob<KnobPage>("appearancePage");
    _appearanceTab->setLabel(tr("Appearance"));

    _defaultAppearanceVersion = _publicInterface->createKnob<KnobInt>("appearanceVersion");
    _defaultAppearanceVersion->setLabel(tr("Appearance version"));
    _defaultAppearanceVersion->setDefaultValue(NATRON_DEFAULT_APPEARANCE_VERSION);
    _defaultAppearanceVersion->setSecret(true);
    _appearanceTab->addKnob(_defaultAppearanceVersion);

    _systemFontChoice = _publicInterface->createKnob<KnobChoice>("systemFont");
    _systemFontChoice->setHintToolTip( tr("List of all fonts available on the system.") +
                                      QLatin1Char('\n') +
                                      tr("Changing this requires a restart of the application to take effect.")  );
    _systemFontChoice->setLabel(tr("Font"));
    _systemFontChoice->setAddNewLine(false);
    _systemFontChoice->setDefaultValueFromID(NATRON_FONT);
    _knobsRequiringRestart.insert(_systemFontChoice);
    _appearanceTab->addKnob(_systemFontChoice);

    _fontSize = _publicInterface->createKnob<KnobInt>("fontSize");
    _fontSize->setLabel(tr("Font size"));
    _fontSize->setHintToolTip( tr("The application font size") +
                               QLatin1Char('\n') +
                              tr("Changing this requires a restart of the application to take effect.") );
    _fontSize->setDefaultValue(NATRON_FONT_SIZE_DEFAULT);
    _knobsRequiringRestart.insert(_fontSize);
    _appearanceTab->addKnob(_fontSize);

    _qssFile = _publicInterface->createKnob<KnobFile>("stylesheetFile");
    _qssFile->setLabel(tr("Stylesheet file (.qss)"));
    _knobsRequiringRestart.insert(_qssFile);
    _qssFile->setHintToolTip( tr("When pointing to a valid .qss file, the stylesheet of the application will be set according to this file instead of the default "
                                 "stylesheet. You can adapt the default stylesheet that can be found in your distribution of %1.").arg( QString::fromUtf8(NATRON_APPLICATION_NAME) ) +
                              QLatin1Char('\n') +
                              tr("Changing this requires a restart of the application to take effect.") );
    _appearanceTab->addKnob(_qssFile);
} // Settings::initializeKnobsAppearance

void
SettingsPrivate::initializeKnobsGuiColors()
{
    KnobHolderPtr thisShared = _publicInterface->shared_from_this();
    _guiColorsTab =_publicInterface-> createKnob<KnobPage>("mainWindowAppearancePage");
    _guiColorsTab->setLabel(tr("Main Window"));
    _appearanceTab->addKnob(_guiColorsTab);

    _useBWIcons = _publicInterface->createKnob<KnobBool>("useBwIcons");
    _useBWIcons->setLabel(tr("Use black & white toolbutton icons"));
    _useBWIcons->setHintToolTip( tr("When checked, the tools icons in the left toolbar are greyscale. Changing this takes "
                                    "effect upon the next launch of the application.") );
    _useBWIcons->setDefaultValue(false);
    _guiColorsTab->addKnob(_useBWIcons);


    _sunkenColor =  _publicInterface->createKnob<KnobColor>("sunken", 3);
    _sunkenColor->setLabel(tr("Sunken"));
    _sunkenColor->setSimplified(true);
    _sunkenColor->setInternalColorspaceName(kColorKnobDefaultUIColorspaceName);
    _sunkenColor->setDefaultValue(0.12, DimIdx(0));
    _sunkenColor->setDefaultValue(0.12, DimIdx(1));
    _sunkenColor->setDefaultValue(0.12, DimIdx(2));

    _guiColorsTab->addKnob(_sunkenColor);

    _baseColor =  _publicInterface->createKnob<KnobColor>("base", 3);
    _baseColor->setLabel(tr("Base"));
    _baseColor->setSimplified(true);
    _baseColor->setInternalColorspaceName(kColorKnobDefaultUIColorspaceName);
    _baseColor->setDefaultValue(0.19, DimIdx(0));
    _baseColor->setDefaultValue(0.19, DimIdx(1));
    _baseColor->setDefaultValue(0.19, DimIdx(2));

    _guiColorsTab->addKnob(_baseColor);

    _raisedColor =  _publicInterface->createKnob<KnobColor>("raised", 3);
    _raisedColor->setLabel(tr("Raised"));
    _raisedColor->setSimplified(true);
    _raisedColor->setInternalColorspaceName(kColorKnobDefaultUIColorspaceName);
    _raisedColor->setDefaultValue(0.28, DimIdx(0));
    _raisedColor->setDefaultValue(0.28, DimIdx(1));
    _raisedColor->setDefaultValue(0.28, DimIdx(2));

    _guiColorsTab->addKnob(_raisedColor);

    _selectionColor =  _publicInterface->createKnob<KnobColor>("selection", 3);
    _selectionColor->setLabel(tr("Selection"));
    _selectionColor->setSimplified(true);
    _selectionColor->setInternalColorspaceName(kColorKnobDefaultUIColorspaceName);
    _selectionColor->setDefaultValue(0.95, DimIdx(0));
    _selectionColor->setDefaultValue(0.54, DimIdx(1));
    _selectionColor->setDefaultValue(0., DimIdx(2));

    _guiColorsTab->addKnob(_selectionColor);

    _textColor =  _publicInterface->createKnob<KnobColor>("text", 3);
    _textColor->setLabel(tr("Text"));
    _textColor->setSimplified(true);
    _textColor->setInternalColorspaceName(kColorKnobDefaultUIColorspaceName);
    _textColor->setDefaultValue(0.78, DimIdx(0));
    _textColor->setDefaultValue(0.78, DimIdx(1));
    _textColor->setDefaultValue(0.78, DimIdx(2));

    _guiColorsTab->addKnob(_textColor);

    _altTextColor =  _publicInterface->createKnob<KnobColor>("unmodifiedText", 3);
    _altTextColor->setLabel(tr("Unmodified text"));
    _altTextColor->setSimplified(true);
    _altTextColor->setInternalColorspaceName(kColorKnobDefaultUIColorspaceName);
    _altTextColor->setDefaultValue(0.6, DimIdx(0));
    _altTextColor->setDefaultValue(0.6, DimIdx(1));
    _altTextColor->setDefaultValue(0.6, DimIdx(2));

    _guiColorsTab->addKnob(_altTextColor);

    _timelinePlayheadColor =  _publicInterface->createKnob<KnobColor>("timelinePlayhead", 3);
    _timelinePlayheadColor->setLabel(tr("Timeline playhead"));
    _timelinePlayheadColor->setSimplified(true);
    _timelinePlayheadColor->setInternalColorspaceName(kColorKnobDefaultUIColorspaceName);
    _timelinePlayheadColor->setDefaultValue(0.95, DimIdx(0));
    _timelinePlayheadColor->setDefaultValue(0.54, DimIdx(1));
    _timelinePlayheadColor->setDefaultValue(0., DimIdx(2));

    _guiColorsTab->addKnob(_timelinePlayheadColor);


    _timelineBGColor =  _publicInterface->createKnob<KnobColor>("timelineBG", 3);
    _timelineBGColor->setLabel(tr("Timeline background"));
    _timelineBGColor->setSimplified(true);
    _timelineBGColor->setInternalColorspaceName(kColorKnobDefaultUIColorspaceName);
    _timelineBGColor->setDefaultValue(0, DimIdx(0));
    _timelineBGColor->setDefaultValue(0, DimIdx(1));
    _timelineBGColor->setDefaultValue(0., DimIdx(2));

    _guiColorsTab->addKnob(_timelineBGColor);

    _timelineBoundsColor =  _publicInterface->createKnob<KnobColor>("timelineBound", 3);
    _timelineBoundsColor->setLabel(tr("Timeline bounds"));
    _timelineBoundsColor->setSimplified(true);
    _timelineBoundsColor->setInternalColorspaceName(kColorKnobDefaultUIColorspaceName);
    _timelineBoundsColor->setDefaultValue(0.81, DimIdx(0));
    _timelineBoundsColor->setDefaultValue(0.27, DimIdx(1));
    _timelineBoundsColor->setDefaultValue(0.02, DimIdx(2));

    _guiColorsTab->addKnob(_timelineBoundsColor);

    _cachedFrameColor =  _publicInterface->createKnob<KnobColor>("cachedFrame", 3);
    _cachedFrameColor->setLabel(tr("Cached frame"));
    _cachedFrameColor->setSimplified(true);
    _cachedFrameColor->setInternalColorspaceName(kColorKnobDefaultUIColorspaceName);
    _cachedFrameColor->setDefaultValue(0.56, DimIdx(0));
    _cachedFrameColor->setDefaultValue(0.79, DimIdx(1));
    _cachedFrameColor->setDefaultValue(0.4, DimIdx(2));

    _guiColorsTab->addKnob(_cachedFrameColor);


    _interpolatedColor =  _publicInterface->createKnob<KnobColor>("interpValue", 3);
    _interpolatedColor->setLabel(tr("Interpolated value"));
    _interpolatedColor->setSimplified(true);
    _interpolatedColor->setInternalColorspaceName(kColorKnobDefaultUIColorspaceName);
    _interpolatedColor->setDefaultValue(0.34, DimIdx(0));
    _interpolatedColor->setDefaultValue(0.46, DimIdx(1));
    _interpolatedColor->setDefaultValue(0.6, DimIdx(2));

    _guiColorsTab->addKnob(_interpolatedColor);

    _keyframeColor =  _publicInterface->createKnob<KnobColor>("keyframe", 3);
    _keyframeColor->setLabel(tr("Keyframe"));
    _keyframeColor->setSimplified(true);
    _keyframeColor->setInternalColorspaceName(kColorKnobDefaultUIColorspaceName);
    _keyframeColor->setDefaultValue(0.08, DimIdx(0));
    _keyframeColor->setDefaultValue(0.38, DimIdx(1));
    _keyframeColor->setDefaultValue(0.97, DimIdx(2));

    _guiColorsTab->addKnob(_keyframeColor);

    _trackerKeyframeColor =  _publicInterface->createKnob<KnobColor>("trackUserKeyframe", 3);
    _trackerKeyframeColor->setLabel(tr("Track User Keyframes"));
    _trackerKeyframeColor->setSimplified(true);
    _trackerKeyframeColor->setInternalColorspaceName(kColorKnobDefaultUIColorspaceName);
    _trackerKeyframeColor->setDefaultValue(0.7, DimIdx(0));
    _trackerKeyframeColor->setDefaultValue(0.78, DimIdx(1));
    _trackerKeyframeColor->setDefaultValue(0.39, DimIdx(2));

    _guiColorsTab->addKnob(_trackerKeyframeColor);

    _exprColor =  _publicInterface->createKnob<KnobColor>("exprCoor", 3);
    _exprColor->setLabel(tr("Expression"));
    _exprColor->setSimplified(true);
    _exprColor->setInternalColorspaceName(kColorKnobDefaultUIColorspaceName);
    _exprColor->setDefaultValue(0.7, DimIdx(0));
    _exprColor->setDefaultValue(0.78, DimIdx(1));
    _exprColor->setDefaultValue(0.39, DimIdx(2));

    _guiColorsTab->addKnob(_exprColor);

    _sliderColor =  _publicInterface->createKnob<KnobColor>("slider", 3);
    _sliderColor->setLabel(tr("Slider"));
    _sliderColor->setSimplified(true);
    _sliderColor->setInternalColorspaceName(kColorKnobDefaultUIColorspaceName);
    _sliderColor->setDefaultValue(0.33, DimIdx(0));
    _sliderColor->setDefaultValue(0.45, DimIdx(1));
    _sliderColor->setDefaultValue(0.44, DimIdx(2));

    _guiColorsTab->addKnob(_sliderColor);

} // Settings::initializeKnobsGuiColors


void
SettingsPrivate::initializeKnobsDopeSheetColors()
{
    KnobHolderPtr thisShared = _publicInterface->shared_from_this();
    _animationColorsTab = _publicInterface->createKnob<KnobPage>("animationModuleColorPage");
    _animationColorsTab->setLabel(tr("Animation Module"));
    _appearanceTab->addKnob(_animationColorsTab);

    _animationViewBackgroundColor = _publicInterface->createKnob<KnobColor>("animationViewBGColor", 3);
    _animationViewBackgroundColor->setLabel(tr("Background Color"));
    _animationViewBackgroundColor->setSimplified(true);
    _animationViewBackgroundColor->setInternalColorspaceName(kColorKnobDefaultUIColorspaceName);
    _animationViewBackgroundColor->setDefaultValue(0.19, DimIdx(0));
    _animationViewBackgroundColor->setDefaultValue(0.19, DimIdx(1));
    _animationViewBackgroundColor->setDefaultValue(0.19, DimIdx(2));

    _animationColorsTab->addKnob(_animationViewBackgroundColor);

    _dopesheetRootSectionBackgroundColor = _publicInterface->createKnob<KnobColor>("dopesheetRootSectionBackground", 4);
    _dopesheetRootSectionBackgroundColor->setLabel(tr("Root section background color"));
    _dopesheetRootSectionBackgroundColor->setSimplified(true);
    _dopesheetRootSectionBackgroundColor->setInternalColorspaceName(kColorKnobDefaultUIColorspaceName);
    _dopesheetRootSectionBackgroundColor->setDefaultValue(0.204, DimIdx(0));
    _dopesheetRootSectionBackgroundColor->setDefaultValue(0.204, DimIdx(1));
    _dopesheetRootSectionBackgroundColor->setDefaultValue(0.204, DimIdx(2));
    _dopesheetRootSectionBackgroundColor->setDefaultValue(0.2, DimIdx(3));

    _animationColorsTab->addKnob(_dopesheetRootSectionBackgroundColor);

    _dopesheetKnobSectionBackgroundColor = _publicInterface->createKnob<KnobColor>("dopesheetParamSectionBackground", 4);
    _dopesheetKnobSectionBackgroundColor->setLabel(tr("Parameter background color"));
    _dopesheetKnobSectionBackgroundColor->setSimplified(true);
    _dopesheetKnobSectionBackgroundColor->setInternalColorspaceName(kColorKnobDefaultUIColorspaceName);
    _dopesheetKnobSectionBackgroundColor->setDefaultValue(0.443, DimIdx(0));
    _dopesheetKnobSectionBackgroundColor->setDefaultValue(0.443, DimIdx(1));
    _dopesheetKnobSectionBackgroundColor->setDefaultValue(0.443, DimIdx(2));
    _dopesheetKnobSectionBackgroundColor->setDefaultValue(0.2, DimIdx(2));

    _animationColorsTab->addKnob(_dopesheetKnobSectionBackgroundColor);

    _animationViewScaleColor = _publicInterface->createKnob<KnobColor>("animationViewScaleColor", 3);
    _animationViewScaleColor->setLabel(tr("Scale Text Color"));
    _animationViewScaleColor->setSimplified(true);
    _animationViewScaleColor->setInternalColorspaceName(kColorKnobDefaultUIColorspaceName);
    _animationViewScaleColor->setDefaultValue(0.714, DimIdx(0));
    _animationViewScaleColor->setDefaultValue(0.718, DimIdx(1));
    _animationViewScaleColor->setDefaultValue(0.714, DimIdx(2));

    _animationColorsTab->addKnob(_animationViewScaleColor);

    _animationViewGridColor = _publicInterface->createKnob<KnobColor>("animationViewGridColor", 3);
    _animationViewGridColor->setLabel(tr("Grid Color"));
    _animationViewGridColor->setSimplified(true);
    _animationViewGridColor->setInternalColorspaceName(kColorKnobDefaultUIColorspaceName);
    _animationViewGridColor->setDefaultValue(0.35, DimIdx(0));
    _animationViewGridColor->setDefaultValue(0.35, DimIdx(1));
    _animationViewGridColor->setDefaultValue(0.35, DimIdx(2));
    _animationColorsTab->addKnob(_animationViewGridColor);

} // initializeKnobsDopeSheetColors

void
SettingsPrivate::initializeKnobsNodeGraphColors()
{
    KnobHolderPtr thisShared = _publicInterface->shared_from_this();
    _nodegraphColorsTab = _publicInterface->createKnob<KnobPage>("nodeGraphColorsPage");
    _nodegraphColorsTab->setLabel(tr("Node Graph"));
    _appearanceTab->addKnob(_nodegraphColorsTab);

    _usePluginIconsInNodeGraph = _publicInterface->createKnob<KnobBool>("usePluginIcons");
    _usePluginIconsInNodeGraph->setLabel(tr("Display plug-in icon on node-graph"));
    _usePluginIconsInNodeGraph->setHintToolTip( tr("When checked, each node that has a plug-in icon will display it in the node-graph."
                                                   "Changing this option will not affect already existing nodes, unless a restart of Natron is made.") );
    _usePluginIconsInNodeGraph->setAddNewLine(false);
    _usePluginIconsInNodeGraph->setDefaultValue(true);

    _nodegraphColorsTab->addKnob(_usePluginIconsInNodeGraph);

    _useAntiAliasing = _publicInterface->createKnob<KnobBool>("antiAliasing");
    _useAntiAliasing->setLabel(tr("Anti-Aliasing"));
    _useAntiAliasing->setHintToolTip( tr("When checked, the node graph will be painted using anti-aliasing. Unchecking it may increase performances."
                                         " Changing this requires a restart of Natron") );
    _useAntiAliasing->setDefaultValue(true);

    _nodegraphColorsTab->addKnob(_useAntiAliasing);


    _defaultNodeColor = _publicInterface->createKnob<KnobColor>("defaultNodeColor", 3);
    _defaultNodeColor->setLabel(tr("Default node color"));
    _defaultNodeColor->setSimplified(true);
    _defaultNodeColor->setInternalColorspaceName(kColorKnobDefaultUIColorspaceName);
    _defaultNodeColor->setHintToolTip( tr("The default color used for newly created nodes.") );
    _defaultNodeColor->setDefaultValue(0.7, DimIdx(0));
    _defaultNodeColor->setDefaultValue(0.7, DimIdx(1));
    _defaultNodeColor->setDefaultValue(0.7, DimIdx(2));

    _nodegraphColorsTab->addKnob(_defaultNodeColor);


    _cloneColor = _publicInterface->createKnob<KnobColor>("cloneColor", 3);
    _cloneColor->setLabel(tr("Clone Color"));
    _cloneColor->setSimplified(true);
    _cloneColor->setInternalColorspaceName(kColorKnobDefaultUIColorspaceName);
    _cloneColor->setHintToolTip( tr("The default color used for clone nodes.") );
    _cloneColor->setDefaultValue(0.78, DimIdx(0));
    _cloneColor->setDefaultValue(0.27, DimIdx(1));
    _cloneColor->setDefaultValue(0.39, DimIdx(2));

    _nodegraphColorsTab->addKnob(_cloneColor);



    _defaultBackdropColor =  _publicInterface->createKnob<KnobColor>("backdropColor", 3);
    _defaultBackdropColor->setLabel(tr("Default backdrop color"));
    _defaultBackdropColor->setSimplified(true);
    _defaultBackdropColor->setInternalColorspaceName(kColorKnobDefaultUIColorspaceName);
    _defaultBackdropColor->setHintToolTip( tr("The default color used for newly created backdrop nodes.") );
    _defaultBackdropColor->setDefaultValue(0.45, DimIdx(0));
    _defaultBackdropColor->setDefaultValue(0.45, DimIdx(1));
    _defaultBackdropColor->setDefaultValue(0.45, DimIdx(2));

    _nodegraphColorsTab->addKnob(_defaultBackdropColor);

    _defaultReaderColor =  _publicInterface->createKnob<KnobColor>("readerColor", 3);
    _defaultReaderColor->setLabel(tr(PLUGIN_GROUP_IMAGE_READERS));
    _defaultReaderColor->setSimplified(true);
    _defaultReaderColor->setInternalColorspaceName(kColorKnobDefaultUIColorspaceName);
    _defaultReaderColor->setHintToolTip( tr("The color used for newly created Reader nodes.") );
    _defaultReaderColor->setDefaultValue(0.7, DimIdx(0));
    _defaultReaderColor->setDefaultValue(0.7, DimIdx(1));
    _defaultReaderColor->setDefaultValue(0.7, DimIdx(2));

    _nodegraphColorsTab->addKnob(_defaultReaderColor);

    _defaultWriterColor =  _publicInterface->createKnob<KnobColor>("writerColor", 3);
    _defaultWriterColor->setLabel(tr(PLUGIN_GROUP_IMAGE_WRITERS));
    _defaultWriterColor->setSimplified(true);
    _defaultWriterColor->setInternalColorspaceName(kColorKnobDefaultUIColorspaceName);
    _defaultWriterColor->setHintToolTip( tr("The color used for newly created Writer nodes.") );
    _defaultWriterColor->setDefaultValue(0.75, DimIdx(0));
    _defaultWriterColor->setDefaultValue(0.75, DimIdx(1));
    _defaultWriterColor->setDefaultValue(0., DimIdx(2));

    _nodegraphColorsTab->addKnob(_defaultWriterColor);

    _defaultGeneratorColor =  _publicInterface->createKnob<KnobColor>("generatorColor", 3);
    _defaultGeneratorColor->setLabel(tr("Generators"));
    _defaultGeneratorColor->setSimplified(true);
    _defaultGeneratorColor->setInternalColorspaceName(kColorKnobDefaultUIColorspaceName);
    _defaultGeneratorColor->setHintToolTip( tr("The color used for newly created Generator nodes.") );
    _defaultGeneratorColor->setDefaultValue(0.3, DimIdx(0));
    _defaultGeneratorColor->setDefaultValue(0.5, DimIdx(1));
    _defaultGeneratorColor->setDefaultValue(0.2, DimIdx(2));

    _nodegraphColorsTab->addKnob(_defaultGeneratorColor);

    _defaultColorGroupColor =  _publicInterface->createKnob<KnobColor>("colorNodesColor", 3);
    _defaultColorGroupColor->setLabel(tr("Color group"));
    _defaultColorGroupColor->setSimplified(true);
    _defaultColorGroupColor->setInternalColorspaceName(kColorKnobDefaultUIColorspaceName);
    _defaultColorGroupColor->setHintToolTip( tr("The color used for newly created Color nodes.") );
    _defaultColorGroupColor->setDefaultValue(0.48, DimIdx(0));
    _defaultColorGroupColor->setDefaultValue(0.66, DimIdx(1));
    _defaultColorGroupColor->setDefaultValue(1., DimIdx(2));

    _nodegraphColorsTab->addKnob(_defaultColorGroupColor);

    _defaultFilterGroupColor =  _publicInterface->createKnob<KnobColor>("filterNodesColor", 3);
    _defaultFilterGroupColor->setLabel(tr("Filter group"));
    _defaultFilterGroupColor->setSimplified(true);
    _defaultFilterGroupColor->setInternalColorspaceName(kColorKnobDefaultUIColorspaceName);
    _defaultFilterGroupColor->setHintToolTip( tr("The color used for newly created Filter nodes.") );
    _defaultFilterGroupColor->setDefaultValue(0.8, DimIdx(0));
    _defaultFilterGroupColor->setDefaultValue(0.5, DimIdx(1));
    _defaultFilterGroupColor->setDefaultValue(0.3, DimIdx(2));

    _nodegraphColorsTab->addKnob(_defaultFilterGroupColor);

    _defaultTransformGroupColor =  _publicInterface->createKnob<KnobColor>("transformNodesColor", 3);
    _defaultTransformGroupColor->setLabel(tr("Transform group"));
    _defaultTransformGroupColor->setSimplified(true);
    _defaultTransformGroupColor->setInternalColorspaceName(kColorKnobDefaultUIColorspaceName);
    _defaultTransformGroupColor->setHintToolTip( tr("The color used for newly created Transform nodes.") );
    _defaultTransformGroupColor->setDefaultValue(0.7, DimIdx(0));
    _defaultTransformGroupColor->setDefaultValue(0.3, DimIdx(1));
    _defaultTransformGroupColor->setDefaultValue(0.1, DimIdx(2));

    _nodegraphColorsTab->addKnob(_defaultTransformGroupColor);

    _defaultTimeGroupColor =  _publicInterface->createKnob<KnobColor>("timeNodesColor", 3);
    _defaultTimeGroupColor->setLabel(tr("Time group"));
    _defaultTimeGroupColor->setSimplified(true);
    _defaultTimeGroupColor->setInternalColorspaceName(kColorKnobDefaultUIColorspaceName);
    _defaultTimeGroupColor->setHintToolTip( tr("The color used for newly created Time nodes.") );
    _defaultTimeGroupColor->setDefaultValue(0.7, DimIdx(0));
    _defaultTimeGroupColor->setDefaultValue(0.65, DimIdx(1));
    _defaultTimeGroupColor->setDefaultValue(0.35, DimIdx(2));

    _nodegraphColorsTab->addKnob(_defaultTimeGroupColor);

    _defaultDrawGroupColor =  _publicInterface->createKnob<KnobColor>("drawNodesColor", 3);
    _defaultDrawGroupColor->setLabel(tr("Draw group"));
    _defaultDrawGroupColor->setSimplified(true);
    _defaultDrawGroupColor->setInternalColorspaceName(kColorKnobDefaultUIColorspaceName);
    _defaultDrawGroupColor->setHintToolTip( tr("The color used for newly created Draw nodes.") );
    _defaultDrawGroupColor->setDefaultValue(0.75, DimIdx(0));
    _defaultDrawGroupColor->setDefaultValue(0.75, DimIdx(1));
    _defaultDrawGroupColor->setDefaultValue(0.75, DimIdx(2));

    _nodegraphColorsTab->addKnob(_defaultDrawGroupColor);

    _defaultKeyerGroupColor =  _publicInterface->createKnob<KnobColor>("keyerNodesColor", 3);
    _defaultKeyerGroupColor->setLabel( tr("Keyer group"));
    _defaultKeyerGroupColor->setSimplified(true);
    _defaultKeyerGroupColor->setInternalColorspaceName(kColorKnobDefaultUIColorspaceName);
    _defaultKeyerGroupColor->setHintToolTip( tr("The color used for newly created Keyer nodes.") );
    _defaultKeyerGroupColor->setDefaultValue(0., DimIdx(0));
    _defaultKeyerGroupColor->setDefaultValue(1, DimIdx(1));
    _defaultKeyerGroupColor->setDefaultValue(0., DimIdx(2));

    _nodegraphColorsTab->addKnob(_defaultKeyerGroupColor);

    _defaultChannelGroupColor =  _publicInterface->createKnob<KnobColor>("channelNodesColor", 3);
    _defaultChannelGroupColor->setLabel(tr("Channel group"));
    _defaultChannelGroupColor->setSimplified(true);
    _defaultChannelGroupColor->setInternalColorspaceName(kColorKnobDefaultUIColorspaceName);
    _defaultChannelGroupColor->setHintToolTip( tr("The color used for newly created Channel nodes.") );
    _defaultChannelGroupColor->setDefaultValue(0.6, DimIdx(0));
    _defaultChannelGroupColor->setDefaultValue(0.24, DimIdx(1));
    _defaultChannelGroupColor->setDefaultValue(0.39, DimIdx(2));

    _nodegraphColorsTab->addKnob(_defaultChannelGroupColor);

    _defaultMergeGroupColor =  _publicInterface->createKnob<KnobColor>("defaultMergeColor", 3);
    _defaultMergeGroupColor->setLabel(tr("Merge group"));
    _defaultMergeGroupColor->setSimplified(true);
    _defaultMergeGroupColor->setInternalColorspaceName(kColorKnobDefaultUIColorspaceName);
    _defaultMergeGroupColor->setHintToolTip( tr("The color used for newly created Merge nodes.") );
    _defaultMergeGroupColor->setDefaultValue(0.3, DimIdx(0));
    _defaultMergeGroupColor->setDefaultValue(0.37, DimIdx(1));
    _defaultMergeGroupColor->setDefaultValue(0.776, DimIdx(2));

    _nodegraphColorsTab->addKnob(_defaultMergeGroupColor);

    _defaultViewsGroupColor =  _publicInterface->createKnob<KnobColor>("defaultViewsColor", 3);
    _defaultViewsGroupColor->setLabel(tr("Views group"));
    _defaultViewsGroupColor->setSimplified(true);
    _defaultViewsGroupColor->setInternalColorspaceName(kColorKnobDefaultUIColorspaceName);
    _defaultViewsGroupColor->setHintToolTip( tr("The color used for newly created Views nodes.") );
    _defaultViewsGroupColor->setDefaultValue(0.5, DimIdx(0));
    _defaultViewsGroupColor->setDefaultValue(0.9, DimIdx(1));
    _defaultViewsGroupColor->setDefaultValue(0.7, DimIdx(2));

    _nodegraphColorsTab->addKnob(_defaultViewsGroupColor);

    _defaultDeepGroupColor =  _publicInterface->createKnob<KnobColor>("defaultDeepColor", 3);
    _defaultDeepGroupColor->setLabel(tr("Deep group"));
    _defaultDeepGroupColor->setSimplified(true);
    _defaultDeepGroupColor->setInternalColorspaceName(kColorKnobDefaultUIColorspaceName);
    _defaultDeepGroupColor->setHintToolTip( tr("The color used for newly created Deep nodes.") );
    _defaultDeepGroupColor->setDefaultValue(0., DimIdx(0));
    _defaultDeepGroupColor->setDefaultValue(0., DimIdx(1));
    _defaultDeepGroupColor->setDefaultValue(0.38, DimIdx(2));

    _nodegraphColorsTab->addKnob(_defaultDeepGroupColor);

} // Settings::initializeKnobsNodeGraphColors

void
SettingsPrivate::initializeKnobsScriptEditorColors()
{
    KnobHolderPtr thisShared = _publicInterface->shared_from_this();
    _scriptEditorColorsTab = _publicInterface->createKnob<KnobPage>("scriptEditorAppearancePage");
    _scriptEditorColorsTab->setLabel(tr("Script Editor"));
    _scriptEditorColorsTab->setParentKnob(_appearanceTab);

    _scriptEditorFontChoice = _publicInterface->createKnob<KnobChoice>("scriptEditorFont");
    _scriptEditorFontChoice->setHintToolTip( tr("List of all fonts available on the system") );
    _scriptEditorFontChoice->setDefaultValueFromID(NATRON_SCRIPT_FONT);
    _scriptEditorFontChoice->setLabel(tr("Font"));

    _scriptEditorColorsTab->addKnob(_scriptEditorFontChoice);

    _scriptEditorFontSize = _publicInterface->createKnob<KnobInt>("scriptEditorFontSize");
    _scriptEditorFontSize->setHintToolTip( tr("The font size") );
    _scriptEditorFontSize->setLabel(tr("Font Size"));
    _scriptEditorFontSize->setDefaultValue(NATRON_FONT_SIZE_DEFAULT);

    _scriptEditorColorsTab->addKnob(_scriptEditorFontSize);

    _curLineColor = _publicInterface->createKnob<KnobColor>("currentLineColor", 3);
    _curLineColor->setLabel(tr("Current Line Color"));
    _curLineColor->setSimplified(true);
    _curLineColor->setInternalColorspaceName(kColorKnobDefaultUIColorspaceName);
    _curLineColor->setDefaultValue(0.35, DimIdx(0));
    _curLineColor->setDefaultValue(0.35, DimIdx(1));
    _curLineColor->setDefaultValue(0.35, DimIdx(2));

    _scriptEditorColorsTab->addKnob(_curLineColor);

    _keywordColor = _publicInterface->createKnob<KnobColor>("keywordColor", 3);
    _keywordColor->setLabel(tr("Keyword Color"));
    _keywordColor->setSimplified(true);
    _keywordColor->setInternalColorspaceName(kColorKnobDefaultUIColorspaceName);
    _keywordColor->setDefaultValue(0.7, DimIdx(0));
    _keywordColor->setDefaultValue(0.7, DimIdx(1));
    _keywordColor->setDefaultValue(0., DimIdx(2));

    _scriptEditorColorsTab->addKnob(_keywordColor);

    _operatorColor = _publicInterface->createKnob<KnobColor>("operatorColor", 3);
    _operatorColor->setLabel(tr("Operator Color"));
    _operatorColor->setSimplified(true);
    _operatorColor->setInternalColorspaceName(kColorKnobDefaultUIColorspaceName);
    _operatorColor->setDefaultValue(0.78, DimIdx(0));
    _operatorColor->setDefaultValue(0.78, DimIdx(1));
    _operatorColor->setDefaultValue(0.78, DimIdx(2));

    _scriptEditorColorsTab->addKnob(_operatorColor);

    _braceColor = _publicInterface->createKnob<KnobColor>("braceColor", 3);
    _braceColor->setLabel(tr("Brace Color"));
    _braceColor->setSimplified(true);
    _braceColor->setInternalColorspaceName(kColorKnobDefaultUIColorspaceName);
    _braceColor->setDefaultValue(0.85, DimIdx(0));
    _braceColor->setDefaultValue(0.85, DimIdx(1));
    _braceColor->setDefaultValue(0.85, DimIdx(2));

    _scriptEditorColorsTab->addKnob(_braceColor);

    _defClassColor = _publicInterface->createKnob<KnobColor>("classDefColor", 3);
    _defClassColor->setLabel(tr("Class Def Color"));
    _defClassColor->setSimplified(true);
    _defClassColor->setInternalColorspaceName(kColorKnobDefaultUIColorspaceName);
    _defClassColor->setDefaultValue(0.7, DimIdx(0));
    _defClassColor->setDefaultValue(0.7, DimIdx(1));
    _defClassColor->setDefaultValue(0., DimIdx(2));

    _scriptEditorColorsTab->addKnob(_defClassColor);

    _stringsColor = _publicInterface->createKnob<KnobColor>("stringsColor", 3);
    _stringsColor->setLabel( tr("Strings Color"));
    _stringsColor->setSimplified(true);
    _stringsColor->setInternalColorspaceName(kColorKnobDefaultUIColorspaceName);
    _stringsColor->setDefaultValue(0.8, DimIdx(0));
    _stringsColor->setDefaultValue(0.2, DimIdx(1));
    _stringsColor->setDefaultValue(0., DimIdx(2));

    _scriptEditorColorsTab->addKnob(_stringsColor);

    _commentsColor = _publicInterface->createKnob<KnobColor>("commentsColor", 3);
    _commentsColor->setLabel(tr("Comments Color"));
    _commentsColor->setSimplified(true);
    _commentsColor->setInternalColorspaceName(kColorKnobDefaultUIColorspaceName);
    _commentsColor->setDefaultValue(0.25, DimIdx(0));
    _commentsColor->setDefaultValue(0.6, DimIdx(1));
    _commentsColor->setDefaultValue(0.25, DimIdx(2));

    _scriptEditorColorsTab->addKnob(_commentsColor);

    _selfColor = _publicInterface->createKnob<KnobColor>("selfColor", 3);
    _selfColor->setLabel(tr("Self Color"));
    _selfColor->setSimplified(true);
    _selfColor->setInternalColorspaceName(kColorKnobDefaultUIColorspaceName);
    _selfColor->setDefaultValue(0.7, DimIdx(0));
    _selfColor->setDefaultValue(0.7, DimIdx(1));
    _selfColor->setDefaultValue(0., DimIdx(2));

    _scriptEditorColorsTab->addKnob(_selfColor);

    _numbersColor = _publicInterface->createKnob<KnobColor>("numbersColor", 3);
    _numbersColor->setLabel(tr("Numbers Color"));
    _numbersColor->setSimplified(true);
    _numbersColor->setInternalColorspaceName(kColorKnobDefaultUIColorspaceName);
    _numbersColor->setDefaultValue(0.25, DimIdx(0));
    _numbersColor->setDefaultValue(0.8, DimIdx(1));
    _numbersColor->setDefaultValue(0.9, DimIdx(2));

    _scriptEditorColorsTab->addKnob(_numbersColor);


} // Settings::initializeKnobsScriptEditorColors

void
SettingsPrivate::initializeKnobsViewers()
{
    KnobHolderPtr thisShared = _publicInterface->shared_from_this();
    _viewersTab = _publicInterface->createKnob<KnobPage>("viewerPage");
    _viewersTab->setLabel(tr("Viewer"));

    _texturesMode = _publicInterface->createKnob<KnobChoice>("texturesBitDepth");
    _texturesMode->setLabel(tr("Viewer textures bit depth"));
    std::vector<ChoiceOption> textureModes;
<<<<<<< HEAD
    textureModes.push_back(ChoiceOption("Byte", "", tr("Post-processing done by the viewer (such as colorspace conversion) is done "
                                                        "by the CPU. As a results, the size of cached textures is smaller.").toStdString() ));
=======
    textureModes.push_back(ChoiceOption("8u",
                                        tr("8-bit").toStdString(),
                                        tr("Post-processing done by the viewer (such as colorspace conversion) is done "
                                           "by the CPU. The size of cached textures is thus smaller.").toStdString() ));
>>>>>>> 0c7c7ea9

    //textureModes.push_back("16bits half-float");
    //helpStringsTextureModes.push_back("Not available yet. Similar to 32bits fp.");
    textureModes.push_back(ChoiceOption("32f",
                                        tr("32-bit floating-point").toStdString(),
                                        tr("Post-processing done by the viewer (such as colorspace conversion) is done "
                                           "by the GPU, using GLSL. The size of cached textures is thus larger.").toStdString()));
    _texturesMode->populateChoices(textureModes);
    _texturesMode->setHintToolTip( tr("Bit depth of the viewer textures used for rendering."
                                      " Hover each option with the mouse for a detailed description.") );
    _texturesMode->setDefaultValue(0);
    _viewersTab->addKnob(_texturesMode);

    _checkerboardTileSize = _publicInterface->createKnob<KnobInt>("checkerboardTileSize");
    _checkerboardTileSize->setLabel(tr("Checkerboard tile size (pixels)"));
    _checkerboardTileSize->setRange(1, INT_MAX);
    _checkerboardTileSize->setHintToolTip( tr("The size (in screen pixels) of one tile of the checkerboard.") );
    _checkerboardTileSize->setDefaultValue(5);
    _viewersTab->addKnob(_checkerboardTileSize);

    _checkerboardColor1 = _publicInterface->createKnob<KnobColor>("checkerboardColor1", 4);
    _checkerboardColor1->setLabel(tr("Checkerboard color 1"));
    _checkerboardColor1->setHintToolTip( tr("The first color used by the checkerboard.") );
    _checkerboardColor1->setDefaultValue(0.5);
    _checkerboardColor1->setDefaultValue(0.5, DimIdx(1));
    _checkerboardColor1->setDefaultValue(0.5, DimIdx(2));
    _checkerboardColor1->setDefaultValue(0.5, DimIdx(3));

    _viewersTab->addKnob(_checkerboardColor1);

    _checkerboardColor2 = _publicInterface->createKnob<KnobColor>("checkerboardColor2", 4);
    _checkerboardColor2->setLabel(tr("Checkerboard color 2"));
    _checkerboardColor2->setHintToolTip( tr("The second color used by the checkerboard.") );
    _checkerboardColor2->setDefaultValue(0.);
    _checkerboardColor2->setDefaultValue(0., DimIdx(1));
    _checkerboardColor2->setDefaultValue(0., DimIdx(2));
    _checkerboardColor2->setDefaultValue(0., DimIdx(3));

    _viewersTab->addKnob(_checkerboardColor2);

    _autoWipe = _publicInterface->createKnob<KnobBool>("autoWipeForViewer");
    _autoWipe->setLabel(tr("Automatically enable wipe"));
    _autoWipe->setHintToolTip( tr("When checked, the wipe tool of the viewer will be automatically enabled "
                                  "when the mouse is hovering the viewer and changing an input of a viewer." ) );
    _autoWipe->setDefaultValue(true);

    _viewersTab->addKnob(_autoWipe);


    _autoProxyWhenScrubbingTimeline = _publicInterface->createKnob<KnobBool>("autoProxyScrubbing");
    _autoProxyWhenScrubbingTimeline->setLabel(tr("Automatically enable proxy when scrubbing the timeline"));
    _autoProxyWhenScrubbingTimeline->setHintToolTip( tr("When checked, the proxy mode will be at least at the level "
                                                        "indicated by the auto-proxy parameter.") );
    _autoProxyWhenScrubbingTimeline->setAddNewLine(false);
    _autoProxyWhenScrubbingTimeline->setDefaultValue(true);

    _viewersTab->addKnob(_autoProxyWhenScrubbingTimeline);


    _autoProxyLevel = _publicInterface->createKnob<KnobChoice>("autoProxyLevel");
    _autoProxyLevel->setLabel(tr("Auto-proxy level"));
    std::vector<ChoiceOption> autoProxyChoices;
    autoProxyChoices.push_back(ChoiceOption("2", "",""));
    autoProxyChoices.push_back(ChoiceOption("4", "",""));
    autoProxyChoices.push_back(ChoiceOption("8", "",""));
    autoProxyChoices.push_back(ChoiceOption("16", "",""));
    autoProxyChoices.push_back(ChoiceOption("32", "",""));
    _autoProxyLevel->populateChoices(autoProxyChoices);
    _autoProxyLevel->setDefaultValue(1);

    _viewersTab->addKnob(_autoProxyLevel);

    _maximumNodeViewerUIOpened = _publicInterface->createKnob<KnobInt>("maxNodeUiOpened");
    _maximumNodeViewerUIOpened->setLabel(tr("Max. opened node viewer interface"));
    _maximumNodeViewerUIOpened->setRange(1, INT_MAX);
    _maximumNodeViewerUIOpened->disableSlider();
    _maximumNodeViewerUIOpened->setHintToolTip( tr("Controls the maximum amount of nodes that can have their interface showing up at the same time in the viewer") );
    _maximumNodeViewerUIOpened->setDefaultValue(2);
    _viewersTab->addKnob(_maximumNodeViewerUIOpened);

    _viewerKeys = _publicInterface->createKnob<KnobBool>("viewerNumberKeys");
    _viewerKeys->setLabel(tr("Use number keys for the viewer"));
    _viewerKeys->setHintToolTip( tr("When enabled, the row of number keys on the keyboard "
                                    "is used for switching input (<key> connects input to A side, "
                                    "<shift-key> connects input to B side), even if the corresponding "
                                    "character in the current keyboard layout is not a number.\n"
                                    "This may have to be disabled when using a remote display connection "
                                    "to Linux from a different OS.") );
    _viewerKeys->setDefaultValue(true);
    _viewersTab->addKnob(_viewerKeys);




} // Settings::initializeKnobsViewers

void
SettingsPrivate::initializeKnobsNodeGraph()
{
    KnobHolderPtr thisShared = _publicInterface->shared_from_this();
    /////////// Nodegraph tab
    _nodegraphTab = _publicInterface->createKnob<KnobPage>("nodegraphTab");
    _nodegraphTab->setLabel(tr("Nodegraph"));

    _autoScroll = _publicInterface->createKnob<KnobBool>("autoScroll");
    _autoScroll->setLabel(tr("Auto Scroll"));
    _autoScroll->setHintToolTip( tr("When checked the node graph will auto scroll if you move a node outside the current graph view.") );
    _autoScroll->setDefaultValue(false);
    _nodegraphTab->addKnob(_autoScroll);

    _autoTurbo = _publicInterface->createKnob<KnobBool>("autoTurbo");
    _autoTurbo->setLabel( tr("Auto-turbo"));
    _autoTurbo->setHintToolTip( tr("When checked the Turbo-mode will be enabled automatically when playback is started and disabled "
                                   "when finished.") );
    _autoTurbo->setDefaultValue(false);
    _nodegraphTab->addKnob(_autoTurbo);

    _snapNodesToConnections = _publicInterface->createKnob<KnobBool>("enableSnapToNode");
    _snapNodesToConnections->setLabel(tr("Snap to node"));
    _snapNodesToConnections->setHintToolTip( tr("When moving nodes on the node graph, snap to positions where they are lined up "
                                                "with the inputs and output nodes.") );
    _snapNodesToConnections->setDefaultValue(true);
    _nodegraphTab->addKnob(_snapNodesToConnections);


    _maxUndoRedoNodeGraph = _publicInterface->createKnob<KnobInt>("maxUndoRedo");
    _maxUndoRedoNodeGraph->setLabel(tr("Maximum undo/redo for the node graph"));
    _maxUndoRedoNodeGraph->disableSlider();
    _maxUndoRedoNodeGraph->setRange(0, INT_MAX);
    _maxUndoRedoNodeGraph->setHintToolTip( tr("Set the maximum of events related to the node graph %1 "
                                              "remembers. Past this limit, older events will be deleted forever, "
                                              "allowing to re-use the RAM for other purposes. \n"
                                              "Changing this value will clear the undo/redo stack.").arg( QString::fromUtf8(NATRON_APPLICATION_NAME) ) );
    _maxUndoRedoNodeGraph->setDefaultValue(20);
    _nodegraphTab->addKnob(_maxUndoRedoNodeGraph);


    _disconnectedArrowLength = _publicInterface->createKnob<KnobInt>("disconnectedArrowLength");
    _disconnectedArrowLength->setLabel(tr("Disconnected arrow length"));
    _disconnectedArrowLength->setHintToolTip( tr("The size of a disconnected node input arrow in pixels.") );
    _disconnectedArrowLength->disableSlider();
    _disconnectedArrowLength->setDefaultValue(30);

    _nodegraphTab->addKnob(_disconnectedArrowLength);

    _hideOptionalInputsAutomatically = _publicInterface->createKnob<KnobBool>("autoHideInputs");
    _hideOptionalInputsAutomatically->setLabel(tr("Auto hide masks inputs"));
    _hideOptionalInputsAutomatically->setHintToolTip( tr("When checked, any diconnected mask input of a node in the nodegraph "
                                                         "will be visible only when the mouse is hovering the node or when it is "
                                                         "selected.") );
    _hideOptionalInputsAutomatically->setDefaultValue(true);
    _nodegraphTab->addKnob(_hideOptionalInputsAutomatically);

    _useInputAForMergeAutoConnect = _publicInterface->createKnob<KnobBool>("mergeConnectToA");
    _useInputAForMergeAutoConnect->setLabel(tr("Merge node connect to A input"));
    _useInputAForMergeAutoConnect->setHintToolTip( tr("If checked, upon creation of a new Merge node, the input A will be preferred "
                                                      "for auto-connection and when disabling the node instead of the input B. "
                                                      "This also applies to any other node with inputs named A and B.") );
    _useInputAForMergeAutoConnect->setDefaultValue(false);
    _nodegraphTab->addKnob(_useInputAForMergeAutoConnect);



} // Settings::initializeKnobsNodeGraph

void
SettingsPrivate::initializeKnobsCaching()
{
    KnobHolderPtr thisShared = _publicInterface->shared_from_this();
    /////////// Caching tab
    _cachingTab = _publicInterface->createKnob<KnobPage>("cachingPage");
    _cachingTab->setLabel(tr("Caching"));

    _aggressiveCaching = _publicInterface->createKnob<KnobBool>("aggressiveCaching");
    _aggressiveCaching->setLabel(tr("Aggressive Caching"));
    _aggressiveCaching->setHintToolTip( tr("When checked, %1 will cache the output of all images "
                                           "rendered by all nodes, regardless of their \"Force caching\" parameter. When enabling this option "
                                           "you need to have at least 8GiB of RAM, and 16GiB is recommended.\n"
                                           "If not checked, %1 will only cache the nodes when needed").arg( QString::fromUtf8(NATRON_APPLICATION_NAME) ) );
    _aggressiveCaching->setDefaultValue(false);

    _cachingTab->addKnob(_aggressiveCaching);


    _maxDiskCacheSizeGb = _publicInterface->createKnob<KnobInt>("maxDiskCacheGb");
    _maxDiskCacheSizeGb->setLabel(tr("Maximum Disk Cache Size (GiB)"));
    _maxDiskCacheSizeGb->disableSlider();

    // The disk should at least allow storage of 1000 tiles accross each bucket
    std::size_t cacheMinSize = NATRON_TILE_SIZE_BYTES;
    cacheMinSize = cacheMinSize * 1024 * 256;
    _maxDiskCacheSizeGb->setRange(cacheMinSize, INT_MAX);
    _maxDiskCacheSizeGb->setHintToolTip( tr("The maximum Disk size that may be used by the Cache (in GiB)") );
    _maxDiskCacheSizeGb->setDefaultValue(8);

    _cachingTab->addKnob(_maxDiskCacheSizeGb);


    _diskCachePath = _publicInterface->createKnob<KnobPath>("diskCachePath");
    _diskCachePath->setLabel(tr("Disk Cache Path (empty = default)"));
    _diskCachePath->setMultiPath(false);

    QString defaultLocation = StandardPaths::writableLocation(StandardPaths::eStandardLocationCache);
    QString diskCacheTt( tr("This is the location where the disk cache is. "
                            "This variable should point to your fastest disk. "
                            "You may override this setting by setting the NATRON_DISK_CACHE_PATH system environment variable when before launching Natron. "
                            "If the location is not specified or does not exist on the filesystem, "
                            "the default location will be used.\nThe default location is: %1\n").arg(defaultLocation) +
                         QLatin1Char('\n') +
                         tr("Changing this requires a restart of the application to take effect.") );

    _diskCachePath->setHintToolTip(diskCacheTt);
    _knobsRequiringRestart.insert(_diskCachePath);

    _cachingTab->addKnob(_diskCachePath);


} // Settings::initializeKnobsCaching

void
SettingsPrivate::initializeKnobsPlugins()
{
    KnobHolderPtr thisShared = _publicInterface->shared_from_this();
    _pluginsTab = _publicInterface->createKnob<KnobPage>("pluginsPage");
    _pluginsTab->setLabel(tr("Plug-ins"));

#if defined(__linux__) || defined(__FreeBSD__)
    std::string searchPath("/usr/OFX/Plugins");
#elif defined(__APPLE__)
    std::string searchPath("/Library/OFX/Plugins");
#elif defined(WINDOWS)

    std::wstring basePath = std::wstring( OFX::Host::PluginCache::getStdOFXPluginPath() );
    basePath.append( std::wstring(L" and C:\\Program Files\\Common Files\\OFX\\Plugins") );
    std::string searchPath = StrUtils::utf16_to_utf8(basePath);

#endif

    _loadBundledPlugins = _publicInterface->createKnob<KnobBool>("useBundledPlugins");
    _knobsRequiringRestart.insert(_loadBundledPlugins);
    _knobsRequiringOFXCacheClear.insert(_loadBundledPlugins);
    _loadBundledPlugins->setLabel(tr("Use bundled plug-ins"));
    _loadBundledPlugins->setHintToolTip( tr("When checked, %1 also uses the plug-ins bundled "
                                            "with the binary distribution.\n"
                                            "When unchecked, only system-wide plug-ins found in are loaded (more information can be "
                                            "found in the help for the \"Extra plug-ins search paths\" setting).").arg( QString::fromUtf8(NATRON_APPLICATION_NAME) ) +
                                         QLatin1Char('\n') +
                                         tr("Changing this requires a restart of the application to take effect.") );
    _loadBundledPlugins->setDefaultValue(true);
    _pluginsTab->addKnob(_loadBundledPlugins);

    _preferBundledPlugins = _publicInterface->createKnob<KnobBool>("preferBundledPlugins");
    _knobsRequiringRestart.insert(_preferBundledPlugins);
    _knobsRequiringOFXCacheClear.insert(_preferBundledPlugins);
    _preferBundledPlugins->setLabel(tr("Prefer bundled plug-ins over system-wide plug-ins"));
    _preferBundledPlugins->setHintToolTip( tr("When checked, and if \"Use bundled plug-ins\" is also checked, plug-ins bundled with "
                                              "the %1 binary distribution will take precedence over system-wide plug-ins "
                                              "if they have the same internal ID.").arg( QString::fromUtf8(NATRON_APPLICATION_NAME) ) +
                                           QLatin1Char('\n') +
                                           tr("Changing this requires a restart of the application to take effect.") );
    _preferBundledPlugins->setDefaultValue(true);
    _pluginsTab->addKnob(_preferBundledPlugins);

    _useStdOFXPluginsLocation = _publicInterface->createKnob<KnobBool>("useStdOFXPluginsLocation");
    _knobsRequiringRestart.insert(_useStdOFXPluginsLocation);
    _knobsRequiringOFXCacheClear.insert(_useStdOFXPluginsLocation);
    _useStdOFXPluginsLocation->setLabel(tr("Enable default OpenFX plugins location"));
    _useStdOFXPluginsLocation->setHintToolTip( tr("When checked, %1 also uses the OpenFX plug-ins found in the default location (%2).").arg( QString::fromUtf8(NATRON_APPLICATION_NAME) ).arg( QString::fromUtf8( searchPath.c_str() ) ) +
                                               QLatin1Char('\n') +
                                               tr("Changing this requires a restart of the application to take effect.") );
    _useStdOFXPluginsLocation->setDefaultValue(true);
    _pluginsTab->addKnob(_useStdOFXPluginsLocation);

    _extraPluginPaths = _publicInterface->createKnob<KnobPath>("extraPluginsSearchPaths");
    _knobsRequiringRestart.insert(_extraPluginPaths);
    _knobsRequiringOFXCacheClear.insert(_extraPluginPaths);
    _extraPluginPaths->setLabel(tr("OpenFX plug-ins search path"));
    _extraPluginPaths->setHintToolTip( tr("Extra search paths where %1 should scan for OpenFX plug-ins. "
                                          "Extra plug-ins search paths can also be specified using the OFX_PLUGIN_PATH environment variable.\n"
                                          "The priority order for system-wide plug-ins, from high to low, is:\n"
                                          "- plugins bundled with the binary distribution of %1 (if \"Prefer bundled plug-ins over "
                                          "system-wide plug-ins\" is checked)\n"
                                          "- plug-ins found in OFX_PLUGIN_PATH\n"
                                          "- plug-ins found in %2 (if \"Enable default OpenFX plug-ins location\" is checked)\n"
                                          "- plugins bundled with the binary distribution of %1 (if \"Prefer bundled plug-ins over "
                                          "system-wide plug-ins\" is not checked)").arg( QString::fromUtf8(NATRON_APPLICATION_NAME) ).arg( QString::fromUtf8( searchPath.c_str() ) ) +
                                       QLatin1Char('\n') +
                                       tr("Changing this requires a restart of the application to take effect.") );
    _extraPluginPaths->setMultiPath(true);
    _pluginsTab->addKnob(_extraPluginPaths);

    _templatesPluginPaths = _publicInterface->createKnob<KnobPath>("groupPluginsSearchPath");
    _templatesPluginPaths->setLabel(tr("PyPlugs search path"));
    _knobsRequiringRestart.insert(_templatesPluginPaths);
    _templatesPluginPaths->setHintToolTip( tr("Search path where %1 should scan for Python group scripts (PyPlugs). "
                                              "The search paths for groups can also be specified using the "
                                              "NATRON_PLUGIN_PATH environment variable.").arg( QString::fromUtf8(NATRON_APPLICATION_NAME) ) +
                                           QLatin1Char('\n') +
                                           tr("Changing this requires a restart of the application to take effect.") );
    _templatesPluginPaths->setMultiPath(true);
    _pluginsTab->addKnob(_templatesPluginPaths);


} // Settings::initializeKnobsPlugins

void
SettingsPrivate::initializeKnobsPython()
{
    KnobHolderPtr thisShared = _publicInterface->shared_from_this();
    _pythonPage = _publicInterface->createKnob<KnobPage>("pythonPage");
    _pythonPage->setLabel(tr("Python"));


    _onProjectCreated = _publicInterface->createKnob<KnobString>("afterProjectCreated");
    _onProjectCreated->setLabel(tr("After project created"));
    _onProjectCreated->setHintToolTip( tr("Callback called once a new project is created (this is never called "
                                          "when \"After project loaded\" is called.)\n"
                                          "The signature of the callback is : callback(app) where:\n"
                                          "- app: points to the current application instance\n") );
    _pythonPage->addKnob(_onProjectCreated);


    _defaultOnProjectLoaded = _publicInterface->createKnob<KnobString>("defOnProjectLoaded");
    _defaultOnProjectLoaded->setLabel(tr("Default after project loaded"));
    _defaultOnProjectLoaded->setHintToolTip( tr("The default afterProjectLoad callback that will be set for new projects.") );
    _pythonPage->addKnob(_defaultOnProjectLoaded);

    _defaultOnProjectSave = _publicInterface->createKnob<KnobString>("defOnProjectSave");
    _defaultOnProjectSave->setLabel(tr("Default before project save") );
    _defaultOnProjectSave->setHintToolTip( tr("The default beforeProjectSave callback that will be set for new projects.") );
    _pythonPage->addKnob(_defaultOnProjectSave);


    _defaultOnProjectClose = _publicInterface->createKnob<KnobString>("defOnProjectClose" );
    _defaultOnProjectClose->setLabel(tr("Default before project close"));
    _defaultOnProjectClose->setHintToolTip( tr("The default beforeProjectClose callback that will be set for new projects.") );
    _pythonPage->addKnob(_defaultOnProjectClose);


    _defaultOnNodeCreated = _publicInterface->createKnob<KnobString>("defOnNodeCreated");
    _defaultOnNodeCreated->setLabel(tr("Default after node created"));
    _defaultOnNodeCreated->setHintToolTip( tr("The default afterNodeCreated callback that will be set for new projects.") );
    _pythonPage->addKnob(_defaultOnNodeCreated);


    _defaultOnNodeDelete = _publicInterface->createKnob<KnobString>("defOnNodeDelete");
    _defaultOnNodeDelete->setLabel(tr("Default before node removal"));
    _defaultOnNodeDelete->setHintToolTip( tr("The default beforeNodeRemoval callback that will be set for new projects.") );
    _pythonPage->addKnob(_defaultOnNodeDelete);


    _echoVariableDeclarationToPython = _publicInterface->createKnob<KnobBool>("printAutoDeclaredVars");
    _echoVariableDeclarationToPython->setLabel(tr("Print auto-declared variables in the Script Editor"));
    _echoVariableDeclarationToPython->setHintToolTip( tr("When checked, %1 will print in the Script Editor all variables that are "
                                                         "automatically declared, such as the app variable or node attributes.").arg( QString::fromUtf8(NATRON_APPLICATION_NAME) ) );
    _echoVariableDeclarationToPython->setDefaultValue(false);
    _pythonPage->addKnob(_echoVariableDeclarationToPython);
} // initializeKnobs

std::string
SettingsPrivate::getSettingsAbsoluteFilepath(const std::string& userDataDirectoryPath)
{
    std::stringstream ss;
    ss << userDataDirectoryPath << NATRON_SETTINGS_FILENAME;
    return ss.str();
}

std::string
Settings::getSettingsAbsoluteFilePath() const
{
    std::string userDataDirPath = _imp->ensureUserDataDirectory();
    return _imp->getSettingsAbsoluteFilepath(userDataDirPath);
}

void
Settings::setSaveSettings(bool enable)
{
    _imp->saveSettings = enable;
}

bool
Settings::getSaveSettings() const
{
    return _imp->saveSettings;
}

void
Settings::saveSettingsToFile()
{
    if (!_imp->saveSettings) {
        return;
    }

    std::string userDataDirPath = _imp->ensureUserDataDirectory();
    std::string settingsFilePath = _imp->getSettingsAbsoluteFilepath(userDataDirPath);

    FStreamsSupport::ofstream ofile;
    FStreamsSupport::open(&ofile, settingsFilePath);

    if (!ofile) {
        std::string message = tr("Failed to save settings to %1").arg(QString::fromUtf8(settingsFilePath.c_str())).toStdString();
        Dialogs::errorDialog(tr("Settings").toStdString(), message);
        return;
    }

    bool hasWrittenSomething = false;


    SERIALIZATION_NAMESPACE::SettingsSerialization serialization;
    serialization.pluginsData = _imp->pluginsData;

    const KnobsVec& knobs = getKnobs();
    for (KnobsVec::const_iterator it = knobs.begin(); it != knobs.end(); ++it) {
        if (!(*it)->getIsPersistent()) {
            continue;
        }
        if (!(*it)->hasModifications()) {
            continue;
        }
        SERIALIZATION_NAMESPACE::KnobSerializationPtr k(new SERIALIZATION_NAMESPACE::KnobSerialization);
        (*it)->toSerialization(k.get());
        if (!k->_mustSerialize) {
            continue;
        }
        serialization.knobs.push_back(k);
        hasWrittenSomething = true;

    } // for all knobs

    const PluginsMap& plugins = appPTR->getPluginsList();
    for (PluginsMap::const_iterator it = plugins.begin(); it != plugins.end(); ++it) {
        assert(it->second.size() > 0);

        for (PluginVersionsOrdered::const_reverse_iterator itver = it->second.rbegin(); itver != it->second.rend(); ++itver) {
            const PluginPtr& plugin = *itver;

            SERIALIZATION_NAMESPACE::SettingsSerialization::PluginData data;
            data.enabled = plugin->isEnabled();
            data.renderScaleEnabled = plugin->isRenderScaleEnabled();
            data.multiThreadingEnabled = plugin->isMultiThreadingEnabled();
            data.openGLEnabled = plugin->isOpenGLEnabled();

            if (!data.enabled || !data.renderScaleEnabled || !data.multiThreadingEnabled || !data.openGLEnabled) {
                SERIALIZATION_NAMESPACE::SettingsSerialization::PluginID id;
                id.identifier = plugin->getPluginID();
                id.majorVersion = plugin->getMajorVersion();
                id.minorVersion = plugin->getMinorVersion();
                serialization.pluginsData[id] = data;
                hasWrittenSomething = true;
            }
        }
    }

    for (ApplicationShortcutsMap::const_iterator it = _imp->shortcuts.begin(); it != _imp->shortcuts.end(); ++it) {
        for (GroupShortcutsMap::const_iterator it2 = it->second.begin(); it2 != it->second.end(); ++it2) {


            if (it2->second.modifiers == it2->second.defaultModifiers && it2->second.currentShortcut == it2->second.defaultShortcut) {
                continue;
            }
            
            SERIALIZATION_NAMESPACE::SettingsSerialization::KeybindShortcut shortcut;
            SERIALIZATION_NAMESPACE::SettingsSerialization::KeybindShortcutKey key;
            key.grouping = it->first;
            key.actionID = it2->first;

            shortcut.modifiers = KeybindShortcut::modifiersToStringList(it2->second.modifiers);
            shortcut.symbol = KeybindShortcut::keySymbolToString(it2->second.currentShortcut);
            hasWrittenSomething = true;

        }
    }

    if (!hasWrittenSomething) {
        ofile.close();
        QFile::remove(QString::fromUtf8(settingsFilePath.c_str()));
    } else {
        SERIALIZATION_NAMESPACE::write(ofile, serialization, NATRON_SETTINGS_FILE_HEADER);
    }


} // saveSettingsToFile


void
SettingsPrivate::loadSettingsFromFileInternal(const SERIALIZATION_NAMESPACE::SettingsSerialization& serialization, int loadType)
{
    // Restore all knobs with a serialization
    const KnobsVec& knobs = _publicInterface->getKnobs();

    if (loadType & Settings::eLoadSettingsTypeKnobs) {
        for (SERIALIZATION_NAMESPACE::KnobSerializationList::const_iterator it = serialization.knobs.begin(); it != serialization.knobs.end(); ++it) {
            KnobIPtr knob;
            for (KnobsVec::const_iterator it2 = knobs.begin(); it2 != knobs.end(); ++it2) {
                if ((*it2)->getName() == (*it)->_scriptName) {
                    knob = *it2;
                    break;
                }
            }
            if (!knob) {
                continue;
            }
            knob->fromSerialization(**it);
        } // for all serialized knobs
    }

    pluginsData = serialization.pluginsData;

    if (loadType & Settings::eLoadSettingsTypePlugins) {
        for (SERIALIZATION_NAMESPACE::SettingsSerialization::PluginDataMap::const_iterator it = pluginsData.begin(); it != pluginsData.end(); ++it) {

            PluginPtr plugin = appPTR->getPluginBinary(QString::fromUtf8(it->first.identifier.c_str()), it->first.majorVersion, it->first.minorVersion);
            if (!plugin) {
                continue;
            }

            plugin->setEnabled(it->second.enabled);
            plugin->setRenderScaleEnabled(it->second.renderScaleEnabled);
            plugin->setMultiThreadingEnabled(it->second.multiThreadingEnabled);
            plugin->setOpenGLEnabled(it->second.openGLEnabled);
            
            
        } // for all plug-ins data
    }

    if (loadType & Settings::eLoadSettingsTypeShortcuts) {
         for (SERIALIZATION_NAMESPACE::SettingsSerialization::KeybindsShortcutMap::const_iterator it = serialization.shortcuts.begin(); it != serialization.shortcuts.end(); ++it) {
             KeyboardModifiers modifiers = KeybindShortcut::modifiersFromStringList(it->second.modifiers);
             Key symbol = KeybindShortcut::keySymbolFromString(it->second.symbol);
             _publicInterface->setShortcutKeybind(it->first.grouping, it->first.actionID, modifiers, symbol);
         }
    }
} // loadSettingsFromFileInternal


void
Settings::loadSettingsFromFile(int loadType)
{
    _imp->_restoringSettings = true;



    std::string userDataDirPath = _imp->ensureUserDataDirectory();
    std::string settingsFilePath = _imp->getSettingsAbsoluteFilepath(userDataDirPath);

    if (QFile::exists(QString::fromUtf8(settingsFilePath.c_str()))) {
        FStreamsSupport::ifstream ifile;
        FStreamsSupport::open(&ifile, settingsFilePath);

        SERIALIZATION_NAMESPACE::SettingsSerialization serialization;
        try {
            SERIALIZATION_NAMESPACE::read(NATRON_SETTINGS_FILE_HEADER, ifile, &serialization);
        } catch (SERIALIZATION_NAMESPACE::InvalidSerializationFileException& e) {
            Dialogs::errorDialog(tr("Settings").toStdString(), tr("Failed to open %1: This file does not appear to be a settings file").arg(QString::fromUtf8(settingsFilePath.c_str())).toStdString());
            return;
        } catch (...) {
            Dialogs::errorDialog(tr("Settings").toStdString(), tr("Failed to open %1: File could not be decoded").arg(QString::fromUtf8(settingsFilePath.c_str())).toStdString());
            return;
        }
        _imp->loadSettingsFromFileInternal(serialization, loadType);
    } // file exists


    if (loadType & Settings::eLoadSettingsTypeKnobs) {
        // Load OCIO config even if there's no serialization
        if (!_imp->_ocioRestored) {
            _imp->tryLoadOpenColorIOConfig();
        }

        // Restore number of threads
        _imp->restoreNumThreads();


        // If the appearance changed, flag it
        try {
            int appearanceVersion = _imp->_defaultAppearanceVersion->getValue();
            if (appearanceVersion < NATRON_DEFAULT_APPEARANCE_VERSION) {
                _imp->_defaultAppearanceOutdated = true;
                _imp->_defaultAppearanceVersion->setValue(NATRON_DEFAULT_APPEARANCE_VERSION);
            }
        } catch (std::logic_error) {
            // ignore
        }

        // Ensure the texture mode of the Viewer cannot be selected if the user gfx card
        // does not support 32 bit fp textures.
        if (!appPTR->isTextureFloatSupported()) {
            if (_imp->_texturesMode) {
                _imp->_texturesMode->setSecret(true);
            }
        }
    }

    _imp->_restoringSettings = false;


} // loadSettingsFromFile

void
SettingsPrivate::restoreOpenGLRenderer()
{
    std::vector<ChoiceOption> availableRenderers = _availableOpenGLRenderers->getEntries();
    QString missingGLError;
    bool hasGL = appPTR->hasOpenGLForRequirements(eOpenGLRequirementsTypeRendering, &missingGLError);

    if ( availableRenderers.empty() || !hasGL) {
        if (missingGLError.isEmpty()) {
            _openglRendererString->setValue( tr("OpenGL rendering disabled: No device meeting %1 requirements could be found.").arg( QString::fromUtf8(NATRON_APPLICATION_NAME) ).toStdString() );
        } else {
            _openglRendererString->setValue(missingGLError.toStdString());
        }
    }
    int curIndex = _availableOpenGLRenderers->getValue();
    if ( (curIndex < 0) || ( curIndex >= (int)availableRenderers.size() ) ) {
        return;
    }
    const std::list<OpenGLRendererInfo>& renderers = appPTR->getOpenGLRenderers();
    int i = 0;
    for (std::list<OpenGLRendererInfo>::const_iterator it = renderers.begin(); it != renderers.end(); ++it, ++i) {
        if (i == curIndex) {

            QString maxMemoryString = it->maxMemBytes == 0 ? tr("Unknown") : printAsRAM(it->maxMemBytes);
            QString curRenderer = (QString::fromUtf8("<p><h2>") +
                                   tr("OpenGL Renderer Infos:") +
                                   QString::fromUtf8("</h2></p><p><b>") +
                                   tr("Vendor:") +
                                   QString::fromUtf8("</b> %1</p><p><b>").arg( QString::fromUtf8( it->vendorName.c_str() ) ) +
                                   tr("Renderer:") +
                                   QString::fromUtf8("</b> %1</p><p><b>").arg( QString::fromUtf8( it->rendererName.c_str() ) ) +
                                   tr("OpenGL Version:") +
                                   QString::fromUtf8("</b> %1</p><p><b>").arg( QString::fromUtf8( it->glVersionString.c_str() ) ) +
                                   tr("GLSL Version:") +
                                   QString::fromUtf8("</b> %1</p><p><b>").arg( QString::fromUtf8( it->glslVersionString.c_str() ) ) +
                                   tr("Max. Memory:") +
                                   QString::fromUtf8("</b> %1</p><p><b>").arg(maxMemoryString) +
                                   tr("Max. Texture Size (px):") +
                                   QString::fromUtf8("</b> %5</p<").arg(it->maxTextureSize));
            _openglRendererString->setValue( curRenderer.toStdString() );
            break;
        }
    }

} // restoreOpenGLRenderer

std::string
SettingsPrivate::ensureUserDataDirectory()
{
    // Create the ~/NatronUserData directory if it doesn't exist.
    QDir homeDir = QDir::home();
    QString userDataDirPath = QString::fromUtf8("%1UserData").arg(QString::fromUtf8(NATRON_APPLICATION_NAME));
    if (!homeDir.exists(userDataDirPath)) {
        homeDir.mkdir(userDataDirPath);
    }
    QString sep = QString::fromUtf8("/");
    return QString(homeDir.absolutePath() + sep + userDataDirPath + sep).toStdString();
}

bool
SettingsPrivate::tryLoadOpenColorIOConfig()
{
    // the default value is the environment variable "OCIO"
    QString configFile = QFile::decodeName( qgetenv(NATRON_OCIO_ENV_VAR_NAME) );

    // OCIO environment variable overrides everything, then try the custom config...
    if ( configFile.isEmpty() && _customOcioConfigFile->isEnabled() ) {
        ///try to load from the file
        std::string file;
        try {
            file = _customOcioConfigFile->getValue();
        } catch (...) {
            // ignore exceptions
        }
        if ( file.empty() ) {
            return false;
        }
        configFile = QString::fromUtf8( file.c_str() );
    }
    if ( !configFile.isEmpty() ) {
        if ( !QFile::exists(configFile) )  {
            Dialogs::errorDialog( "OpenColorIO", tr("%1: No such file.").arg(configFile).toStdString() );

            return false;
        }
    } else {
        // ... and finally try the setting from the choice menu.
        try {
            ///try to load from the combobox
            QString activeEntryText  = QString::fromUtf8( _ocioConfigKnob->getActiveEntry().id.c_str() );
            QString configFileName = QString( activeEntryText + QString::fromUtf8(".ocio") );
            QStringList defaultConfigsPaths = getDefaultOcioConfigPaths();
            Q_FOREACH(const QString &defaultConfigsDirStr, defaultConfigsPaths) {
                QDir defaultConfigsDir(defaultConfigsDirStr);

                if ( !defaultConfigsDir.exists() ) {
                    qDebug() << "Attempt to read an OpenColorIO configuration but the configuration directory"
                             << defaultConfigsDirStr << "does not exist.";
                    continue;
                }
                ///try to open the .ocio config file first in the defaultConfigsDir
                ///if we can't find it, try to look in a subdirectory with the name of the config for the file config.ocio
                if ( !defaultConfigsDir.exists(configFileName) ) {
                    QDir subDir(defaultConfigsDirStr + QDir::separator() + activeEntryText);
                    if ( !subDir.exists() ) {
                        Dialogs::errorDialog( "OpenColorIO", tr("%1: No such file or directory.").arg( subDir.absoluteFilePath( QString::fromUtf8("config.ocio") ) ).toStdString() );

                        return false;
                    }
                    if ( !subDir.exists( QString::fromUtf8("config.ocio") ) ) {
                        Dialogs::errorDialog( "OpenColorIO", tr("%1: No such file or directory.").arg( subDir.absoluteFilePath( QString::fromUtf8("config.ocio") ) ).toStdString() );

                        return false;
                    }
                    configFile = subDir.absoluteFilePath( QString::fromUtf8("config.ocio") );
                } else {
                    configFile = defaultConfigsDir.absoluteFilePath(configFileName);
                }
            }
        } catch (...) {
            // ignore exceptions
        }

        if ( configFile.isEmpty() ) {
            return false;
        }
    }
    _ocioRestored = true;
#ifdef DEBUG
    qDebug() << "setting OCIO=" << configFile;
#endif
    std::string stdConfigFile = configFile.toStdString();
#if 0 //def __NATRON_WIN32__
    _wputenv_s(L"OCIO", StrUtils::utf8_to_utf16(stdConfigFile).c_str());
#else
    qputenv( NATRON_OCIO_ENV_VAR_NAME, stdConfigFile.c_str() );
#endif

    std::string configPath = SequenceParsing::removePath(stdConfigFile);
    if ( !configPath.empty() && (configPath[configPath.size() - 1] == '/') ) {
        configPath.erase(configPath.size() - 1, 1);
    }
    appPTR->onOCIOConfigPathChanged(configPath);

    return true;
} // tryLoadOpenColorIOConfig

inline
void
crash_application()
{
    std::cerr << "CRASHING APPLICATION NOW UPON USER REQUEST!" << std::endl;
    volatile int* a = (int*)(NULL);

    // coverity[var_deref_op]
    *a = 1;
}

void
SettingsPrivate::restoreNumThreads()
{
    int nbThreads = _numberOfThreads->getValue();
#ifdef DEBUG
    if (nbThreads == -1) {
        nbThreads = 1;
    }
#endif
    assert(nbThreads >= 0);
    if (nbThreads == 0) {
        int idealCount = appPTR->getHardwareIdealThreadCount();
        assert(idealCount > 0);
        idealCount = std::max(idealCount, 1);
        QThreadPool::globalInstance()->setMaxThreadCount(idealCount);
    } else {
        QThreadPool::globalInstance()->setMaxThreadCount(nbThreads);
    }
}

void
SettingsPrivate::refreshCacheSize()
{
    CacheBasePtr tileCache = appPTR->getTileCache();
    if (tileCache) {
        tileCache->setMaximumCacheSize(_publicInterface->getTileCacheSize());
    }

    CacheBasePtr cache = appPTR->getGeneralPurposeCache();
    if (cache) {
        cache->setMaximumCacheSize(_publicInterface->getGeneralPurposeCacheSize());
    }
}

std::size_t
Settings::getGeneralPurposeCacheSize() const
{
    std::size_t kb = 1024;
    std::size_t mb = kb * kb;
    std::size_t diskCacheSize = getTileCacheSize();
    std::size_t maxGeneralPurposeCache = (std::size_t)std::max(128. * mb, (double)diskCacheSize * 0.1);;
    return maxGeneralPurposeCache;
}

std::size_t
Settings::getTileCacheSize() const
{
    std::size_t kb = 1024;
    std::size_t mb = kb * kb;
    std::size_t gb = mb * kb;
    std::size_t maxDiskBytes = (std::size_t)_imp->_maxDiskCacheSizeGb->getValue() * gb;
    return maxDiskBytes;
}

bool
Settings::onKnobValueChanged(const KnobIPtr& k,
                             ValueChangedReasonEnum reason,
                             TimeValue /*time*/,
                             ViewSetSpec /*view*/)
{

    Q_EMIT settingChanged(k, reason);
    bool ret = true;

    if ( k == _imp->_maxDiskCacheSizeGb ) {
        _imp->refreshCacheSize();
    }  else if ( k == _imp->_numberOfThreads ) {
        _imp->restoreNumThreads();
    } else if ( k == _imp->_ocioConfigKnob ) {
        if (_imp->_ocioConfigKnob->getActiveEntry().id == NATRON_CUSTOM_OCIO_CONFIG_NAME) {
            _imp->_customOcioConfigFile->setEnabled(true);
        } else {
            _imp->_customOcioConfigFile->setEnabled(false);
        }
        _imp->tryLoadOpenColorIOConfig();
    } else if ( k == _imp->_customOcioConfigFile ) {
        if ( _imp->_customOcioConfigFile->isEnabled() ) {
            _imp->tryLoadOpenColorIOConfig();
        }
    } else if ( k == _imp->_maxUndoRedoNodeGraph ) {
        appPTR->setUndoRedoStackLimit( _imp->_maxUndoRedoNodeGraph->getValue() );
    } else if ( k == _imp->_maxPanelsOpened ) {
        appPTR->onMaxPanelsOpenedChanged( _imp->_maxPanelsOpened->getValue() );
    } else if ( k == _imp->_queueRenders ) {
        appPTR->onQueueRendersChanged( _imp->_queueRenders->getValue() );
    } else if ( ( k == _imp->_checkerboardTileSize ) || ( k == _imp->_checkerboardColor1 ) || ( k == _imp->_checkerboardColor2 ) ) {
        appPTR->onCheckerboardSettingsChanged();
    } else if ( k == _imp->_texturesMode &&  !_imp->_restoringSettings) {
        appPTR->clearAllCaches();
    } else if ( ( k == _imp->_hideOptionalInputsAutomatically ) && !_imp->_restoringSettings && (reason == eValueChangedReasonUserEdited) ) {
        appPTR->toggleAutoHideGraphInputs();
    } else if ( k == _imp->_autoProxyWhenScrubbingTimeline ) {
        _imp->_autoProxyLevel->setSecret( !_imp->_autoProxyWhenScrubbingTimeline->getValue() );
    }  else if ( k == _imp->_hostName ) {
        ChoiceOption hostName = _imp->_hostName->getActiveEntry();
        bool isCustom = hostName.id == NATRON_CUSTOM_HOST_NAME_ENTRY;
        _imp->_customHostName->setSecret(!isCustom);
    } else if ( ( k == _imp->_testCrashReportButton ) && (reason == eValueChangedReasonUserEdited) ) {
        StandardButtonEnum reply = Dialogs::questionDialog( tr("Crash Test").toStdString(),
                                                           tr("You are about to make %1 crash to test the reporting system.\n"
                                                              "Do you really want to crash?").arg( QString::fromUtf8(NATRON_APPLICATION_NAME) ).toStdString(), false,
                                                           StandardButtons(eStandardButtonYes | eStandardButtonNo) );
        if (reply == eStandardButtonYes) {
            crash_application();
        }
    } else if ( ( k == _imp->_scriptEditorFontChoice ) || ( k == _imp->_scriptEditorFontSize ) ) {
        appPTR->reloadScriptEditorFonts();
    } else if ( k == _imp->_enableOpenGL ) {
        appPTR->refreshOpenGLRenderingFlagOnAllInstances();
        if (!_imp->_restoringSettings) {
            appPTR->clearPluginsLoadedCache();
        }
    } else {
        ret = false;
    }

    // Check if the knob is part of the appearance tab. If so
    // refresh stylesheet
    KnobPagePtr isPage = toKnobPage(k);
    if (!isPage) {
        KnobIPtr parent = k->getParentKnob();
        while (parent) {
            if (parent == _imp->_appearanceTab) {
                if (reason == eValueChangedReasonRestoreDefault) {
                    ++_imp->_nRedrawStyleSheetRequests;
                } else {
                    appPTR->reloadStylesheets();
                }
            }
            parent = parent->getParentKnob();
        }
    }
    return ret;
} // onKnobValueChanged

////////////////////////////////////////////////////////
// "Viewers" pane
KnobChoicePtr
Settings::getViewerBitDepthKnob() const
{
    return _imp->_texturesMode;
}

ImageBitDepthEnum
Settings::getViewersBitDepth() const
{
    if (!appPTR->isTextureFloatSupported()) {
        return eImageBitDepthByte;
    }
    int v = _imp->_texturesMode->getValue();

    if (v == 0) {
        return eImageBitDepthByte;
    } else if (v == 1) {
        return eImageBitDepthFloat;
    } else {
        return eImageBitDepthByte;
    }
}

int
Settings::getCheckerboardTileSize() const
{
    return _imp->_checkerboardTileSize->getValue();
}

void
Settings::getCheckerboardColor1(double* r,
                                double* g,
                                double* b,
                                double* a) const
{
    *r = _imp->_checkerboardColor1->getValue(DimIdx(0));
    *g = _imp->_checkerboardColor1->getValue(DimIdx(1));
    *b = _imp->_checkerboardColor1->getValue(DimIdx(2));
    *a = _imp->_checkerboardColor1->getValue(DimIdx(3));
}

void
Settings::getCheckerboardColor2(double* r,
                                double* g,
                                double* b,
                                double* a) const
{
    *r = _imp->_checkerboardColor2->getValue(DimIdx(0));
    *g = _imp->_checkerboardColor2->getValue(DimIdx(1));
    *b = _imp->_checkerboardColor2->getValue(DimIdx(2));
    *a = _imp->_checkerboardColor2->getValue(DimIdx(3));
}

bool
Settings::isAutoWipeEnabled() const
{
    return _imp->_autoWipe->getValue();
}

bool
Settings::isAutoProxyEnabled() const
{
    return _imp->_autoProxyWhenScrubbingTimeline->getValue();
}

unsigned int
Settings::getAutoProxyMipMapLevel() const
{
    return (unsigned int)_imp->_autoProxyLevel->getValue() + 1;
}

int
Settings::getMaxOpenedNodesViewerContext() const
{
    return _imp->_maximumNodeViewerUIOpened->getValue();
}

bool
Settings::isViewerKeysEnabled() const
{
    return _imp->_viewerKeys->getValue();
}

///////////////////////////////////////////////////////
// "Caching" pane

std::string
Settings::getDiskCachePath() const
{
    return _imp->_diskCachePath->getValue();
}

bool
Settings::isAggressiveCachingEnabled() const
{
    return _imp->_aggressiveCaching->getValue();
}

bool
Settings::getColorPickerLinear() const
{
    return _imp->_linearPickers->getValue();
}

int
Settings::getNumberOfThreads() const
{
    return _imp->_numberOfThreads->getValue();
}

void
Settings::setNumberOfThreads(int threadsNb)
{
    _imp->_numberOfThreads->setValue(threadsNb);
}

bool
Settings::isAutoPreviewOnForNewProjects() const
{
    return _imp->_autoPreviewEnabledForNewProjects->getValue();
}

#ifdef NATRON_DOCUMENTATION_ONLINE
int
Settings::getDocumentationSource() const
{
    return _imp->_documentationSource->getValue();
}
#endif

int
Settings::getServerPort() const
{
    return _imp->_wwwServerPort->getValue();
}

void
Settings::setServerPort(int port) const
{
    _imp->_wwwServerPort->setValue(port);
}

bool
Settings::isAutoScrollEnabled() const
{
    return _imp->_autoScroll->getValue();
}

QString
Settings::makeHTMLDocumentation(bool genHTML) const
{
    QString ret;
    QString markdown;
    QTextStream ts(&ret);
    QTextStream ms(&markdown);

    ms << tr("Preferences") << "\n==========\n\n";

    const KnobsVec& knobs = getKnobs_mt_safe();
    for (KnobsVec::const_iterator it = knobs.begin(); it != knobs.end(); ++it) {
#pragma message WARN("TODO: restore getDefaultIsSecret from RB-2.2")
        //if ( (*it)->getDefaultIsSecret() ) {
        if ( (*it)->getIsSecret() ) {
            continue;
        }
        //QString knobScriptName = QString::fromUtf8( (*it)->getName().c_str() );
        QString knobLabel = convertFromPlainTextToMarkdown( QString::fromStdString( (*it)->getLabel() ), genHTML, false );
        QString knobHint = convertFromPlainTextToMarkdown( QString::fromStdString( (*it)->getHintToolTip() ), genHTML, false );
        KnobPage* isPage = dynamic_cast<KnobPage*>( it->get() );
        KnobSeparator* isSep = dynamic_cast<KnobSeparator*>( it->get() );
        if (isPage) {
            if (isPage->getParentKnob()) {
                ms << "### " << knobLabel << "\n\n";
            } else {
                ms << knobLabel << "\n----------\n\n";
            }
        } else if (isSep) {
            ms << "**" << knobLabel << "**\n\n";
        } else if ( !knobLabel.isEmpty() && !knobHint.isEmpty() ) {
            if ( ( knobLabel != QString::fromUtf8("Enabled") ) && ( knobLabel != QString::fromUtf8("Zoom support") ) ) {
                ms << "**" << knobLabel << "**\n\n";
                ms << knobHint << "\n\n";
            }
        }
    }

    if (genHTML) {
        ts << ("<!DOCTYPE html PUBLIC \"-//W3C//DTD XHTML 1.0 Transitional//EN\"\n"
               "  \"http://www.w3.org/TR/xhtml1/DTD/xhtml1-transitional.dtd\">\n"
               "\n"
               "\n"
               "<html xmlns=\"http://www.w3.org/1999/xhtml\">\n"
               "  <head>\n"
               "    <meta http-equiv=\"Content-Type\" content=\"text/html; charset=utf-8\" />\n"
               "    \n"
               "    <title>") << tr("Preferences") << " &#8212; NATRON_DOCUMENTATION</title>\n";
        ts << ("    \n"
               "    <link rel=\"stylesheet\" href=\"_static/markdown.css\" type=\"text/css\" />\n"
               "    \n"
               "    <script type=\"text/javascript\" src=\"_static/jquery.js\"></script>\n"
               "    <script type=\"text/javascript\" src=\"_static/dropdown.js\"></script>\n"
               "    <link rel=\"index\" title=\"Index\" href=\"genindex.html\" />\n"
               "    <link rel=\"search\" title=\"Search\" href=\"search.html\" />\n"
               "  </head>\n"
               "  <body role=\"document\">\n"
               "    <div class=\"related\" role=\"navigation\" aria-label=\"related navigation\">\n"
               "      <h3>") << tr("Navigation") << "</h3>\n";
        ts << ("      <ul>\n"
               "        <li class=\"right\" style=\"margin-right: 10px\">\n"
               "          <a href=\"genindex.html\" title=\"General Index\"\n"
               "             accesskey=\"I\">") << tr("index") << "</a></li>\n";
        ts << ("        <li class=\"right\" >\n"
               "          <a href=\"py-modindex.html\" title=\"Python Module Index\"\n"
               "             >") << tr("modules") << "</a> |</li>\n";
        ts << ("        <li class=\"nav-item nav-item-0\"><a href=\"index.html\">NATRON_DOCUMENTATION</a> &#187;</li>\n"
               "          <li class=\"nav-item nav-item-1\"><a href=\"_group.html\" >") << tr("Reference Guide") << "</a> &#187;</li>\n";
        ts << ("      </ul>\n"
               "    </div>  \n"
               "\n"
               "    <div class=\"document\">\n"
               "      <div class=\"documentwrapper\">\n"
               "          <div class=\"body\" role=\"main\">\n"
               "            \n"
               "  <div class=\"section\">\n");
        QString html = Markdown::convert2html(markdown);
        ts << Markdown::fixSettingsHTML(html);
        ts << ("</div>\n"
               "\n"
               "\n"
               "          </div>\n"
               "      </div>\n"
               "      <div class=\"clearer\"></div>\n"
               "    </div>\n"
               "\n"
               "    <div class=\"footer\" role=\"contentinfo\">\n"
               "        &#169; Copyright 2013-2017 The Natron documentation authors, licensed under CC BY-SA 4.0.\n"
               "    </div>\n"
               "  </body>\n"
               "</html>");
    } else {
        ts << markdown;
    }

    return ret;
} // Settings::makeHTMLDocumentation

void
Settings::populateSystemFonts(const std::vector<std::string>& fonts)
{
    std::vector<ChoiceOption> options(fonts.size());
    for (std::size_t i = 0; i < fonts.size(); ++i) {
        options[i].id = fonts[i];
    }
    _imp->_systemFontChoice->populateChoices(options);
    _imp->_scriptEditorFontChoice->populateChoices(options);
}

void
Settings::getOpenFXPluginsSearchPaths(std::list<std::string>* paths) const
{
    assert(paths);
    try {
        _imp->_extraPluginPaths->getPaths(paths);
    } catch (std::logic_error) {
        paths->clear();
    }
}

bool
Settings::getUseStdOFXPluginsLocation() const
{
    return _imp->_useStdOFXPluginsLocation->getValue();
}

void
Settings::restoreAllSettingsToDefaults()
{
    restoreDefaultAppearance();
    restoreDefaultShortcuts();
    const KnobsVec& knobs = getKnobs();
    for (KnobsVec::const_iterator it = knobs.begin(); it != knobs.end(); ++it) {
        KnobPagePtr isPage = toKnobPage(*it);
        if (!isPage) {
            continue;
        }
        restorePageToDefaults(isPage);
    }
}

void
Settings::restorePageToDefaults(const KnobPagePtr& tab)
{

    _imp->_nRedrawStyleSheetRequests = 0;
    {
        ScopedChanges_RAII changes(this);
        const KnobsVec & knobs = tab->getChildren();
        for (U32 i = 0; i < knobs.size(); ++i) {
            knobs[i]->resetToDefaultValue(DimSpec::all(), ViewSetSpec::all());
        }
    }

    if (tab == _imp->_pluginsTab) {
        const PluginsMap& allPlugins = appPTR->getPluginsList();
        for (PluginsMap::const_iterator it = allPlugins.begin(); it != allPlugins.end(); ++it) {
            for (PluginVersionsOrdered::const_iterator it2 = it->second.begin(); it2 != it->second.end(); ++it2) {
                (*it2)->setEnabled(true);
                (*it2)->setRenderScaleEnabled(true);
                (*it2)->setMultiThreadingEnabled(true);
                (*it2)->setOpenGLEnabled(true);
            }
        }
        _imp->pluginsData.clear();
    }

    if (_imp->_nRedrawStyleSheetRequests > 0) {
        appPTR->reloadStylesheets();
        _imp->_nRedrawStyleSheetRequests = 0;
    }
} // restorePageToDefaults

bool
Settings::isRenderInSeparatedProcessEnabled() const
{
    return _imp->_renderInSeparateProcess->getValue();
}

int
Settings::getMaximumUndoRedoNodeGraph() const
{
    return _imp->_maxUndoRedoNodeGraph->getValue();
}

int
Settings::getAutoSaveDelayMS() const
{
    return _imp->_autoSaveDelay->getValue() * 1000;
}

bool
Settings::isAutoSaveEnabledForUnsavedProjects() const
{
    return _imp->_autoSaveUnSavedProjects->getValue();
}

bool
Settings::isSnapToNodeEnabled() const
{
    return _imp->_snapNodesToConnections->getValue();
}

bool
Settings::isCheckForUpdatesEnabled() const
{
    return _imp->_checkForUpdates->getValue();
}

void
Settings::setCheckUpdatesEnabled(bool enabled)
{
    _imp->_checkForUpdates->setValue(enabled);
}

bool
Settings::isCrashReportingEnabled() const
{
    return _imp->_enableCrashReports->getValue();
}

int
Settings::getMaxPanelsOpened() const
{
    return _imp->_maxPanelsOpened->getValue();
}

void
Settings::setMaxPanelsOpened(int maxPanels)
{
    _imp->_maxPanelsOpened->setValue(maxPanels);
}

bool
Settings::loadBundledPlugins() const
{
    return _imp->_loadBundledPlugins->getValue();
}

bool
Settings::preferBundledPlugins() const
{
    return _imp->_preferBundledPlugins->getValue();
}

void
Settings::getDefaultNodeColor(float *r,
                              float *g,
                              float *b) const
{
    *r = _imp->_defaultNodeColor->getValue(DimIdx(0));
    *g = _imp->_defaultNodeColor->getValue(DimIdx(1));
    *b = _imp->_defaultNodeColor->getValue(DimIdx(2));
}

void
Settings::getDefaultBackdropColor(float *r,
                                  float *g,
                                  float *b) const
{
    *r = _imp->_defaultBackdropColor->getValue(DimIdx(0));
    *g = _imp->_defaultBackdropColor->getValue(DimIdx(1));
    *b = _imp->_defaultBackdropColor->getValue(DimIdx(2));
}

void
Settings::getGeneratorColor(float *r,
                            float *g,
                            float *b) const
{
    *r = _imp->_defaultGeneratorColor->getValue(DimIdx(0));
    *g = _imp->_defaultGeneratorColor->getValue(DimIdx(1));
    *b = _imp->_defaultGeneratorColor->getValue(DimIdx(2));
}

void
Settings::getReaderColor(float *r,
                         float *g,
                         float *b) const
{
    *r = _imp->_defaultReaderColor->getValue(DimIdx(0));
    *g = _imp->_defaultReaderColor->getValue(DimIdx(1));
    *b = _imp->_defaultReaderColor->getValue(DimIdx(2));
}

void
Settings::getWriterColor(float *r,
                         float *g,
                         float *b) const
{
    *r = _imp->_defaultWriterColor->getValue(DimIdx(0));
    *g = _imp->_defaultWriterColor->getValue(DimIdx(1));
    *b = _imp->_defaultWriterColor->getValue(DimIdx(2));
}

void
Settings::getColorGroupColor(float *r,
                             float *g,
                             float *b) const
{
    *r = _imp->_defaultColorGroupColor->getValue(DimIdx(0));
    *g = _imp->_defaultColorGroupColor->getValue(DimIdx(1));
    *b = _imp->_defaultColorGroupColor->getValue(DimIdx(2));
}

void
Settings::getFilterGroupColor(float *r,
                              float *g,
                              float *b) const
{
    *r = _imp->_defaultFilterGroupColor->getValue(DimIdx(0));
    *g = _imp->_defaultFilterGroupColor->getValue(DimIdx(1));
    *b = _imp->_defaultFilterGroupColor->getValue(DimIdx(2));
}

void
Settings::getTransformGroupColor(float *r,
                                 float *g,
                                 float *b) const
{
    *r = _imp->_defaultTransformGroupColor->getValue(DimIdx(0));
    *g = _imp->_defaultTransformGroupColor->getValue(DimIdx(1));
    *b = _imp->_defaultTransformGroupColor->getValue(DimIdx(2));
}

void
Settings::getTimeGroupColor(float *r,
                            float *g,
                            float *b) const
{
    *r = _imp->_defaultTimeGroupColor->getValue(DimIdx(0));
    *g = _imp->_defaultTimeGroupColor->getValue(DimIdx(1));
    *b = _imp->_defaultTimeGroupColor->getValue(DimIdx(2));
}

void
Settings::getDrawGroupColor(float *r,
                            float *g,
                            float *b) const
{
    *r = _imp->_defaultDrawGroupColor->getValue(DimIdx(0));
    *g = _imp->_defaultDrawGroupColor->getValue(DimIdx(1));
    *b = _imp->_defaultDrawGroupColor->getValue(DimIdx(2));
}

void
Settings::getKeyerGroupColor(float *r,
                             float *g,
                             float *b) const
{
    *r = _imp->_defaultKeyerGroupColor->getValue(DimIdx(0));
    *g = _imp->_defaultKeyerGroupColor->getValue(DimIdx(1));
    *b = _imp->_defaultKeyerGroupColor->getValue(DimIdx(2));
}

void
Settings::getChannelGroupColor(float *r,
                               float *g,
                               float *b) const
{
    *r = _imp->_defaultChannelGroupColor->getValue(DimIdx(0));
    *g = _imp->_defaultChannelGroupColor->getValue(DimIdx(1));
    *b = _imp->_defaultChannelGroupColor->getValue(DimIdx(2));
}

void
Settings::getMergeGroupColor(float *r,
                             float *g,
                             float *b) const
{
    *r = _imp->_defaultMergeGroupColor->getValue(DimIdx(0));
    *g = _imp->_defaultMergeGroupColor->getValue(DimIdx(1));
    *b = _imp->_defaultMergeGroupColor->getValue(DimIdx(2));
}

void
Settings::getViewsGroupColor(float *r,
                             float *g,
                             float *b) const
{
    *r = _imp->_defaultViewsGroupColor->getValue(DimIdx(0));
    *g = _imp->_defaultViewsGroupColor->getValue(DimIdx(1));
    *b = _imp->_defaultViewsGroupColor->getValue(DimIdx(2));
}

void
Settings::getDeepGroupColor(float *r,
                            float *g,
                            float *b) const
{
    *r = _imp->_defaultDeepGroupColor->getValue(DimIdx(0));
    *g = _imp->_defaultDeepGroupColor->getValue(DimIdx(1));
    *b = _imp->_defaultDeepGroupColor->getValue(DimIdx(2));
}

int
Settings::getDisconnectedArrowLength() const
{
    return _imp->_disconnectedArrowLength->getValue();
}

std::string
Settings::getHostName() const
{
    int entry_i =  _imp->_hostName->getValue();
    std::vector<ChoiceOption> entries = _imp->_hostName->getEntries();

    if ( (entry_i >= 0) && ( entry_i < (int)entries.size() ) && (entries[entry_i].id == NATRON_CUSTOM_HOST_NAME_ENTRY) ) {
        return _imp->_customHostName->getValue();
    } else {
        if ( (entry_i >= 0) && ( entry_i < (int)_imp->_knownHostNames.size() ) ) {
            return _imp->_knownHostNames[entry_i].id;

        }

        return std::string();
    }
}

const std::string&
Settings::getKnownHostName(KnownHostNameEnum e) const
{
    return _imp->_knownHostNames[(int)e].id;
}

bool
Settings::getRenderOnEditingFinishedOnly() const
{
    return _imp->_renderOnEditingFinished->getValue();
}

void
Settings::setRenderOnEditingFinishedOnly(bool render)
{
    _imp->_renderOnEditingFinished->setValue(render);
}

bool
Settings::getIconsBlackAndWhite() const
{
    return _imp->_useBWIcons->getValue();
}

std::string
Settings::getDefaultLayoutFile() const
{
    return _imp->_defaultLayoutFile->getValue();
}

bool
Settings::getLoadProjectWorkspce() const
{
    return _imp->_loadProjectsWorkspace->getValue();
}

bool
Settings::useCursorPositionIncrements() const
{
    return _imp->_useCursorPositionIncrements->getValue();
}

bool
Settings::isAutoProjectFormatEnabled() const
{
    return _imp->_firstReadSetProjectFormat->getValue();
}

bool
Settings::isAutoFixRelativeFilePathEnabled() const
{
    return _imp->_fixPathsOnProjectPathChanged->getValue();
}

bool
Settings::areRGBPixelComponentsSupported() const
{
    return _imp->_activateRGBSupport->getValue();
}

bool
Settings::isTransformConcatenationEnabled() const
{
    return _imp->_activateTransformConcatenationSupport->getValue();
}

bool
Settings::isMergeAutoConnectingToAInput() const
{
    return _imp->_useInputAForMergeAutoConnect->getValue();
}

void
Settings::doOCIOStartupCheckIfNeeded()
{
    bool docheck = _imp->_ocioStartupCheck->getValue();
    AppInstancePtr mainInstance = appPTR->getTopLevelInstance();

    if (!mainInstance) {
        qDebug() << "WARNING: doOCIOStartupCheckIfNeeded() called without a AppInstance";

        return;
    }

    if (docheck && mainInstance) {
        int entry_i = _imp->_ocioConfigKnob->getValue();
        std::vector<ChoiceOption> entries = _imp->_ocioConfigKnob->getEntries();
        std::string warnText;
        if ( (entry_i < 0) || ( entry_i >= (int)entries.size() ) ) {
            warnText = tr("The current OCIO config selected in the preferences is invalid, would you like to set it to the default config (%1)?").arg( QString::fromUtf8(NATRON_DEFAULT_OCIO_CONFIG_NAME) ).toStdString();
        } else if (entries[entry_i].id != NATRON_DEFAULT_OCIO_CONFIG_NAME) {
            warnText = tr("The current OCIO config selected in the preferences is not the default one (%1), would you like to set it to the default config?").arg( QString::fromUtf8(NATRON_DEFAULT_OCIO_CONFIG_NAME) ).toStdString();
        } else {
            return;
        }

        bool stopAsking = false;
        StandardButtonEnum reply = mainInstance->questionDialog("OCIO config", warnText, false,
                                                                StandardButtons(eStandardButtonYes | eStandardButtonNo),
                                                                eStandardButtonYes,
                                                                &stopAsking);
        if (stopAsking != !docheck) {
            _imp->_ocioStartupCheck->setValue(!stopAsking);
        }

        if (reply == eStandardButtonYes) {
            int defaultIndex = -1;
            for (unsigned i = 0; i < entries.size(); ++i) {
                if (entries[i].id.find(NATRON_DEFAULT_OCIO_CONFIG_NAME) != std::string::npos) {
                    defaultIndex = i;
                    break;
                }
            }
            if (defaultIndex != -1) {
                _imp->_ocioConfigKnob->setValue(defaultIndex);
            } else {
                Dialogs::warningDialog( "OCIO config", tr("The %2 OCIO config could not be found.\n"
                                                          "This is probably because you're not using the OpenColorIO-Configs folder that should "
                                                          "be bundled with your %1 installation.").arg( QString::fromUtf8(NATRON_APPLICATION_NAME) ).arg( QString::fromUtf8(NATRON_DEFAULT_OCIO_CONFIG_NAME) ).toStdString() );
            }
        }
    }
} // Settings::doOCIOStartupCheckIfNeeded

bool
Settings::notifyOnFileChange() const
{
    return _imp->_notifyOnFileChange->getValue();
}

bool
Settings::isAutoTurboEnabled() const
{
    return _imp->_autoTurbo->getValue();
}

void
Settings::setAutoTurboModeEnabled(bool e)
{
    _imp->_autoTurbo->setValue(e);
}

void
Settings::setOptionalInputsAutoHidden(bool hidden)
{
    _imp->_hideOptionalInputsAutomatically->setValue(hidden);
}

bool
Settings::areOptionalInputsAutoHidden() const
{
    return _imp->_hideOptionalInputsAutomatically->getValue();
}

void
Settings::getPythonGroupsSearchPaths(std::list<std::string>* templates) const
{
    _imp->_templatesPluginPaths->getPaths(templates);
}

void
Settings::appendPythonGroupsPath(const std::string& path)
{
    _imp->_templatesPluginPaths->appendPath(path);
    QSettings settings( QString::fromUtf8(NATRON_ORGANIZATION_NAME), QString::fromUtf8(NATRON_APPLICATION_NAME) );
    settings.setValue( QString::fromUtf8( _imp->_templatesPluginPaths->getName().c_str() ), QVariant( QString::fromUtf8( _imp->_templatesPluginPaths->getValue(DimIdx(0)).c_str() ) ) );
}

std::string
Settings::getDefaultOnProjectLoadedCB()
{
    return _imp->_defaultOnProjectLoaded->getValue();
}

std::string
Settings::getDefaultOnProjectSaveCB()
{
    return _imp->_defaultOnProjectSave->getValue();
}

std::string
Settings::getDefaultOnProjectCloseCB()
{
    return _imp->_defaultOnProjectClose->getValue();
}

std::string
Settings::getDefaultOnNodeCreatedCB()
{
    return _imp->_defaultOnNodeCreated->getValue();
}

std::string
Settings::getDefaultOnNodeDeleteCB()
{
    return _imp->_defaultOnNodeDelete->getValue();
}

std::string
Settings::getOnProjectCreatedCB()
{
    return _imp->_onProjectCreated->getValue();
}

bool
Settings::isAutoDeclaredVariablePrintActivated() const
{
    return _imp->_echoVariableDeclarationToPython->getValue();
}

void
Settings::setAutoDeclaredVariablePrintEnabled(bool enabled)
{
    _imp->_echoVariableDeclarationToPython->setValue(enabled);
}

bool
Settings::isPluginIconActivatedOnNodeGraph() const
{
    return _imp->_usePluginIconsInNodeGraph->getValue();
}

bool
Settings::isNodeGraphAntiAliasingEnabled() const
{
    return _imp->_useAntiAliasing->getValue();
}

void
Settings::getSunkenColor(double* r,
                         double* g,
                         double* b) const
{
    *r = _imp->_sunkenColor->getValue(DimIdx(0));
    *g = _imp->_sunkenColor->getValue(DimIdx(1));
    *b = _imp->_sunkenColor->getValue(DimIdx(2));
}

void
Settings::getBaseColor(double* r,
                       double* g,
                       double* b) const
{
    *r = _imp->_baseColor->getValue(DimIdx(0));
    *g = _imp->_baseColor->getValue(DimIdx(1));
    *b = _imp->_baseColor->getValue(DimIdx(2));
}

void
Settings::getRaisedColor(double* r,
                         double* g,
                         double* b) const
{
    *r = _imp->_raisedColor->getValue(DimIdx(0));
    *g = _imp->_raisedColor->getValue(DimIdx(1));
    *b = _imp->_raisedColor->getValue(DimIdx(2));
}

void
Settings::getSelectionColor(double* r,
                            double* g,
                            double* b) const
{
    *r = _imp->_selectionColor->getValue(DimIdx(0));
    *g = _imp->_selectionColor->getValue(DimIdx(1));
    *b = _imp->_selectionColor->getValue(DimIdx(2));
}

void
Settings::getInterpolatedColor(double* r,
                               double* g,
                               double* b) const
{
    *r = _imp->_interpolatedColor->getValue(DimIdx(0));
    *g = _imp->_interpolatedColor->getValue(DimIdx(1));
    *b = _imp->_interpolatedColor->getValue(DimIdx(2));
}

void
Settings::getKeyframeColor(double* r,
                           double* g,
                           double* b) const
{
    *r = _imp->_keyframeColor->getValue(DimIdx(0));
    *g = _imp->_keyframeColor->getValue(DimIdx(1));
    *b = _imp->_keyframeColor->getValue(DimIdx(2));
}

void
Settings::getTrackerKeyframeColor(double* r,
                                  double* g,
                                  double* b) const
{
    *r = _imp->_trackerKeyframeColor->getValue(DimIdx(0));
    *g = _imp->_trackerKeyframeColor->getValue(DimIdx(1));
    *b = _imp->_trackerKeyframeColor->getValue(DimIdx(2));
}

void
Settings::getExprColor(double* r,
                       double* g,
                       double* b) const
{
    *r = _imp->_exprColor->getValue(DimIdx(0));
    *g = _imp->_exprColor->getValue(DimIdx(1));
    *b = _imp->_exprColor->getValue(DimIdx(2));
}


void
Settings::getCloneColor(double* r,
                       double* g,
                       double* b) const
{
    *r = _imp->_cloneColor->getValue(DimIdx(0));
    *g = _imp->_cloneColor->getValue(DimIdx(1));
    *b = _imp->_cloneColor->getValue(DimIdx(2));
}

void
Settings::getTextColor(double* r,
                       double* g,
                       double* b) const
{
    *r = _imp->_textColor->getValue(DimIdx(0));
    *g = _imp->_textColor->getValue(DimIdx(1));
    *b = _imp->_textColor->getValue(DimIdx(2));
}

void
Settings::getAltTextColor(double* r,
                          double* g,
                          double* b) const
{
    *r = _imp->_altTextColor->getValue(DimIdx(0));
    *g = _imp->_altTextColor->getValue(DimIdx(1));
    *b = _imp->_altTextColor->getValue(DimIdx(2));
}

void
Settings::getTimelinePlayheadColor(double* r,
                                   double* g,
                                   double* b) const
{
    *r = _imp->_timelinePlayheadColor->getValue(DimIdx(0));
    *g = _imp->_timelinePlayheadColor->getValue(DimIdx(1));
    *b = _imp->_timelinePlayheadColor->getValue(DimIdx(2));
}

void
Settings::getTimelineBoundsColor(double* r,
                                 double* g,
                                 double* b) const
{
    *r = _imp->_timelineBoundsColor->getValue(DimIdx(0));
    *g = _imp->_timelineBoundsColor->getValue(DimIdx(1));
    *b = _imp->_timelineBoundsColor->getValue(DimIdx(2));
}

void
Settings::getTimelineBGColor(double* r,
                             double* g,
                             double* b) const
{
    *r = _imp->_timelineBGColor->getValue(DimIdx(0));
    *g = _imp->_timelineBGColor->getValue(DimIdx(1));
    *b = _imp->_timelineBGColor->getValue(DimIdx(2));
}

void
Settings::getCachedFrameColor(double* r,
                              double* g,
                              double* b) const
{
    *r = _imp->_cachedFrameColor->getValue(DimIdx(0));
    *g = _imp->_cachedFrameColor->getValue(DimIdx(1));
    *b = _imp->_cachedFrameColor->getValue(DimIdx(2));
}


void
Settings::getAnimationModuleEditorBackgroundColor(double *r,
                                            double *g,
                                            double *b) const
{
    *r = _imp->_animationViewBackgroundColor->getValue(DimIdx(0));
    *g = _imp->_animationViewBackgroundColor->getValue(DimIdx(1));
    *b = _imp->_animationViewBackgroundColor->getValue(DimIdx(2));
}

void
Settings::getAnimationModuleEditorRootRowBackgroundColor(double *r,
                                                   double *g,
                                                   double *b,
                                                   double *a) const
{
    *r = _imp->_dopesheetRootSectionBackgroundColor->getValue(DimIdx(0));
    *g = _imp->_dopesheetRootSectionBackgroundColor->getValue(DimIdx(1));
    *b = _imp->_dopesheetRootSectionBackgroundColor->getValue(DimIdx(2));
    *a = _imp->_dopesheetRootSectionBackgroundColor->getValue(DimIdx(3));
}

void
Settings::getAnimationModuleEditorKnobRowBackgroundColor(double *r,
                                                   double *g,
                                                   double *b,
                                                   double *a) const
{
    *r = _imp->_dopesheetKnobSectionBackgroundColor->getValue(DimIdx(0));
    *g = _imp->_dopesheetKnobSectionBackgroundColor->getValue(DimIdx(1));
    *b = _imp->_dopesheetKnobSectionBackgroundColor->getValue(DimIdx(2));
    *a = _imp->_dopesheetKnobSectionBackgroundColor->getValue(DimIdx(3));
}

void
Settings::getAnimationModuleEditorScaleColor(double *r,
                                       double *g,
                                       double *b) const
{
    *r = _imp->_animationViewScaleColor->getValue(DimIdx(0));
    *g = _imp->_animationViewScaleColor->getValue(DimIdx(1));
    *b = _imp->_animationViewScaleColor->getValue(DimIdx(2));
}

void
Settings::getAnimationModuleEditorGridColor(double *r,
                                      double *g,
                                      double *b) const
{
    *r = _imp->_animationViewGridColor->getValue(DimIdx(0));
    *g = _imp->_animationViewGridColor->getValue(DimIdx(1));
    *b = _imp->_animationViewGridColor->getValue(DimIdx(2));
}

void
Settings::getSEKeywordColor(double* r,
                            double* g,
                            double* b) const
{
    *r = _imp->_keywordColor->getValue(DimIdx(0));
    *g = _imp->_keywordColor->getValue(DimIdx(1));
    *b = _imp->_keywordColor->getValue(DimIdx(2));
}

void
Settings::getSEOperatorColor(double* r,
                             double* g,
                             double* b) const
{
    *r = _imp->_operatorColor->getValue(DimIdx(0));
    *g = _imp->_operatorColor->getValue(DimIdx(1));
    *b = _imp->_operatorColor->getValue(DimIdx(2));
}

void
Settings::getSEBraceColor(double* r,
                          double* g,
                          double* b) const
{
    *r = _imp->_braceColor->getValue(DimIdx(0));
    *g = _imp->_braceColor->getValue(DimIdx(1));
    *b = _imp->_braceColor->getValue(DimIdx(2));
}

void
Settings::getSEDefClassColor(double* r,
                             double* g,
                             double* b) const
{
    *r = _imp->_defClassColor->getValue(DimIdx(0));
    *g = _imp->_defClassColor->getValue(DimIdx(1));
    *b = _imp->_defClassColor->getValue(DimIdx(2));
}

void
Settings::getSEStringsColor(double* r,
                            double* g,
                            double* b) const
{
    *r = _imp->_stringsColor->getValue(DimIdx(0));
    *g = _imp->_stringsColor->getValue(DimIdx(1));
    *b = _imp->_stringsColor->getValue(DimIdx(2));
}

void
Settings::getSECommentsColor(double* r,
                             double* g,
                             double* b) const
{
    *r = _imp->_commentsColor->getValue(DimIdx(0));
    *g = _imp->_commentsColor->getValue(DimIdx(1));
    *b = _imp->_commentsColor->getValue(DimIdx(2));
}

void
Settings::getSESelfColor(double* r,
                         double* g,
                         double* b) const
{
    *r = _imp->_selfColor->getValue(DimIdx(0));
    *g = _imp->_selfColor->getValue(DimIdx(1));
    *b = _imp->_selfColor->getValue(DimIdx(2));
}

void
Settings::getSENumbersColor(double* r,
                            double* g,
                            double* b) const
{
    *r = _imp->_numbersColor->getValue(DimIdx(0));
    *g = _imp->_numbersColor->getValue(DimIdx(1));
    *b = _imp->_numbersColor->getValue(DimIdx(2));
}

void
Settings::getSECurLineColor(double* r,
                            double* g,
                            double* b) const
{
    *r = _imp->_curLineColor->getValue(DimIdx(0));
    *g = _imp->_curLineColor->getValue(DimIdx(1));
    *b = _imp->_curLineColor->getValue(DimIdx(2));
}

void
Settings::getSliderColor(double* r,
                            double* g,
                            double* b) const
{
    *r = _imp->_sliderColor->getValue(DimIdx(0));
    *g = _imp->_sliderColor->getValue(DimIdx(1));
    *b = _imp->_sliderColor->getValue(DimIdx(2));
}

int
Settings::getSEFontSize() const
{
    return _imp->_scriptEditorFontSize->getValue();
}

std::string
Settings::getSEFontFamily() const
{
    return _imp->_scriptEditorFontChoice->getActiveEntry().id;
}

std::string
Settings::getApplicationFontFamily() const
{
    return _imp->_systemFontChoice->getActiveEntry().id;
}

int
Settings::getApplicationFontSize() const
{
    return _imp->_fontSize->getValue();
}

void
Settings::getPluginIconFrameColor(int *r,
                                  int *g,
                                  int *b) const
{
    *r = 50;
    *g = 50;
    *b = 50;
}

bool
Settings::isNaNHandlingEnabled() const
{
    return _imp->_convertNaNValues->getValue();
}

void
Settings::setOnProjectCreatedCB(const std::string& func)
{
    _imp->_onProjectCreated->setValue(func);
}

void
Settings::setOnProjectLoadedCB(const std::string& func)
{
    _imp->_defaultOnProjectLoaded->setValue(func);
}

bool
Settings::isDefaultAppearanceOutdated() const
{
    return _imp->_defaultAppearanceOutdated;
}

void
Settings::restoreDefaultAppearance()
{
    restorePageToDefaults(_imp->_appearanceTab);
}

std::string
Settings::getUserStyleSheetFilePath() const
{
    return _imp->_qssFile->getValue();
}

void
Settings::setRenderQueuingEnabled(bool enabled)
{
    _imp->_queueRenders->setValue(enabled);
}

bool
Settings::isRenderQueuingEnabled() const
{
    return _imp->_queueRenders->getValue();
}

bool
Settings::isFileDialogEnabledForNewWriters() const
{
    return _imp->_filedialogForWriters->getValue();
}

bool
Settings::isDriveLetterToUNCPathConversionEnabled() const
{
    return !_imp->_enableMappingFromDriveLettersToUNCShareNames->getValue();
}


bool
Settings::getIsFullRecoverySaveModeEnabled() const
{
    return _imp->_saveSafetyMode->getValue();
}

KnobPathPtr
Settings::getFileDialogFavoritePathsKnob() const
{
    return _imp->_fileDialogSavedPaths;
}


NATRON_NAMESPACE_EXIT


NATRON_NAMESPACE_USING
#include "moc_Settings.cpp"<|MERGE_RESOLUTION|>--- conflicted
+++ resolved
@@ -1205,12 +1205,6 @@
     _documentationSource = _publicInterface->createKnob<KnobChoice>("documentationSource");
     _documentationSource->setLabel( tr("Documentation Source"));
     _documentationSource->setHintToolTip( tr("Documentation source.") );
-<<<<<<< HEAD
-    _documentationSource->appendChoice(ChoiceOption("Local", "",""));
-    _documentationSource->appendChoice(ChoiceOption("Online", "",""));
-    _documentationSource->appendChoice(ChoiceOption("None", "",""));
-    _documentationSource->setDefaultValue(0);
-=======
     _documentationSource->appendChoice(ChoiceOption("local",
                                                     tr("Local").toStdString(),
                                                     tr("Use the documentation distributed with the software.").toStdString()));
@@ -1220,7 +1214,7 @@
     _documentationSource->appendChoice(ChoiceOption("none",
                                                     tr("None").toStdString(),
                                                     tr("Disable documentation").toStdString()));
->>>>>>> 0c7c7ea9
+    _documentationSource->setDefaultValue(0);
     _documentationPage->addKnob(_documentationSource);
 #endif
 
@@ -1979,15 +1973,10 @@
     _texturesMode = _publicInterface->createKnob<KnobChoice>("texturesBitDepth");
     _texturesMode->setLabel(tr("Viewer textures bit depth"));
     std::vector<ChoiceOption> textureModes;
-<<<<<<< HEAD
-    textureModes.push_back(ChoiceOption("Byte", "", tr("Post-processing done by the viewer (such as colorspace conversion) is done "
-                                                        "by the CPU. As a results, the size of cached textures is smaller.").toStdString() ));
-=======
     textureModes.push_back(ChoiceOption("8u",
                                         tr("8-bit").toStdString(),
                                         tr("Post-processing done by the viewer (such as colorspace conversion) is done "
                                            "by the CPU. The size of cached textures is thus smaller.").toStdString() ));
->>>>>>> 0c7c7ea9
 
     //textureModes.push_back("16bits half-float");
     //helpStringsTextureModes.push_back("Not available yet. Similar to 32bits fp.");
