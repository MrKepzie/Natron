--- conflicted
+++ resolved
@@ -160,12 +160,8 @@
     _enableCrashReports->setAddNewLine(false);
     _generalTab->addKnob(_enableCrashReports);
 
-<<<<<<< HEAD
     _testCrashReportButton = AppManager::createKnob<KnobButton>( shared_from_this(), tr("Test Crash Reporting") );
-=======
-    _testCrashReportButton = AppManager::createKnob<KnobButton>( this, tr("Test Crash Reporting") );
     _testCrashReportButton->setName("testCrashReporting");
->>>>>>> b060bfd6
     _testCrashReportButton->setHintToolTip( tr("This button is for developers only to test whether the crash reporting system "
                                                "works correctly. Do not use this.") );
     _generalTab->addKnob(_testCrashReportButton);
@@ -2217,11 +2213,7 @@
         appPTR->onQueueRendersChanged( _queueRenders->getValue() );
     } else if ( ( k == _checkerboardTileSize ) || ( k == _checkerboardColor1 ) || ( k == _checkerboardColor2 ) ) {
         appPTR->onCheckerboardSettingsChanged();
-<<<<<<< HEAD
-    } else if ( k == _powerOf2Tiling ) {
-=======
-    } else if ( k == _powerOf2Tiling.get() && !_restoringSettings) {
->>>>>>> b060bfd6
+    } else if ( k == _powerOf2Tiling && !_restoringSettings) {
         appPTR->onViewerTileCacheSizeChanged();
     } else if ( k == _texturesMode &&  !_restoringSettings) {
          appPTR->onViewerTileCacheSizeChanged();
