--- conflicted
+++ resolved
@@ -881,18 +881,11 @@
         }
 
         OpenGLRendererInfo info;
-<<<<<<< HEAD
         info.vendorName = std::string( (const char *) GL_GPU::glGetString(GL_VENDOR) );
         info.rendererName = std::string( (const char *) GL_GPU::glGetString(GL_RENDERER) );
         info.glVersionString = std::string( (const char *) GL_GPU::glGetString(GL_VERSION) );
+        info.glslVersionString = std::string( (const char *) GL_GPU::glGetString(GL_SHADING_LANGUAGE_VERSION) );
         GL_GPU::glGetIntegerv(GL_MAX_TEXTURE_SIZE, &info.maxTextureSize);
-=======
-        info.vendorName = std::string( (const char *) glGetString(GL_VENDOR) );
-        info.rendererName = std::string( (const char *) glGetString(GL_RENDERER) );
-        info.glVersionString = std::string( (const char *) glGetString(GL_VERSION) );
-        info.glslVersionString = std::string( (const char *)glGetString(GL_SHADING_LANGUAGE_VERSION) );
-        glGetIntegerv(GL_MAX_TEXTURE_SIZE, &info.maxTextureSize);
->>>>>>> 129067c2
         // We don't have any way to get memory size, set it to 0
         info.maxMemBytes = 0;
         info.rendererID.renderID = -1;
@@ -994,18 +987,11 @@
                     }
 
                     info.rendererID.renderID = renderer;
-<<<<<<< HEAD
                     info.vendorName = std::string( (const char *) GL_GPU::glGetString(GL_VENDOR) );
                     info.rendererName = std::string( (const char *) GL_GPU::glGetString(GL_RENDERER) );
                     info.glVersionString = std::string( (const char *) GL_GPU::glGetString(GL_VERSION) );
+                    info.glslVersionString = std::string( (const char *) GL_GPU::glGetString(GL_SHADING_LANGUAGE_VERSION) );
                     GL_GPU::glGetIntegerv(GL_MAX_TEXTURE_SIZE, &info.maxTextureSize);
-=======
-                    info.vendorName = std::string( (const char *) glGetString(GL_VENDOR) );
-                    info.rendererName = std::string( (const char *) glGetString(GL_RENDERER) );
-                    info.glVersionString = std::string( (const char *) glGetString(GL_VERSION) );
-                    info.glslVersionString = std::string( (const char*) glGetString (GL_SHADING_LANGUAGE_VERSION) );
-                    glGetIntegerv(GL_MAX_TEXTURE_SIZE, &info.maxTextureSize);
->>>>>>> 129067c2
 
                     renderers.push_back(info);
 
