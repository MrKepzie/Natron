--- conflicted
+++ resolved
@@ -457,8 +457,6 @@
 
     assert(fvRequest);
 
-<<<<<<< HEAD
-=======
 
     bool finalRoIEmpty = fvRequest->finalData.finalRoi.isNull();
     if (!finalRoIEmpty && fvRequest->finalData.finalRoi.contains(canonicalRenderWindow)) {
@@ -471,7 +469,6 @@
         fvRequest->finalData.finalRoi.merge(canonicalRenderWindow);
     }
 
->>>>>>> 125231c8
     if (fvRequest->globalData.identityInputNb == -2) {
         assert(fvRequest->globalData.inputIdentityTime != time || viewInvariance == eViewInvarianceAllViewsInvariant);
         // be safe in release mode otherwise we hit an infinite recursion
