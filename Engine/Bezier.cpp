/* ***** BEGIN LICENSE BLOCK *****
 * This file is part of Natron <http://www.natron.fr/>,
 * Copyright (C) 2013-2017 INRIA and Alexandre Gauthier-Foichat
 *
 * Natron is free software: you can redistribute it and/or modify
 * it under the terms of the GNU General Public License as published by
 * the Free Software Foundation; either version 2 of the License, or
 * (at your option) any later version.
 *
 * Natron is distributed in the hope that it will be useful,
 * but WITHOUT ANY WARRANTY; without even the implied warranty of
 * MERCHANTABILITY or FITNESS FOR A PARTICULAR PURPOSE.  See the
 * GNU General Public License for more details.
 *
 * You should have received a copy of the GNU General Public License
 * along with Natron.  If not, see <http://www.gnu.org/licenses/gpl-2.0.html>
 * ***** END LICENSE BLOCK ***** */

// ***** BEGIN PYTHON BLOCK *****
// from <https://docs.python.org/3/c-api/intro.html#include-files>:
// "Since Python may define some pre-processor definitions which affect the standard headers on some systems, you must include Python.h before any standard headers are included."
#include <Python.h>
// ***** END PYTHON BLOCK *****

#include "Bezier.h"

#include <algorithm> // min, max
#include <sstream>
#include <locale>
#include <limits>
#include <cmath>
#include <cassert>
#include <stdexcept>

#include <QtCore/QThread>
#include <QCoreApplication>
#include <QtCore/QLineF>
#include <QtCore/QDebug>

GCC_DIAG_UNUSED_LOCAL_TYPEDEFS_OFF
// /usr/local/include/boost/bind/arg.hpp:37:9: warning: unused typedef 'boost_static_assert_typedef_37' [-Wunused-local-typedef]
#include <boost/bind.hpp>
#include <boost/shared_ptr.hpp>
#include <boost/math/special_functions/fpclassify.hpp>
#include <boost/algorithm/string/predicate.hpp>
GCC_DIAG_UNUSED_LOCAL_TYPEDEFS_ON

#include "Engine/AppInstance.h"
#include "Engine/BezierCP.h"
#include "Engine/FeatherPoint.h"
#include "Engine/Interpolation.h"
#include "Engine/TimeLine.h"
#include "Engine/Image.h"
#include "Engine/Hash64.h"
#include "Engine/Settings.h"
#include "Engine/KnobTypes.h"
#include "Engine/Node.h"
#include "Engine/Format.h"
#include "Engine/RotoLayer.h"
#include "Engine/RotoPaint.h"
#include "Engine/RotoPaintPrivate.h"
#include "Engine/RenderStats.h"
#include "Engine/Transform.h"
#include "Engine/Project.h"
#include "Engine/CoonsRegularization.h"
#include "Engine/ViewIdx.h"
#include "Engine/ViewerInstance.h"

#include "Serialization/BezierCPSerialization.h"
#include "Serialization/BezierSerialization.h"

#define kMergeOFXParamOperation "operation"
#define kBlurCImgParamSize "size"
#define kTimeOffsetParamOffset "timeOffset"
#define kFrameHoldParamFirstFrame "firstFrame"

#define kTransformParamTranslate "translate"
#define kTransformParamRotate "rotate"
#define kTransformParamScale "scale"
#define kTransformParamUniform "uniform"
#define kTransformParamSkewX "skewX"
#define kTransformParamSkewY "skewY"
#define kTransformParamSkewOrder "skewOrder"
#define kTransformParamCenter "center"
#define kTransformParamFilter "filter"
#define kTransformParamResetCenter "resetCenter"
#define kTransformParamBlackOutside "black_outside"


#ifndef M_PI
#define M_PI        3.14159265358979323846264338327950288   /* pi             */
#endif


NATRON_NAMESPACE_ENTER;

struct BezierShape
{
    BezierCPs points; //< the control points of the curve
    BezierCPs featherPoints; //< the feather points, the number of feather points must equal the number of cp.

    bool finished; //< when finished is true, the last point of the list is connected to the first point of the list.

    BezierShape()
    : points()
    , featherPoints()
    , finished(false)
    {

    }
};

typedef std::map<ViewIdx, BezierShape> PerViewBezierShapeMap;

struct BezierPrivate
{
    mutable QMutex itemMutex; //< protects points & featherPoits
    PerViewBezierShapeMap viewShapes;

    bool isOpenBezier; // when true the bezier will be rendered even if not closed

    std::string baseName;

    KnobDoubleWPtr feather; //< number of pixels to add to the feather distance (from the feather point), between -100 and 100
    KnobDoubleWPtr featherFallOff; //< the rate of fall-off for the feather, between 0 and 1,  0.5 meaning the
    //alpha value is half the original value when at half distance from the feather distance
    KnobChoiceWPtr fallOffRampType;


    BezierPrivate(const std::string& baseName, bool isOpenBezier)
    : itemMutex()
    , viewShapes()
    , isOpenBezier(isOpenBezier)
    , baseName(baseName)
    {
        viewShapes.insert(std::make_pair(ViewIdx(0), BezierShape()));
    }

    BezierPrivate(const BezierPrivate& other)
    : itemMutex()
    , viewShapes()
    {
        QMutexLocker k(&other.itemMutex);

        isOpenBezier = other.isOpenBezier;
        baseName = other.baseName;
        feather = other.feather;
        featherFallOff = other.featherFallOff;
        fallOffRampType = other.fallOffRampType;

        for (PerViewBezierShapeMap::const_iterator it = other.viewShapes.begin(); it != other.viewShapes.end(); ++it) {
            BezierShape& thisShape = viewShapes[it->first];
            thisShape.finished = it->second.finished;
            for (BezierCPs::const_iterator it2 = it->second.points.begin(); it2 != it->second.points.end(); ++it2) {
                BezierCPPtr copy(new BezierCP(**it2));
                thisShape.points.push_back(copy);
            }
            for (BezierCPs::const_iterator it2 = it->second.featherPoints.begin(); it2 != it->second.featherPoints.end(); ++it2) {
                BezierCPPtr copy(new BezierCP(**it2));
                thisShape.featherPoints.push_back(copy);
            }

        }
    }
    
    const BezierShape* getViewShape(ViewIdx view) const
    {
        assert(!itemMutex.tryLock());
        PerViewBezierShapeMap::const_iterator found = viewShapes.find(view);
        if (found == viewShapes.end()) {
            return 0;
        }
        return &found->second;
    }

    BezierShape* getViewShape(ViewIdx view)
    {
        assert(!itemMutex.tryLock());
        PerViewBezierShapeMap::iterator found = viewShapes.find(view);
        if (found == viewShapes.end()) {
            return 0;
        }
        return &found->second;
    }

    BezierCPs::const_iterator atIndex(int index, const BezierShape& shape) const;
    
    BezierCPs::iterator atIndex(int index, BezierShape& shape);
    
    BezierCPs::const_iterator findControlPointNearby(double x,
                                                     double y,
                                                     double acceptance,
                                                     TimeValue time,
                                                     const BezierShape& shape,
                                                     const Transform::Matrix3x3& transform,
                                                     int* index) const;
    
    BezierCPs::const_iterator findFeatherPointNearby(double x,
                                                     double y,
                                                     double acceptance,
                                                     TimeValue time,
                                                     const BezierShape& shape,
                                                     const Transform::Matrix3x3& transform,
                                                     int* index) const;
};


Bezier::Bezier(const KnobItemsTablePtr& model,
               const std::string& baseName,
               bool isOpenBezier)
: RotoDrawableItem(model)
, _imp( new BezierPrivate(baseName, isOpenBezier) )
{
}

Bezier::Bezier(const BezierPtr& other, const FrameViewRenderKey& key)
: RotoDrawableItem(other, key)
, _imp( new BezierPrivate(*other->_imp) )
{

}

bool
Bezier::isOpenBezier() const
{
    return _imp->isOpenBezier;
}


Bezier::~Bezier()
{
}

KnobHolderPtr
Bezier::createRenderCopy(const FrameViewRenderKey& render) const
{
    BezierPtr mainInstance = toBezier(getMainInstance());
    if (!mainInstance) {
        mainInstance = toBezier(boost::const_pointer_cast<KnobHolder>(shared_from_this()));
    }
    BezierPtr ret(new Bezier(mainInstance, render));
    return ret;
}

RotoStrokeType
Bezier::getBrushType() const
{
    return eRotoStrokeTypeSolid;
}

bool
Bezier::isAutoKeyingEnabled() const
{
    KnobItemsTablePtr model = getModel();
    if (!model) {
        return false;
    }
    KnobButtonPtr knob = toKnobButton(model->getNode()->getEffectInstance()->getKnobByName(kRotoUIParamAutoKeyingEnabled));
    if (!knob) {
        return false;
    }
    return knob->getValue();
}

bool
Bezier::isFeatherLinkEnabled() const
{
    KnobItemsTablePtr model = getModel();
    if (!model) {
        return false;
    }
    KnobButtonPtr knob = toKnobButton(model->getNode()->getEffectInstance()->getKnobByName(kRotoUIParamFeatherLinkEnabled));
    if (!knob) {
        return false;
    }
    return knob->getValue();
}

bool
Bezier::isRippleEditEnabled() const
{
    KnobItemsTablePtr model = getModel();
    if (!model) {
        return false;
    }
    KnobButtonPtr knob = toKnobButton(model->getNode()->getEffectInstance()->getKnobByName(kRotoUIParamRippleEdit));
    if (!knob) {
        return false;
    }
    return knob->getValue();

}


BezierCPs::const_iterator
BezierPrivate::atIndex(int index, const BezierShape& shape) const
{
    // PRIVATE - should not lock
    
    if ( ( index >= (int)shape.points.size() ) || (index < 0) ) {
        throw std::out_of_range("RotoSpline::atIndex: non-existent control point");
    }
    
    BezierCPs::const_iterator it = shape.points.begin();
    std::advance(it, index);
    
    return it;
}

BezierCPs::iterator
BezierPrivate::atIndex(int index, BezierShape& shape)
{
    // PRIVATE - should not lock
    
    if ( ( index >= (int)shape.points.size() ) || (index < 0) ) {
        throw std::out_of_range("RotoSpline::atIndex: non-existent control point");
    }
    
    BezierCPs::iterator it = shape.points.begin();
    std::advance(it, index);
    
    return it;
}


BezierCPs::const_iterator
BezierPrivate::findControlPointNearby(double x,
                                      double y,
                                      double acceptance,
                                      TimeValue time,
                                      const BezierShape& shape,
                                      const Transform::Matrix3x3& transform,
                                      int* index) const
{
    // PRIVATE - should not lock
    int i = 0;
    
    for (BezierCPs::const_iterator it = shape.points.begin(); it != shape.points.end(); ++it, ++i) {
        Transform::Point3D p;
        p.z = 1;
        (*it)->getPositionAtTime(time, &p.x, &p.y);
        p = Transform::matApply(transform, p);
        if ( ( p.x >= (x - acceptance) ) && ( p.x <= (x + acceptance) ) && ( p.y >= (y - acceptance) ) && ( p.y <= (y + acceptance) ) ) {
            *index = i;
            
            return it;
        }
    }
    
    return shape.points.end();
}

BezierCPs::const_iterator
BezierPrivate::findFeatherPointNearby(double x,
                                      double y,
                                      double acceptance,
                                      TimeValue time,
                                      const BezierShape& shape,
                                      const Transform::Matrix3x3& transform,
                                      int* index) const
{
    // PRIVATE - should not lock
    int i = 0;
    
    for (BezierCPs::const_iterator it = shape.featherPoints.begin(); it != shape.featherPoints.end(); ++it, ++i) {
        Transform::Point3D p;
        p.z = 1;
        (*it)->getPositionAtTime(time, &p.x, &p.y);
        p = Transform::matApply(transform, p);
        if ( ( p.x >= (x - acceptance) ) && ( p.x <= (x + acceptance) ) && ( p.y >= (y - acceptance) ) && ( p.y <= (y + acceptance) ) ) {
            *index = i;
            
            return it;
        }
    }
    
    return shape.featherPoints.end();
}



static inline double
lerp(double a,
     double b,
     double t)
{
    return a + (b - a) * t;
}

static inline void
lerpPoint(const Point & a,
          const Point & b,
          double t,
          Point *dest)
{
    dest->x = lerp(a.x, b.x, t);
    dest->y = lerp(a.y, b.y, t);
}

// compute value using the de Casteljau recursive formula
double
Bezier::bezierEval(double p0,
                   double p1,
                   double p2,
                   double p3,
                   double t)
{
    double p0p1, p1p2, p2p3, p0p1_p1p2, p1p2_p2p3;

    p0p1 = lerp(p0, p1, t);
    p1p2 = lerp(p1, p2, t);
    p2p3 = lerp(p2, p3, t);
    p0p1_p1p2 = lerp(p0p1, p1p2, t);
    p1p2_p2p3 = lerp(p1p2, p2p3, t);

    return lerp(p0p1_p1p2, p1p2_p2p3, t);
}

// compute point using the de Casteljau recursive formula
void
Bezier::bezierFullPoint(const Point & p0,
                        const Point & p1,
                        const Point & p2,
                        const Point & p3,
                        double t,
                        Point *p0p1,
                        Point *p1p2,
                        Point *p2p3,
                        Point *p0p1_p1p2,
                        Point *p1p2_p2p3,
                        Point *dest)
{
    lerpPoint(p0, p1, t, p0p1);
    lerpPoint(p1, p2, t, p1p2);
    lerpPoint(p2, p3, t, p2p3);
    lerpPoint(*p0p1, *p1p2, t, p0p1_p1p2);
    lerpPoint(*p1p2, *p2p3, t, p1p2_p2p3);
    lerpPoint(*p0p1_p1p2, *p1p2_p2p3, t, dest);
}

void
Bezier::bezierPoint(const Point & p0,
                    const Point & p1,
                    const Point & p2,
                    const Point & p3,
                    double t,
                    Point *dest)
{
    Point p0p1, p1p2, p2p3, p0p1_p1p2, p1p2_p2p3;

    bezierFullPoint(p0, p1, p2, p3, t, &p0p1, &p1p2, &p2p3, &p0p1_p1p2, &p1p2_p2p3, dest);
}

#if 0 //UNUSED CODE
// compute polynomial coefficients so that
// P(t) = A*t^3 + B*t^2 + C*t + D
static inline void
bezierPolyCoeffs(double p0,
                 double p1,
                 double p2,
                 double p3,
                 double *a,
                 double *b,
                 double *c,
                 double *d)
{
    // d = P0
    *d = p0;
    // c = 3*P1-3*P0
    *c = 3 * p1 - 3 * p0;
    // b = 3*P2-6*P1+3*P0
    *b = 3 * p2 - 6 * p1 + 3 * p0;
    // a = P3-3*P2+3*P1-P0
    *a = p3 - 3 * p2 + 3 * p1 - p0;
}

#endif

// compute polynomial coefficients so that
// P'(t) = A*t^2 + B*t + C
static inline void
bezierPolyDerivativeCoeffs(double p0,
                           double p1,
                           double p2,
                           double p3,
                           double *a,
                           double *b,
                           double *c)
{
    // c = 3*P1-3*P0
    *c = 3 * p1 - 3 * p0;
    // b = 2*(3*P2-6*P1+3*P0)
    *b = 2 * (3 * p2 - 6 * p1 + 3 * p0);
    // a = 3*(P3-3*P2+3*P1-P0)
    *a = 3 * (p3 - 3 * p2 + 3 * p1 - p0);
}

static inline void
updateRange(double x,
            double *xmin,
            double *xmax)
{
    if (x < *xmin) {
        *xmin = x;
    }
    if (x > *xmax) {
        *xmax = x;
    }
}

// compute the bounds of the Bezier for t \in [0,1]
// algorithm:
// - compute extrema of the cubic, i.e. values of t for
// which the derivative of the x coordinate of the
// Bezier is 0. If they are in [0,1] then they take part in
// range computation (there can be up to two extrema). the
// Bbox is the Bbox of these points and the
// extremal points (P0,P3)
static inline void
bezierBounds(double p0,
             double p1,
             double p2,
             double p3,
             double *xmin,
             double *xmax)
{
    // initialize with the range of the endpoints
    *xmin = std::min(p0, p3);
    *xmax = std::max(p0, p3);
    double a, b, c;
    bezierPolyDerivativeCoeffs(p0, p1, p2, p3, &a, &b, &c);
    if (a == 0) {
        //aX^2 + bX + c well then then this is a simple line
        //x= -c / b
        double t = -c / b;
        if ( (0 < t) && (t < 1) ) {
            updateRange(Bezier::bezierEval(p0, p1, p2, p3, t), xmin, xmax);
        }

        return;
    }
    double disc = b * b - 4 * a * c;
    if (disc < 0) {
        // no real solution
    } else if (disc == 0) {
        double t = -b / (2 * a);
        if ( (0 < t) && (t < 1) ) {
            updateRange(Bezier::bezierEval(p0, p1, p2, p3, t), xmin, xmax);
        }
    } else {
        double t;
        t = ( -b - std::sqrt(disc) ) / (2 * a);
        if ( (0 < t) && (t < 1) ) {
            updateRange(Bezier::bezierEval(p0, p1, p2, p3, t), xmin, xmax);
        }
        t = ( -b + std::sqrt(disc) ) / (2 * a);
        if ( (0 < t) && (t < 1) ) {
            updateRange(Bezier::bezierEval(p0, p1, p2, p3, t), xmin, xmax);
        }
    }
}

// updates param bbox with the bbox of this segment
void
Bezier::bezierPointBboxUpdate(const Point & p0,
                              const Point & p1,
                              const Point & p2,
                              const Point & p3,
                              RectD *bbox,
                              bool* bboxSet) ///< input/output
{
    {
        double x1, x2;
        bezierBounds(p0.x, p1.x, p2.x, p3.x, &x1, &x2);
        if (bboxSet && !*bboxSet) {
            bbox->x1 = x1;
            bbox->x2 = x2;
        } else {
            if (x1 < bbox->x1) {
                bbox->x1 = x1;
            }
            if (x2 > bbox->x2) {
                bbox->x2 = x2;
            }
        }
    }
    {
        double y1, y2;
        bezierBounds(p0.y, p1.y, p2.y, p3.y, &y1, &y2);
        if (bboxSet && !*bboxSet) {
            bbox->y1 = y1;
            bbox->y2 = y2;
        } else {
            if (y1 < bbox->y1) {
                bbox->y1 = y1;
            }
            if (y2 > bbox->y2) {
                bbox->y2 = y2;
            }
        }
    }
    if (bboxSet && !*bboxSet) {
        *bboxSet = true;
    }
}

// compute a bounding box for the bezier segment
// algorithm:
// - compute extrema of the cubic, i.e. values of t for
// which the derivative of the x or y coordinate of the
// Bezier is 0. If they are in [0,1] then they take part in
// bbox computation (there can be up to four extrema, 2 for
// x and 2 for y). the Bbox is the Bbox of these points and the
// extremal points (P0,P3)
static void
bezierSegmentBboxUpdate(const BezierCP & first,
                        const BezierCP & last,
                        TimeValue time,
                        const RenderScale &scale,
                        const Transform::Matrix3x3& transform,
                        RectD* bbox,
                        bool *bboxSet) ///< input/output
{
    Point p0, p1, p2, p3;
    Transform::Point3D p0M, p1M, p2M, p3M;

    assert(bbox);

    try {
        first.getPositionAtTime(time, &p0M.x, &p0M.y);
        first.getRightBezierPointAtTime(time, &p1M.x, &p1M.y);
        last.getPositionAtTime(time, &p3M.x, &p3M.y);
        last.getLeftBezierPointAtTime(time, &p2M.x, &p2M.y);
    } catch (const std::exception & e) {
        assert(false);
    }

    p0M.z = p1M.z = p2M.z = p3M.z = 1;

    p0M = Transform::matApply(transform, p0M);
    p1M = Transform::matApply(transform, p1M);
    p2M = Transform::matApply(transform, p2M);
    p3M = Transform::matApply(transform, p3M);

    p0.x = p0M.x / p0M.z;
    p1.x = p1M.x / p1M.z;
    p2.x = p2M.x / p2M.z;
    p3.x = p3M.x / p3M.z;

    p0.y = p0M.y / p0M.z;
    p1.y = p1M.y / p1M.z;
    p2.y = p2M.y / p2M.z;
    p3.y = p3M.y / p3M.z;

    p0.x *= scale.x;
    p0.y *= scale.y;

    p1.x *= scale.x;
    p1.y *= scale.y;

    p2.x *= scale.x;
    p2.y *= scale.y;

    p3.x *= scale.x;
    p3.y *= scale.y;

    Bezier::bezierPointBboxUpdate(p0, p1, p2, p3, bbox, bboxSet);
}

void
Bezier::bezierSegmentListBboxUpdate(const BezierCPs & points,
                                    bool finished,
                                    bool isOpenBezier,
                                    TimeValue time,
                                    const RenderScale &scale,
                                    const Transform::Matrix3x3& transform,
                                    RectD* bbox) ///< input/output
{
    if ( points.empty() ) {
        return;
    }
    if (points.size() == 1) {
        // only one point
        Transform::Point3D p0;
        const BezierCPPtr& p = points.front();
        p->getPositionAtTime(time, &p0.x, &p0.y);
        p0.z = 1;
        p0 = Transform::matApply(transform, p0);
        bbox->x1 = p0.x;
        bbox->x2 = p0.x;
        bbox->y1 = p0.y;
        bbox->y2 = p0.y;

        return;
    }
    BezierCPs::const_iterator next = points.begin();
    if ( next != points.end() ) {
        ++next;
    }
    bool bboxSet = false;
    for (BezierCPs::const_iterator it = points.begin(); it != points.end(); ++it) {
        if ( next == points.end() ) {
            if (!finished && !isOpenBezier) {
                break;
            }
            next = points.begin();
        }
        bezierSegmentBboxUpdate(*(*it), *(*next), time, scale, transform, bbox, &bboxSet);

        // increment for next iteration
        if ( next != points.end() ) {
            ++next;
        }
    } // for()
}

inline double euclDist(double x1, double y1, double x2, double y2)
{
    double dx = x2 - x1;
    double dy = y2 - y1;
    return dx * dx + dy * dy;
}


inline void addPointConditionnally(const Point& p, double t, std::vector< ParametricPoint >* points)
{
    if (points->empty()) {
        ParametricPoint x;
        x.x = p.x;
        x.y = p.y;
        x.t = t;
        points->push_back(x);
    } else {
        const ParametricPoint& b = points->back();
        if (b.x != p.x || b.y != p.y) {
            ParametricPoint x;
            x.x = p.x;
            x.y = p.y;
            x.t = t;
            points->push_back(x);
        }
    }
}

/**
 * @brief Recursively subdivide the bezier segment p0,p1,p2,p3 until the cubic curve is assumed to be flat. The errorScale is used to determine the stopping criterion.
 * The greater it is, the smoother the curve will be.
 **/
static void
recursiveBezierInternal(const Point& p0, const Point& p1, const Point& p2, const Point& p3,
                        double t_p0, double t_p1, double t_p2, double t_p3,
                        double errorScale, int recursionLevel, int maxRecursion, std::vector< ParametricPoint >* points)
{

    if (recursionLevel > maxRecursion) {
        return;
    }
    
    double x12   = (p0.x + p1.x) / 2;
    double y12   = (p0.y + p1.y) / 2;
    double x23   = (p1.x + p2.x) / 2;
    double y23   = (p1.y + p2.y) / 2;
    double x34   = (p2.x + p3.x) / 2;
    double y34   = (p2.y + p3.y) / 2;
    double x123  = (x12 + x23) / 2;
    double y123  = (y12 + y23) / 2;
    double x234  = (x23 + x34) / 2;
    double y234  = (y23 + y34) / 2;
    double x1234 = (x123 + x234) / 2;
    double y1234 = (y123 + y234) / 2;

    double t_p12 = (t_p0 + t_p1) / 2.;
    double t_p23 = (t_p1 + t_p2) / 2.;
    double t_p34 = (t_p2 + t_p3) / 2;
    double t_p123 = (t_p12 + t_p23) / 2.;
    double t_p234 = (t_p23 + t_p34) / 2.;
    double t_p1234 = (t_p123 + t_p234) / 2.;

    static const double angleToleranceMax = 0.;
    static const double cuspTolerance = 0.;
    static const double collinearityEps = 1e-30;
    static const double angleToleranceEps = 0.01;

    double distanceToleranceSquare = 0.5 / errorScale;
    distanceToleranceSquare *= distanceToleranceSquare;


    // approximate the cubic curve by a straight line
    // See http://algorithmist.net/docs/subdivision.pdf for stopping criterion
    double dx = p3.x - p0.x;
    double dy = p3.y - p0.y;

    double d2 = std::fabs(((p1.x - p3.x) * dy - (p1.y - p3.y) * dx));
    double d3 = std::fabs(((p2.x - p3.x) * dy - (p2.y - p3.y) * dx));

    double da1, da2;

    double segmentDistanceSq = dx * dx + dy * dy;

    int possibleCases = ((int)(d2 > collinearityEps) << 1) + (int)(d3 > collinearityEps);
    switch (possibleCases) {
        case 0: {
            // collinear OR p0 is p4
            if (segmentDistanceSq == 0) {
                d2 = (p1.x - p0.x) * (p1.x - p0.x) + (p1.y - p0.y) * (p1.y - p0.y);
                d3 = (p3.x - p2.x) * (p3.x - p2.x) + (p3.y - p2.y) * (p3.y - p2.y);
            } else {
                segmentDistanceSq  = 1 / segmentDistanceSq;
                da1 = p1.x - p0.x;
                da2 = p1.y - p0.y;
                d2  = segmentDistanceSq * (da1 * dx + da2 * dy);
                da1 = p2.x - p0.x;
                da2 = p2.y - p0.y;
                d3  = segmentDistanceSq * (da1 * dx + da2 * dy);
                if (d2 > 0 && d2 < 1 && d3 > 0 && d3 < 1) {
                    // Simple collinear case, 1---2---3---4
                    return;
                }
                if (d2 <= 0) {
                    d2 = euclDist(p1.x, p1.y, p0.x, p0.y);
                } else if (d2 >= 1) {
                    d2 = euclDist(p1.x, p3.x, p1.y, p3.y);
                } else  {
                    d2 = euclDist(p1.x, p1.y, p0.x + d2 * dx, p0.y + d2 * dy);
                }

                if (d3 <= 0) {
                    d3 = euclDist(p2.x, p0.y, p2.x, p0.y);
                } else if (d3 >= 1) {
                    d3 = euclDist(p2.x, p2.y, p3.x, p3.y);
                } else {
                    d3 = euclDist(p2.x, p2.y, p0.x + d3 * dx, p0.y + d3 + dy);
                }
            }
            if (d2 > d3) {
                if (d2 < distanceToleranceSquare) {
                    addPointConditionnally(p1, t_p1, points);
                    return;
                }
            } else {
                if (d3 < distanceToleranceSquare) {
                    addPointConditionnally(p2, t_p2, points);
                    return;
                }
            }
        }   break;
        case 1: {
            // p1,p2,p4 are collinear, p3 is significant
            if (d3 * d3 <= distanceToleranceSquare * segmentDistanceSq) {
                if (angleToleranceMax < angleToleranceEps) {
                    Point p;
                    p.x = x23;
                    p.y = y23;
                    addPointConditionnally(p, t_p23, points);
                    return;
                }

                // Check Angle
                da1 = std::fabs(std::atan2(p3.y - p2.y, p3.x - p2.x) - std::atan2(p2.y - p1.y, p2.x - p1.x));
                if (da1 >= M_PI) {
                    da1 = 2. * M_PI - da1;
                }

                if (da1 < angleToleranceMax) {
                    addPointConditionnally(p1, t_p1, points);
                    addPointConditionnally(p2, t_p2, points);
                    return;
                }

                if (cuspTolerance != 0.0) {
                    if (da1 > cuspTolerance) {
                        addPointConditionnally(p2, t_p2, points);
                        return;
                    }
                }
            }
        }   break;
        case 2: {
            // p1,p3,p4 are collinear, p2 is significant
            if (d2 * d2 <= distanceToleranceSquare * segmentDistanceSq) {
                if (angleToleranceMax < angleToleranceEps) {
                    Point p;
                    p.x = x23;
                    p.y = y23;
                    addPointConditionnally(p, t_p23, points);
                    return;
                }
                // Check Angle
                da1 = std::fabs(std::atan2(p2.y - p1.y, p2.x - p1.x) - std::atan2(p1.y - p0.y, p1.x - p0.x));
                if (da1 >= M_PI) {
                    da1 = 2 * M_PI - da1;
                }

                if (da1 < angleToleranceMax) {
                    addPointConditionnally(p1, t_p1, points);
                    addPointConditionnally(p2, t_p2, points);
                    return;
                }

                if (cuspTolerance != 0.0) {
                    if (da1 > cuspTolerance) {
                        addPointConditionnally(p1, t_p1, points);
                        return;
                    }
                }

            }
        }   break;
        case 3: {
            if ((d2 + d3) * (d2 + d3) <= distanceToleranceSquare * segmentDistanceSq) {
                // Check curvature
                if (angleToleranceMax < angleToleranceEps) {
                    Point p;
                    p.x = x23;
                    p.y = y23;
                    addPointConditionnally(p, t_p23, points);
                    return;
                }

                // Handle  cusps
                double a23 = std::atan2(p2.y - p1.y, p2.x - p1.x);
                da1 = std::fabs(a23 - std::atan2(p1.y - p0.y, p1.x - p0.x));
                da2 = std::fabs(std::atan2(p3.y - p2.y, p3.x - p2.x) - a23);
                if (da1 >= M_PI) {
                    da1 = 2 * M_PI - da1;
                }
                if (da2 >= M_PI) {
                    da2 = 2 * M_PI - da2;
                }

                if (da1 + da2 < angleToleranceMax) {
                    Point p;
                    p.x = x23;
                    p.y = y23;
                    addPointConditionnally(p, t_p23, points);
                    return;
                }

                if (cuspTolerance != 0.0) {
                    if (da1 > cuspTolerance) {
                        addPointConditionnally(p1, t_p1, points);
                        return;
                    }

                    if (da2 > cuspTolerance) {
                        addPointConditionnally(p2, t_p2, points);
                        return;
                    }
                }
            }

        }   break;
        default:
            assert(false);
            break;
    } // possibleCases


    // Subdivide
    Point p12 = {x12, y12};
    Point p123 = {x123, y123};
    Point p1234 = {x1234, y1234};
    Point p234 = {x234, y234};
    Point p34 = {x34, y34};


    recursiveBezierInternal(p0, p12, p123, p1234, t_p0, t_p12, t_p123, t_p1234, errorScale, recursionLevel + 1, maxRecursion, points);
    recursiveBezierInternal(p1234, p234, p34, p3, t_p1234, t_p234, t_p34, t_p3, errorScale, recursionLevel + 1, maxRecursion, points);
} // recursiveBezierInternal

static void
recursiveBezier(const Point& p0, const Point& p1, const Point& p2, const Point& p3, double errorScale, int maxRecursion, std::vector< ParametricPoint >* points)
{
    ParametricPoint p0x,p3x;
    p0x.x = p0.x;
    p0x.y = p0.y;
    p0x.t = 0.;
    p3x.x = p3.x;
    p3x.y = p3.y;
    p3x.t = 1.;
    points->push_back(p0x);
    recursiveBezierInternal(p0, p1, p2, p3, 0., 1. / 3., 2. / 3., 1., errorScale, 0, maxRecursion, points);
    points->push_back(p3x);
}

// compute nbPointsperSegment points and update the bbox bounding box for the Bezier
// segment from 'first' to 'last' evaluated at 'time'
// If nbPointsPerSegment is -1 then it will be automatically computed
static void
bezierSegmentEval(const BezierCP & first,
                  const BezierCP & last,
                  TimeValue time,
                  const RenderScale &scale,
                  Bezier::DeCastelJauAlgorithmEnum algo,
                  int nbPointsPerSegment,
                  double errorScale,
                  const Transform::Matrix3x3& transform,
                  std::vector< ParametricPoint >* points, ///< output
                  RectD* bbox = NULL,
                  bool* bboxSet = NULL) ///< input/output (optional)
{
    Transform::Point3D p0M, p1M, p2M, p3M;
    Point p0, p1, p2, p3;

    try {
        first.getPositionAtTime(time, &p0M.x, &p0M.y);
        first.getRightBezierPointAtTime(time, &p1M.x, &p1M.y);
        last.getPositionAtTime(time, &p3M.x, &p3M.y);
        last.getLeftBezierPointAtTime(time, &p2M.x, &p2M.y);
    } catch (const std::exception & e) {
        assert(false);
    }

    p0M.z = p1M.z = p2M.z = p3M.z = 1;

    p0M = matApply(transform, p0M);
    p1M = matApply(transform, p1M);
    p2M = matApply(transform, p2M);
    p3M = matApply(transform, p3M);

    p0.x = p0M.x / p0M.z; p0.y = p0M.y / p0M.z;
    p1.x = p1M.x / p1M.z; p1.y = p1M.y / p1M.z;
    p2.x = p2M.x / p2M.z; p2.y = p2M.y / p2M.z;
    p3.x = p3M.x / p3M.z; p3.y = p3M.y / p3M.z;

    p0.x *= scale.x;
    p0.y *= scale.y;

    p1.x *= scale.x;
    p1.y *= scale.y;

    p2.x *= scale.x;
    p2.y *= scale.y;

    p3.x *= scale.x;
    p3.y *= scale.y;

    switch (algo) {
        case Bezier::eDeCastelJauAlgorithmIterative: {
            if (nbPointsPerSegment == -1) {
                /*
                 * Approximate the necessary number of line segments, using http://antigrain.com/research/adaptive_bezier/
                 */
                double dx1, dy1, dx2, dy2, dx3, dy3;
                dx1 = p1.x - p0.x;
                dy1 = p1.y - p0.y;
                dx2 = p2.x - p1.x;
                dy2 = p2.y - p1.y;
                dx3 = p3.x - p2.x;
                dy3 = p3.y - p2.y;
                double length = std::sqrt(dx1 * dx1 + dy1 * dy1) +
                std::sqrt(dx2 * dx2 + dy2 * dy2) +
                std::sqrt(dx3 * dx3 + dy3 * dy3);
                nbPointsPerSegment = (int)std::max(length * 0.25, 2.);
            }

            double incr = 1. / (double)(nbPointsPerSegment - 1);
            Point cur;
            for (int i = 0; i < nbPointsPerSegment; ++i) {
                ParametricPoint p;
                p.t = incr * i;
                Bezier::bezierPoint(p0, p1, p2, p3, p.t, &cur);
                p.x = cur.x;
                p.y = cur.y;
                points->push_back(p);
            }
        }   break;

        case Bezier::eDeCastelJauAlgorithmRecursive: {
            static const int maxRecursion = 32;
            recursiveBezier(p0, p1, p2, p3, errorScale, maxRecursion, points);
        }   break;
    }

    if (bbox) {
        Bezier::bezierPointBboxUpdate(p0,  p1,  p2,  p3, bbox, bboxSet);
    }
} // bezierSegmentEval

/**
 * @brief Determines if the point (x,y) lies on the bezier curve segment defined by first and last.
 * @returns True if the point is close (according to the acceptance) to the curve, false otherwise.
 * @param param[out] It is set to the parametric value at which the subdivision of the bezier segment
 * yields the closest point to (x,y) on the curve.
 **/
static bool
bezierSegmentMeetsPoint(const BezierCP & first,
                        const BezierCP & last,
                        const Transform::Matrix3x3& transform,
                        TimeValue time,
                        double x,
                        double y,
                        double distance,
                        double *param) ///< output
{
    Transform::Point3D p0, p1, p2, p3;

    p0.z = p1.z = p2.z = p3.z = 1;

    first.getPositionAtTime(time, &p0.x, &p0.y);
    first.getRightBezierPointAtTime(time, &p1.x, &p1.y);
    last.getPositionAtTime(time, &p3.x, &p3.y);
    last.getLeftBezierPointAtTime(time, &p2.x, &p2.y);

    p0 = Transform::matApply(transform, p0);
    p1 = Transform::matApply(transform, p1);
    p2 = Transform::matApply(transform, p2);
    p3 = Transform::matApply(transform, p3);

    ///Use the control polygon to approximate segment length
    double length = ( std::sqrt( (p1.x - p0.x) * (p1.x - p0.x) + (p1.y - p0.y) * (p1.y - p0.y) ) +
                      std::sqrt( (p2.x - p1.x) * (p2.x - p1.x) + (p2.y - p1.y) * (p2.y - p1.y) ) +
                      std::sqrt( (p3.x - p2.x) * (p3.x - p2.x) + (p3.y - p2.y) * (p3.y - p2.y) ) );
    // increment is the distance divided by the  segment length
    double incr = length == 0. ? 1. : distance / length;
    Point p02d, p12d, p22d, p32d;
    {
        p02d.x = p0.x; p02d.y = p0.y;
        p12d.x = p1.x; p12d.y = p1.y;
        p22d.x = p2.x; p22d.y = p2.y;
        p32d.x = p3.x; p32d.y = p3.y;
    }
    ///the minimum square distance between a decasteljau point an the given (x,y) point
    ///we save a sqrt call
    double sqDistance = distance * distance;
    double minSqDistance = std::numeric_limits<double>::infinity();
    double tForMin = -1.;
    // 1/incr = 0.9 -> 2 points   +                + o
    // 1/incr = 1.0 -> 2 points   +                o
    // 1/incr = 1.1 -> 3 points   +              o +
    // 1/incr = 2.0 -> 3 points   +        o       o
    // 1/incr = 2.1 -> 4 points   +       o       o+
    int nbPoints = std::ceil(1. / incr) + 1;
    for (int i = 0; i < nbPoints; ++i) {
        double t = std::min(i * incr, 1.);
        // the last point should be t == 1;
        assert( t < 1 || (t == 1. && i == nbPoints - 1) );
        Point p;
        Bezier::bezierPoint(p02d, p12d, p22d, p32d, t, &p);
        double sqdist = (p.x - x) * (p.x - x) + (p.y - y) * (p.y - y);
        if ( (sqdist <= sqDistance) && (sqdist < minSqDistance) ) {
            minSqDistance = sqdist;
            tForMin = t;
        }
    }

    if (minSqDistance <= sqDistance) {
        *param = tForMin;

        return true;
    }

    return false;
} // bezierSegmentMeetsPoint

static bool
isPointCloseTo(TimeValue time,
               const BezierCP & p,
               double x,
               double y,
               const Transform::Matrix3x3& transform,
               double acceptance)
{
    Transform::Point3D pos;

    pos.z = 1;
    p.getPositionAtTime(time, &pos.x, &pos.y);
    pos = Transform::matApply(transform, pos);
    if ( ( pos.x >= (x - acceptance) ) && ( pos.x <= (x + acceptance) ) && ( pos.y >= (y - acceptance) ) && ( pos.y <= (y + acceptance) ) ) {
        return true;
    }

    return false;
}

static bool
bezierSegmentEqual(TimeValue time,
                  const BezierCP & p0,
                  const BezierCP & p1,
                  const BezierCP & s0,
                  const BezierCP & s1)
{
    double prevX, prevY, prevXF, prevYF;
    double nextX, nextY, nextXF, nextYF;

    p0.getPositionAtTime(time, &prevX, &prevY);
    p1.getPositionAtTime(time, &nextX, &nextY);
    s0.getPositionAtTime(time, &prevXF, &prevYF);
    s1.getPositionAtTime(time, &nextXF, &nextYF);
    if ( (prevX != prevXF) || (prevY != prevYF) || (nextX != nextXF) || (nextY != nextYF) ) {
        return true;
    } else {
        ///check derivatives
        double prevRightX, prevRightY, nextLeftX, nextLeftY;
        double prevRightXF, prevRightYF, nextLeftXF, nextLeftYF;
        p0.getRightBezierPointAtTime(time, &prevRightX, &prevRightY);
        p1.getLeftBezierPointAtTime(time, &nextLeftX, &nextLeftY);
        s0.getRightBezierPointAtTime(time, &prevRightXF, &prevRightYF);
        s1.getLeftBezierPointAtTime(time, &nextLeftXF, &nextLeftYF);
        if ( (prevRightX != prevRightXF) || (prevRightY != prevRightYF) || (nextLeftX != nextLeftXF) || (nextLeftY != nextLeftYF) ) {
            return true;
        } else {
            return false;
        }
    }
}

void
Bezier::clearAllPoints()
{
    removeAnimation(ViewSetSpec::all(), DimSpec::all(), eValueChangedReasonUserEdited);
    QMutexLocker k(&_imp->itemMutex);
    for (PerViewBezierShapeMap::iterator it = _imp->viewShapes.begin(); it != _imp->viewShapes.end(); ++it) {
        it->second.points.clear();
        it->second.featherPoints.clear();
        it->second.finished = false;
    }
}

void
Bezier::copyItem(const KnobTableItem& other)
{
    BezierPtr this_shared = toBezier( shared_from_this() );
    assert(this_shared);

    const Bezier* otherBezier = dynamic_cast<const Bezier*>(&other);
    if (!otherBezier) {
        return;
    }

    {
        bool useFeather = otherBezier->useFeatherPoints();
        QMutexLocker l(&_imp->itemMutex);
        for (PerViewBezierShapeMap::const_iterator itViews = otherBezier->_imp->viewShapes.begin(); itViews != otherBezier->_imp->viewShapes.end(); ++itViews) {
            assert(itViews->second.featherPoints.size() == itViews->second.points.size() || !useFeather);

            BezierShape& thisShape = _imp->viewShapes[itViews->first];

            thisShape.featherPoints.clear();
            thisShape.points.clear();

            BezierCPs::const_iterator itF = itViews->second.featherPoints.begin();
            for (BezierCPs::const_iterator it = itViews->second.points.begin(); it != itViews->second.points.end(); ++it) {
                BezierCPPtr cp( new BezierCP(this_shared) );
                cp->copyControlPoint(**it);
                thisShape.points.push_back(cp);
                if (useFeather) {
                    BezierCPPtr fp( new BezierCP(this_shared) );
                    fp->copyControlPoint(**itF);
                    thisShape.featherPoints.push_back(fp);
                    ++itF;
                }
            }
            thisShape.finished = itViews->second.finished && !_imp->isOpenBezier;
        } // for all views

        _imp->isOpenBezier = otherBezier->_imp->isOpenBezier;
    }
    RotoDrawableItem::copyItem(other);
    evaluateCurveModified();

} // copyItem

BezierCPPtr
Bezier::addControlPointInternal(double x, double y, TimeValue time, ViewIdx view)
{
    if ( isCurveFinished(view) ) {
        return BezierCPPtr();
    }

    TimeValue keyframeTime;
    ///if the curve is empty make a new keyframe at the current timeline's time
    ///otherwise re-use the time at which the keyframe was set on the first control point
    BezierCPPtr p;
    BezierPtr this_shared = toBezier( shared_from_this() );
    assert(this_shared);
    bool autoKeying = isAutoKeyingEnabled();

    {
        QMutexLocker l(&_imp->itemMutex);

        BezierShape* shape = _imp->getViewShape(view);
        if (!shape) {
            return BezierCPPtr();
        }
        assert(!shape->finished);
        if ( shape->points.empty() ) {
            keyframeTime = time;
        } else {
            KeyFrame k;
            if (!getMasterKeyframe(0, view, &k)) {
                AppInstancePtr app = getApp();
                assert(app);
                keyframeTime = TimeValue(app->getTimeLine()->currentFrame());
            } else {
                keyframeTime = k.getTime();
            }
        }

        p.reset( new BezierCP(this_shared) );
        if (autoKeying) {
            p->setPositionAtTime(keyframeTime, x, y);
            p->setLeftBezierPointAtTime(keyframeTime, x, y);
            p->setRightBezierPointAtTime(keyframeTime, x, y);
        } else {
            p->setStaticPosition(x, y);
            p->setLeftBezierStaticPosition(x, y);
            p->setRightBezierStaticPosition(x, y);
        }
        shape->points.insert(shape->points.end(), p);

        if ( useFeatherPoints() ) {
            BezierCPPtr fp( new FeatherPoint(this_shared) );
            if (autoKeying) {
                fp->setPositionAtTime(keyframeTime, x, y);
                fp->setLeftBezierPointAtTime(keyframeTime, x, y);
                fp->setRightBezierPointAtTime(keyframeTime, x, y);
            } else {
                fp->setStaticPosition(x, y);
                fp->setLeftBezierStaticPosition(x, y);
                fp->setRightBezierStaticPosition(x, y);
            }
            shape->featherPoints.insert(shape->featherPoints.end(), fp);
        }
    }


    return p;

} // addControlPointInternal


BezierCPPtr
Bezier::addControlPoint(double x,
                        double y,
                        TimeValue time,
                        ViewSetSpec view)
{
    BezierCPPtr ret;
    if (view.isAll()) {
        std::list<ViewIdx> views = getViewsList();
        for (std::list<ViewIdx>::const_iterator it = views.begin(); it != views.end(); ++it) {
            ret = addControlPointInternal(x, y, time, *it);
        }
    } else {
        ViewIdx view_i = checkIfViewExistsOrFallbackMainView(ViewIdx(view));
        ret = addControlPointInternal(x, y, time, view_i);
    }
    evaluateCurveModified();

    return ret;
} // Bezier::addControlPoint

void
Bezier::evaluateCurveModified()
{
    // If the curve is not finished, do not evaluate.
    if (!isOpenBezier()) {
        bool hasCurveFinished = false;
        std::list<ViewIdx> views = getViewsList();
        for (std::list<ViewIdx>::const_iterator it = views.begin(); it != views.end(); ++it) {
            if (isCurveFinished(*it)) {
                hasCurveFinished = true;
                break;
            }
        }
        if (!hasCurveFinished) {
            return;
        }
    }
    invalidateCacheHashAndEvaluate(true, false);
    
}

BezierCPPtr
Bezier::addControlPointAfterIndexInternal(int index, double t, ViewIdx view)
{
    BezierPtr this_shared = toBezier( shared_from_this() );
    assert(this_shared);

    BezierCPPtr p( new BezierCP(this_shared) );
    BezierCPPtr fp;

    if ( useFeatherPoints() ) {
        fp.reset( new FeatherPoint(this_shared) );
    }
    {
        QMutexLocker l(&_imp->itemMutex);
        BezierShape* shape = _imp->getViewShape(view);
        if (!shape) {
            return BezierCPPtr();
        }
        if ( ( index >= (int)shape->points.size() ) || (index < -1) ) {
            throw std::invalid_argument("Spline control point index out of range.");
        }


        ///we set the new control point position to be in the exact position the curve would have at each keyframe
        std::set<double> existingKeyframes;
        getMasterKeyFrameTimes(view, &existingKeyframes);

        BezierCPs::const_iterator prev, next, prevF, nextF;
        if (index == -1) {
            prev = shape->points.end();
            if ( prev != shape->points.begin() ) {
                --prev;
            }
            next = shape->points.begin();

            if ( useFeatherPoints() ) {
                prevF = shape->featherPoints.end();
                if ( prevF != shape->featherPoints.begin() ) {
                    --prevF;
                }
                nextF = shape->featherPoints.begin();
            }
        } else {
            prev = _imp->atIndex(index, *shape);
            next = prev;
            if ( next != shape->points.end() ) {
                ++next;
            }
            if ( shape->finished && ( next == shape->points.end() ) ) {
                next = shape->points.begin();
            }
            assert( next != shape->points.end() );

            if ( useFeatherPoints() ) {
                prevF = shape->featherPoints.begin();
                std::advance(prevF, index);
                nextF = prevF;
                if ( nextF != shape->featherPoints.end() ) {
                    ++nextF;
                }
                if ( shape->finished && ( nextF == shape->featherPoints.end() ) ) {
                    nextF = shape->featherPoints.begin();
                }
            }
        }


        for (std::set<double>::iterator it = existingKeyframes.begin(); it != existingKeyframes.end(); ++it) {
            Point p0, p1, p2, p3;
            (*prev)->getPositionAtTime(TimeValue(*it), &p0.x, &p0.y);
            (*prev)->getRightBezierPointAtTime( TimeValue(*it), &p1.x, &p1.y);
            (*next)->getPositionAtTime(TimeValue(*it), &p3.x, &p3.y);
            (*next)->getLeftBezierPointAtTime(TimeValue(*it), &p2.x, &p2.y);

            Point p0f;
            Point p1f;
            if (useFeatherPoints() && prevF != shape->featherPoints.end() && *prevF) {
                (*prevF)->getPositionAtTime(TimeValue(*it), &p0f.x, &p0f.y);
                (*prevF)->getRightBezierPointAtTime(TimeValue(*it), &p1f.x, &p1f.y);
            } else {
                p0f = p0;
                p1f = p1;
            }
            Point p2f;
            Point p3f;
            if (useFeatherPoints() && nextF != shape->featherPoints.end() && *nextF) {
                (*nextF)->getPositionAtTime(TimeValue(*it), &p3f.x, &p3f.y);
                (*nextF)->getLeftBezierPointAtTime(TimeValue(*it), &p2f.x, &p2f.y);
            } else {
                p2f = p2;
                p3f = p3;
            }

            Point dest;
            Point p0p1, p1p2, p2p3, p0p1_p1p2, p1p2_p2p3;
            bezierFullPoint(p0, p1, p2, p3, t, &p0p1, &p1p2, &p2p3, &p0p1_p1p2, &p1p2_p2p3, &dest);

            Point destf;
            Point p0p1f, p1p2f, p2p3f, p0p1_p1p2f, p1p2_p2p3f;
            bezierFullPoint(p0f, p1f, p2f, p3f, t, &p0p1f, &p1p2f, &p2p3f, &p0p1_p1p2f, &p1p2_p2p3f, &destf);

            //update prev and next inner control points
            (*prev)->setRightBezierPointAtTime(TimeValue(*it), p0p1.x, p0p1.y);
            (*next)->setLeftBezierPointAtTime(TimeValue(*it), p2p3.x, p2p3.y);

            if ( useFeatherPoints() ) {
                if (prevF != shape->featherPoints.end() && *prevF) {
                    (*prevF)->setRightBezierPointAtTime(TimeValue(*it), p0p1f.x, p0p1f.y);
                }
                if (nextF != shape->featherPoints.end() && *nextF) {
                    (*nextF)->setLeftBezierPointAtTime(TimeValue(*it), p2p3f.x, p2p3f.y);
                }
            }


            p->setPositionAtTime(TimeValue(*it), dest.x, dest.y);
            ///The left control point of p is p0p1_p1p2 and the right control point is p1p2_p2p3
            p->setLeftBezierPointAtTime(TimeValue(*it), p0p1_p1p2.x, p0p1_p1p2.y);
            p->setRightBezierPointAtTime(TimeValue(*it), p1p2_p2p3.x, p1p2_p2p3.y);

            if ( useFeatherPoints() ) {
                fp->setPositionAtTime(TimeValue(*it), destf.x, destf.y);
                fp->setLeftBezierPointAtTime(TimeValue(*it), p0p1_p1p2f.x, p0p1_p1p2f.y);
                fp->setRightBezierPointAtTime(TimeValue(*it), p1p2_p2p3f.x, p1p2_p2p3f.y);
            }
        }

        ///if there's no keyframes
        if ( existingKeyframes.empty() ) {
            Point p0, p1, p2, p3;

            (*prev)->getPositionAtTime(TimeValue(0), &p0.x, &p0.y);
            (*prev)->getRightBezierPointAtTime(TimeValue(0), &p1.x, &p1.y);
            (*next)->getPositionAtTime(TimeValue(0), &p3.x, &p3.y);
            (*next)->getLeftBezierPointAtTime(TimeValue(0), &p2.x, &p2.y);


            Point dest;
            Point p0p1, p1p2, p2p3, p0p1_p1p2, p1p2_p2p3;
            bezierFullPoint(p0, p1, p2, p3, t, &p0p1, &p1p2, &p2p3, &p0p1_p1p2, &p1p2_p2p3, &dest);

            //update prev and next inner control points
            (*prev)->setRightBezierStaticPosition(p0p1.x, p0p1.y);
            (*next)->setLeftBezierStaticPosition(p2p3.x, p2p3.y);

            if ( useFeatherPoints() ) {
                (*prevF)->setRightBezierStaticPosition(p0p1.x, p0p1.y);
                (*nextF)->setLeftBezierStaticPosition(p2p3.x, p2p3.y);
            }

            p->setStaticPosition(dest.x, dest.y);
            ///The left control point of p is p0p1_p1p2 and the right control point is p1p2_p2p3
            p->setLeftBezierStaticPosition(p0p1_p1p2.x, p0p1_p1p2.y);
            p->setRightBezierStaticPosition(p1p2_p2p3.x, p1p2_p2p3.y);

            if ( useFeatherPoints() ) {
                fp->setStaticPosition(dest.x, dest.y);
                fp->setLeftBezierStaticPosition(p0p1_p1p2.x, p0p1_p1p2.y);
                fp->setRightBezierStaticPosition(p1p2_p2p3.x, p1p2_p2p3.y);
            }
        }


        ////Insert the point into the container
        if (index != -1) {
            BezierCPs::iterator it = shape->points.begin();
            ///it will point at the element right after index
            std::advance(it, index + 1);
            shape->points.insert(it, p);

            if ( useFeatherPoints() ) {
                ///insert the feather point
                BezierCPs::iterator itF = shape->featherPoints.begin();
                std::advance(itF, index + 1);
                shape->featherPoints.insert(itF, fp);
            }
        } else {
            shape->points.push_front(p);
            if ( useFeatherPoints() ) {
                shape->featherPoints.push_front(fp);
            }
        }


        ///If auto-keying is enabled, set a new keyframe
        AppInstancePtr app = getApp();
        assert(app);
        TimeValue currentTime = TimeValue(app->getTimeLine()->currentFrame());
        if ( !hasMasterKeyframeAtTime(currentTime, view) && isAutoKeyingEnabled() ) {
            setKeyFrame(currentTime, view, 0);
        }
    }
    
    evaluateCurveModified();
    
    return p;
} // addControlPointAfterIndexInternal

BezierCPPtr
Bezier::addControlPointAfterIndex(int index,
                                  double t,
                                  ViewSetSpec view)
{
    BezierCPPtr ret;
    if (view.isAll()) {
        std::list<ViewIdx> views = getViewsList();
        for (std::list<ViewIdx>::const_iterator it = views.begin(); it != views.end(); ++it) {
            ret = addControlPointAfterIndexInternal(index, t, *it);
        }
    } else {
        ViewIdx view_i = checkIfViewExistsOrFallbackMainView(ViewIdx(view));
        ret = addControlPointAfterIndexInternal(index, t, view_i);
    }
    evaluateCurveModified();

    return ret;

} // addControlPointAfterIndex

int
Bezier::getControlPointsCount(ViewIdx view) const
{
    ViewIdx view_i = checkIfViewExistsOrFallbackMainView(view);
    QMutexLocker k(&_imp->itemMutex);
    const BezierShape* shape = _imp->getViewShape(view_i);
    if (!shape) {
        return 0;
    }
    return (int)shape->points.size();
}

int
Bezier::isPointOnCurve(double x,
                       double y,
                       double distance,
                       TimeValue time,
                       ViewIdx view,
                       double *t,
                       bool* feather) const
{

    ViewIdx view_i = checkIfViewExistsOrFallbackMainView(view);


    Transform::Matrix3x3 transform;
    getTransformAtTime(time, view_i, &transform);

    QMutexLocker l(&_imp->itemMutex);

    const BezierShape* shape = _imp->getViewShape(view_i);
    if (!shape) {
        return -1;
    }


    ///special case: if the curve has only 1 control point, just check if the point
    ///is nearby that sole control point
    if (shape->points.size() == 1) {
        const BezierCPPtr & cp = shape->points.front();
        if ( isPointCloseTo(time, *cp, x, y, transform, distance) ) {
            *feather = false;

            return 0;
        } else {
            if ( useFeatherPoints() ) {
                ///do the same with the feather points
                const BezierCPPtr & fp = shape->featherPoints.front();
                if ( isPointCloseTo(time,  *fp, x, y, transform, distance) ) {
                    *feather = true;

                    return 0;
                }
            }
        }

        return -1;
    }

    ///For each segment find out if the point lies on the bezier
    int index = 0;
    bool useFeather = useFeatherPoints();

    assert( shape->featherPoints.size() == shape->points.size() || !useFeather);

    BezierCPs::const_iterator fp = shape->featherPoints.begin();
    for (BezierCPs::const_iterator it = shape->points.begin(); it != shape->points.end(); ++it, ++index) {
        BezierCPs::const_iterator next = it;
        BezierCPs::const_iterator nextFp = fp;

        if ( useFeather && ( nextFp != shape->featherPoints.end() ) ) {
            ++nextFp;
        }
        if ( next != shape->points.end() ) {
            ++next;
        }
        if ( next == shape->points.end() ) {
            if (!shape->finished) {
                return -1;
            } else {
                next = shape->points.begin();
                if (useFeather) {
                    nextFp = shape->featherPoints.begin();
                }
            }
        }
        if ( bezierSegmentMeetsPoint(*(*it), *(*next), transform, time, x, y, distance, t) ) {
            *feather = false;

            return index;
        }

        if ( useFeather && bezierSegmentMeetsPoint(**fp, **nextFp, transform, time,  x, y, distance, t) ) {
            *feather = true;

            return index;
        }
        if (useFeather) {
            ++fp;
        }
    }


    return -1;
} // isPointOnCurve

void
Bezier::setCurveFinished(bool finished, ViewSetSpec view)
{

    if (!_imp->isOpenBezier) {

        if (view.isAll()) {
            std::list<ViewIdx> views = getViewsList();
            for (std::list<ViewIdx>::const_iterator it = views.begin(); it != views.end(); ++it) {
                QMutexLocker l(&_imp->itemMutex);
                BezierShape* shape = _imp->getViewShape(*it);
                if (!shape) {
                    return;
                }

                shape->finished = finished;
            }
        } else {
            ViewIdx view_i = checkIfViewExistsOrFallbackMainView(ViewIdx(view));
            QMutexLocker l(&_imp->itemMutex);
            BezierShape* shape = _imp->getViewShape(view_i);
            if (!shape) {
                return;
            }

            shape->finished = finished;
        }
        
    }
    
    resetTransformCenter();
    evaluateCurveModified();
}

bool
Bezier::isCurveFinished(ViewIdx view) const
{
    ViewIdx view_i = checkIfViewExistsOrFallbackMainView(view);
    QMutexLocker l(&_imp->itemMutex);
    const BezierShape* shape = _imp->getViewShape(view_i);
    if (!shape) {
        return false;
    }
    return shape->finished;
}

void
Bezier::removeControlPointByIndexInternal(int index, ViewIdx view)
{

    {
        QMutexLocker l(&_imp->itemMutex);
        BezierShape* shape = _imp->getViewShape(view);
        if (!shape) {
            return;
        }
        BezierCPs::iterator it;
        try {
            it = _imp->atIndex(index, *shape);
        } catch (...) {
            ///attempt to remove an unexsiting point
            return;
        }

        shape->points.erase(it);

        if ( useFeatherPoints() ) {
            BezierCPs::iterator itF = shape->featherPoints.begin();
            std::advance(itF, index);
            shape->featherPoints.erase(itF);
        }
    }
}

void
Bezier::removeControlPointByIndex(int index, ViewSetSpec view)
{
    if (view.isAll()) {
        std::list<ViewIdx> views = getViewsList();
        for (std::list<ViewIdx>::const_iterator it = views.begin(); it != views.end(); ++it) {
            removeControlPointByIndexInternal(index, *it);
        }
    } else {
        ViewIdx view_i = checkIfViewExistsOrFallbackMainView(ViewIdx(view));
        removeControlPointByIndexInternal(index, view_i);
    }

    evaluateCurveModified();
}

void
Bezier::movePointByIndexInternalForView(int index, TimeValue time, ViewIdx view, double dx, double dy, bool onlyFeather)
{
    bool rippleEdit = isRippleEditEnabled();
    bool autoKeying = isAutoKeyingEnabled();
    bool fLinkEnabled = ( onlyFeather ? true : isFeatherLinkEnabled() );
    bool keySet = false;
    Transform::Matrix3x3 trans, invTrans;
    getTransformAtTime(time, view, &trans);
    invTrans = Transform::matInverse(trans);

    {
        QMutexLocker l(&_imp->itemMutex);

        BezierShape* shape = _imp->getViewShape(view);
        if (!shape) {
            return;
        }
        Transform::Point3D p, left, right;
        p.z = left.z = right.z = 1;

        BezierCPPtr cp;
        bool isOnKeyframe = false;
        if (!onlyFeather) {
            BezierCPs::iterator it = shape->points.begin();
            if ( (index < 0) || ( index >= (int)shape->points.size() ) ) {
                throw std::runtime_error("invalid index");
            }
            std::advance(it, index);
            assert( it != shape->points.end() );
            cp = *it;
            cp->getPositionAtTime(time, &p.x, &p.y);
            isOnKeyframe |= cp->getLeftBezierPointAtTime(time,  &left.x, &left.y);
            cp->getRightBezierPointAtTime(time, &right.x, &right.y);

            p = Transform::matApply(trans, p);
            left = Transform::matApply(trans, left);
            right = Transform::matApply(trans, right);

            p.x += dx;
            p.y += dy;
            left.x += dx;
            left.y += dy;
            right.x += dx;
            right.y += dy;
        }

        bool useFeather = useFeatherPoints();
        Transform::Point3D pF, leftF, rightF;
        pF.z = leftF.z = rightF.z = 1;
        BezierCPPtr fp;
        if (useFeather) {
            BezierCPs::iterator itF = shape->featherPoints.begin();
            std::advance(itF, index);
            assert( itF != shape->featherPoints.end() );
            fp = *itF;
            fp->getPositionAtTime(time, &pF.x, &pF.y);
            isOnKeyframe |= fp->getLeftBezierPointAtTime(time,  &leftF.x, &leftF.y);
            fp->getRightBezierPointAtTime(time, &rightF.x, &rightF.y);

            pF = Transform::matApply(trans, pF);
            rightF = Transform::matApply(trans, rightF);
            leftF = Transform::matApply(trans, leftF);

            pF.x += dx;
            pF.y += dy;
            leftF.x += dx;
            leftF.y += dy;
            rightF.x += dx;
            rightF.y += dy;
        }

        bool moveFeather = ( fLinkEnabled || ( useFeather && fp && cp->equalsAtTime(time, *fp) ) );


        if ( !onlyFeather && (autoKeying || isOnKeyframe) ) {
            p = Transform::matApply(invTrans, p);
            right = Transform::matApply(invTrans, right);
            left = Transform::matApply(invTrans, left);

            assert(cp);
            cp->setPositionAtTime(time, p.x, p.y );
            cp->setLeftBezierPointAtTime(time, left.x, left.y);
            cp->setRightBezierPointAtTime(time, right.x, right.y);
            if (!isOnKeyframe) {
                keySet = true;
            }
        }

        if (moveFeather && useFeather) {
            if (autoKeying || isOnKeyframe) {
                assert(fp);

                pF = Transform::matApply(invTrans, pF);
                rightF = Transform::matApply(invTrans, rightF);
                leftF = Transform::matApply(invTrans, leftF);

                fp->setPositionAtTime(time, pF.x, pF.y);
                fp->setLeftBezierPointAtTime(time, leftF.x, leftF.y);
                fp->setRightBezierPointAtTime(time, rightF.x, rightF.y);
            }
        }

        if (rippleEdit) {
            std::set<double> keyframes;
            getMasterKeyFrameTimes(view, &keyframes);
            for (std::set<double>::iterator it2 = keyframes.begin(); it2 != keyframes.end(); ++it2) {
                if (*it2 == time) {
                    continue;
                }
                if (!onlyFeather) {
                    assert(cp);
                    cp->getPositionAtTime(TimeValue(*it2), &p.x, &p.y);
                    cp->getLeftBezierPointAtTime(TimeValue(*it2),  &left.x, &left.y);
                    cp->getRightBezierPointAtTime(TimeValue(*it2),  &right.x, &right.y);

                    p = Transform::matApply(trans, p);
                    left = Transform::matApply(trans, left);
                    right = Transform::matApply(trans, right);

                    p.x += dx;
                    p.y += dy;
                    left.x += dx;
                    left.y += dy;
                    right.x += dx;
                    right.y += dy;

                    p = Transform::matApply(invTrans, p);
                    right = Transform::matApply(invTrans, right);
                    left = Transform::matApply(invTrans, left);


                    cp->setPositionAtTime(TimeValue(*it2), p.x, p.y );
                    cp->setLeftBezierPointAtTime(TimeValue(*it2), left.x, left.y);
                    cp->setRightBezierPointAtTime(TimeValue(*it2), right.x, right.y);
                }
                if (moveFeather && useFeather) {
                    assert(fp);
                    fp->getPositionAtTime(TimeValue(*it2), &pF.x, &pF.y);
                    fp->getLeftBezierPointAtTime(TimeValue(*it2),  &leftF.x, &leftF.y);
                    fp->getRightBezierPointAtTime(TimeValue(*it2), &rightF.x, &rightF.y);

                    pF = Transform::matApply(trans, pF);
                    rightF = Transform::matApply(trans, rightF);
                    leftF = Transform::matApply(trans, leftF);

                    pF.x += dx;
                    pF.y += dy;
                    leftF.x += dx;
                    leftF.y += dy;
                    rightF.x += dx;
                    rightF.y += dy;

                    pF = Transform::matApply(invTrans, pF);
                    rightF = Transform::matApply(invTrans, rightF);
                    leftF = Transform::matApply(invTrans, leftF);
                    
                    
                    fp->setPositionAtTime(TimeValue(*it2), pF.x, pF.y);
                    fp->setLeftBezierPointAtTime(TimeValue(*it2), leftF.x, leftF.y);
                    fp->setRightBezierPointAtTime(TimeValue(*it2), rightF.x, rightF.y);
                }
            }
        }
    }

} // movePointByIndexInternalForView

void
Bezier::movePointByIndexInternal(int index,
                                 TimeValue time,
                                 ViewSetSpec view,
                                 double dx,
                                 double dy,
                                 bool onlyFeather)
{
    ///only called on the main-thread
    assert( QThread::currentThread() == qApp->thread() );

    if (view.isAll()) {
        std::list<ViewIdx> views = getViewsList();
        for (std::list<ViewIdx>::const_iterator it = views.begin(); it != views.end(); ++it) {
            movePointByIndexInternalForView(index, time, *it, dx, dy, onlyFeather);
        }
    } else {
        ViewIdx view_i = checkIfViewExistsOrFallbackMainView(ViewIdx(view));
        movePointByIndexInternalForView(index, time, view_i, dx, dy, onlyFeather);
    }
    if (isAutoKeyingEnabled()) {
        setKeyFrame(time, view, 0);
    }
    evaluateCurveModified();

} // movePointByIndexInternal


void
Bezier::setPointByIndexInternalForView(int index, TimeValue time, ViewIdx view, double x, double y)
{
    Transform::Matrix3x3 trans, invTrans;
    getTransformAtTime(time, view, &trans);
    invTrans = Transform::matInverse(trans);


    double dx, dy;

    {
        QMutexLocker l(&_imp->itemMutex);

        BezierShape* shape = _imp->getViewShape(view);
        if (!shape) {
            return;
        }
        Transform::Point3D p(0., 0., 1.);
        Transform::Point3D left(0., 0., 1.);
        Transform::Point3D right(0., 0., 1.);
        BezierCPPtr cp;
        BezierCPs::const_iterator it = _imp->atIndex(index, *shape);
        assert( it != shape->points.end() );
        cp = *it;
        cp->getPositionAtTime(time, &p.x, &p.y);
        cp->getLeftBezierPointAtTime(time,  &left.x, &left.y);
        cp->getRightBezierPointAtTime(time, &right.x, &right.y);

        p = Transform::matApply(trans, p);
        left = Transform::matApply(trans, left);
        right = Transform::matApply(trans, right);

        dx = x - p.x;
        dy = y - p.y;
    }

    movePointByIndexInternalForView(index, time, view, dx, dy, false);
}

void
Bezier::setPointByIndexInternal(int index, TimeValue time, ViewSetSpec view, double dx, double dy)
{
    if (view.isAll()) {
        std::list<ViewIdx> views = getViewsList();
        for (std::list<ViewIdx>::const_iterator it = views.begin(); it != views.end(); ++it) {
            setPointByIndexInternalForView(index, time, *it, dx, dy);
        }
    } else {
        ViewIdx view_i = checkIfViewExistsOrFallbackMainView(ViewIdx(view));
        setPointByIndexInternalForView(index, time, view_i, dx, dy);
    }
    if (isAutoKeyingEnabled()) {
        setKeyFrame(time, view, 0);
    }
    evaluateCurveModified();
}


void
Bezier::movePointByIndex(int index,
                         TimeValue time,
                         ViewSetSpec view,
                         double dx,
                         double dy)
{
    movePointByIndexInternal(index, time, view, dx, dy, false);
} // movePointByIndex

void
Bezier::setPointByIndex(int index,
                        TimeValue time,
                        ViewSetSpec view,
                        double x,
                        double y)
{
    setPointByIndexInternal(index, time, view, x, y);
} // setPointByIndex

void
Bezier::moveFeatherByIndex(int index,
                           TimeValue time,
                           ViewSetSpec view,
                           double dx,
                           double dy)
{
    movePointByIndexInternal(index, time, view, dx, dy, true);
} // moveFeatherByIndex

void
Bezier::moveBezierPointInternalForView(BezierCP* cpParam,
                                       BezierCP* fpParam,
                                       int index,
                                       TimeValue time,
                                       ViewIdx view,
                                       double lx, double ly, double rx, double ry,
                                       double flx, double fly, double frx, double fry,
                                       bool isLeft,
                                       bool moveBoth,
                                       bool onlyFeather)
{
    bool autoKeying = isAutoKeyingEnabled();
    bool featherLink = isFeatherLinkEnabled();
    bool rippleEdit = isRippleEditEnabled();
    Transform::Matrix3x3 trans, invTrans;
    getTransformAtTime(time, view, &trans);
    invTrans = Transform::matInverse(trans);


    {
        QMutexLocker l(&_imp->itemMutex);
        BezierShape* shape = _imp->getViewShape(view);
        if (!shape) {
            return;
        }

        BezierCP* cp = 0;
        BezierCP* fp = 0;
        bool moveControlPoint = !onlyFeather;
        if (cpParam) {
            cp = cpParam;
        } else {
            BezierCPs::iterator cpIt = shape->points.begin();
            std::advance(cpIt, index);
            assert( cpIt != shape->points.end() );
            cp = cpIt->get();
            assert(cp);
        }

        if (fpParam) {
            fp = fpParam;
        } else {
            BezierCPs::iterator fpIt = shape->featherPoints.begin();
            std::advance(fpIt, index);
            assert( fpIt != shape->featherPoints.end() );
            fp = fpIt->get();
            assert(fp);
        }


        bool isOnKeyframe = false;
        Transform::Point3D left, right;
        left.z = right.z = 1;
        if (isLeft || moveBoth) {
            isOnKeyframe = (cp)->getLeftBezierPointAtTime(time, &left.x, &left.y);
            left = Transform::matApply(trans, left);
        }
        if (!isLeft || moveBoth) {
            isOnKeyframe = (cp)->getRightBezierPointAtTime(time, &right.x, &right.y);
            right = Transform::matApply(trans, right);
        }

        // Move the feather point if feather link is enabled
        bool moveFeather = (onlyFeather || featherLink) && fp;
        Transform::Point3D leftF, rightF;
        leftF.z = rightF.z = 1;
        if (useFeatherPoints() && fp) {
            if (isLeft || moveBoth) {
                (fp)->getLeftBezierPointAtTime(time, &leftF.x, &leftF.y);
                leftF = Transform::matApply(trans, leftF);

                // Move the feather point if it is identical to the control point
                if ( (left.x == leftF.x) && (left.y == leftF.y) ) {
                    moveFeather = true;
                }
            }
            if (!isLeft || moveBoth) {
                (fp)->getRightBezierPointAtTime(time, &rightF.x, &rightF.y);
                rightF = Transform::matApply(trans, rightF);

                // Move the feather point if it is identical to the control point
                if ( (right.x == rightF.x) && (right.y == rightF.y) ) {
                    moveFeather = true;
                }
            }
        }

        if (autoKeying || isOnKeyframe) {
            if (moveControlPoint) {
                if (isLeft || moveBoth) {
                    left.x += lx;
                    left.y += ly;
                    left = Transform::matApply(invTrans, left);
                    (cp)->setLeftBezierPointAtTime(time, left.x, left.y);
                }
                if (!isLeft || moveBoth) {
                    right.x += rx;
                    right.y += ry;
                    right = Transform::matApply(invTrans, right);
                    (cp)->setRightBezierPointAtTime(time, right.x, right.y);
                }
            }
            if ( moveFeather && useFeatherPoints() ) {
                if (isLeft || moveBoth) {
                    leftF.x += flx;
                    leftF.y += fly;
                    leftF = Transform::matApply(invTrans, leftF);
                    (fp)->setLeftBezierPointAtTime(time, leftF.x, leftF.y);
                }
                if (!isLeft || moveBoth) {
                    rightF.x += frx;
                    rightF.y += fry;
                    rightF = Transform::matApply(invTrans, rightF);
                    (fp)->setRightBezierPointAtTime(time, rightF.x, rightF.y);
                }
            }
        } else {
            ///this function is called when building a new bezier we must
            ///move the static position if there is no keyframe, otherwise the
            ///curve would never be built
            if (moveControlPoint) {
                if (isLeft || moveBoth) {
                    left.x += lx;
                    left.y += ly;
                    left = Transform::matApply(invTrans, left);
                    (cp)->setLeftBezierStaticPosition(left.x, left.y);
                }
                if (!isLeft || moveBoth) {
                    right.x += rx;
                    right.y += ry;
                    right = Transform::matApply(invTrans, right);
                    (cp)->setRightBezierStaticPosition(right.x, right.y);
                }
            }
            if ( moveFeather && useFeatherPoints() ) {
                if (isLeft || moveBoth) {
                    leftF.x += flx;
                    leftF.y += fly;
                    leftF = Transform::matApply(invTrans, leftF);
                    (fp)->setLeftBezierStaticPosition(leftF.x, leftF.y);
                }
                if (!isLeft || moveBoth) {
                    rightF.x += frx;
                    rightF.y += fry;
                    rightF = Transform::matApply(invTrans, rightF);
                    (fp)->setRightBezierStaticPosition(rightF.x, rightF.y);
                }
            }
        }

        if (rippleEdit) {
            std::set<double> keyframes;
            getMasterKeyFrameTimes(view, &keyframes);
            for (std::set<double>::iterator it2 = keyframes.begin(); it2 != keyframes.end(); ++it2) {
                if (*it2 == time) {
                    continue;
                }

                if (isLeft || moveBoth) {
                    if (moveControlPoint) {
                        (cp)->getLeftBezierPointAtTime(TimeValue(*it2), &left.x, &left.y);
                        left = Transform::matApply(trans, left);
                        left.x += lx; left.y += ly;
                        left = Transform::matApply(invTrans, left);
                        (cp)->setLeftBezierPointAtTime(TimeValue(*it2), left.x, left.y);
                    }
                    if ( moveFeather && useFeatherPoints() ) {
                        (fp)->getLeftBezierPointAtTime(TimeValue(*it2),  &leftF.x, &leftF.y);
                        leftF = Transform::matApply(trans, leftF);
                        leftF.x += flx; leftF.y += fly;
                        leftF = Transform::matApply(invTrans, leftF);
                        (fp)->setLeftBezierPointAtTime(TimeValue(*it2), leftF.x, leftF.y);
                    }
                } else {
                    if (moveControlPoint) {
                        (cp)->getRightBezierPointAtTime(TimeValue(*it2),  &right.x, &right.y);
                        right = Transform::matApply(trans, right);
                        right.x += rx; right.y += ry;
                        right = Transform::matApply(invTrans, right);
                        (cp)->setRightBezierPointAtTime(TimeValue(*it2), right.x, right.y);
                    }
                    if ( moveFeather && useFeatherPoints() ) {
                        (cp)->getRightBezierPointAtTime(TimeValue(*it2), &rightF.x, &rightF.y);
                        rightF = Transform::matApply(trans, rightF);
                        rightF.x += frx; rightF.y += fry;
                        rightF = Transform::matApply(invTrans, rightF);
                        (cp)->setRightBezierPointAtTime(TimeValue(*it2), rightF.x, rightF.y);
                    }
                }
            }
        }
    }

} // moveBezierPointInternalForView

void
Bezier::moveBezierPointInternal(BezierCP* cpParam,
                                BezierCP* fpParam,
                                int index,
                                TimeValue time,
                                ViewSetSpec view,
                                double lx,
                                double ly,
                                double rx,
                                double ry,
                                double flx,
                                double fly,
                                double frx,
                                double fry,
                                bool isLeft,
                                bool moveBoth,
                                bool onlyFeather)
{
    

    if (view.isAll()) {
        std::list<ViewIdx> views = getViewsList();
        for (std::list<ViewIdx>::const_iterator it = views.begin(); it != views.end(); ++it) {
            moveBezierPointInternalForView(cpParam, fpParam, index, time, *it, lx, ly, rx, ry, flx, fly, frx, fry, isLeft, moveBoth, onlyFeather);
        }
    } else {
        ViewIdx view_i = checkIfViewExistsOrFallbackMainView(ViewIdx(view));
        moveBezierPointInternalForView(cpParam, fpParam, index, time, view_i, lx, ly, rx, ry, flx, fly, frx, fry, isLeft, moveBoth, onlyFeather);
    }

    if (isAutoKeyingEnabled()) {
        setKeyFrame(time, view, 0);
    }
    evaluateCurveModified();

} // moveBezierPointInternal

void
Bezier::moveLeftBezierPoint(int index,
                            TimeValue time,
                            ViewSetSpec view,
                            double dx,
                            double dy)
{
    moveBezierPointInternal(NULL, NULL, index, time, view, dx, dy, 0, 0, dx, dy, 0, 0, true, false, false);
} // moveLeftBezierPoint

void
Bezier::moveRightBezierPoint(int index,
                             TimeValue time,
                             ViewSetSpec view,
                             double dx,
                             double dy)
{
    moveBezierPointInternal(NULL, NULL, index, time, view, 0, 0, dx, dy, 0, 0, dx, dy, false, false, false);
} // moveRightBezierPoint

void
Bezier::movePointLeftAndRightIndex(BezierCP & cp,
                                   BezierCP & fp,
                                   TimeValue time,
                                   ViewSetSpec view,
                                   double lx,
                                   double ly,
                                   double rx,
                                   double ry,
                                   double flx,
                                   double fly,
                                   double frx,
                                   double fry,
                                   bool onlyFeather)
{
    moveBezierPointInternal(&cp, &fp, -1, time, view, lx, ly, rx, ry, flx, fly, frx, fry, false, true, onlyFeather);
}

void
Bezier::setPointAtIndexInternalForView(bool setLeft, bool setRight, bool setPoint, bool feather, bool featherAndCp, int index, TimeValue time, ViewIdx view, double x, double y, double lx, double ly, double rx, double ry)
{
    bool autoKeying = isAutoKeyingEnabled();
    bool rippleEdit = isRippleEditEnabled();
    bool keySet = false;


    {
        QMutexLocker l(&_imp->itemMutex);
        BezierShape* shape = _imp->getViewShape(view);
        if (!shape) {
            return;
        }

        bool isOnKeyframe = hasMasterKeyframeAtTime(time, view);

        if ( index >= (int)shape->points.size() ) {
            throw std::invalid_argument("Bezier::setPointAtIndex: Index out of range.");
        }

        BezierCPs::iterator fp = shape->featherPoints.begin();
        BezierCPs::iterator cp = shape->points.begin();
        if (!feather && !featherAndCp) {
            fp = cp;
        }
        std::advance(fp, index);
        if (featherAndCp) {
            std::advance(cp, index);
        }

        if (autoKeying || isOnKeyframe) {
            if (setPoint) {
                (*fp)->setPositionAtTime(time, x, y);
                if (featherAndCp) {
                    (*cp)->setPositionAtTime(time, x, y);
                }
            }
            if (setLeft) {
                (*fp)->setLeftBezierPointAtTime(time, lx, ly);
                if (featherAndCp) {
                    (*cp)->setLeftBezierPointAtTime(time, lx, ly);
                }
            }
            if (setRight) {
                (*fp)->setRightBezierPointAtTime(time, rx, ry);
                if (featherAndCp) {
                    (*cp)->setRightBezierPointAtTime(time, rx, ry);
                }
            }
            if (!isOnKeyframe) {
                keySet = true;
            }
        }

        if (rippleEdit) {
            std::set<double> keyframes;
            getMasterKeyFrameTimes(view, &keyframes);
            for (std::set<double>::iterator it2 = keyframes.begin(); it2 != keyframes.end(); ++it2) {
                if (setPoint) {
                    (*fp)->setPositionAtTime(TimeValue(*it2), x, y);
                    if (featherAndCp) {
                        (*cp)->setPositionAtTime(TimeValue(*it2), x, y);
                    }
                }
                if (setLeft) {
                    (*fp)->setLeftBezierPointAtTime(TimeValue(*it2), lx, ly);
                    if (featherAndCp) {
                        (*cp)->setLeftBezierPointAtTime(TimeValue(*it2), lx, ly);
                    }
                }
                if (setRight) {
                    (*fp)->setRightBezierPointAtTime(TimeValue(*it2), rx, ry);
                    if (featherAndCp) {
                        (*cp)->setRightBezierPointAtTime(TimeValue(*it2), rx, ry);
                    }
                }
            }
        }
    }

} // setPointAtIndexInternalForView

void
Bezier::setPointAtIndexInternal(bool setLeft,
                                bool setRight,
                                bool setPoint,
                                bool feather,
                                bool featherAndCp,
                                int index,
                                TimeValue time,
                                ViewSetSpec view,
                                double x,
                                double y,
                                double lx,
                                double ly,
                                double rx,
                                double ry)
{

    if (view.isAll()) {
        std::list<ViewIdx> views = getViewsList();
        for (std::list<ViewIdx>::const_iterator it = views.begin(); it != views.end(); ++it) {
            setPointAtIndexInternalForView(setLeft, setRight, setPoint, feather, featherAndCp, index, time, *it, x, y, lx, ly, rx, ry);
        }
    } else {
        ViewIdx view_i = checkIfViewExistsOrFallbackMainView(ViewIdx(view));
        setPointAtIndexInternalForView(setLeft, setRight, setPoint, feather, featherAndCp, index, time, view_i, x, y, lx, ly, rx, ry);
    }

    if (isAutoKeyingEnabled()) {
        setKeyFrame(time, view, 0);
    }
    evaluateCurveModified();
} // setPointAtIndexInternal

void
Bezier::setLeftBezierPoint(int index,
                           TimeValue time,
                           ViewSetSpec view,
                           double x,
                           double y)
{
    setPointAtIndexInternal(true, false, false, false, true, index, time, view, 0, 0, x, y, 0, 0);
}

void
Bezier::setRightBezierPoint(int index,
                            TimeValue time,
                            ViewSetSpec view,
                            double x,
                            double y)
{
    setPointAtIndexInternal(false, true, false, false, true, index, time, view, 0, 0, 0, 0, x, y);
}

void
Bezier::setPointAtIndex(bool feather,
                        int index,
                        TimeValue time,
                        ViewSetSpec view,
                        double x,
                        double y,
                        double lx,
                        double ly,
                        double rx,
                        double ry)
{
    setPointAtIndexInternal(true, true, true, feather, false, index, time, view, x, y, lx, ly, rx, ry);
}

void
Bezier::transformPointInternal(const BezierCPPtr & point, TimeValue time, ViewIdx view, Transform::Matrix3x3* matrix)
{
    bool autoKeying = isAutoKeyingEnabled();
    bool keySet = false;

    {
        QMutexLocker l(&_imp->itemMutex);
        BezierShape* shape = _imp->getViewShape(view);
        if (!shape) {
            return;
        }

        Transform::Point3D cp, leftCp, rightCp;
        point->getPositionAtTime(time, &cp.x, &cp.y);
        point->getLeftBezierPointAtTime(time, &leftCp.x, &leftCp.y);
        bool isonKeyframe = point->getRightBezierPointAtTime(time,  &rightCp.x, &rightCp.y);


        cp.z = 1.;
        leftCp.z = 1.;
        rightCp.z = 1.;

        cp = matApply(*matrix, cp);
        leftCp = matApply(*matrix, leftCp);
        rightCp = matApply(*matrix, rightCp);

        cp.x /= cp.z; cp.y /= cp.z;
        leftCp.x /= leftCp.z; leftCp.y /= leftCp.z;
        rightCp.x /= rightCp.z; rightCp.y /= rightCp.z;

        if (autoKeying || isonKeyframe) {
            point->setPositionAtTime(time, cp.x, cp.y);
            point->setLeftBezierPointAtTime(time, leftCp.x, leftCp.y);
            point->setRightBezierPointAtTime(time, rightCp.x, rightCp.y);
            if (!isonKeyframe) {
                keySet = true;
            }
        }
    }

}

void
Bezier::transformPoint(const BezierCPPtr & point,
                       TimeValue time,
                       ViewSetSpec view,
                       Transform::Matrix3x3* matrix)
{

    if (view.isAll()) {
        std::list<ViewIdx> views = getViewsList();
        for (std::list<ViewIdx>::const_iterator it = views.begin(); it != views.end(); ++it) {
            transformPointInternal(point, time, *it, matrix);
        }
    } else {
        ViewIdx view_i = checkIfViewExistsOrFallbackMainView(ViewIdx(view));
        transformPointInternal(point, time, view_i, matrix);
    }

    evaluateCurveModified();
 
} // Bezier::transformPoint

void
Bezier::removeFeatherAtIndexForView(int index, ViewIdx view)
{
    QMutexLocker l(&_imp->itemMutex);

    BezierShape* shape = _imp->getViewShape(view);
    if (!shape) {
        return;
    }
    if ( index >= (int)shape->points.size() ) {
        throw std::invalid_argument("Bezier::removeFeatherAtIndex: Index out of range.");
    }

    BezierCPs::iterator cp = shape->points.begin();
    std::advance(cp, index);
    BezierCPs::iterator fp = shape->featherPoints.begin();
    std::advance(fp, index);

    assert( cp != shape->points.end() && fp != shape->featherPoints.end() );

    (*fp)->copyControlPoint(**cp);

}

void
Bezier::removeFeatherAtIndex(int index, ViewSetSpec view)
{
    assert( useFeatherPoints() );
    if (view.isAll()) {
        std::list<ViewIdx> views = getViewsList();
        for (std::list<ViewIdx>::const_iterator it = views.begin(); it != views.end(); ++it) {
            removeFeatherAtIndexForView(index, *it);
        }
    } else {
        ViewIdx view_i = checkIfViewExistsOrFallbackMainView(ViewIdx(view));
        removeFeatherAtIndexForView(index, view_i);
    }


    evaluateCurveModified();
}


void
Bezier::smoothOrCuspPointAtIndexInternal(bool isSmooth, int index, TimeValue time, ViewIdx view, const std::pair<double, double>& pixelScale)
{
    bool autoKeying = isAutoKeyingEnabled();
    bool rippleEdit = isRippleEditEnabled();


    {
        QMutexLocker l(&_imp->itemMutex);
        BezierShape* shape = _imp->getViewShape(view);
        if (!shape) {
            return;
        }
        if ( index >= (int)shape->points.size() ) {
            throw std::invalid_argument("Bezier::smoothOrCuspPointAtIndex: Index out of range.");
        }

        BezierCPs::iterator cp = shape->points.begin();
        std::advance(cp, index);
        BezierCPs::iterator fp;
        bool useFeather = useFeatherPoints();

        if (useFeather) {
            fp = shape->featherPoints.begin();
            std::advance(fp, index);
        }
        assert( cp != shape->points.end() && fp != shape->featherPoints.end() );
        if (isSmooth) {
            (*cp)->smoothPoint(time, view, autoKeying, rippleEdit, pixelScale);
            if (useFeather) {
                (*fp)->smoothPoint(time, view,autoKeying, rippleEdit, pixelScale);
            }
        } else {
            (*cp)->cuspPoint(time, autoKeying, rippleEdit, pixelScale);
            if (useFeather) {
                (*fp)->cuspPoint(time,  autoKeying, rippleEdit, pixelScale);
            }
        }
    }
    

} // smoothOrCuspPointAtIndexInternal

void
Bezier::smoothOrCuspPointAtIndex(bool isSmooth,
                                 int index,
                                 TimeValue time,
                                 ViewSetSpec view,
                                 const std::pair<double, double>& pixelScale)
{
    if (view.isAll()) {
        std::list<ViewIdx> views = getViewsList();
        for (std::list<ViewIdx>::const_iterator it = views.begin(); it != views.end(); ++it) {
            smoothOrCuspPointAtIndexInternal(isSmooth, index, time, *it, pixelScale);
        }
    } else {
        ViewIdx view_i = checkIfViewExistsOrFallbackMainView(ViewIdx(view));
        smoothOrCuspPointAtIndexInternal(isSmooth, index, time, view_i, pixelScale);
    }


    if (isAutoKeyingEnabled()) {
        setKeyFrame(time, view, 0);
    }
    evaluateCurveModified();

} // Bezier::smoothOrCuspPointAtIndex

void
Bezier::smoothPointAtIndex(int index,
                           TimeValue time,
                           ViewSetSpec view,
                           const std::pair<double, double>& pixelScale)
{
    smoothOrCuspPointAtIndex(true, index, time, view, pixelScale);
}

void
Bezier::cuspPointAtIndex(int index,
                         TimeValue time,
                         ViewSetSpec view,
                         const std::pair<double, double>& pixelScale)
{
    smoothOrCuspPointAtIndex(false, index, time, view, pixelScale);
}


void
Bezier::onKeyFrameSetForView(TimeValue time, ViewIdx view)
{
    {
        QMutexLocker l(&_imp->itemMutex);
        BezierShape* shape = _imp->getViewShape(view);
        if (!shape) {
            return;
        }
        if ( hasMasterKeyframeAtTime(time, view)) {
            return;
        }

        bool useFeather = useFeatherPoints();
        assert(shape->points.size() == shape->featherPoints.size() || !useFeather);

        for (BezierCPs::iterator it = shape->points.begin(); it != shape->points.end(); ++it) {
            double x, y;
            double leftDerivX, rightDerivX, leftDerivY, rightDerivY;

            (*it)->getPositionAtTime(time,  &x, &y);
            (*it)->setPositionAtTime(time, x, y);

            (*it)->getLeftBezierPointAtTime(time,  &leftDerivX, &leftDerivY);
            (*it)->getRightBezierPointAtTime(time,  &rightDerivX, &rightDerivY);
            (*it)->setLeftBezierPointAtTime(time, leftDerivX, leftDerivY);
            (*it)->setRightBezierPointAtTime(time, rightDerivX, rightDerivY);
        }

        if (useFeather) {
            for (BezierCPs::iterator it = shape->featherPoints.begin(); it != shape->featherPoints.end(); ++it) {
                double x, y;
                double leftDerivX, rightDerivX, leftDerivY, rightDerivY;

                (*it)->getPositionAtTime(time, &x, &y);
                (*it)->setPositionAtTime(time, x, y);

                (*it)->getLeftBezierPointAtTime(time,  &leftDerivX, &leftDerivY);
                (*it)->getRightBezierPointAtTime(time,  &rightDerivX, &rightDerivY);
                (*it)->setLeftBezierPointAtTime(time, leftDerivX, leftDerivY);
                (*it)->setRightBezierPointAtTime(time, rightDerivX, rightDerivY);
            }
        }
    }
} // onKeyFrameSetForView

void
Bezier::onKeyFrameRemovedForView(TimeValue time, ViewIdx view)
{
    {
        QMutexLocker l(&_imp->itemMutex);
        BezierShape* shape = _imp->getViewShape(view);
        if (!shape) {
            return;
        }
        if ( hasMasterKeyframeAtTime(time, view)) {
            return;
        }
        assert( shape->featherPoints.size() == shape->points.size() || !useFeatherPoints() );

        bool useFeather = useFeatherPoints();
        BezierCPs::iterator fp = shape->featherPoints.begin();
        for (BezierCPs::iterator it = shape->points.begin(); it != shape->points.end(); ++it) {
            (*it)->removeKeyframe(time);
            if (useFeather) {
                (*fp)->removeKeyframe(time);
                ++fp;
            }
        }
        
    }
} // onKeyFrameRemovedForView

void
Bezier::onKeyFrameSet(TimeValue time, ViewSetSpec view)
{

    if (view.isAll()) {
        std::list<ViewIdx> views = getViewsList();
        for (std::list<ViewIdx>::const_iterator it = views.begin(); it != views.end(); ++it) {
            onKeyFrameSetForView(time, *it);
        }
    } else {
        ViewIdx view_i = checkIfViewExistsOrFallbackMainView(ViewIdx(view));
        onKeyFrameSetForView(time, view_i);
    }

} // onKeyFrameSet

void
Bezier::onKeyFrameRemoved(TimeValue time, ViewSetSpec view)
{

    if (view.isAll()) {
        std::list<ViewIdx> views = getViewsList();
        for (std::list<ViewIdx>::const_iterator it = views.begin(); it != views.end(); ++it) {
            onKeyFrameRemovedForView(time, *it);
        }
    } else {
        ViewIdx view_i = checkIfViewExistsOrFallbackMainView(ViewIdx(view));
        onKeyFrameRemovedForView(time, view_i);
    }

    evaluateCurveModified();
} // onKeyFrameRemoved


void
Bezier::deCastelJau(bool isOpenBezier,
<<<<<<< HEAD
                    const std::list<BezierCPPtr >& cps,
                    TimeValue time,
                    const RenderScale &scale,
=======
                    bool useGuiCurves,
                    const std::list<boost::shared_ptr<BezierCP> >& cps,
                    double time,
                    unsigned int mipMapLevel,
>>>>>>> 21d8621e
                    bool finished,
                    DeCastelJauAlgorithmEnum algo,
                    int nbPointsPerSegment,
                    double errorScale,
                    const Transform::Matrix3x3& transform,
                    std::vector<std::vector<ParametricPoint> >* points,
                    std::vector<ParametricPoint >* pointsSingleList,
                    RectD* bbox)
{
    bool bboxSet = false;
    assert((points && !pointsSingleList) || (!points && pointsSingleList));
    BezierCPs::const_iterator next = cps.begin();

    if ( next != cps.end() ) {
        ++next;
    }


    for (BezierCPs::const_iterator it = cps.begin(); it != cps.end(); ++it) {
        if ( next == cps.end() ) {
            if (!finished) {
                break;
            }
            next = cps.begin();
        }

        RectD segbbox;
        bool segbboxSet = false;
        if (points) {
<<<<<<< HEAD
            std::vector<ParametricPoint> segmentPoints;
            bezierSegmentEval(*(*it), *(*next), time,  scale, algo, nbPointsPerSegment, errorScale, transform, &segmentPoints, bbox ? &segbbox : 0, &segbboxSet);

            points->push_back(segmentPoints);
        } else {
            assert(pointsSingleList);
            bezierSegmentEval(*(*it), *(*next), time,  scale, algo, nbPointsPerSegment, errorScale , transform, pointsSingleList, bbox ? &segbbox : 0, &segbboxSet);
            // If we are a closed bezier or we are not on the last segment, remove the last point so we don't add duplicates
            if ((!isOpenBezier && finished) && next != cps.end()) {
=======
            std::list<ParametricPoint> segmentPoints;
            bezierSegmentEval(useGuiCurves, *(*it), *(*next), time, ViewIdx(0), mipMapLevel, nBPointsPerSegment, transform, &segmentPoints, bbox);

            // If we are a closed bezier or we are not on the last segment, remove the last point so we don't add duplicates
            if (!isOpenBezier || next != cps.end()) {
                if (!segmentPoints.empty()) {
                    segmentPoints.pop_back();
                }
            }
            points->push_back(segmentPoints);
        } else {
            assert(pointsSingleList);
            bezierSegmentEval(useGuiCurves, *(*it), *(*next), time, ViewIdx(0), mipMapLevel, nBPointsPerSegment, transform, pointsSingleList, bbox);
            // If we are a closed bezier or we are not on the last segment, remove the last point so we don't add duplicates
            if (!isOpenBezier || next != cps.end()) {
>>>>>>> 21d8621e
                if (!pointsSingleList->empty()) {
                    pointsSingleList->pop_back();
                }
            }
<<<<<<< HEAD
        }

        if (bbox) {
            if (!bboxSet) {
                *bbox = segbbox;
                bboxSet = true;
            } else {
                bbox->merge(segbbox);
            }
=======
>>>>>>> 21d8621e
        }

        // increment for next iteration
        if ( next != cps.end() ) {
            ++next;
        }
    } // for each control point
} // deCastelJau



void
Bezier::evaluateAtTime(TimeValue time,
                       ViewIdx view,
                       const RenderScale &scale,
                       DeCastelJauAlgorithmEnum algo,
                       int nbPointsPerSegment,
                       double errorScale,
                       std::vector<std::vector<ParametricPoint> >* points,
                       std::vector<ParametricPoint >* pointsSingleList,
                       RectD* bbox) const
{
    assert((points && !pointsSingleList) || (!points && pointsSingleList));
    Transform::Matrix3x3 transform;
    getTransformAtTime(time, view, &transform);

<<<<<<< HEAD
    QMutexLocker l(&_imp->itemMutex);
    ViewIdx view_i = checkIfViewExistsOrFallbackMainView(view);
    const BezierShape* shape = _imp->getViewShape(view_i);
    if (!shape) {
        return;
    }
    deCastelJau(isOpenBezier(),
                shape->points,
                time,
                scale,
                shape->finished,
                algo,
=======
    getTransformAtTime(time, &transform);
    QMutexLocker l(&itemMutex);
    deCastelJau(isOpenBezier(), useGuiCurves, _imp->points, time, mipMapLevel, _imp->finished,
#ifdef ROTO_BEZIER_EVAL_ITERATIVE
>>>>>>> 21d8621e
                nbPointsPerSegment,
                errorScale,
                transform,
                points,
                pointsSingleList,
                bbox);
} // evaluateAtTime



void
Bezier::evaluateFeatherPointsAtTime(TimeValue time,
                                    ViewIdx view,
                                    const RenderScale &scale,
                                    DeCastelJauAlgorithmEnum algo,
                                    int nbPointsPerSegment,
                                    double errorScale,
                                    std::vector<std::vector<ParametricPoint>  >* points,
                                    std::vector<ParametricPoint >* pointsSingleList,
                                    RectD* bbox) const
{
    assert((points && !pointsSingleList) || (!points && pointsSingleList));
    assert( useFeatherPoints() );

    Transform::Matrix3x3 transform;
    getTransformAtTime(time, view, &transform);

<<<<<<< HEAD
    QMutexLocker l(&_imp->itemMutex);
    ViewIdx view_i = checkIfViewExistsOrFallbackMainView(view);
    const BezierShape* shape = _imp->getViewShape(view_i);
    if (!shape) {
=======
    for (BezierCPs::const_iterator it = _imp->featherPoints.begin(); it != _imp->featherPoints.end();
         ++it) {
        if ( next == _imp->featherPoints.end() ) {
            next = _imp->featherPoints.begin();
        }
        if ( nextCp == _imp->points.end() ) {
            if (!_imp->finished) {
                break;
            }
            nextCp = _imp->points.begin();
        }
        if ( !evaluateIfEqual && bezierSegmenEqual(useGuiPoints, time, ViewIdx(0), **itCp, **nextCp, **it, **next) ) {
            continue;
        }
        if (points) {
            std::list<ParametricPoint> segmentPoints;
            bezierSegmentEval(useGuiPoints, *(*it), *(*next), time, ViewIdx(0),  mipMapLevel,
#ifdef ROTO_BEZIER_EVAL_ITERATIVE
                              nbPointsPerSegment,
#else
                              errorScale,
#endif
                              transform, &segmentPoints, bbox);

            // If we are a closed bezier or we are not on the last segment, remove the last point so we don't add duplicates
            if (!isOpenBezier() || next != _imp->featherPoints.end()) {
                if (!segmentPoints.empty()) {
                    segmentPoints.pop_back();
                }
            }
            points->push_back(segmentPoints);
        } else {
            assert(pointsSingleList);
            bezierSegmentEval(useGuiPoints, *(*it), *(*next), time, ViewIdx(0),  mipMapLevel,
#ifdef ROTO_BEZIER_EVAL_ITERATIVE
                              nbPointsPerSegment,
#else
                              errorScale,
#endif
                              transform, pointsSingleList, bbox);
            // If we are a closed bezier or we are not on the last segment, remove the last point so we don't add duplicates
            if (!isOpenBezier() || next != _imp->featherPoints.end()) {
                if (!pointsSingleList->empty()) {
                    pointsSingleList->pop_back();
                }
            }
        }

        // increment for next iteration
        if ( itCp != _imp->featherPoints.end() ) {
            ++itCp;
        }
        if ( next != _imp->featherPoints.end() ) {
            ++next;
        }
        if ( nextCp != _imp->featherPoints.end() ) {
            ++nextCp;
        }
    } // for(it)

}

void
Bezier::evaluateFeatherPointsAtTime_DeCasteljau(bool useGuiPoints,
                                                double time,
                                                unsigned int mipMapLevel,
#ifdef ROTO_BEZIER_EVAL_ITERATIVE
                                                int nbPointsPerSegment,
#else
                                                double errorScale,
#endif
                                                bool evaluateIfEqual, ///< evaluate only if feather points are different from control points
                                                std::list<std::list<ParametricPoint> >* points, ///< output
                                                RectD* bbox) const ///< output
{
    evaluateFeatherPointsAtTime_DeCasteljau_internal(useGuiPoints, time, mipMapLevel,
#ifdef ROTO_BEZIER_EVAL_ITERATIVE
                                                     nbPointsPerSegment,
#else
                                                     errorScale,
#endif
                                                     evaluateIfEqual, points, 0, bbox);
} // Bezier::evaluateFeatherPointsAtTime_DeCasteljau

void
Bezier::getMotionBlurSettings(const double time,
                              double* startTime,
                              double* endTime,
                              double* timeStep) const
{
    *startTime = time, *timeStep = 1., *endTime = time;
#ifdef NATRON_ROTO_ENABLE_MOTION_BLUR

    double motionBlurAmnt = getMotionBlurAmountKnob()->getValueAtTime(time);
    if ( isOpenBezier() || (motionBlurAmnt == 0) ) {
>>>>>>> 21d8621e
        return;
    }

    deCastelJau(isOpenBezier(),
                shape->featherPoints,
                time,
                scale,
                shape->finished,
                algo,
                nbPointsPerSegment,
                errorScale,
                transform,
                points,
                pointsSingleList,
                bbox);

} // evaluateFeatherPointsAtTime


RectD
Bezier::getBoundingBox(TimeValue time, ViewIdx view) const
{

    RotoPaintPtr rotoPaintNode;
    KnobItemsTablePtr model = getModel();
    if (model) {
        rotoPaintNode = toRotoPaint(model->getNode()->getEffectInstance());
    }

    ViewIdx view_i = checkIfViewExistsOrFallbackMainView(view);
    RectD bbox;
    bool bboxSet = false;
    RectD pointsBbox;

    Transform::Matrix3x3 transform;
    getTransformAtTime(time, view, &transform);

    QMutexLocker l(&_imp->itemMutex);
    const BezierShape* shape = _imp->getViewShape(view_i);
    if (!shape) {
        return bbox;
    }


    bezierSegmentListBboxUpdate(shape->points, shape->finished, _imp->isOpenBezier, time, RenderScale(1.), transform, &pointsBbox);


    if (useFeatherPoints() && !_imp->isOpenBezier) {
        RectD featherPointsBbox;
        bezierSegmentListBboxUpdate( shape->featherPoints, shape->finished, _imp->isOpenBezier, time,  RenderScale(1.), transform, &featherPointsBbox);
        pointsBbox.merge(featherPointsBbox);
        if (shape->featherPoints.size() > 1) {
            // EDIT: Partial fix, just pad the BBOX by the feather distance. This might not be accurate but gives at least something
            // enclosing the real bbox and close enough
            double featherDistance = _imp->feather.lock()->getValueAtTime(time, DimIdx(0), view);
            pointsBbox.x1 -= featherDistance;
            pointsBbox.x2 += featherDistance;
            pointsBbox.y1 -= featherDistance;
            pointsBbox.y2 += featherDistance;
        }
    } else if (_imp->isOpenBezier) {
        double brushSize = _imp->feather.lock()->getValueAtTime(time, DimIdx(0), view);
        double halfBrushSize = brushSize / 2. + 1;
        pointsBbox.x1 -= halfBrushSize;
        pointsBbox.x2 += halfBrushSize;
        pointsBbox.y1 -= halfBrushSize;
        pointsBbox.y2 += halfBrushSize;
    }
    if (!bboxSet) {
        bboxSet = true;
        bbox = pointsBbox;
    } else {
        bbox.merge(pointsBbox);
    }


    return bbox;
} // Bezier::getBoundingBox

std::list< BezierCPPtr >
Bezier::getControlPoints(ViewIdx view) const
{
    ViewIdx view_i = checkIfViewExistsOrFallbackMainView(view);
    QMutexLocker l(&_imp->itemMutex);
    const BezierShape* shape = _imp->getViewShape(view_i);
    if (!shape) {
        return std::list< BezierCPPtr >();
    }


    return shape->points;
}




std::list< BezierCPPtr >
Bezier::getFeatherPoints(ViewIdx view) const
{
    ViewIdx view_i = checkIfViewExistsOrFallbackMainView(view);
    QMutexLocker l(&_imp->itemMutex);
    const BezierShape* shape = _imp->getViewShape(view_i);
    if (!shape) {
        return std::list< BezierCPPtr >();
    }


    return shape->featherPoints;
}

std::pair<BezierCPPtr, BezierCPPtr >
Bezier::isNearbyControlPoint(double x,
                             double y,
                             double acceptance,
                             TimeValue time,
                             ViewIdx view,
                             ControlPointSelectionPrefEnum pref,
                             int* index) const
{
    ///only called on the main-thread
    Transform::Matrix3x3 transform;
    getTransformAtTime(time, view, &transform);
    QMutexLocker l(&_imp->itemMutex);
    BezierCPPtr cp, fp;
    ViewIdx view_i = checkIfViewExistsOrFallbackMainView(view);

    const BezierShape* shape = _imp->getViewShape(view_i);
    if (!shape) {
        return std::make_pair(cp, fp);
    }
    switch (pref) {
    case eControlPointSelectionPrefFeatherFirst: {
        BezierCPs::const_iterator itF = _imp->findFeatherPointNearby(x, y, acceptance, time, *shape, transform, index);
        if ( itF != shape->featherPoints.end() ) {
            fp = *itF;
            BezierCPs::const_iterator it = shape->points.begin();
            std::advance(it, *index);
            cp = *it;

            return std::make_pair(fp, cp);
        } else {
            BezierCPs::const_iterator it = _imp->findControlPointNearby(x, y, acceptance, time, *shape, transform, index);
            if ( it != shape->points.end() ) {
                cp = *it;
                itF = shape->featherPoints.begin();
                std::advance(itF, *index);
                fp = *itF;

                return std::make_pair(cp, fp);
            }
        }
        break;
    }
    case eControlPointSelectionPrefControlPointFirst:
    case eControlPointSelectionPrefWhateverFirst:
    default: {
        BezierCPs::const_iterator it = _imp->findControlPointNearby(x, y, acceptance, time, *shape, transform, index);
        if ( it != shape->points.end() ) {
            cp = *it;
            BezierCPs::const_iterator itF = shape->featherPoints.begin();
            std::advance(itF, *index);
            fp = *itF;

            return std::make_pair(cp, fp);
        } else {
            BezierCPs::const_iterator itF = _imp->findFeatherPointNearby(x, y, acceptance, time, *shape, transform, index);
            if ( itF != shape->featherPoints.end() ) {
                fp = *itF;
                it = shape->points.begin();
                std::advance(it, *index);
                cp = *it;

                return std::make_pair(fp, cp);
            }
        }
        break;
    }
    }

    ///empty pair
    *index = -1;

    return std::make_pair(cp, fp);
} // isNearbyControlPoint

int
Bezier::getControlPointIndex(const BezierCPPtr & cp, ViewIdx view) const
{
    return getControlPointIndex( cp.get() , view);
}

int
Bezier::getControlPointIndex(const BezierCP* cp, ViewIdx view) const
{
    ///only called on the main-thread
    assert(cp);
    QMutexLocker l(&_imp->itemMutex);
    ViewIdx view_i = checkIfViewExistsOrFallbackMainView(view);

    const BezierShape* shape = _imp->getViewShape(view_i);
    if (!shape) {
        return -1;
    }
    int i = 0;
    for (BezierCPs::const_iterator it = shape->points.begin(); it != shape->points.end(); ++it, ++i) {
        if (it->get() == cp) {
            return i;
        }
    }

    return -1;
}

int
Bezier::getFeatherPointIndex(const BezierCPPtr & fp, ViewIdx view) const
{
    ///only called on the main-thread
    QMutexLocker l(&_imp->itemMutex);
    int i = 0;
    ViewIdx view_i = checkIfViewExistsOrFallbackMainView(view);

    const BezierShape* shape = _imp->getViewShape(view_i);
    if (!shape) {
        return -1;
    }

    for (BezierCPs::const_iterator it = shape->featherPoints.begin(); it != shape->featherPoints.end(); ++it, ++i) {
        if (*it == fp) {
            return i;
        }
    }

    return -1;
}

BezierCPPtr
Bezier::getControlPointAtIndex(int index, ViewIdx view) const
{
    QMutexLocker l(&_imp->itemMutex);
    ViewIdx view_i = checkIfViewExistsOrFallbackMainView(view);

    const BezierShape* shape = _imp->getViewShape(view_i);
    if (!shape) {
        return BezierCPPtr();
    }
    

    if ( (index < 0) || ( index >= (int)shape->points.size() ) ) {
        return BezierCPPtr();
    }

    BezierCPs::const_iterator it = shape->points.begin();
    std::advance(it, index);

    return *it;
}

BezierCPPtr
Bezier::getFeatherPointAtIndex(int index, ViewIdx view) const
{
    QMutexLocker l(&_imp->itemMutex);
    ViewIdx view_i = checkIfViewExistsOrFallbackMainView(view);

    const BezierShape* shape = _imp->getViewShape(view_i);
    if (!shape) {
        return BezierCPPtr();
    }
    if ( (index < 0) || ( index >= (int)shape->featherPoints.size() ) ) {
        return BezierCPPtr();
    }

    BezierCPs::const_iterator it = shape->featherPoints.begin();
    std::advance(it, index);

    return *it;
}

std::list< std::pair<BezierCPPtr, BezierCPPtr > >
Bezier::controlPointsWithinRect(TimeValue time,
                                ViewIdx view,
                                double l,
                                double r,
                                double b,
                                double t,
                                double acceptance,
                                int mode) const
{
    std::list< std::pair<BezierCPPtr, BezierCPPtr > > ret;

    ///only called on the main-thread
    assert( QThread::currentThread() == qApp->thread() );
    QMutexLocker locker(&_imp->itemMutex);
    int i = 0;
    ViewIdx view_i = checkIfViewExistsOrFallbackMainView(view);

    const BezierShape* shape = _imp->getViewShape(view_i);
    if (!shape) {
        return ret;
    }
    if ( (mode == 0) || (mode == 1) ) {
        for (BezierCPs::const_iterator it = shape->points.begin(); it != shape->points.end(); ++it, ++i) {
            double x, y;
            (*it)->getPositionAtTime(time,  &x, &y);
            if ( ( x >= (l - acceptance) ) && ( x <= (r + acceptance) ) && ( y >= (b - acceptance) ) && ( y <= (t - acceptance) ) ) {
                std::pair<BezierCPPtr, BezierCPPtr > p;
                p.first = *it;
                BezierCPs::const_iterator itF = shape->featherPoints.begin();
                std::advance(itF, i);
                p.second = *itF;
                ret.push_back(p);
            }
        }
    }
    i = 0;
    if ( (mode == 0) || (mode == 2) ) {
        for (BezierCPs::const_iterator it = shape->featherPoints.begin(); it != shape->featherPoints.end(); ++it, ++i) {
            double x, y;
            (*it)->getPositionAtTime(time,  &x, &y);
            if ( ( x >= (l - acceptance) ) && ( x <= (r + acceptance) ) && ( y >= (b - acceptance) ) && ( y <= (t - acceptance) ) ) {
                std::pair<BezierCPPtr, BezierCPPtr > p;
                p.first = *it;
                BezierCPs::const_iterator itF = shape->points.begin();
                std::advance(itF, i);
                p.second = *itF;

                ///avoid duplicates
                bool found = false;
                for (std::list< std::pair<BezierCPPtr, BezierCPPtr > >::iterator it2 = ret.begin();
                     it2 != ret.end(); ++it2) {
                    if (it2->first == *itF) {
                        found = true;
                        break;
                    }
                }
                if (!found) {
                    ret.push_back(p);
                }
            }
        }
    }

    return ret;
} // controlPointsWithinRect

BezierCPPtr
Bezier::getFeatherPointForControlPoint(const BezierCPPtr & cp, ViewIdx view) const
{
    assert( !cp->isFeatherPoint() );
    int index = getControlPointIndex(cp, view);
    assert(index != -1);

    return getFeatherPointAtIndex(index, view);
}

BezierCPPtr
Bezier::getControlPointForFeatherPoint(const BezierCPPtr & fp, ViewIdx view) const
{
    assert( fp->isFeatherPoint() );
    int index = getFeatherPointIndex(fp, view);
    assert(index != -1);
    if (index == -1) {
        return BezierCPPtr();
    }

    return getControlPointAtIndex(index, view);
}

void
Bezier::leftDerivativeAtPoint(TimeValue time,
                              const BezierCP & p,
                              const BezierCP & prev,
                              const Transform::Matrix3x3& transform,
                              double *dx,
                              double *dy)
{
    ///First-off, determine if the segment is a linear/quadratic/cubic bezier segment.
    assert( !p.equalsAtTime(time,  prev) );
    bool p0equalsP1, p1equalsP2, p2equalsP3;
    Transform::Point3D p0, p1, p2, p3;
    p0.z = p1.z = p2.z = p3.z = 1;
    prev.getPositionAtTime(time,  &p0.x, &p0.y);
    prev.getRightBezierPointAtTime(time, &p1.x, &p1.y);
    p.getLeftBezierPointAtTime(time,  &p2.x, &p2.y);
    p.getPositionAtTime(time,  &p3.x, &p3.y);
    p0equalsP1 = p0.x == p1.x && p0.y == p1.y;
    p1equalsP2 = p1.x == p2.x && p1.y == p2.y;
    p2equalsP3 = p2.x == p3.x && p2.y == p3.y;

    p0 = Transform::matApply(transform, p0);
    p1 = Transform::matApply(transform, p1);
    p2 = Transform::matApply(transform, p2);
    p3 = Transform::matApply(transform, p3);

    int degree = 3;
    if (p0equalsP1) {
        --degree;
    }
    if (p1equalsP2) {
        --degree;
    }
    if (p2equalsP3) {
        --degree;
    }
    assert(degree >= 1 && degree <= 3);

    ///derivatives for t == 1.
    if (degree == 1) {
        *dx = p0.x - p3.x;
        *dy = p0.y - p3.y;
    } else if (degree == 2) {
        if (p0equalsP1) {
            p1 = p2;
        }
        *dx = 2. * (p1.x - p3.x);
        *dy = 2. * (p1.y - p3.y);
    } else {
        *dx = 3. * (p2.x - p3.x);
        *dy = 3. * (p2.y - p3.y);
    }
}

void
Bezier::rightDerivativeAtPoint(TimeValue time,
                               const BezierCP & p,
                               const BezierCP & next,
                               const Transform::Matrix3x3& transform,
                               double *dx,
                               double *dy)
{
    ///First-off, determine if the segment is a linear/quadratic/cubic bezier segment.
    assert( !p.equalsAtTime(time, next) );
    bool p0equalsP1, p1equalsP2, p2equalsP3;
    Transform::Point3D p0, p1, p2, p3;
    p0.z = p1.z = p2.z = p3.z = 1;
    p.getPositionAtTime(time, &p0.x, &p0.y);
    p.getRightBezierPointAtTime(time, &p1.x, &p1.y);
    next.getLeftBezierPointAtTime(time, &p2.x, &p2.y);
    next.getPositionAtTime(time, &p3.x, &p3.y);
    p0equalsP1 = p0.x == p1.x && p0.y == p1.y;
    p1equalsP2 = p1.x == p2.x && p1.y == p2.y;
    p2equalsP3 = p2.x == p3.x && p2.y == p3.y;

    p0 = Transform::matApply(transform, p0);
    p1 = Transform::matApply(transform, p1);
    p2 = Transform::matApply(transform, p2);
    p3 = Transform::matApply(transform, p3);

    int degree = 3;
    if (p0equalsP1) {
        --degree;
    }
    if (p1equalsP2) {
        --degree;
    }
    if (p2equalsP3) {
        --degree;
    }
    assert(degree >= 1 && degree <= 3);

    ///derivatives for t == 0.
    if (degree == 1) {
        *dx = p3.x - p0.x;
        *dy = p3.y - p0.y;
    } else if (degree == 2) {
        if (p0equalsP1) {
            p1 = p2;
        }
        *dx = 2. * (p1.x - p0.x);
        *dy = 2. * (p1.y - p0.y);
    } else {
        *dx = 3. * (p1.x - p0.x);
        *dy = 3. * (p1.y - p0.y);
    }
}

void
Bezier::toSerialization(SERIALIZATION_NAMESPACE::SerializationObjectBase* obj)
{
    SERIALIZATION_NAMESPACE::BezierSerialization* s = dynamic_cast<SERIALIZATION_NAMESPACE::BezierSerialization*>(obj);
    if (!s) {
        return;
    }
    std::vector<std::string> projectViews = getApp()->getProject()->getProjectViewNames();
    {

        QMutexLocker l(&_imp->itemMutex);
        for (PerViewBezierShapeMap::const_iterator it = _imp->viewShapes.begin(); it != _imp->viewShapes.end(); ++it) {
            std::string view;
            if (it->first >= 0 && it->first < (int)projectViews.size()) {
                view = projectViews[it->first];
            }
            if (view.empty()) {
                view = "Main";
            }

            SERIALIZATION_NAMESPACE::BezierSerialization::Shape& shapeSerialization = s->_shapes[view];
            shapeSerialization.closed = it->second.finished;

            assert( it->second.featherPoints.size() == it->second.points.size() || !useFeatherPoints() );

            bool useFeather = useFeatherPoints();
            BezierCPs::const_iterator fp = it->second.featherPoints.begin();
            for (BezierCPs::const_iterator it2 = it->second.points.begin(); it2 != it->second.points.end(); ++it2) {
                SERIALIZATION_NAMESPACE::BezierSerialization::ControlPoint c;
                (*it2)->toSerialization(&c.innerPoint);
                if (useFeather) {
                    if (**it2 != **fp) {
                        c.featherPoint.reset(new SERIALIZATION_NAMESPACE::BezierCPSerialization);
                        (*fp)->toSerialization(c.featherPoint.get());
                    }
                    ++fp;
                }
                shapeSerialization.controlPoints.push_back(c);
                
            }

        } // for all views

        s->_isOpenBezier = _imp->isOpenBezier;

    }
    RotoDrawableItem::toSerialization(obj);
}

void
Bezier::fromSerialization(const SERIALIZATION_NAMESPACE::SerializationObjectBase & obj)
{
    const SERIALIZATION_NAMESPACE::BezierSerialization* s = dynamic_cast<const SERIALIZATION_NAMESPACE::BezierSerialization*>(&obj);
    if (!s) {
        return;
    }

    std::vector<std::string> projectViews = getApp()->getProject()->getProjectViewNames();


    BezierPtr this_shared = toBezier( shared_from_this() );
    assert(this_shared);
    {
        QMutexLocker l(&_imp->itemMutex);
        _imp->isOpenBezier = s->_isOpenBezier;


        for (SERIALIZATION_NAMESPACE::BezierSerialization::PerViewShapeMap::const_iterator it = s->_shapes.begin(); it != s->_shapes.end(); ++it) {

            // Find the view index corresponding to the view name
            ViewIdx view_i(0);
            Project::getViewIndex(projectViews, it->first, &view_i);

            BezierShape& shape = _imp->viewShapes[view_i];
            shape.finished = it->second.closed && !_imp->isOpenBezier;

            bool useFeather = useFeatherPoints();

            for (std::list<SERIALIZATION_NAMESPACE::BezierSerialization::ControlPoint>::const_iterator it2 = it->second.controlPoints.begin(); it2 != it->second.controlPoints.end(); ++it2) {
                BezierCPPtr cp( new BezierCP(this_shared) );
                cp->fromSerialization(it2->innerPoint);
                shape.points.push_back(cp);

                if (useFeather) {
                    BezierCPPtr fp( new FeatherPoint(this_shared) );
                    if (it2->featherPoint) {
                        fp->fromSerialization(*it2->featherPoint);
                    } else {
                        fp->fromSerialization(it2->innerPoint);
                    }
                    shape.featherPoints.push_back(fp);
                }
            }
        } // for all views

    }
    evaluateCurveModified();
    RotoDrawableItem::fromSerialization(obj);
}


void
Bezier::point_line_intersection(const Point &p1,
                                const Point &p2,
                                const Point &pos,
                                int *winding)
{
    double x1 = p1.x;
    double y1 = p1.y;
    double x2 = p2.x;
    double y2 = p2.y;
    double y = pos.y;
    int dir = 1;

    if ( qFuzzyCompare(y1, y2) ) {
        // ignore horizontal lines according to scan conversion rule
        return;
    } else if (y2 < y1) {
        double x_tmp = x2; x2 = x1; x1 = x_tmp;
        double y_tmp = y2; y2 = y1; y1 = y_tmp;
        dir = -1;
    }

    if ( (y >= y1) && (y < y2) ) {
        double x = x1 + ( (x2 - x1) / (y2 - y1) ) * (y - y1);

        // count up the winding number if we're
        if (x <= pos.x) {
            (*winding) += dir;
        }
    }
}

/*
 The algorithm to know which side is the outside of a polygon consists in computing the global polygon orientation.
 To compute the orientation, compute its surface. If positive the polygon is clockwise, if negative it's counterclockwise.
 to compute the surface, take the starting point of the polygon, and imagine a fan made of all the triangles
 pointing at this point. The surface of a tringle is half the cross-product of two of its sides issued from
 the same point (the starting point of the polygon, in this case.
 The orientation of a polygon has to be computed only once for each modification of the polygon (whenever it's edited), and
 should be stored with the polygon.
 Of course an 8-shaped polygon doesn't have an outside, but it still has an orientation. The feather direction
 should follow this orientation.
 */
bool
Bezier::isClockwiseOriented(TimeValue time, ViewIdx view) const
{
    ViewIdx view_i = checkIfViewExistsOrFallbackMainView(view);
    QMutexLocker k(&_imp->itemMutex);
    const BezierShape* shape = _imp->getViewShape(view_i);
    if (!shape) {
        return false;
    }

    if (shape->points.size() <= 1) {
        return false;
    } else if (shape->points.size() == 2) {
        //It does not matter since there are only 2 points
        return true;
    }

    const BezierCPs& cps = shape->points;
    double polygonSurface = 0.;
    std::vector<Point> allPoints;



    {
        BezierCPs::const_iterator it = cps.begin();
        BezierCPs::const_iterator next = it;
        if ( next != cps.end() ) {
            ++next;
        }
        

        for (; next != cps.end(); ++it, ++next) {
            assert( it != cps.end() );

            // We skip the first point because this is the center of the fan for the U and V vector to compute the area
            if (it != cps.begin()) {
                Point p0;
                (*it)->getPositionAtTime(time, &p0.x, &p0.y);
                allPoints.push_back(p0);
            }

            Point p1, p2;
            (*it)->getRightBezierPointAtTime(time, &p1.x, &p1.y);
            (*next)->getLeftBezierPointAtTime(time, &p2.x, &p2.y);

            allPoints.push_back(p1);
            allPoints.push_back(p2);

            // If we are a closed bezier or we are not on the last segment, remove the last point so we don't add duplicates
            if (shape->finished && next == cps.end()) {
                Point p3;
                (*next)->getPositionAtTime(time, &p3.x, &p3.y);
                allPoints.push_back(p3);
            }

        } // for each control point
    }

    Point originalPoint;
    {
        BezierCPs::const_iterator it = cps.begin();
        (*it)->getPositionAtTime(time, &originalPoint.x, &originalPoint.y);
    }
    
    {
        std::vector<Point>::const_iterator it = allPoints.begin();
        std::vector<Point>::const_iterator next = it;
        if ( next != allPoints.end() ) {
            ++next;
        }
        for (; next != allPoints.end(); ++it, ++next) {
            Point u;
            u.x = it->x - originalPoint.x;
            u.y = it->y - originalPoint.y;


            Point v;
            v.x = next->x - originalPoint.x;
            v.y = next->y - originalPoint.y;

            //This is the area of the parallelogram defined by the U and V sides
            //Since a triangle is half a parallelogram, just half the cross-product
            double crossProduct = v.y * u.x - v.x * u.y;
            polygonSurface += (crossProduct / 2.);
            
        }
    }
    return polygonSurface < 0;


} // isFeatherPolygonClockwiseOriented


/**
 * @brief Computes the location of the feather extent relative to the current feather point position and
 * the given feather distance.
 * In the case the control point and the feather point of the bezier are distinct, this function just makes use
 * of Thales theorem.
 * If the feather point and the control point are equal then this function computes the left and right derivative
 * of the bezier at that point to determine the direction in which the extent is.
 * @returns The delta from the given feather point to apply to find out the extent position.
 *
 * Note that the delta will be applied to fp.
 **/
Point
Bezier::expandToFeatherDistance(const Point & cp, //< the point
                                Point* fp, //< the feather point
                                double featherDistance, //< feather distance
                                TimeValue time, //< time
                                bool clockWise, //< is the bezier  clockwise oriented or not
                                const Transform::Matrix3x3& transform,
                                BezierCPs::const_iterator prevFp, //< iterator pointing to the feather before curFp
                                BezierCPs::const_iterator curFp, //< iterator pointing to fp
                                BezierCPs::const_iterator nextFp) //< iterator pointing after curFp
{
    Point ret;

    if (featherDistance != 0) {
        ///shortcut when the feather point is different than the control point
        if ( (cp.x != fp->x) && (cp.y != fp->y) ) {
            double dx = (fp->x - cp.x);
            double dy = (fp->y - cp.y);
            double dist = sqrt(dx * dx + dy * dy);
            ret.x = ( dx * (dist + featherDistance) ) / dist;
            ret.y = ( dy * (dist + featherDistance) ) / dist;
            fp->x =  ret.x + cp.x;
            fp->y =  ret.y + cp.y;
        } else {
            //compute derivatives to determine the feather extent
            double leftX, leftY, rightX, rightY, norm;
            Bezier::leftDerivativeAtPoint(time, **curFp, **prevFp, transform, &leftX, &leftY);
            Bezier::rightDerivativeAtPoint(time, **curFp, **nextFp, transform, &rightX, &rightY);
            norm = sqrt( (rightX - leftX) * (rightX - leftX) + (rightY - leftY) * (rightY - leftY) );

            ///normalize derivatives by their norm
            if (norm != 0) {
                ret.x = -( (rightY - leftY) / norm );
                ret.y = ( (rightX - leftX) / norm );
            } else {
                ///both derivatives are the same, use the direction of the left one
                norm = sqrt( (leftX - cp.x) * (leftX - cp.x) + (leftY - cp.y) * (leftY - cp.y) );
                if (norm != 0) {
                    ret.x = -( (leftY - cp.y) / norm );
                    ret.y = ( (leftX - cp.x) / norm );
                } else {
                    ///both derivatives and control point are equal, just use 0
                    ret.x = ret.y = 0;
                }
            }

            if (clockWise) {
                fp->x = cp.x + ret.x * featherDistance;
                fp->y = cp.y + ret.y * featherDistance;
            } else {
                fp->x = cp.x - ret.x * featherDistance;
                fp->y = cp.y - ret.y * featherDistance;
            }
        }
    } else {
        ret.x = ret.y = 0;
    }

    return ret;
} // expandToFeatherDistance

void
Bezier::appendToHash(const ComputeHashArgs& args, Hash64* hash)
{
    if (args.hashType != HashableObject::eComputeHashTypeTimeViewVariant) {
        return;
    }
    std::list<BezierCPPtr> cps = getControlPoints(args.view);
    std::list<BezierCPPtr> fps = getFeatherPoints(args.view);
    assert(cps.size() == fps.size() || fps.empty());

    if (!cps.empty()) {

        if (!_imp->isOpenBezier) {
            hash->append(isCurveFinished(args.view));
        }

        std::list<BezierCPPtr>::const_iterator fIt = fps.begin();
        for (std::list<BezierCPPtr>::const_iterator it = cps.begin(); it!=cps.end(); ++it, ++fIt) {
            double x, y, lx, ly, rx, ry;
            (*it)->getPositionAtTime(args.time, &x, &y);
            (*it)->getLeftBezierPointAtTime(args.time, &lx, &ly);
            (*it)->getRightBezierPointAtTime(args.time, &rx, &ry);
            double fx, fy, flx, fly, frx, fry;
            (*fIt)->getPositionAtTime(args.time, &fx, &fy);
            (*fIt)->getLeftBezierPointAtTime(args.time, &flx, &fly);
            (*fIt)->getRightBezierPointAtTime(args.time, &frx, &fry);

            hash->append(x);
            hash->append(y);
            hash->append(lx);
            hash->append(ly);
            hash->append(rx);
            hash->append(ry);

            // Only add feather if different
            if (x != fx || y != fy || lx != flx || ly != fly || rx != frx || ry != fry) {
                hash->append(fx);
                hash->append(fy);
                hash->append(flx);
                hash->append(fly);
                hash->append(frx);
                hash->append(fry);
            }
        }
    }
    RotoDrawableItem::appendToHash(args, hash);
} // appendToHash

std::string
Bezier::getBaseItemName() const
{
    return _imp->baseName;
}

std::string
Bezier::getSerializationClassName() const
{
    return _imp->isOpenBezier ? kSerializationOpenedBezierTag : kSerializationClosedBezierTag;
}

void
Bezier::initializeKnobs()
{
    RotoDrawableItem::initializeKnobs();

    _imp->feather = createDuplicateOfTableKnob<KnobDouble>(kRotoFeatherParam);
    _imp->featherFallOff = createDuplicateOfTableKnob<KnobDouble>(kRotoFeatherFallOffParam);
    _imp->fallOffRampType = createDuplicateOfTableKnob<KnobChoice>(kRotoFeatherFallOffType);

} // initializeKnobs

void
Bezier::fetchRenderCloneKnobs()
{
    RotoDrawableItem::fetchRenderCloneKnobs();
    _imp->feather = getKnobByNameAndType<KnobDouble>(kRotoFeatherParam);
    _imp->featherFallOff = getKnobByNameAndType<KnobDouble>(kRotoFeatherFallOffParam);
    _imp->fallOffRampType = getKnobByNameAndType<KnobChoice>(kRotoFeatherFallOffType);
}

KnobDoublePtr
Bezier::getFeatherKnob() const
{
    return _imp->feather.lock();
}

KnobDoublePtr
Bezier::getFeatherFallOffKnob() const
{
    return _imp->featherFallOff.lock();
}

KnobChoicePtr
Bezier::getFallOffRampTypeKnob() const
{
    return _imp->fallOffRampType.lock();
}


NATRON_NAMESPACE_EXIT;

NATRON_NAMESPACE_USING;
#include "moc_Bezier.cpp"<|MERGE_RESOLUTION|>--- conflicted
+++ resolved
@@ -2796,16 +2796,9 @@
 
 void
 Bezier::deCastelJau(bool isOpenBezier,
-<<<<<<< HEAD
                     const std::list<BezierCPPtr >& cps,
                     TimeValue time,
                     const RenderScale &scale,
-=======
-                    bool useGuiCurves,
-                    const std::list<boost::shared_ptr<BezierCP> >& cps,
-                    double time,
-                    unsigned int mipMapLevel,
->>>>>>> 21d8621e
                     bool finished,
                     DeCastelJauAlgorithmEnum algo,
                     int nbPointsPerSegment,
@@ -2835,7 +2828,6 @@
         RectD segbbox;
         bool segbboxSet = false;
         if (points) {
-<<<<<<< HEAD
             std::vector<ParametricPoint> segmentPoints;
             bezierSegmentEval(*(*it), *(*next), time,  scale, algo, nbPointsPerSegment, errorScale, transform, &segmentPoints, bbox ? &segbbox : 0, &segbboxSet);
 
@@ -2845,28 +2837,11 @@
             bezierSegmentEval(*(*it), *(*next), time,  scale, algo, nbPointsPerSegment, errorScale , transform, pointsSingleList, bbox ? &segbbox : 0, &segbboxSet);
             // If we are a closed bezier or we are not on the last segment, remove the last point so we don't add duplicates
             if ((!isOpenBezier && finished) && next != cps.end()) {
-=======
-            std::list<ParametricPoint> segmentPoints;
-            bezierSegmentEval(useGuiCurves, *(*it), *(*next), time, ViewIdx(0), mipMapLevel, nBPointsPerSegment, transform, &segmentPoints, bbox);
-
-            // If we are a closed bezier or we are not on the last segment, remove the last point so we don't add duplicates
-            if (!isOpenBezier || next != cps.end()) {
-                if (!segmentPoints.empty()) {
-                    segmentPoints.pop_back();
-                }
-            }
-            points->push_back(segmentPoints);
-        } else {
-            assert(pointsSingleList);
-            bezierSegmentEval(useGuiCurves, *(*it), *(*next), time, ViewIdx(0), mipMapLevel, nBPointsPerSegment, transform, pointsSingleList, bbox);
-            // If we are a closed bezier or we are not on the last segment, remove the last point so we don't add duplicates
-            if (!isOpenBezier || next != cps.end()) {
->>>>>>> 21d8621e
+
                 if (!pointsSingleList->empty()) {
                     pointsSingleList->pop_back();
                 }
             }
-<<<<<<< HEAD
         }
 
         if (bbox) {
@@ -2876,8 +2851,7 @@
             } else {
                 bbox->merge(segbbox);
             }
-=======
->>>>>>> 21d8621e
+
         }
 
         // increment for next iteration
@@ -2904,7 +2878,6 @@
     Transform::Matrix3x3 transform;
     getTransformAtTime(time, view, &transform);
 
-<<<<<<< HEAD
     QMutexLocker l(&_imp->itemMutex);
     ViewIdx view_i = checkIfViewExistsOrFallbackMainView(view);
     const BezierShape* shape = _imp->getViewShape(view_i);
@@ -2917,12 +2890,6 @@
                 scale,
                 shape->finished,
                 algo,
-=======
-    getTransformAtTime(time, &transform);
-    QMutexLocker l(&itemMutex);
-    deCastelJau(isOpenBezier(), useGuiCurves, _imp->points, time, mipMapLevel, _imp->finished,
-#ifdef ROTO_BEZIER_EVAL_ITERATIVE
->>>>>>> 21d8621e
                 nbPointsPerSegment,
                 errorScale,
                 transform,
@@ -2950,108 +2917,10 @@
     Transform::Matrix3x3 transform;
     getTransformAtTime(time, view, &transform);
 
-<<<<<<< HEAD
     QMutexLocker l(&_imp->itemMutex);
     ViewIdx view_i = checkIfViewExistsOrFallbackMainView(view);
     const BezierShape* shape = _imp->getViewShape(view_i);
     if (!shape) {
-=======
-    for (BezierCPs::const_iterator it = _imp->featherPoints.begin(); it != _imp->featherPoints.end();
-         ++it) {
-        if ( next == _imp->featherPoints.end() ) {
-            next = _imp->featherPoints.begin();
-        }
-        if ( nextCp == _imp->points.end() ) {
-            if (!_imp->finished) {
-                break;
-            }
-            nextCp = _imp->points.begin();
-        }
-        if ( !evaluateIfEqual && bezierSegmenEqual(useGuiPoints, time, ViewIdx(0), **itCp, **nextCp, **it, **next) ) {
-            continue;
-        }
-        if (points) {
-            std::list<ParametricPoint> segmentPoints;
-            bezierSegmentEval(useGuiPoints, *(*it), *(*next), time, ViewIdx(0),  mipMapLevel,
-#ifdef ROTO_BEZIER_EVAL_ITERATIVE
-                              nbPointsPerSegment,
-#else
-                              errorScale,
-#endif
-                              transform, &segmentPoints, bbox);
-
-            // If we are a closed bezier or we are not on the last segment, remove the last point so we don't add duplicates
-            if (!isOpenBezier() || next != _imp->featherPoints.end()) {
-                if (!segmentPoints.empty()) {
-                    segmentPoints.pop_back();
-                }
-            }
-            points->push_back(segmentPoints);
-        } else {
-            assert(pointsSingleList);
-            bezierSegmentEval(useGuiPoints, *(*it), *(*next), time, ViewIdx(0),  mipMapLevel,
-#ifdef ROTO_BEZIER_EVAL_ITERATIVE
-                              nbPointsPerSegment,
-#else
-                              errorScale,
-#endif
-                              transform, pointsSingleList, bbox);
-            // If we are a closed bezier or we are not on the last segment, remove the last point so we don't add duplicates
-            if (!isOpenBezier() || next != _imp->featherPoints.end()) {
-                if (!pointsSingleList->empty()) {
-                    pointsSingleList->pop_back();
-                }
-            }
-        }
-
-        // increment for next iteration
-        if ( itCp != _imp->featherPoints.end() ) {
-            ++itCp;
-        }
-        if ( next != _imp->featherPoints.end() ) {
-            ++next;
-        }
-        if ( nextCp != _imp->featherPoints.end() ) {
-            ++nextCp;
-        }
-    } // for(it)
-
-}
-
-void
-Bezier::evaluateFeatherPointsAtTime_DeCasteljau(bool useGuiPoints,
-                                                double time,
-                                                unsigned int mipMapLevel,
-#ifdef ROTO_BEZIER_EVAL_ITERATIVE
-                                                int nbPointsPerSegment,
-#else
-                                                double errorScale,
-#endif
-                                                bool evaluateIfEqual, ///< evaluate only if feather points are different from control points
-                                                std::list<std::list<ParametricPoint> >* points, ///< output
-                                                RectD* bbox) const ///< output
-{
-    evaluateFeatherPointsAtTime_DeCasteljau_internal(useGuiPoints, time, mipMapLevel,
-#ifdef ROTO_BEZIER_EVAL_ITERATIVE
-                                                     nbPointsPerSegment,
-#else
-                                                     errorScale,
-#endif
-                                                     evaluateIfEqual, points, 0, bbox);
-} // Bezier::evaluateFeatherPointsAtTime_DeCasteljau
-
-void
-Bezier::getMotionBlurSettings(const double time,
-                              double* startTime,
-                              double* endTime,
-                              double* timeStep) const
-{
-    *startTime = time, *timeStep = 1., *endTime = time;
-#ifdef NATRON_ROTO_ENABLE_MOTION_BLUR
-
-    double motionBlurAmnt = getMotionBlurAmountKnob()->getValueAtTime(time);
-    if ( isOpenBezier() || (motionBlurAmnt == 0) ) {
->>>>>>> 21d8621e
         return;
     }
 
