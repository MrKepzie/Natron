//  Powiter
//
/* This Source Code Form is subject to the terms of the Mozilla Public
 * License, v. 2.0. If a copy of the MPL was not distributed with this
 * file, You can obtain one at http://mozilla.org/MPL/2.0/. */
/*
*Created by Alexandre GAUTHIER-FOICHAT on 6/1/2012. 
*contact: immarespond at gmail dot com
*
*/

#include "Writer.h"

#include <QtCore/QMutex>
#include <QtCore/QMutexLocker>
#include <QtConcurrentRun>

#include "Global/LibraryBinary.h"
#include "Global/AppManager.h"

#include "Engine/Row.h"
#include "Engine/Settings.h"
#include "Engine/Model.h"
#include "Engine/Settings.h"
#include "Engine/Knob.h"
#include "Engine/TimeLine.h"

#include "Writers/Write.h"


using namespace std;
using namespace Powiter;

Writer::Writer(Model* model):
OutputNode(model),
_requestedChannels(Mask_RGB), // temporary
_premult(false),
_buffer(Settings::getPowiterCurrentSettings()->_writersSettings._maximumBufferSize),
_writeHandle(0),
_writeOptions(0)
{
     
    _lock = new QMutex;
}

Writer::~Writer(){
    if(_writeOptions){
        //    _writeOptions->cleanUpKnobs();
        delete _writeOptions;
    }
    delete _lock;
}

std::string Writer::className() const {
    return "Writer";
}

std::string Writer::description() const {
    return "The Writer node can render on disk the output of a node graph.";
}

bool Writer::_validate(bool doFullWork){
    /*Defaults writing range to readers range, but
     the user may change it through GUI.*/
    setFrameRange(info().firstFrame(), info().lastFrame());
    
    if (doFullWork) {
        
        
        if(_filename.size() > 0){
            
            Write* write = 0;
            Powiter::LibraryBinary* encoder = Settings::getPowiterCurrentSettings()->_writersSettings.encoderForFiletype(_fileType);
            if(!encoder){
                cout << "ERROR: Couldn't find an appropriate encoder for filetype: " << _fileType << " (" << getName()<< ")" << endl;
                return false;
            }else{
                

                pair<bool,WriteBuilder> func = encoder->findFunction<WriteBuilder>("BuildWrite");
                if(func.first)
                    write = func.second(this);
                else{
                    cout <<"ERROR: Couldn't create the encoder for " << getName() << ", something is wrong in the plugin." << endl;
                    return false;
                }
                write->premultiplyByAlpha(_premult);
                /*check if the filename already contains the extension, otherwise appending it*/
                QString extension;
                QString filename(_filename.c_str());
                int i = filename.lastIndexOf(QChar('.'));
                if(i != -1){
                    extension.append(filename.toStdString().substr(i).c_str());
                    filename = filename.replace(i+1, extension.size(), _fileType.c_str());
                }else{
                    filename.append(extension);
                }
                
                i = filename.lastIndexOf(QChar('#'));
                QString n = QString::number(currentFrame());
                if(i != -1){
                    filename = filename.replace(i,1,n);
                }else{
                    i = filename.lastIndexOf(QChar('.'));
                    filename = filename.insert(i, n);
                }
                
                write->setOptionalKnobsPtr(_writeOptions);
                write->setupFile(filename.toStdString());
                write->initializeColorSpace();
                _writeHandle = write;
            }
        }
    }
    return true;
}

void Writer::engine(int y,int offset,int range,ChannelSet channels,Row* out){
    _writeHandle->engine(y, offset, range, channels, out);
}

void Writer::createKnobDynamically(){
    Node::createKnobDynamically();
}
void Writer::initKnobs(){
    std::string fileDesc("File");
    _fileKnob = dynamic_cast<OutputFile_Knob*>(appPTR->getKnobFactory()->createKnob("OutputFile", this, fileDesc,1, Knob::NONE));
    QObject::connect(_fileKnob,SIGNAL(filesSelected()),this,SLOT(onFilesSelected()));
    assert(_fileKnob);
    
    std::string renderDesc("Render");
    Button_Knob* renderButton = static_cast<Button_Knob*>(appPTR->getKnobFactory()->createKnob("Button", this, renderDesc, 1,Knob::NONE));
    assert(renderButton);
    QObject::connect(renderButton, SIGNAL(valueChangedByUser()), this, SLOT(startRendering()));
    
    std::string premultString("Premultiply by alpha");
    Bool_Knob* premult = static_cast<Bool_Knob*>(appPTR->getKnobFactory()->createKnob("Bool", this, premultString, 1,Knob::NONE));
    premult->setValue(_premult);
    
    std::string filetypeStr("File type");
    _filetypeCombo = dynamic_cast<ComboBox_Knob*>(appPTR->getKnobFactory()->createKnob("ComboBox", this, filetypeStr, 1,Knob::NONE));
    QObject::connect(_filetypeCombo, SIGNAL(valueChangedByUser()), this, SLOT(fileTypeChanged()));
    const std::map<std::string,Powiter::LibraryBinary*>& _encoders = Settings::getPowiterCurrentSettings()->_writersSettings.getFileTypesMap();
    std::map<std::string,Powiter::LibraryBinary*>::const_iterator it = _encoders.begin();
    for(;it!=_encoders.end();++it) {
        _allFileTypes.push_back(it->first.c_str());
    }
    _filetypeCombo->populate(_allFileTypes);
}


void Writer::write(Write* write,QFutureWatcher<void>* watcher){
    
    _buffer.appendTask(write, watcher);
    if(!write) return;
    write->writeAndDelete();
    _buffer.removeTask(write);
}

void Writer::startWriting(){
    if(_buffer.size() < _buffer.getMaximumBufferSize()){
        QFutureWatcher<void>* watcher = new QFutureWatcher<void>;
        QObject::connect(watcher, SIGNAL(finished()), this, SLOT(notifyWriterForCompletion()));
        QFuture<void> future = QtConcurrent::run(this,&Writer::write,_writeHandle,watcher);
        _writeHandle = 0;
        watcher->setFuture(future);
        watcher->waitForFinished();
    }else{
        _writeQueue.push_back(_writeHandle);
        _writeHandle = 0;
    }
}

void Writer::notifyWriterForCompletion(){
    _buffer.emptyTrash();
    
    /*Several threads may fight here to try to start another task.
     We ensure that at least 1 thread get into the condition, as more
     are not needed. */
    QMutexLocker guard(_lock);
    if(_writeQueue.size() > 0 && _buffer.size() < _buffer.getMaximumBufferSize()){
        QFutureWatcher<void>* watcher = new QFutureWatcher<void>;
        QObject::connect(watcher, SIGNAL(finished()), this, SLOT(notifyWriterForCompletion()));
        QFuture<void> future = QtConcurrent::run(this,&Writer::write,_writeQueue[0],watcher);
        _writeQueue.erase(_writeQueue.begin());
        watcher->setFuture(future);
        watcher->waitForFinished();
    }
}

void Writer::Buffer::appendTask(Write* task,QFutureWatcher<void>* future){
    _tasks.push_back(make_pair(task, future));
}

void Writer::Buffer::removeTask(Write* task){
    for (U32 i = 0 ; i < _tasks.size(); ++i) {
        std::pair<Write*,QFutureWatcher<void>* >& t = _tasks[i];
        if(t.first == task){
            _trash.push_back(t.second);
            _tasks.erase(_tasks.begin()+i);
            break;
        }
    }
}
void Writer::Buffer::emptyTrash(){
    for (U32 i = 0; i < _trash.size(); ++i) {
        delete _trash[i];
    }
    _trash.clear();
}

Writer::Buffer::~Buffer(){
    for (U32 i = 0 ; i < _tasks.size(); ++i) {
        std::pair<Write*,QFutureWatcher<void>* >& t = _tasks[i];
        delete t.second;
    }
}

bool Writer::validInfosForRendering(){
    /*check if filetype is valid*/
    Powiter::LibraryBinary* isValid = Settings::getPowiterCurrentSettings()->_writersSettings.encoderForFiletype(_fileType);
    if(!isValid) return false;
    
    /*checking if channels are supported*/
    pair<bool,WriteBuilder> func = isValid->findFunction<WriteBuilder>("BuildWrite");
    Write* write = func.second(this);
    try {
        write->supportsChannelsForWriting(_requestedChannels);
    } catch (const std::exception &e) {
        cout << "ERROR: " << e.what() << endl;
    }
    delete write;
    
    /*check if frame range makes sense*/
    if(firstFrame() > lastFrame()) return false;
    
    /*check if write specific knobs have valid values*/
    if (_writeOptions) {
        if (!_writeOptions->allValid()) {
            return false;
        }
    }
    
    return true;
}

void Writer::startRendering(){
    _fileType = _allFileTypes[_filetypeCombo->value<int>()];
    _filename = _fileKnob->value<QString>().toStdString();
    if(validInfosForRendering()){
        /*Calls validate just to get the appropriate frame range in the timeline*/
        getVideoEngine()->validate(false);
<<<<<<< HEAD
        updateDAGAndRender();
        _model->onRenderingOnDiskStarted(this,_filename.c_str(),_timeline.firstFrame(),_timeline.lastFrame());
=======
        _model->onRenderingOnDiskStarted(this, _filename.c_str(), firstFrame(), lastFrame());
        _model->startVideoEngine();
>>>>>>> e3210fed
    }
}

void Writer::fileTypeChanged(){
    int index = _filetypeCombo->value<int>();
    assert(index < (int)_allFileTypes.size());
    _fileType = _allFileTypes[index];
    if(_writeOptions){
        _writeOptions->cleanUpKnobs();
        delete _writeOptions;
        _writeOptions = 0;
    }
    Powiter::LibraryBinary* isValid = Settings::getPowiterCurrentSettings()->_writersSettings.encoderForFiletype(_fileType);
    if(!isValid) return;
    
    QString file(_filename.c_str());
    int pos = file.lastIndexOf(QChar('.'));
    ++pos;
    file.replace(pos, file.size() - pos, _fileType.c_str());
    _fileKnob->setValue(file);
    
    /*checking if channels are supported*/
    pair<bool,WriteBuilder> func = isValid->findFunction<WriteBuilder>("BuildWrite");
    if(func.first){
        Write* write = func.second(this);
        _writeOptions = write->initSpecificKnobs();
        if(_writeOptions)
            _writeOptions->initKnobs(_fileType);
        delete write;
    }
}

void Writer::onFilesSelected(){
    _filename = _fileKnob->getValueAsVariant().toString().toStdString();
}<|MERGE_RESOLUTION|>--- conflicted
+++ resolved
@@ -250,13 +250,9 @@
     if(validInfosForRendering()){
         /*Calls validate just to get the appropriate frame range in the timeline*/
         getVideoEngine()->validate(false);
-<<<<<<< HEAD
         updateDAGAndRender();
-        _model->onRenderingOnDiskStarted(this,_filename.c_str(),_timeline.firstFrame(),_timeline.lastFrame());
-=======
-        _model->onRenderingOnDiskStarted(this, _filename.c_str(), firstFrame(), lastFrame());
-        _model->startVideoEngine();
->>>>>>> e3210fed
+        _model->onRenderingOnDiskStarted(this,_filename.c_str(),firstFrame(),lastFrame());
+
     }
 }
 
