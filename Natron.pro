#This Source Code Form is subject to the terms of the Mozilla Public
#License, v. 2.0. If a copy of the MPL was not distributed with this
#file, You can obtain one at http://mozilla.org/MPL/2.0/.


TARGET = Natron
TEMPLATE = app
CONFIG += app warn_on c++11 precompile_header
CONFIG += moc rcc
CONFIG += openexr boost glew opengl qt expat
QT += gui core opengl
greaterThan(QT_MAJOR_VERSION, 4): QT += widgets concurrent

# Use Precompiled headers (PCH)
# we specify PRECOMPILED_DIR, or qmake places precompiled headers in Natron/c++.pch, thus blocking the creation of the Unix executable
PRECOMPILED_DIR = pch
PRECOMPILED_HEADER = pch.h

macx {
### custom variables for the Info.plist file
# use a custom Info.plist template
#QMAKE_INFO_PLIST = ...
# Set the application icon
#ICON = ...
# replace com.yourcompany with something more meaningful
QMAKE_TARGET_BUNDLE_PREFIX = fr.inria
}

win32{
#ofx needs WINDOWS def
#microsoft compiler needs _MBCS to compile with the multi-byte character set.
    DEFINES += WINDOWS _MBCS COMPILED_FROM_DSP XML_STATIC OPENEXR_DLL  NOMINMAX
    DEFINES -= _UNICODE UNICODE
}

log{
    DEFINES += NATRON_LOG
}

trace_ofx_actions{
    DEFINES += OFX_DEBUG_ACTIONS
}

trace_ofx_params{
    DEFINES += OFX_DEBUG_PARAMETERS
}

trace_ofx_properties{
    DEFINES += OFX_DEBUG_PROPERTIES
}

unix {
     #  on Unix systems, only the "boost" option needs to be defined in config.pri
     QT_CONFIG -= no-pkg-config
     CONFIG += link_pkgconfig
     openexr:   PKGCONFIG += OpenEXR
     glew:      PKGCONFIG += glew
     expat:     PKGCONFIG += expat
     !macx {
         LIBS +=  -lGLU -ldl
     }
} #unix

CONFIG(debug, debug|release){
warning("Compiling in DEBUG mode.")
    DEFINES += NATRON_DEBUG
}

<<<<<<< HEAD

=======
CONFIG(release, debug|release){
warning("Compiling in RELEASE mode.")
  QMAKE_CXXFLAGS_RELEASE += -O3
  QMAKE_CFLAGS_RELEASE += -O3
  DEFINES += NDEBUG
}
>>>>>>> 5bf614d5

*xcode* {
#redefine cxx flags as qmake tends to automatically add -O2 to xcode projects
  QMAKE_CFLAGS -= -O2
  QMAKE_CXXFLAGS -= -O2
  QMAKE_CXXFLAGS += -ftemplate-depth-1024
}

# When compiler is GCC check for at least version 4.7
*g++* {
  QMAKE_CXXFLAGS += -ftemplate-depth-1024
  QMAKE_CXXFLAGS_WARN_ON += -Wextra -Wno-c++11-extensions
  GCCVer = $$system($$QMAKE_CXX --version)
  contains(GCCVer,[0-3]\\.[0-9]+.*) {
    error("At least GCC 4.6 is required.")
  } else {
    contains(GCCVer,4\\.[0-5].*) {
      error("At least GCC 4.6 is required.")
    } else {
      contains(GCCVer,4\\.6.*) {
        QMAKE_CXXFLAGS += -std=c++0x
      } else {
        QMAKE_CXXFLAGS += -std=c++11
      }
    }
  }
}

*clang* {
  QMAKE_CXXFLAGS += -ftemplate-depth-1024
  sanitizer{
    QMAKE_CXXFLAGS += -fsanitize=address -fsanitize-undefined-trap-on-error -fno-omit-frame-pointer -fno-optimize-sibling-calls
    QMAKE_LFLAGS += -fsanitize=address -g
  }
  !sanitizer{
    QMAKE_CXXFLAGS_RELEASE += -O3
  }
  QMAKE_CXXFLAGS_WARN_ON += -Wextra -Wno-c++11-extensions
  QMAKE_CXXFLAGS += -std=c++11
}


include(config.pri)


#OpenFX C api includes and OpenFX c++ layer includes that are located in the submodule under /libs/OpenFX
INCLUDEPATH += $$PWD/libs/OpenFX/include
INCLUDEPATH += $$PWD/libs/OpenFX_extensions
INCLUDEPATH += $$PWD/libs/OpenFX/HostSupport/include
INCLUDEPATH += $$PWD/


DEFINES += OFX_EXTENSIONS_NUKE OFX_EXTENSIONS_TUTTLE OFX_EXTENSIONS_VEGAS OFX_SUPPORTS_PARAMETRIC

SOURCES += \
    Engine/ChannelSet.cpp \
    Engine/Curve.cpp \
    Engine/CurveSerialization.cpp \
    Gui/DockablePanel.cpp \
    Engine/EffectInstance.cpp \
    Engine/Hash64.cpp \
    Engine/Image.cpp \
    Engine/Knob.cpp \
    Engine/KnobSerialization.cpp \
    Engine/KnobFactory.cpp \
    Engine/KnobFile.cpp \
    Engine/KnobTypes.cpp \
    Engine/Log.cpp \
    Engine/Lut.cpp \
    Engine/MemoryFile.cpp \
    Engine/Node.cpp \
    Engine/NodeSerialization.cpp \
    Engine/OfxClipInstance.cpp \
    Engine/OfxHost.cpp \
    Engine/OfxImageEffectInstance.cpp \
    Engine/OfxEffectInstance.cpp \
    Engine/OfxOverlayInteract.cpp \
    Engine/OfxParamInstance.cpp \
    Engine/Project.cpp \
    Engine/ProjectPrivate.cpp \
    Engine/ProjectSerialization.cpp \
    Engine/Row.cpp \
    Engine/Settings.cpp \
    Engine/TimeLine.cpp \
    Engine/Timer.cpp \
    Engine/VideoEngine.cpp \
    Engine/ViewerInstance.cpp \
    Global/AppManager.cpp \
    Global/LibraryBinary.cpp \
    Global/main.cpp \
    Gui/AnimatedCheckBox.cpp \
    Gui/Button.cpp \
    Gui/ClickableLabel.cpp \
    Gui/ComboBox.cpp \
    Gui/CurveEditor.cpp \
    Gui/CurveEditorUndoRedo.cpp \
    Gui/CurveWidget.cpp \
    Gui/Edge.cpp \
    Gui/GroupBoxLabel.cpp \
    Gui/Gui.cpp \
    Gui/InfoViewerWidget.cpp \
    Gui/KnobGui.cpp \
    Gui/KnobGuiFactory.cpp \
    Gui/KnobGuiFile.cpp \
    Gui/KnobGuiTypes.cpp \
    Gui/KnobUndoCommand.cpp \
    Gui/LineEdit.cpp \
    Gui/MenuWithToolTips.cpp \
    Gui/NodeGraph.cpp \
    Gui/NodeGui.cpp \
    Gui/NodeGuiSerialization.cpp \
    Gui/PreferencesPanel.cpp \
    Gui/ProjectGui.cpp \
    Gui/ProjectGuiSerialization.cpp \
    Gui/ScaleSlider.cpp \
    Gui/SequenceFileDialog.cpp \
    Gui/SpinBox.cpp \
    Gui/TabWidget.cpp \
    Gui/TextRenderer.cpp \
    Gui/Texture.cpp \
    Gui/ticks.cpp \
    Gui/TimeLineGui.cpp \
    Gui/ViewerGL.cpp \
    Gui/ViewerTab.cpp \
    Readers/Decoder.cpp \
    Readers/ExrDecoder.cpp \
    Readers/QtDecoder.cpp \
    Readers/Reader.cpp \
    Writers/Encoder.cpp \
    Writers/ExrEncoder.cpp \
    Writers/QtEncoder.cpp \
    Writers/Writer.cpp \
    libs/OpenFX/HostSupport/src/ofxhBinary.cpp \
    libs/OpenFX/HostSupport/src/ofxhClip.cpp \
    libs/OpenFX/HostSupport/src/ofxhHost.cpp \
    libs/OpenFX/HostSupport/src/ofxhImageEffect.cpp \
    libs/OpenFX/HostSupport/src/ofxhImageEffectAPI.cpp \
    libs/OpenFX/HostSupport/src/ofxhInteract.cpp \
    libs/OpenFX/HostSupport/src/ofxhMemory.cpp \
    libs/OpenFX/HostSupport/src/ofxhParam.cpp \
    libs/OpenFX/HostSupport/src/ofxhPluginAPICache.cpp \
    libs/OpenFX/HostSupport/src/ofxhPluginCache.cpp \
    libs/OpenFX/HostSupport/src/ofxhPropertySuite.cpp \
    libs/OpenFX/HostSupport/src/ofxhUtilities.cpp \
    libs/OpenFX_extensions/ofxhParametricParam.cpp

HEADERS += \
    Engine/Cache.h \
    Engine/Curve.h \
    Engine/CurveSerialization.h \
    Engine/CurvePrivate.h \
    Engine/Rect.h \
    Engine/ChannelSet.h \
    Engine/EffectInstance.h \
    Engine/Format.h \
    Engine/FrameEntry.h \
    Engine/Hash64.h \
    Engine/ImageInfo.h \
    Engine/Image.h \
    Engine/Interpolation.h \
    Engine/Knob.h \
    Engine/KnobSerialization.h \
    Engine/KnobFactory.h \
    Engine/KnobFile.h \
    Engine/KnobTypes.h \
    Engine/Log.h \
    Engine/LRUHashTable.h \
    Engine/Lut.h \
    Engine/MemoryFile.h \
    Engine/Node.h \
    Engine/NodeSerialization.h \
    Engine/OfxClipInstance.h \
    Engine/OfxHost.h \
    Engine/OfxImageEffectInstance.h \
    Engine/OfxEffectInstance.h \
    Engine/OfxOverlayInteract.h \
    Engine/OfxParamInstance.h \
    Engine/Project.h \
    Engine/ProjectPrivate.h \
    Engine/ProjectSerialization.h \
    Engine/Row.h \
    Engine/Settings.h \
    Engine/Singleton.h \
    Engine/TextureRect.h \
    Engine/TextureRectSerialization.h \
    Engine/TimeLine.h \
    Engine/Timer.h \
    Engine/Variant.h \
    Engine/VideoEngine.h \
    Engine/ViewerInstance.h \
    Global/AppManager.h \
    Global/Enums.h \
    Global/GLIncludes.h \
    Global/GlobalDefines.h \
    Global/LibraryBinary.h \
    Global/Macros.h \
    Global/MemoryInfo.h \
    Global/QtCompat.h \
    Gui/AnimatedCheckBox.h \
    Gui/Button.h \
    Gui/ClickableLabel.h \
    Gui/ComboBox.h \
    Gui/CurveEditor.h \
    Gui/CurveEditorUndoRedo.h \
    Gui/CurveWidget.h \
    Gui/DockablePanel.h \
    Gui/Edge.h \
    Gui/GroupBoxLabel.h \
    Gui/Gui.h \
    Gui/InfoViewerWidget.h \
    Gui/KnobGui.h \
    Gui/KnobGuiFactory.h \
    Gui/KnobGuiFile.h \
    Gui/KnobGuiTypes.h \
    Gui/KnobUndoCommand.h \
    Gui/LineEdit.h \
    Gui/MenuWithToolTips.h \
    Gui/NodeGraph.h \
    Gui/NodeGui.h \
    Gui/NodeGuiSerialization.h \
    Gui/PreferencesPanel.h \
    Gui/ProjectGui.h \
    Gui/ProjectGuiSerialization.h \
    Gui/ScaleSlider.h \
    Gui/SequenceFileDialog.h \
    Gui/Shaders.h \
    Gui/SpinBox.h \
    Gui/TabWidget.h \
    Gui/TextRenderer.h \
    Gui/Texture.h \
    Gui/ticks.h \
    Gui/TimeLineGui.h \
    Gui/ViewerGL.h \
    Gui/ViewerTab.h \
    Readers/Decoder.h \
    Readers/ExrDecoder.h \
    Readers/QtDecoder.h \
    Readers/Reader.h \
    Writers/Encoder.h \
    Writers/ExrEncoder.h \
    Writers/QtEncoder.h \
    Writers/Writer.h \
    libs/OpenFX/HostSupport/include/ofxhBinary.h \
    libs/OpenFX/HostSupport/include/ofxhClip.h \
    libs/OpenFX/HostSupport/include/ofxhHost.h \
    libs/OpenFX/HostSupport/include/ofxhImageEffect.h \
    libs/OpenFX/HostSupport/include/ofxhImageEffectAPI.h \
    libs/OpenFX/HostSupport/include/ofxhInteract.h \
    libs/OpenFX/HostSupport/include/ofxhMemory.h \
    libs/OpenFX/HostSupport/include/ofxhParam.h \
    libs/OpenFX/HostSupport/include/ofxhPluginAPICache.h \
    libs/OpenFX/HostSupport/include/ofxhPluginCache.h \
    libs/OpenFX/HostSupport/include/ofxhProgress.h \
    libs/OpenFX/HostSupport/include/ofxhPropertySuite.h \
    libs/OpenFX/HostSupport/include/ofxhTimeLine.h \
    libs/OpenFX/HostSupport/include/ofxhUtilities.h \
    libs/OpenFX/HostSupport/include/ofxhXml.h \
    libs/OpenFX/include/ofxCore.h \
    libs/OpenFX/include/ofxImageEffect.h \
    libs/OpenFX/include/ofxInteract.h \
    libs/OpenFX/include/ofxKeySyms.h \
    libs/OpenFX/include/ofxMemory.h \
    libs/OpenFX/include/ofxMessage.h \
    libs/OpenFX/include/ofxMultiThread.h \
    libs/OpenFX/include/ofxOpenGLRender.h \
    libs/OpenFX/include/ofxParam.h \
    libs/OpenFX/include/ofxParametricParam.h \
    libs/OpenFX/include/ofxPixels.h \
    libs/OpenFX/include/ofxProgress.h \
    libs/OpenFX/include/ofxProperty.h \
    libs/OpenFX/include/ofxTimeLine.h \
    libs/OpenFX_extensions/tuttle/ofxGraphAPI.h \
    libs/OpenFX_extensions/tuttle/ofxMetadata.h \
    libs/OpenFX_extensions/tuttle/ofxParam.h \
    libs/OpenFX_extensions/tuttle/ofxParamAPI.h \
    libs/OpenFX_extensions/tuttle/ofxReadWrite.h \
    libs/OpenFX_extensions/ofxhParametricParam.h

INSTALLS += target

RESOURCES += \
    Resources.qrc


INSTALLS += data
OTHER_FILES += \
    config.pri
<|MERGE_RESOLUTION|>--- conflicted
+++ resolved
@@ -66,16 +66,6 @@
     DEFINES += NATRON_DEBUG
 }
 
-<<<<<<< HEAD
-
-=======
-CONFIG(release, debug|release){
-warning("Compiling in RELEASE mode.")
-  QMAKE_CXXFLAGS_RELEASE += -O3
-  QMAKE_CFLAGS_RELEASE += -O3
-  DEFINES += NDEBUG
-}
->>>>>>> 5bf614d5
 
 *xcode* {
 #redefine cxx flags as qmake tends to automatically add -O2 to xcode projects
