// !$*UTF8*$!
{
	archiveVersion = 1;
	classes = {
	};
	objectVersion = 46;
	objects = {

/* Begin PBXAggregateTarget section */
		1E5F8F5118AA91330045A477 /* libs */ = {
			isa = PBXAggregateTarget;
			buildConfigurationList = 1E5F8F5218AA91330045A477 /* Build configuration list for PBXAggregateTarget "libs" */;
			buildPhases = (
			);
			dependencies = (
				1EDADF331D8B0C6500D47689 /* PBXTargetDependency */,
				AC3FFDFE1D8835900049666E /* PBXTargetDependency */,
				AC7762A51D1ACE550006A58E /* PBXTargetDependency */,
				ACD67C001CEC9D1000DD2CFE /* PBXTargetDependency */,
				1E15253A1CA9CD8D0056C506 /* PBXTargetDependency */,
				1E15253C1CA9CD8D0056C506 /* PBXTargetDependency */,
				1E1525381CA9CD8D0056C506 /* PBXTargetDependency */,
				1E15253E1CA9CD8D0056C506 /* PBXTargetDependency */,
				1E1525401CA9CD8D0056C506 /* PBXTargetDependency */,
				D7A1964818B2242E00F412DA /* PBXTargetDependency */,
				1E5F8F5818AA913D0045A477 /* PBXTargetDependency */,
				1E12F4BD1CC6594E00105A34 /* PBXTargetDependency */,
				1E5F8F5A18AA913D0045A477 /* PBXTargetDependency */,
			);
			name = libs;
			productName = libs;
		};
		1EADE5DC18AA404400EF3180 /* all */ = {
			isa = PBXAggregateTarget;
			buildConfigurationList = 1EADE5DD18AA404400EF3180 /* Build configuration list for PBXAggregateTarget "all" */;
			buildPhases = (
			);
			dependencies = (
				1E306DFF1C4949BA00BAC6E3 /* PBXTargetDependency */,
				1E306E031C4949C900BAC6E3 /* PBXTargetDependency */,
<<<<<<< HEAD
				1EADE5FF18AA408B00EF3180 /* PBXTargetDependency */,
				1ED800511E198C6B0021BEC0 /* PBXTargetDependency */,
=======
				1E7DE01F1FA1FCDB0060E9E7 /* PBXTargetDependency */,
>>>>>>> 73419c0d
				1E306E011C4949BE00BAC6E3 /* PBXTargetDependency */,
			);
			name = all;
			productName = all;
		};
		1EADE5F818AA407D00EF3180 /* Tests */ = {
			isa = PBXAggregateTarget;
			buildConfigurationList = 1EADE5F918AA407D00EF3180 /* Build configuration list for PBXAggregateTarget "Tests" */;
			buildPhases = (
				1E5F8F5018AA911E0045A477 /* ShellScript */,
			);
			dependencies = (
				1E5F8F5C18AA91430045A477 /* PBXTargetDependency */,
				1E306DFD1C4949AB00BAC6E3 /* PBXTargetDependency */,
			);
			name = Tests;
			productName = Tests;
		};
		AC4AA6331C480E7F00C92E12 /* Natron */ = {
			isa = PBXAggregateTarget;
			buildConfigurationList = AC4AA6341C480E7F00C92E12 /* Build configuration list for PBXAggregateTarget "Natron" */;
			buildPhases = (
				1E11781C1D8BD83E00024C91 /* CopyFiles */,
			);
			dependencies = (
				AC4AA6381C480E8700C92E12 /* PBXTargetDependency */,
				1E1178141D8BD50E00024C91 /* PBXTargetDependency */,
				1E306E051C4949D700BAC6E3 /* PBXTargetDependency */,
			);
			name = Natron;
			productName = Natron;
		};
/* End PBXAggregateTarget section */

/* Begin PBXBuildFile section */
		1E11781D1D8BD87100024C91 /* NatronProjectConverter in CopyFiles */ = {isa = PBXBuildFile; fileRef = AC07FAE21D6F65D100A5A9D8 /* NatronProjectConverter */; };
/* End PBXBuildFile section */

/* Begin PBXContainerItemProxy section */
		1E1178131D8BD50E00024C91 /* PBXContainerItemProxy */ = {
			isa = PBXContainerItemProxy;
			containerPortal = AC07FADB1D6F65D100A5A9D8 /* NatronProjectConverter.xcodeproj */;
			proxyType = 1;
			remoteGlobalIDString = 923D21C3763E39C9804AEAFB;
			remoteInfo = NatronProjectConverter;
		};
		1E12F4BA1CC6593300105A34 /* PBXContainerItemProxy */ = {
			isa = PBXContainerItemProxy;
			containerPortal = 1E12F4B41CC6593300105A34 /* qhttpserver.xcodeproj */;
			proxyType = 2;
			remoteGlobalIDString = 1E12F4B71CC6593300105A34;
			remoteInfo = qhttpserver;
		};
		1E12F4BC1CC6594E00105A34 /* PBXContainerItemProxy */ = {
			isa = PBXContainerItemProxy;
			containerPortal = 1E12F4B41CC6593300105A34 /* qhttpserver.xcodeproj */;
			proxyType = 1;
<<<<<<< HEAD
			remoteGlobalIDString = 7B66319A2D661600E54F0DA9;
=======
			remoteGlobalIDString = 0F9BDEC3E33CD11210649D6C;
>>>>>>> 73419c0d
			remoteInfo = qhttpserver;
		};
		1E15250D1CA9CCA70056C506 /* PBXContainerItemProxy */ = {
			isa = PBXContainerItemProxy;
			containerPortal = 1E1524F31CA9CCA60056C506 /* ceres.xcodeproj */;
			proxyType = 2;
			remoteGlobalIDString = 1E1524F61CA9CCA60056C506;
			remoteInfo = ceres;
		};
		1E1525101CA9CCA70056C506 /* PBXContainerItemProxy */ = {
			isa = PBXContainerItemProxy;
			containerPortal = 1E1524F81CA9CCA60056C506 /* gflags.xcodeproj */;
			proxyType = 2;
			remoteGlobalIDString = 1E1524FB1CA9CCA60056C506;
			remoteInfo = gflags;
		};
		1E1525131CA9CCA70056C506 /* PBXContainerItemProxy */ = {
			isa = PBXContainerItemProxy;
			containerPortal = 1E1524FD1CA9CCA60056C506 /* glog.xcodeproj */;
			proxyType = 2;
			remoteGlobalIDString = 1E1525001CA9CCA60056C506;
			remoteInfo = glog;
		};
		1E1525161CA9CCA70056C506 /* PBXContainerItemProxy */ = {
			isa = PBXContainerItemProxy;
			containerPortal = 1E1525021CA9CCA60056C506 /* LibMV.xcodeproj */;
			proxyType = 2;
			remoteGlobalIDString = 1E1525051CA9CCA60056C506;
			remoteInfo = LibMV;
		};
		1E1525191CA9CCA70056C506 /* PBXContainerItemProxy */ = {
			isa = PBXContainerItemProxy;
			containerPortal = 1E1525071CA9CCA60056C506 /* openMVG.xcodeproj */;
			proxyType = 2;
			remoteGlobalIDString = 1E15250A1CA9CCA60056C506;
			remoteInfo = openMVG;
		};
		1E1525371CA9CD8D0056C506 /* PBXContainerItemProxy */ = {
			isa = PBXContainerItemProxy;
			containerPortal = 1E1524F31CA9CCA60056C506 /* ceres.xcodeproj */;
			proxyType = 1;
<<<<<<< HEAD
			remoteGlobalIDString = F8CC1206D116CA04F4C59E76;
=======
			remoteGlobalIDString = 438AE7D5EB0BAE23E56F5352;
>>>>>>> 73419c0d
			remoteInfo = ceres;
		};
		1E1525391CA9CD8D0056C506 /* PBXContainerItemProxy */ = {
			isa = PBXContainerItemProxy;
			containerPortal = 1E1524F81CA9CCA60056C506 /* gflags.xcodeproj */;
			proxyType = 1;
<<<<<<< HEAD
			remoteGlobalIDString = AE1AD09FA66E17B98A648194;
=======
			remoteGlobalIDString = BC54BAD1526A66E5C2E2CC26;
>>>>>>> 73419c0d
			remoteInfo = gflags;
		};
		1E15253B1CA9CD8D0056C506 /* PBXContainerItemProxy */ = {
			isa = PBXContainerItemProxy;
			containerPortal = 1E1524FD1CA9CCA60056C506 /* glog.xcodeproj */;
			proxyType = 1;
<<<<<<< HEAD
			remoteGlobalIDString = 7569DD78B40A8DF6A62CFA3E;
=======
			remoteGlobalIDString = B474DC8D26C74D855DEFCFA3;
>>>>>>> 73419c0d
			remoteInfo = glog;
		};
		1E15253D1CA9CD8D0056C506 /* PBXContainerItemProxy */ = {
			isa = PBXContainerItemProxy;
			containerPortal = 1E1525021CA9CCA60056C506 /* LibMV.xcodeproj */;
			proxyType = 1;
<<<<<<< HEAD
			remoteGlobalIDString = C7E53A7AD172AE9320949229;
=======
			remoteGlobalIDString = 82C8679F5F666CD29BE21CEB;
>>>>>>> 73419c0d
			remoteInfo = LibMV;
		};
		1E15253F1CA9CD8D0056C506 /* PBXContainerItemProxy */ = {
			isa = PBXContainerItemProxy;
			containerPortal = 1E1525071CA9CCA60056C506 /* openMVG.xcodeproj */;
			proxyType = 1;
<<<<<<< HEAD
			remoteGlobalIDString = 328590AF750A79D2CF9DFB9A;
=======
			remoteGlobalIDString = CA4C1A52C5F8F90418016B00;
>>>>>>> 73419c0d
			remoteInfo = openMVG;
		};
		1E189EC31C49475E00F1FD20 /* PBXContainerItemProxy */ = {
			isa = PBXContainerItemProxy;
			containerPortal = 1E189EBF1C49475E00F1FD20 /* Natron.xcodeproj */;
			proxyType = 2;
			remoteGlobalIDString = 1E189EBD1C49475600F1FD20;
			remoteInfo = Natron;
		};
		1E306DF61C49497200BAC6E3 /* PBXContainerItemProxy */ = {
			isa = PBXContainerItemProxy;
			containerPortal = 1E306DED1C49497200BAC6E3 /* NatronRenderer.xcodeproj */;
			proxyType = 2;
			remoteGlobalIDString = 1E306DF01C49497200BAC6E3;
			remoteInfo = NatronRenderer;
		};
		1E306DFC1C4949AB00BAC6E3 /* PBXContainerItemProxy */ = {
			isa = PBXContainerItemProxy;
			containerPortal = 1EADE5C718AA403700EF3180 /* Tests.xcodeproj */;
			proxyType = 1;
<<<<<<< HEAD
			remoteGlobalIDString = DC7FDCA340DAC7F023377B78;
=======
			remoteGlobalIDString = 29AE491A198144318F969FC4;
>>>>>>> 73419c0d
			remoteInfo = Tests;
		};
		1E306DFE1C4949BA00BAC6E3 /* PBXContainerItemProxy */ = {
			isa = PBXContainerItemProxy;
			containerPortal = 1EADE5B818AA400B00EF3180 /* Project object */;
			proxyType = 1;
			remoteGlobalIDString = 1E5F8F5118AA91330045A477;
			remoteInfo = libs;
		};
		1E306E001C4949BE00BAC6E3 /* PBXContainerItemProxy */ = {
			isa = PBXContainerItemProxy;
			containerPortal = 1EADE5B818AA400B00EF3180 /* Project object */;
			proxyType = 1;
			remoteGlobalIDString = AC4AA6331C480E7F00C92E12;
			remoteInfo = Natron;
		};
		1E306E021C4949C900BAC6E3 /* PBXContainerItemProxy */ = {
			isa = PBXContainerItemProxy;
			containerPortal = 1E306DED1C49497200BAC6E3 /* NatronRenderer.xcodeproj */;
			proxyType = 1;
<<<<<<< HEAD
			remoteGlobalIDString = 32D9C4266EC8DC770A644D29;
=======
			remoteGlobalIDString = 271E95BB20556AA57835B335;
>>>>>>> 73419c0d
			remoteInfo = NatronRenderer;
		};
		1E306E041C4949D700BAC6E3 /* PBXContainerItemProxy */ = {
			isa = PBXContainerItemProxy;
			containerPortal = 1E189EBF1C49475E00F1FD20 /* Natron.xcodeproj */;
			proxyType = 1;
<<<<<<< HEAD
			remoteGlobalIDString = 782793A212D0A946A2611559;
=======
			remoteGlobalIDString = 742C05434B4A2CC61C665A03;
>>>>>>> 73419c0d
			remoteInfo = Natron;
		};
		1E5F8F5718AA913D0045A477 /* PBXContainerItemProxy */ = {
			isa = PBXContainerItemProxy;
			containerPortal = 1EADE5C118AA403700EF3180 /* Engine.xcodeproj */;
			proxyType = 1;
<<<<<<< HEAD
			remoteGlobalIDString = F82FF8B1AB092B635B8D3C44;
=======
			remoteGlobalIDString = 36F88AFD17FF9BE554948F26;
>>>>>>> 73419c0d
			remoteInfo = Engine;
		};
		1E5F8F5918AA913D0045A477 /* PBXContainerItemProxy */ = {
			isa = PBXContainerItemProxy;
			containerPortal = 1EADE5C418AA403700EF3180 /* Gui.xcodeproj */;
			proxyType = 1;
<<<<<<< HEAD
			remoteGlobalIDString = 9B38B1D5C33AF4E4B0F859F7;
=======
			remoteGlobalIDString = D260AC99A6562230872D9443;
>>>>>>> 73419c0d
			remoteInfo = Gui;
		};
		1E5F8F5B18AA91430045A477 /* PBXContainerItemProxy */ = {
			isa = PBXContainerItemProxy;
			containerPortal = 1EADE5B818AA400B00EF3180 /* Project object */;
			proxyType = 1;
			remoteGlobalIDString = 1E5F8F5118AA91330045A477;
			remoteInfo = libs;
		};
		1E7DE01E1FA1FCDB0060E9E7 /* PBXContainerItemProxy */ = {
			isa = PBXContainerItemProxy;
			containerPortal = 1EE439561FA1FC690027344A /* natron-python.xcodeproj */;
			proxyType = 1;
			remoteGlobalIDString = 4A14BB0D5723D26F545CC2E0;
			remoteInfo = "natron-python";
		};
		1EADE5CE18AA403700EF3180 /* PBXContainerItemProxy */ = {
			isa = PBXContainerItemProxy;
			containerPortal = 1EADE5C118AA403700EF3180 /* Engine.xcodeproj */;
			proxyType = 2;
			remoteGlobalIDString = 1EADE59E18AA3E9300EF3180;
			remoteInfo = Engine;
		};
		1EADE5D118AA403700EF3180 /* PBXContainerItemProxy */ = {
			isa = PBXContainerItemProxy;
			containerPortal = 1EADE5C418AA403700EF3180 /* Gui.xcodeproj */;
			proxyType = 2;
			remoteGlobalIDString = 1EADE5A018AA3E9300EF3180;
			remoteInfo = Gui;
		};
		1EADE5DA18AA403700EF3180 /* PBXContainerItemProxy */ = {
			isa = PBXContainerItemProxy;
			containerPortal = 1EADE5C718AA403700EF3180 /* Tests.xcodeproj */;
			proxyType = 2;
			remoteGlobalIDString = 1EADE5A218AA3E9300EF3180;
			remoteInfo = Tests;
		};
		1EADE5FE18AA408B00EF3180 /* PBXContainerItemProxy */ = {
			isa = PBXContainerItemProxy;
			containerPortal = 1EADE5B818AA400B00EF3180 /* Project object */;
			proxyType = 1;
			remoteGlobalIDString = 1EADE5F818AA407D00EF3180;
			remoteInfo = Tests;
		};
<<<<<<< HEAD
		1ED800501E198C6B0021BEC0 /* PBXContainerItemProxy */ = {
			isa = PBXContainerItemProxy;
			containerPortal = AC07FADB1D6F65D100A5A9D8 /* NatronProjectConverter.xcodeproj */;
			proxyType = 1;
			remoteGlobalIDString = 923D21C3763E39C9804AEAFB;
			remoteInfo = NatronProjectConverter;
		};
		1EDADF321D8B0C6500D47689 /* PBXContainerItemProxy */ = {
			isa = PBXContainerItemProxy;
			containerPortal = 1EDADF2A1D8B0C4D00D47689 /* yaml-cpp-natron.xcodeproj */;
			proxyType = 1;
			remoteGlobalIDString = F1893DC41316C2EF4D083C17;
			remoteInfo = "yaml-cpp-natron";
		};
		1EE90EF61DD79AB400FA7BFE /* PBXContainerItemProxy */ = {
			isa = PBXContainerItemProxy;
			containerPortal = 1EDADF2A1D8B0C4D00D47689 /* yaml-cpp-natron.xcodeproj */;
			proxyType = 2;
			remoteGlobalIDString = 1EE90EEB1DD79A9400FA7BFE;
			remoteInfo = "yaml-cpp-natron";
		};
		AC07FAD91D6F65BE00A5A9D8 /* PBXContainerItemProxy */ = {
			isa = PBXContainerItemProxy;
			containerPortal = AC07FAD31D6F65BE00A5A9D8 /* Serialization.xcodeproj */;
			proxyType = 2;
			remoteGlobalIDString = AC07FAD61D6F65BE00A5A9D8;
			remoteInfo = Serialization;
		};
		AC07FAE11D6F65D100A5A9D8 /* PBXContainerItemProxy */ = {
			isa = PBXContainerItemProxy;
			containerPortal = AC07FADB1D6F65D100A5A9D8 /* NatronProjectConverter.xcodeproj */;
			proxyType = 2;
			remoteGlobalIDString = AC07FADE1D6F65D100A5A9D8;
			remoteInfo = NatronProjectConverter;
		};
		AC3FFDFD1D8835900049666E /* PBXContainerItemProxy */ = {
			isa = PBXContainerItemProxy;
			containerPortal = AC07FAD31D6F65BE00A5A9D8 /* Serialization.xcodeproj */;
			proxyType = 1;
			remoteGlobalIDString = F08B6EF92C65365D1012666D;
			remoteInfo = Serialization;
		};
		AC4999B01E8021110012C02D /* PBXContainerItemProxy */ = {
			isa = PBXContainerItemProxy;
			containerPortal = AC4999AA1E8021110012C02D /* natron-python.xcodeproj */;
			proxyType = 2;
			remoteGlobalIDString = AC4999AD1E8021110012C02D;
=======
		1EE4395C1FA1FC690027344A /* PBXContainerItemProxy */ = {
			isa = PBXContainerItemProxy;
			containerPortal = 1EE439561FA1FC690027344A /* natron-python.xcodeproj */;
			proxyType = 2;
			remoteGlobalIDString = 1EE439591FA1FC690027344A;
>>>>>>> 73419c0d
			remoteInfo = "natron-python";
		};
		AC4AA6371C480E8700C92E12 /* PBXContainerItemProxy */ = {
			isa = PBXContainerItemProxy;
			containerPortal = 1EADE5B818AA400B00EF3180 /* Project object */;
			proxyType = 1;
			remoteGlobalIDString = 1E5F8F5118AA91330045A477;
			remoteInfo = libs;
		};
		AC7762A21D1ACE460006A58E /* PBXContainerItemProxy */ = {
			isa = PBXContainerItemProxy;
			containerPortal = AC77629C1D1ACE460006A58E /* tess.xcodeproj */;
			proxyType = 2;
			remoteGlobalIDString = AC77629F1D1ACE460006A58E;
			remoteInfo = tess;
		};
		AC7762A41D1ACE550006A58E /* PBXContainerItemProxy */ = {
			isa = PBXContainerItemProxy;
			containerPortal = AC77629C1D1ACE460006A58E /* tess.xcodeproj */;
			proxyType = 1;
<<<<<<< HEAD
			remoteGlobalIDString = 4CC5E6935FD17005E28F4818;
=======
			remoteGlobalIDString = BF41060267E60B08D8BB1293;
>>>>>>> 73419c0d
			remoteInfo = tess;
		};
		ACD67BFD1CEC9D0900DD2CFE /* PBXContainerItemProxy */ = {
			isa = PBXContainerItemProxy;
			containerPortal = ACD67BF71CEC9D0900DD2CFE /* hoedown.xcodeproj */;
			proxyType = 2;
			remoteGlobalIDString = ACD67BFA1CEC9D0900DD2CFE;
			remoteInfo = hoedown;
		};
		ACD67BFF1CEC9D1000DD2CFE /* PBXContainerItemProxy */ = {
			isa = PBXContainerItemProxy;
			containerPortal = ACD67BF71CEC9D0900DD2CFE /* hoedown.xcodeproj */;
			proxyType = 1;
<<<<<<< HEAD
			remoteGlobalIDString = 547B056CEA92922A2FCFC8AF;
=======
			remoteGlobalIDString = F7DDAAD3A20BB9EC180FE8E6;
>>>>>>> 73419c0d
			remoteInfo = hoedown;
		};
		D7A1964518B2242500F412DA /* PBXContainerItemProxy */ = {
			isa = PBXContainerItemProxy;
			containerPortal = D7A1963F18B2242500F412DA /* HostSupport.xcodeproj */;
			proxyType = 2;
			remoteGlobalIDString = D7A1964218B2242500F412DA;
			remoteInfo = HostSupport;
		};
		D7A1964718B2242E00F412DA /* PBXContainerItemProxy */ = {
			isa = PBXContainerItemProxy;
			containerPortal = D7A1963F18B2242500F412DA /* HostSupport.xcodeproj */;
			proxyType = 1;
<<<<<<< HEAD
			remoteGlobalIDString = 0E116598542859DA9320C015;
=======
			remoteGlobalIDString = E28890CD257EF93705C36010;
>>>>>>> 73419c0d
			remoteInfo = HostSupport;
		};
/* End PBXContainerItemProxy section */

/* Begin PBXCopyFilesBuildPhase section */
		1E11781C1D8BD83E00024C91 /* CopyFiles */ = {
			isa = PBXCopyFilesBuildPhase;
			buildActionMask = 2147483647;
			dstPath = "$(SOURCE_ROOT)/App/build/$(CONFIGURATION)/Natron.app/Contents/MacOS";
			dstSubfolderSpec = 0;
			files = (
				1E11781D1D8BD87100024C91 /* NatronProjectConverter in CopyFiles */,
			);
			runOnlyForDeploymentPostprocessing = 0;
		};
/* End PBXCopyFilesBuildPhase section */

/* Begin PBXFileReference section */
		1E12F4B41CC6593300105A34 /* qhttpserver.xcodeproj */ = {isa = PBXFileReference; lastKnownFileType = "wrapper.pb-project"; name = qhttpserver.xcodeproj; path = libs/qhttpserver/src/qhttpserver.xcodeproj; sourceTree = "<group>"; };
		1E1524F31CA9CCA60056C506 /* ceres.xcodeproj */ = {isa = PBXFileReference; lastKnownFileType = "wrapper.pb-project"; name = ceres.xcodeproj; path = libs/ceres/ceres.xcodeproj; sourceTree = "<group>"; };
		1E1524F81CA9CCA60056C506 /* gflags.xcodeproj */ = {isa = PBXFileReference; lastKnownFileType = "wrapper.pb-project"; name = gflags.xcodeproj; path = libs/gflags/gflags.xcodeproj; sourceTree = "<group>"; };
		1E1524FD1CA9CCA60056C506 /* glog.xcodeproj */ = {isa = PBXFileReference; lastKnownFileType = "wrapper.pb-project"; name = glog.xcodeproj; path = libs/glog/glog.xcodeproj; sourceTree = "<group>"; };
		1E1525021CA9CCA60056C506 /* LibMV.xcodeproj */ = {isa = PBXFileReference; lastKnownFileType = "wrapper.pb-project"; name = LibMV.xcodeproj; path = libs/libmv/LibMV.xcodeproj; sourceTree = "<group>"; };
		1E1525071CA9CCA60056C506 /* openMVG.xcodeproj */ = {isa = PBXFileReference; lastKnownFileType = "wrapper.pb-project"; name = openMVG.xcodeproj; path = libs/openMVG/openMVG.xcodeproj; sourceTree = "<group>"; };
		1E189EBF1C49475E00F1FD20 /* Natron.xcodeproj */ = {isa = PBXFileReference; lastKnownFileType = "wrapper.pb-project"; name = Natron.xcodeproj; path = App/Natron.xcodeproj; sourceTree = "<group>"; };
		1E1FB6211DA7BBD1009F547D /* DropShadow.png */ = {isa = PBXFileReference; lastKnownFileType = image.png; path = DropShadow.png; sourceTree = "<group>"; };
		1E1FB6231DA7BBD1009F547D /* Fill.png */ = {isa = PBXFileReference; lastKnownFileType = image.png; path = Fill.png; sourceTree = "<group>"; };
		1E1FB6251DA7BBD1009F547D /* Glow.png */ = {isa = PBXFileReference; lastKnownFileType = image.png; path = Glow.png; sourceTree = "<group>"; };
		1E1FB6271DA7BBD2009F547D /* LightWrap.png */ = {isa = PBXFileReference; lastKnownFileType = image.png; path = LightWrap.png; sourceTree = "<group>"; };
		1E1FB62A1DA7BBD2009F547D /* SplitAndJoin.py */ = {isa = PBXFileReference; fileEncoding = 4; lastKnownFileType = text.script.python; path = SplitAndJoin.py; sourceTree = "<group>"; };
		1E1FB62C1DA7BBD2009F547D /* ZRemap.png */ = {isa = PBXFileReference; lastKnownFileType = image.png; path = ZRemap.png; sourceTree = "<group>"; };
		1E306DED1C49497200BAC6E3 /* NatronRenderer.xcodeproj */ = {isa = PBXFileReference; lastKnownFileType = "wrapper.pb-project"; name = NatronRenderer.xcodeproj; path = Renderer/NatronRenderer.xcodeproj; sourceTree = "<group>"; };
		1E5EBABC1D4DF2640005A5A8 /* ofx_plugin_programming_guide.html */ = {isa = PBXFileReference; fileEncoding = 4; lastKnownFileType = text.html.documentation; name = ofx_plugin_programming_guide.html; path = Documentation/ofx_plugin_programming_guide.html; sourceTree = "<group>"; };
		1E5EBABD1D4DF2640005A5A8 /* ofxActionsSupported.rtf */ = {isa = PBXFileReference; fileEncoding = 4; lastKnownFileType = text.rtf; name = ofxActionsSupported.rtf; path = Documentation/ofxActionsSupported.rtf; sourceTree = "<group>"; };
		1E5EBABE1D4DF2640005A5A8 /* ofxPropSupported.rtf */ = {isa = PBXFileReference; fileEncoding = 4; lastKnownFileType = text.rtf; name = ofxPropSupported.rtf; path = Documentation/ofxPropSupported.rtf; sourceTree = "<group>"; };
		1E5EBABF1D4DF2640005A5A8 /* Presentation.md */ = {isa = PBXFileReference; fileEncoding = 4; lastKnownFileType = net.daringfireball.markdown; name = Presentation.md; path = Documentation/Presentation.md; sourceTree = "<group>"; };
		1E5EBAC01D4DF2640005A5A8 /* source */ = {isa = PBXFileReference; lastKnownFileType = folder; name = source; path = Documentation/source; sourceTree = "<group>"; };
		1E5EBAC11D4DF2640005A5A8 /* TuttleOFX-README.txt */ = {isa = PBXFileReference; fileEncoding = 4; lastKnownFileType = text; name = "TuttleOFX-README.txt"; path = "Documentation/TuttleOFX-README.txt"; sourceTree = "<group>"; };
		1E5FBCF91DDCAD4800348B8B /* Natron.spec */ = {isa = PBXFileReference; fileEncoding = 4; lastKnownFileType = text; path = Natron.spec; sourceTree = "<group>"; };
		1E70D14F1CF33A0C000D2932 /* BUGS.md */ = {isa = PBXFileReference; fileEncoding = 4; lastKnownFileType = net.daringfireball.markdown; path = BUGS.md; sourceTree = "<group>"; };
		1E70D1501CF33A0C000D2932 /* CHANGELOG.md */ = {isa = PBXFileReference; fileEncoding = 4; lastKnownFileType = net.daringfireball.markdown; path = CHANGELOG.md; sourceTree = "<group>"; };
		1E70D1511CF33A0C000D2932 /* config.pri */ = {isa = PBXFileReference; fileEncoding = 4; lastKnownFileType = text; path = config.pri; sourceTree = "<group>"; };
		1E70D1521CF33A0C000D2932 /* CONTRIBUTING.md */ = {isa = PBXFileReference; fileEncoding = 4; lastKnownFileType = net.daringfireball.markdown; path = CONTRIBUTING.md; sourceTree = "<group>"; };
		1E70D1531CF33A0C000D2932 /* CONTRIBUTORS.txt */ = {isa = PBXFileReference; fileEncoding = 4; lastKnownFileType = text; path = CONTRIBUTORS.txt; sourceTree = "<group>"; };
		1E70D1541CF33A0C000D2932 /* global.pri */ = {isa = PBXFileReference; fileEncoding = 4; lastKnownFileType = text; path = global.pri; sourceTree = "<group>"; };
		1E70D1551CF33A0C000D2932 /* INSTALL_FREEBSD.md */ = {isa = PBXFileReference; fileEncoding = 4; lastKnownFileType = net.daringfireball.markdown; path = INSTALL_FREEBSD.md; sourceTree = "<group>"; };
		1E70D1561CF33A0C000D2932 /* INSTALL_LINUX.md */ = {isa = PBXFileReference; fileEncoding = 4; lastKnownFileType = net.daringfireball.markdown; path = INSTALL_LINUX.md; sourceTree = "<group>"; };
		1E70D1571CF33A0C000D2932 /* INSTALL_OSX.md */ = {isa = PBXFileReference; fileEncoding = 4; lastKnownFileType = net.daringfireball.markdown; path = INSTALL_OSX.md; sourceTree = "<group>"; };
		1E70D1581CF33A0C000D2932 /* INSTALL_WINDOWS.md */ = {isa = PBXFileReference; fileEncoding = 4; lastKnownFileType = net.daringfireball.markdown; path = INSTALL_WINDOWS.md; sourceTree = "<group>"; };
		1E70D15A1CF33A0C000D2932 /* libs.pri */ = {isa = PBXFileReference; fileEncoding = 4; lastKnownFileType = text; path = libs.pri; sourceTree = "<group>"; };
		1E70D15B1CF33A0C000D2932 /* LICENSE_SHORT.txt */ = {isa = PBXFileReference; fileEncoding = 4; lastKnownFileType = text; path = LICENSE_SHORT.txt; sourceTree = "<group>"; };
		1E70D15C1CF33A0C000D2932 /* LICENSE.txt */ = {isa = PBXFileReference; fileEncoding = 4; lastKnownFileType = text; path = LICENSE.txt; sourceTree = "<group>"; };
		1E70D15D1CF33A0C000D2932 /* Natron.rc */ = {isa = PBXFileReference; fileEncoding = 4; lastKnownFileType = text; path = Natron.rc; sourceTree = "<group>"; };
		1E70D15E1CF33A0C000D2932 /* OpenColorIO-Configs-README.md */ = {isa = PBXFileReference; fileEncoding = 4; lastKnownFileType = net.daringfireball.markdown; path = "OpenColorIO-Configs-README.md"; sourceTree = "<group>"; };
		1E70D15F1CF33A0C000D2932 /* OpenColorIO-Configs.pri */ = {isa = PBXFileReference; fileEncoding = 4; lastKnownFileType = text; path = "OpenColorIO-Configs.pri"; sourceTree = "<group>"; };
		1E70D1601CF33A0C000D2932 /* Project.pro */ = {isa = PBXFileReference; fileEncoding = 4; lastKnownFileType = text; path = Project.pro; sourceTree = "<group>"; };
		1E70D1611CF33A0C000D2932 /* README.md */ = {isa = PBXFileReference; fileEncoding = 4; lastKnownFileType = net.daringfireball.markdown; path = README.md; sourceTree = "<group>"; };
		1E7698DA1D951A0B00AF3860 /* LATEST_VERSION_README.txt */ = {isa = PBXFileReference; fileEncoding = 4; lastKnownFileType = text; path = LATEST_VERSION_README.txt; sourceTree = "<group>"; };
		1E769A631D95563500AF3860 /* I18N-HOWTO.txt */ = {isa = PBXFileReference; fileEncoding = 4; lastKnownFileType = text; name = "I18N-HOWTO.txt"; path = "Documentation/I18N-HOWTO.txt"; sourceTree = "<group>"; };
		1EA7E2EE1E93D013001E9FDA /* alg-outline */ = {isa = PBXFileReference; fileEncoding = 4; lastKnownFileType = text; path = "alg-outline"; sourceTree = "<group>"; };
		1EA7E2EF1E93D013001E9FDA /* README */ = {isa = PBXFileReference; fileEncoding = 4; lastKnownFileType = text; path = README; sourceTree = "<group>"; };
		1EA7E2F01E93D013001E9FDA /* README.natron.md */ = {isa = PBXFileReference; fileEncoding = 4; lastKnownFileType = net.daringfireball.markdown; path = README.natron.md; sourceTree = "<group>"; };
		1EA7E33E1E93D124001E9FDA /* apiChanges_1_2_Chapter.xml */ = {isa = PBXFileReference; fileEncoding = 4; lastKnownFileType = text.xml; name = apiChanges_1_2_Chapter.xml; path = Documentation/apiChanges_1_2_Chapter.xml; sourceTree = "<group>"; };
		1EA7E33F1E93D124001E9FDA /* clipPreferencesChapter.xml */ = {isa = PBXFileReference; fileEncoding = 4; lastKnownFileType = text.xml; name = clipPreferencesChapter.xml; path = Documentation/clipPreferencesChapter.xml; sourceTree = "<group>"; };
		1EA7E3401E93D124001E9FDA /* header.xml */ = {isa = PBXFileReference; fileEncoding = 4; lastKnownFileType = text.xml; name = header.xml; path = Documentation/header.xml; sourceTree = "<group>"; };
		1EA7E3411E93D124001E9FDA /* imageEffectActionsChapter.xml */ = {isa = PBXFileReference; fileEncoding = 4; lastKnownFileType = text.xml; name = imageEffectActionsChapter.xml; path = Documentation/imageEffectActionsChapter.xml; sourceTree = "<group>"; };
		1EA7E3421E93D124001E9FDA /* imageEffectsAPIChapter.xml */ = {isa = PBXFileReference; fileEncoding = 4; lastKnownFileType = text.xml; name = imageEffectsAPIChapter.xml; path = Documentation/imageEffectsAPIChapter.xml; sourceTree = "<group>"; };
		1EA7E3431E93D124001E9FDA /* interactActionsChapter.xml */ = {isa = PBXFileReference; fileEncoding = 4; lastKnownFileType = text.xml; name = interactActionsChapter.xml; path = Documentation/interactActionsChapter.xml; sourceTree = "<group>"; };
		1EA7E3441E93D124001E9FDA /* ofxHostStruct.xml */ = {isa = PBXFileReference; fileEncoding = 4; lastKnownFileType = text.xml; name = ofxHostStruct.xml; path = Documentation/ofxHostStruct.xml; sourceTree = "<group>"; };
		1EA7E3451E93D124001E9FDA /* ofxLoadingSequence.xml */ = {isa = PBXFileReference; fileEncoding = 4; lastKnownFileType = text.xml; name = ofxLoadingSequence.xml; path = Documentation/ofxLoadingSequence.xml; sourceTree = "<group>"; };
		1EA7E3461E93D124001E9FDA /* ofxPackaging.xml */ = {isa = PBXFileReference; fileEncoding = 4; lastKnownFileType = text.xml; name = ofxPackaging.xml; path = Documentation/ofxPackaging.xml; sourceTree = "<group>"; };
		1EA7E3471E93D124001E9FDA /* ofxParameterChapter.xml */ = {isa = PBXFileReference; fileEncoding = 4; lastKnownFileType = text.xml; name = ofxParameterChapter.xml; path = Documentation/ofxParameterChapter.xml; sourceTree = "<group>"; };
		1EA7E3481E93D124001E9FDA /* ofxPluginStruct.xml */ = {isa = PBXFileReference; fileEncoding = 4; lastKnownFileType = text.xml; name = ofxPluginStruct.xml; path = Documentation/ofxPluginStruct.xml; sourceTree = "<group>"; };
		1EA7E3491E93D124001E9FDA /* ofxProgrammingGuide.xml */ = {isa = PBXFileReference; fileEncoding = 4; lastKnownFileType = text.xml; name = ofxProgrammingGuide.xml; path = Documentation/ofxProgrammingGuide.xml; sourceTree = "<group>"; };
		1EA7E34A1E93D124001E9FDA /* ofxProgrammingReference.xml */ = {isa = PBXFileReference; fileEncoding = 4; lastKnownFileType = text.xml; name = ofxProgrammingReference.xml; path = Documentation/ofxProgrammingReference.xml; sourceTree = "<group>"; };
		1EA7E34B1E93D124001E9FDA /* ofxPropertiesByObject.xml */ = {isa = PBXFileReference; fileEncoding = 4; lastKnownFileType = text.xml; name = ofxPropertiesByObject.xml; path = Documentation/ofxPropertiesByObject.xml; sourceTree = "<group>"; };
		1EA7E34C1E93D124001E9FDA /* README.txt */ = {isa = PBXFileReference; fileEncoding = 4; lastKnownFileType = text; name = README.txt; path = Documentation/README.txt; sourceTree = "<group>"; };
		1EA7E34D1E93D124001E9FDA /* index.html */ = {isa = PBXFileReference; fileEncoding = 4; lastKnownFileType = text.html.documentation; name = index.html; path = Documentation/sourceforge/index.html; sourceTree = "<group>"; };
		1EA7E34E1E93D124001E9FDA /* statusCodesChapter.xml */ = {isa = PBXFileReference; fileEncoding = 4; lastKnownFileType = text.xml; name = statusCodesChapter.xml; path = Documentation/statusCodesChapter.xml; sourceTree = "<group>"; };
		1EA7E34F1E93D124001E9FDA /* readme-ofxa.md */ = {isa = PBXFileReference; fileEncoding = 4; lastKnownFileType = net.daringfireball.markdown; path = "readme-ofxa.md"; sourceTree = "<group>"; };
		1EA7E3501E93D124001E9FDA /* README.md */ = {isa = PBXFileReference; fileEncoding = 4; lastKnownFileType = net.daringfireball.markdown; path = README.md; sourceTree = "<group>"; };
		1EA7E3511E93D124001E9FDA /* release-notes.md */ = {isa = PBXFileReference; fileEncoding = 4; lastKnownFileType = net.daringfireball.markdown; path = "release-notes.md"; sourceTree = "<group>"; };
		1EA7E3531E93D152001E9FDA /* readme.txt */ = {isa = PBXFileReference; fileEncoding = 4; lastKnownFileType = text; path = readme.txt; sourceTree = "<group>"; };
		1EADE5C118AA403700EF3180 /* Engine.xcodeproj */ = {isa = PBXFileReference; lastKnownFileType = "wrapper.pb-project"; name = Engine.xcodeproj; path = Engine/Engine.xcodeproj; sourceTree = "<group>"; };
		1EADE5C418AA403700EF3180 /* Gui.xcodeproj */ = {isa = PBXFileReference; lastKnownFileType = "wrapper.pb-project"; name = Gui.xcodeproj; path = Gui/Gui.xcodeproj; sourceTree = "<group>"; };
		1EADE5C718AA403700EF3180 /* Tests.xcodeproj */ = {isa = PBXFileReference; lastKnownFileType = "wrapper.pb-project"; name = Tests.xcodeproj; path = Tests/Tests.xcodeproj; sourceTree = "<group>"; };
<<<<<<< HEAD
		1EDADF2A1D8B0C4D00D47689 /* yaml-cpp-natron.xcodeproj */ = {isa = PBXFileReference; lastKnownFileType = "wrapper.pb-project"; name = "yaml-cpp-natron.xcodeproj"; path = "libs/yaml-cpp/yaml-cpp-natron.xcodeproj"; sourceTree = "<group>"; };
		1EDF0EA31E1FDF3E00C12A4C /* README-Natron-documentation.md */ = {isa = PBXFileReference; fileEncoding = 4; lastKnownFileType = net.daringfireball.markdown; name = "README-Natron-documentation.md"; path = "Documentation/README-Natron-documentation.md"; sourceTree = "<group>"; };
		1EE90EED1DD79AB400FA7BFE /* AngleBlur.nps */ = {isa = PBXFileReference; fileEncoding = 4; lastKnownFileType = text; path = AngleBlur.nps; sourceTree = "<group>"; };
		1EE90EEE1DD79AB400FA7BFE /* DropShadow.nps */ = {isa = PBXFileReference; fileEncoding = 4; lastKnownFileType = text; path = DropShadow.nps; sourceTree = "<group>"; };
		1EE90EEF1DD79AB400FA7BFE /* Fill.nps */ = {isa = PBXFileReference; fileEncoding = 4; lastKnownFileType = text; path = Fill.nps; sourceTree = "<group>"; };
		1EE90EF01DD79AB400FA7BFE /* Glow.nps */ = {isa = PBXFileReference; fileEncoding = 4; lastKnownFileType = text; path = Glow.nps; sourceTree = "<group>"; };
		1EE90EF11DD79AB400FA7BFE /* LightWrap.nps */ = {isa = PBXFileReference; fileEncoding = 4; lastKnownFileType = text; path = LightWrap.nps; sourceTree = "<group>"; };
		1EE90EF21DD79AB400FA7BFE /* PIKColor.nps */ = {isa = PBXFileReference; fileEncoding = 4; lastKnownFileType = text; path = PIKColor.nps; sourceTree = "<group>"; };
		1EE90EF31DD79AB400FA7BFE /* ViewerOCIO.nps */ = {isa = PBXFileReference; fileEncoding = 4; lastKnownFileType = text; path = ViewerOCIO.nps; sourceTree = "<group>"; };
		1EE90EF41DD79AB400FA7BFE /* ZMask.nps */ = {isa = PBXFileReference; fileEncoding = 4; lastKnownFileType = text; path = ZMask.nps; sourceTree = "<group>"; };
		1EE90EF51DD79AB400FA7BFE /* ZRemap.nps */ = {isa = PBXFileReference; fileEncoding = 4; lastKnownFileType = text; path = ZRemap.nps; sourceTree = "<group>"; };
		1EE90F1C1DD79F0C00FA7BFE /* EdgeBlur.nps */ = {isa = PBXFileReference; fileEncoding = 4; lastKnownFileType = text; path = EdgeBlur.nps; sourceTree = "<group>"; };
=======
		1EB1215C1D87F6B5009646F7 /* ofx_plugin_programming_guide.html */ = {isa = PBXFileReference; lastKnownFileType = text.html.documentation; name = ofx_plugin_programming_guide.html; path = Documentation/ofx_plugin_programming_guide.html; sourceTree = "<group>"; };
		1EB1215D1D87F6B5009646F7 /* ofxActionsSupported.rtf */ = {isa = PBXFileReference; lastKnownFileType = text.rtf; name = ofxActionsSupported.rtf; path = Documentation/ofxActionsSupported.rtf; sourceTree = "<group>"; };
		1EB1215E1D87F6B5009646F7 /* ofxPropSupported.rtf */ = {isa = PBXFileReference; lastKnownFileType = text.rtf; name = ofxPropSupported.rtf; path = Documentation/ofxPropSupported.rtf; sourceTree = "<group>"; };
		1EB1215F1D87F6B5009646F7 /* Presentation.md */ = {isa = PBXFileReference; lastKnownFileType = net.daringfireball.markdown; name = Presentation.md; path = Documentation/Presentation.md; sourceTree = "<group>"; };
		1EB121601D87F6B5009646F7 /* TuttleOFX-README.txt */ = {isa = PBXFileReference; lastKnownFileType = text; name = "TuttleOFX-README.txt"; path = "Documentation/TuttleOFX-README.txt"; sourceTree = "<group>"; };
		1EB121621D87F6EE009646F7 /* _group.rst */ = {isa = PBXFileReference; fileEncoding = 4; lastKnownFileType = text; path = _group.rst; sourceTree = "<group>"; };
		1EB121631D87F6EE009646F7 /* _groupChannel.rst */ = {isa = PBXFileReference; fileEncoding = 4; lastKnownFileType = text; path = _groupChannel.rst; sourceTree = "<group>"; };
		1EB121641D87F6EE009646F7 /* _groupColor.rst */ = {isa = PBXFileReference; fileEncoding = 4; lastKnownFileType = text; path = _groupColor.rst; sourceTree = "<group>"; };
		1EB121651D87F6EE009646F7 /* _groupDraw.rst */ = {isa = PBXFileReference; fileEncoding = 4; lastKnownFileType = text; path = _groupDraw.rst; sourceTree = "<group>"; };
		1EB121661D87F6EE009646F7 /* _groupExtra.rst */ = {isa = PBXFileReference; fileEncoding = 4; lastKnownFileType = text; path = _groupExtra.rst; sourceTree = "<group>"; };
		1EB121671D87F6EE009646F7 /* _groupFilter.rst */ = {isa = PBXFileReference; fileEncoding = 4; lastKnownFileType = text; path = _groupFilter.rst; sourceTree = "<group>"; };
		1EB121681D87F6EE009646F7 /* _groupImage.rst */ = {isa = PBXFileReference; fileEncoding = 4; lastKnownFileType = text; path = _groupImage.rst; sourceTree = "<group>"; };
		1EB121691D87F6EE009646F7 /* _groupKeyer.rst */ = {isa = PBXFileReference; fileEncoding = 4; lastKnownFileType = text; path = _groupKeyer.rst; sourceTree = "<group>"; };
		1EB1216A1D87F6EE009646F7 /* _groupMerge.rst */ = {isa = PBXFileReference; fileEncoding = 4; lastKnownFileType = text; path = _groupMerge.rst; sourceTree = "<group>"; };
		1EB1216B1D87F6EE009646F7 /* _groupOther.rst */ = {isa = PBXFileReference; fileEncoding = 4; lastKnownFileType = text; path = _groupOther.rst; sourceTree = "<group>"; };
		1EB1216C1D87F6EE009646F7 /* _groupTime.rst */ = {isa = PBXFileReference; fileEncoding = 4; lastKnownFileType = text; path = _groupTime.rst; sourceTree = "<group>"; };
		1EB1216D1D87F6EE009646F7 /* _groupTransform.rst */ = {isa = PBXFileReference; fileEncoding = 4; lastKnownFileType = text; path = _groupTransform.rst; sourceTree = "<group>"; };
		1EB1216E1D87F6EE009646F7 /* _groupViews.rst */ = {isa = PBXFileReference; fileEncoding = 4; lastKnownFileType = text; path = _groupViews.rst; sourceTree = "<group>"; };
		1EB1216F1D87F6EE009646F7 /* _prefs.rst */ = {isa = PBXFileReference; fileEncoding = 4; lastKnownFileType = text; path = _prefs.rst; sourceTree = "<group>"; };
		1EB121701D87F6EE009646F7 /* _static */ = {isa = PBXFileReference; lastKnownFileType = folder; path = _static; sourceTree = "<group>"; };
		1EB121711D87F6EE009646F7 /* _templates */ = {isa = PBXFileReference; lastKnownFileType = folder; path = _templates; sourceTree = "<group>"; };
		1EB121721D87F6EE009646F7 /* conf.py */ = {isa = PBXFileReference; fileEncoding = 4; lastKnownFileType = text.script.python; path = conf.py; sourceTree = "<group>"; };
		1EB121731D87F6EE009646F7 /* devel */ = {isa = PBXFileReference; lastKnownFileType = folder; path = devel; sourceTree = "<group>"; };
		1EB121741D87F6EE009646F7 /* guide */ = {isa = PBXFileReference; lastKnownFileType = folder; path = guide; sourceTree = "<group>"; };
		1EB121751D87F6EE009646F7 /* index.rst */ = {isa = PBXFileReference; fileEncoding = 4; lastKnownFileType = text; path = index.rst; sourceTree = "<group>"; };
		1EB121761D87F6EE009646F7 /* plugins */ = {isa = PBXFileReference; lastKnownFileType = folder; path = plugins; sourceTree = "<group>"; };
		1EDF0E6F1E1FDCF900C12A4C /* README-Natron-documentation.md */ = {isa = PBXFileReference; fileEncoding = 4; lastKnownFileType = net.daringfireball.markdown; name = "README-Natron-documentation.md"; path = "Documentation/README-Natron-documentation.md"; sourceTree = "<group>"; };
		1EE439561FA1FC690027344A /* natron-python.xcodeproj */ = {isa = PBXFileReference; lastKnownFileType = "wrapper.pb-project"; name = "natron-python.xcodeproj"; path = "PythonBin/natron-python.xcodeproj"; sourceTree = "<group>"; };
>>>>>>> 73419c0d
		1EEB0B5B1D1ADF4D00F0D43D /* LICENSE-AGPL-3.0.txt */ = {isa = PBXFileReference; fileEncoding = 4; lastKnownFileType = text; path = "LICENSE-AGPL-3.0.txt"; sourceTree = "<group>"; };
		1EEB0B5C1D1ADF4D00F0D43D /* LICENSE-Apache-2.0.txt */ = {isa = PBXFileReference; fileEncoding = 4; lastKnownFileType = text; path = "LICENSE-Apache-2.0.txt"; sourceTree = "<group>"; };
		1EEB0B5D1D1ADF4D00F0D43D /* LICENSE-Boost.txt */ = {isa = PBXFileReference; fileEncoding = 4; lastKnownFileType = text; path = "LICENSE-Boost.txt"; sourceTree = "<group>"; };
		1EEB0B5E1D1ADF4D00F0D43D /* LICENSE-bzip2.txt */ = {isa = PBXFileReference; fileEncoding = 4; lastKnownFileType = text; path = "LICENSE-bzip2.txt"; sourceTree = "<group>"; };
		1EEB0B5F1D1ADF4D00F0D43D /* LICENSE-CeresSolver.txt */ = {isa = PBXFileReference; fileEncoding = 4; lastKnownFileType = text; path = "LICENSE-CeresSolver.txt"; sourceTree = "<group>"; };
		1EEB0B601D1ADF4D00F0D43D /* LICENSE-expat.txt */ = {isa = PBXFileReference; fileEncoding = 4; lastKnownFileType = text; path = "LICENSE-expat.txt"; sourceTree = "<group>"; };
		1EEB0B611D1ADF4D00F0D43D /* LICENSE-Field3D.txt */ = {isa = PBXFileReference; fileEncoding = 4; lastKnownFileType = text; path = "LICENSE-Field3D.txt"; sourceTree = "<group>"; };
		1EEB0B621D1ADF4D00F0D43D /* LICENSE-fontconfig.txt */ = {isa = PBXFileReference; fileEncoding = 4; lastKnownFileType = text; path = "LICENSE-fontconfig.txt"; sourceTree = "<group>"; };
		1EEB0B631D1ADF4D00F0D43D /* LICENSE-FreeType.txt */ = {isa = PBXFileReference; fileEncoding = 4; lastKnownFileType = text; path = "LICENSE-FreeType.txt"; sourceTree = "<group>"; };
		1EEB0B641D1ADF4D00F0D43D /* LICENSE-gflags.txt */ = {isa = PBXFileReference; fileEncoding = 4; lastKnownFileType = text; path = "LICENSE-gflags.txt"; sourceTree = "<group>"; };
		1EEB0B651D1ADF4D00F0D43D /* LICENSE-GIFLIB.txt */ = {isa = PBXFileReference; fileEncoding = 4; lastKnownFileType = text; path = "LICENSE-GIFLIB.txt"; sourceTree = "<group>"; };
		1EEB0B661D1ADF4D00F0D43D /* LICENSE-GLAD.txt */ = {isa = PBXFileReference; fileEncoding = 4; lastKnownFileType = text; path = "LICENSE-GLAD.txt"; sourceTree = "<group>"; };
		1EEB0B671D1ADF4D00F0D43D /* LICENSE-GLFW.txt */ = {isa = PBXFileReference; fileEncoding = 4; lastKnownFileType = text; path = "LICENSE-GLFW.txt"; sourceTree = "<group>"; };
		1EEB0B681D1ADF4D00F0D43D /* LICENSE-glog.txt */ = {isa = PBXFileReference; fileEncoding = 4; lastKnownFileType = text; path = "LICENSE-glog.txt"; sourceTree = "<group>"; };
		1EEB0B691D1ADF4D00F0D43D /* LICENSE-GPL-2.0.txt */ = {isa = PBXFileReference; fileEncoding = 4; lastKnownFileType = text; path = "LICENSE-GPL-2.0.txt"; sourceTree = "<group>"; };
		1EEB0B6A1D1ADF4D00F0D43D /* LICENSE-HarfBuzz.txt */ = {isa = PBXFileReference; fileEncoding = 4; lastKnownFileType = text; path = "LICENSE-HarfBuzz.txt"; sourceTree = "<group>"; };
		1EEB0B6B1D1ADF4D00F0D43D /* LICENSE-HDF5.txt */ = {isa = PBXFileReference; fileEncoding = 4; lastKnownFileType = text; path = "LICENSE-HDF5.txt"; sourceTree = "<group>"; };
		1EEB0B6C1D1ADF4D00F0D43D /* LICENSE-hoedown.txt */ = {isa = PBXFileReference; fileEncoding = 4; lastKnownFileType = text; path = "LICENSE-hoedown.txt"; sourceTree = "<group>"; };
		1EEB0B6D1D1ADF4D00F0D43D /* LICENSE-ICU.txt */ = {isa = PBXFileReference; fileEncoding = 4; lastKnownFileType = text; path = "LICENSE-ICU.txt"; sourceTree = "<group>"; };
		1EEB0B6E1D1ADF4D00F0D43D /* LICENSE-ImageMagick.txt */ = {isa = PBXFileReference; fileEncoding = 4; lastKnownFileType = text; path = "LICENSE-ImageMagick.txt"; sourceTree = "<group>"; };
		1EEB0B6F1D1ADF4D00F0D43D /* LICENSE-JasPer.txt */ = {isa = PBXFileReference; fileEncoding = 4; lastKnownFileType = text; path = "LICENSE-JasPer.txt"; sourceTree = "<group>"; };
		1EEB0B701D1ADF4D00F0D43D /* LICENSE-LGPL-2.1.txt */ = {isa = PBXFileReference; fileEncoding = 4; lastKnownFileType = text; path = "LICENSE-LGPL-2.1.txt"; sourceTree = "<group>"; };
		1EEB0B711D1ADF4D00F0D43D /* LICENSE-libedit.txt */ = {isa = PBXFileReference; fileEncoding = 4; lastKnownFileType = text; path = "LICENSE-libedit.txt"; sourceTree = "<group>"; };
		1EEB0B721D1ADF4D00F0D43D /* LICENSE-libffi.txt */ = {isa = PBXFileReference; fileEncoding = 4; lastKnownFileType = text; path = "LICENSE-libffi.txt"; sourceTree = "<group>"; };
		1EEB0B731D1ADF4D00F0D43D /* LICENSE-libjpeg.txt */ = {isa = PBXFileReference; fileEncoding = 4; lastKnownFileType = text; path = "LICENSE-libjpeg.txt"; sourceTree = "<group>"; };
		1EEB0B741D1ADF4D00F0D43D /* LICENSE-libmng.txt */ = {isa = PBXFileReference; fileEncoding = 4; lastKnownFileType = text; path = "LICENSE-libmng.txt"; sourceTree = "<group>"; };
		1EEB0B751D1ADF4D00F0D43D /* LICENSE-libmv.txt */ = {isa = PBXFileReference; fileEncoding = 4; lastKnownFileType = text; path = "LICENSE-libmv.txt"; sourceTree = "<group>"; };
		1EEB0B761D1ADF4D00F0D43D /* LICENSE-libogg.txt */ = {isa = PBXFileReference; fileEncoding = 4; lastKnownFileType = text; path = "LICENSE-libogg.txt"; sourceTree = "<group>"; };
		1EEB0B771D1ADF4D00F0D43D /* LICENSE-libopus.txt */ = {isa = PBXFileReference; fileEncoding = 4; lastKnownFileType = text; path = "LICENSE-libopus.txt"; sourceTree = "<group>"; };
		1EEB0B781D1ADF4D00F0D43D /* LICENSE-libpng.txt */ = {isa = PBXFileReference; fileEncoding = 4; lastKnownFileType = text; path = "LICENSE-libpng.txt"; sourceTree = "<group>"; };
		1EEB0B791D1ADF4D00F0D43D /* LICENSE-libspeex.txt */ = {isa = PBXFileReference; fileEncoding = 4; lastKnownFileType = text; path = "LICENSE-libspeex.txt"; sourceTree = "<group>"; };
		1EEB0B7A1D1ADF4D00F0D43D /* LICENSE-libtheora.txt */ = {isa = PBXFileReference; fileEncoding = 4; lastKnownFileType = text; path = "LICENSE-libtheora.txt"; sourceTree = "<group>"; };
		1EEB0B7B1D1ADF4D00F0D43D /* LICENSE-libtiff.txt */ = {isa = PBXFileReference; fileEncoding = 4; lastKnownFileType = text; path = "LICENSE-libtiff.txt"; sourceTree = "<group>"; };
		1EEB0B7C1D1ADF4D00F0D43D /* LICENSE-libvorbis.txt */ = {isa = PBXFileReference; fileEncoding = 4; lastKnownFileType = text; path = "LICENSE-libvorbis.txt"; sourceTree = "<group>"; };
		1EEB0B7D1D1ADF4D00F0D43D /* LICENSE-libxml.txt */ = {isa = PBXFileReference; fileEncoding = 4; lastKnownFileType = text; path = "LICENSE-libxml.txt"; sourceTree = "<group>"; };
		1EEB0B7E1D1ADF4D00F0D43D /* LICENSE-libxml2.txt */ = {isa = PBXFileReference; fileEncoding = 4; lastKnownFileType = text; path = "LICENSE-libxml2.txt"; sourceTree = "<group>"; };
		1EEB0B7F1D1ADF4D00F0D43D /* LICENSE-Little-CMS.txt */ = {isa = PBXFileReference; fileEncoding = 4; lastKnownFileType = text; path = "LICENSE-Little-CMS.txt"; sourceTree = "<group>"; };
		1EEB0B801D1ADF4D00F0D43D /* LICENSE-Mesa.txt */ = {isa = PBXFileReference; fileEncoding = 4; lastKnownFileType = text; path = "LICENSE-Mesa.txt"; sourceTree = "<group>"; };
		1EEB0B811D1ADF4D00F0D43D /* LICENSE-MPL-2.0.txt */ = {isa = PBXFileReference; fileEncoding = 4; lastKnownFileType = text; path = "LICENSE-MPL-2.0.txt"; sourceTree = "<group>"; };
		1EEB0B821D1ADF4D00F0D43D /* LICENSE-OpenColorIO.txt */ = {isa = PBXFileReference; fileEncoding = 4; lastKnownFileType = text; path = "LICENSE-OpenColorIO.txt"; sourceTree = "<group>"; };
		1EEB0B831D1ADF4D00F0D43D /* LICENSE-OpenEXR.txt */ = {isa = PBXFileReference; fileEncoding = 4; lastKnownFileType = text; path = "LICENSE-OpenEXR.txt"; sourceTree = "<group>"; };
		1EEB0B841D1ADF4D00F0D43D /* LICENSE-openfx.txt */ = {isa = PBXFileReference; fileEncoding = 4; lastKnownFileType = text; path = "LICENSE-openfx.txt"; sourceTree = "<group>"; };
		1EEB0B851D1ADF4D00F0D43D /* LICENSE-openh264.txt */ = {isa = PBXFileReference; fileEncoding = 4; lastKnownFileType = text; path = "LICENSE-openh264.txt"; sourceTree = "<group>"; };
		1EEB0B861D1ADF4D00F0D43D /* LICENSE-OpenImageIO.txt */ = {isa = PBXFileReference; fileEncoding = 4; lastKnownFileType = text; path = "LICENSE-OpenImageIO.txt"; sourceTree = "<group>"; };
		1EEB0B871D1ADF4D00F0D43D /* LICENSE-openjpeg.txt */ = {isa = PBXFileReference; fileEncoding = 4; lastKnownFileType = text; path = "LICENSE-openjpeg.txt"; sourceTree = "<group>"; };
		1EEB0B881D1ADF4D00F0D43D /* LICENSE-OpenSSL.txt */ = {isa = PBXFileReference; fileEncoding = 4; lastKnownFileType = text; path = "LICENSE-OpenSSL.txt"; sourceTree = "<group>"; };
		1EEB0B891D1ADF4D00F0D43D /* LICENSE-orc.txt */ = {isa = PBXFileReference; fileEncoding = 4; lastKnownFileType = text; path = "LICENSE-orc.txt"; sourceTree = "<group>"; };
		1EEB0B8A1D1ADF4D00F0D43D /* LICENSE-Pixman.txt */ = {isa = PBXFileReference; fileEncoding = 4; lastKnownFileType = text; path = "LICENSE-Pixman.txt"; sourceTree = "<group>"; };
		1EEB0B8B1D1ADF4D00F0D43D /* LICENSE-Python.txt */ = {isa = PBXFileReference; fileEncoding = 4; lastKnownFileType = text; path = "LICENSE-Python.txt"; sourceTree = "<group>"; };
		1EEB0B8C1D1ADF4D00F0D43D /* LICENSE-qhttpserver.txt */ = {isa = PBXFileReference; fileEncoding = 4; lastKnownFileType = text; path = "LICENSE-qhttpserver.txt"; sourceTree = "<group>"; };
		1EEB0B8D1D1ADF4D00F0D43D /* LICENSE-Qt-LGPL.txt */ = {isa = PBXFileReference; fileEncoding = 4; lastKnownFileType = text; path = "LICENSE-Qt-LGPL.txt"; sourceTree = "<group>"; };
		1EEB0B8E1D1ADF4D00F0D43D /* LICENSE-Schroedinger.txt */ = {isa = PBXFileReference; fileEncoding = 4; lastKnownFileType = text; path = "LICENSE-Schroedinger.txt"; sourceTree = "<group>"; };
		1EEB0B8F1D1ADF4D00F0D43D /* LICENSE-SeExpr.txt */ = {isa = PBXFileReference; fileEncoding = 4; lastKnownFileType = text; path = "LICENSE-SeExpr.txt"; sourceTree = "<group>"; };
		1EEB0B901D1ADF4D00F0D43D /* LICENSE-TinyXML.txt */ = {isa = PBXFileReference; fileEncoding = 4; lastKnownFileType = text; path = "LICENSE-TinyXML.txt"; sourceTree = "<group>"; };
		1EEB0B911D1ADF4D00F0D43D /* LICENSE-webp.txt */ = {isa = PBXFileReference; fileEncoding = 4; lastKnownFileType = text; path = "LICENSE-webp.txt"; sourceTree = "<group>"; };
		1EEB0B921D1ADF4D00F0D43D /* LICENSE-zlib.txt */ = {isa = PBXFileReference; fileEncoding = 4; lastKnownFileType = text; path = "LICENSE-zlib.txt"; sourceTree = "<group>"; };
		1EEB0B931D1ADF4D00F0D43D /* README.md */ = {isa = PBXFileReference; fileEncoding = 4; lastKnownFileType = net.daringfireball.markdown; path = README.md; sourceTree = "<group>"; };
		1EF958A91DD798AD00245C3F /* PIKColor.png */ = {isa = PBXFileReference; lastKnownFileType = image.png; path = PIKColor.png; sourceTree = "<group>"; };
		1EF958AA1DD798AD00245C3F /* PIKColor.svg */ = {isa = PBXFileReference; fileEncoding = 4; lastKnownFileType = text.xml; path = PIKColor.svg; sourceTree = "<group>"; };
		AC07FAD31D6F65BE00A5A9D8 /* Serialization.xcodeproj */ = {isa = PBXFileReference; lastKnownFileType = "wrapper.pb-project"; name = Serialization.xcodeproj; path = Serialization/Serialization.xcodeproj; sourceTree = "<group>"; };
		AC07FADB1D6F65D100A5A9D8 /* NatronProjectConverter.xcodeproj */ = {isa = PBXFileReference; lastKnownFileType = "wrapper.pb-project"; name = NatronProjectConverter.xcodeproj; path = ProjectConverter/NatronProjectConverter.xcodeproj; sourceTree = "<group>"; };
		AC4999AA1E8021110012C02D /* natron-python.xcodeproj */ = {isa = PBXFileReference; lastKnownFileType = "wrapper.pb-project"; name = "natron-python.xcodeproj"; path = "PythonBin/natron-python.xcodeproj"; sourceTree = "<group>"; };
		AC77629C1D1ACE460006A58E /* tess.xcodeproj */ = {isa = PBXFileReference; lastKnownFileType = "wrapper.pb-project"; name = tess.xcodeproj; path = libs/libtess/tess.xcodeproj; sourceTree = "<group>"; };
		ACD67BF71CEC9D0900DD2CFE /* hoedown.xcodeproj */ = {isa = PBXFileReference; lastKnownFileType = "wrapper.pb-project"; name = hoedown.xcodeproj; path = libs/hoedown/hoedown.xcodeproj; sourceTree = "<group>"; };
		D7A1963F18B2242500F412DA /* HostSupport.xcodeproj */ = {isa = PBXFileReference; lastKnownFileType = "wrapper.pb-project"; name = HostSupport.xcodeproj; path = HostSupport/HostSupport.xcodeproj; sourceTree = "<group>"; };
/* End PBXFileReference section */

/* Begin PBXGroup section */
		1E12F4B51CC6593300105A34 /* Products */ = {
			isa = PBXGroup;
			children = (
				1E12F4BB1CC6593300105A34 /* libqhttpserver.a */,
			);
			name = Products;
			sourceTree = "<group>";
		};
		1E1524F41CA9CCA60056C506 /* Products */ = {
			isa = PBXGroup;
			children = (
				1E15250E1CA9CCA70056C506 /* libceres.a */,
			);
			name = Products;
			sourceTree = "<group>";
		};
		1E1524F91CA9CCA60056C506 /* Products */ = {
			isa = PBXGroup;
			children = (
				1E1525111CA9CCA70056C506 /* libgflags.a */,
			);
			name = Products;
			sourceTree = "<group>";
		};
		1E1524FE1CA9CCA60056C506 /* Products */ = {
			isa = PBXGroup;
			children = (
				1E1525141CA9CCA70056C506 /* libglog.a */,
			);
			name = Products;
			sourceTree = "<group>";
		};
		1E1525031CA9CCA60056C506 /* Products */ = {
			isa = PBXGroup;
			children = (
				1E1525171CA9CCA70056C506 /* libLibMV.a */,
			);
			name = Products;
			sourceTree = "<group>";
		};
		1E1525081CA9CCA60056C506 /* Products */ = {
			isa = PBXGroup;
			children = (
				1E15251A1CA9CCA70056C506 /* libopenMVG.a */,
			);
			name = Products;
			sourceTree = "<group>";
		};
		1E189EC01C49475E00F1FD20 /* Products */ = {
			isa = PBXGroup;
			children = (
				1E189EC41C49475E00F1FD20 /* Natron.app */,
			);
			name = Products;
			sourceTree = "<group>";
		};
		1E1FB61F1DA7BB8B009F547D /* PyPlugs */ = {
			isa = PBXGroup;
			children = (
				1EE90EED1DD79AB400FA7BFE /* AngleBlur.nps */,
				1EE90EEE1DD79AB400FA7BFE /* DropShadow.nps */,
				1E1FB6211DA7BBD1009F547D /* DropShadow.png */,
				1EE90F1C1DD79F0C00FA7BFE /* EdgeBlur.nps */,
				1EE90EEF1DD79AB400FA7BFE /* Fill.nps */,
				1E1FB6231DA7BBD1009F547D /* Fill.png */,
				1EE90EF01DD79AB400FA7BFE /* Glow.nps */,
				1E1FB6251DA7BBD1009F547D /* Glow.png */,
				1EE90EF11DD79AB400FA7BFE /* LightWrap.nps */,
				1E1FB6271DA7BBD2009F547D /* LightWrap.png */,
				1EE90EF21DD79AB400FA7BFE /* PIKColor.nps */,
				1EF958A91DD798AD00245C3F /* PIKColor.png */,
				1EF958AA1DD798AD00245C3F /* PIKColor.svg */,
				1E1FB62A1DA7BBD2009F547D /* SplitAndJoin.py */,
				1EE90EF31DD79AB400FA7BFE /* ViewerOCIO.nps */,
				1EE90EF41DD79AB400FA7BFE /* ZMask.nps */,
				1EE90EF51DD79AB400FA7BFE /* ZRemap.nps */,
				1E1FB62C1DA7BBD2009F547D /* ZRemap.png */,
			);
			name = PyPlugs;
			path = Gui/Resources/PyPlugs;
			sourceTree = "<group>";
		};
		1E306DEE1C49497200BAC6E3 /* Products */ = {
			isa = PBXGroup;
			children = (
				1E306DF71C49497200BAC6E3 /* NatronRenderer */,
			);
			name = Products;
			sourceTree = "<group>";
		};
		1E70D1621CF33AF3000D2932 /* QMake files */ = {
			isa = PBXGroup;
			children = (
				1E70D1601CF33A0C000D2932 /* Project.pro */,
				1E70D1541CF33A0C000D2932 /* global.pri */,
				1E70D1511CF33A0C000D2932 /* config.pri */,
				1E70D15A1CF33A0C000D2932 /* libs.pri */,
				1E70D15F1CF33A0C000D2932 /* OpenColorIO-Configs.pri */,
			);
			name = "QMake files";
			sourceTree = "<group>";
		};
		1E70D1631CF33B22000D2932 /* Documentation */ = {
			isa = PBXGroup;
			children = (
				1EDF0EA31E1FDF3E00C12A4C /* README-Natron-documentation.md */,
				1E70D14F1CF33A0C000D2932 /* BUGS.md */,
				1E70D1501CF33A0C000D2932 /* CHANGELOG.md */,
				1E70D1521CF33A0C000D2932 /* CONTRIBUTING.md */,
				1E70D1531CF33A0C000D2932 /* CONTRIBUTORS.txt */,
				1E769A631D95563500AF3860 /* I18N-HOWTO.txt */,
				1E70D1551CF33A0C000D2932 /* INSTALL_FREEBSD.md */,
				1E70D1561CF33A0C000D2932 /* INSTALL_LINUX.md */,
				1E70D1571CF33A0C000D2932 /* INSTALL_OSX.md */,
				1E70D1581CF33A0C000D2932 /* INSTALL_WINDOWS.md */,
				1E7698DA1D951A0B00AF3860 /* LATEST_VERSION_README.txt */,
				1E70D15B1CF33A0C000D2932 /* LICENSE_SHORT.txt */,
				1E70D15C1CF33A0C000D2932 /* LICENSE.txt */,
				1E70D15D1CF33A0C000D2932 /* Natron.rc */,
				1E70D15E1CF33A0C000D2932 /* OpenColorIO-Configs-README.md */,
				1E70D1611CF33A0C000D2932 /* README.md */,
				1E5EBABC1D4DF2640005A5A8 /* ofx_plugin_programming_guide.html */,
				1E5EBABD1D4DF2640005A5A8 /* ofxActionsSupported.rtf */,
				1E5EBABE1D4DF2640005A5A8 /* ofxPropSupported.rtf */,
				1E5EBABF1D4DF2640005A5A8 /* Presentation.md */,
				1E5EBAC11D4DF2640005A5A8 /* TuttleOFX-README.txt */,
				1E5FBCF91DDCAD4800348B8B /* Natron.spec */,
				1E5EBAC01D4DF2640005A5A8 /* source */,
				1EA7E3271E93D093001E9FDA /* OpenFX */,
				1EA7E3521E93D140001E9FDA /* exprtk */,
				1EA7E2EC1E93CFE7001E9FDA /* libtess */,
				1EEB0B211D1ADC9A00F0D43D /* components */,
			);
			name = Documentation;
			sourceTree = "<group>";
		};
		1EA7E2EC1E93CFE7001E9FDA /* libtess */ = {
			isa = PBXGroup;
			children = (
				1EA7E2EE1E93D013001E9FDA /* alg-outline */,
				1EA7E2EF1E93D013001E9FDA /* README */,
				1EA7E2F01E93D013001E9FDA /* README.natron.md */,
			);
			name = libtess;
			path = libs/libtess;
			sourceTree = "<group>";
		};
		1EA7E3271E93D093001E9FDA /* OpenFX */ = {
			isa = PBXGroup;
			children = (
				1EA7E33E1E93D124001E9FDA /* apiChanges_1_2_Chapter.xml */,
				1EA7E33F1E93D124001E9FDA /* clipPreferencesChapter.xml */,
				1EA7E3401E93D124001E9FDA /* header.xml */,
				1EA7E3411E93D124001E9FDA /* imageEffectActionsChapter.xml */,
				1EA7E3421E93D124001E9FDA /* imageEffectsAPIChapter.xml */,
				1EA7E3431E93D124001E9FDA /* interactActionsChapter.xml */,
				1EA7E3441E93D124001E9FDA /* ofxHostStruct.xml */,
				1EA7E3451E93D124001E9FDA /* ofxLoadingSequence.xml */,
				1EA7E3461E93D124001E9FDA /* ofxPackaging.xml */,
				1EA7E3471E93D124001E9FDA /* ofxParameterChapter.xml */,
				1EA7E3481E93D124001E9FDA /* ofxPluginStruct.xml */,
				1EA7E3491E93D124001E9FDA /* ofxProgrammingGuide.xml */,
				1EA7E34A1E93D124001E9FDA /* ofxProgrammingReference.xml */,
				1EA7E34B1E93D124001E9FDA /* ofxPropertiesByObject.xml */,
				1EA7E34C1E93D124001E9FDA /* README.txt */,
				1EA7E34D1E93D124001E9FDA /* index.html */,
				1EA7E34E1E93D124001E9FDA /* statusCodesChapter.xml */,
				1EA7E34F1E93D124001E9FDA /* readme-ofxa.md */,
				1EA7E3501E93D124001E9FDA /* README.md */,
				1EA7E3511E93D124001E9FDA /* release-notes.md */,
			);
			name = OpenFX;
			path = libs/OpenFX;
			sourceTree = "<group>";
		};
		1EA7E3521E93D140001E9FDA /* exprtk */ = {
			isa = PBXGroup;
			children = (
				1EA7E3531E93D152001E9FDA /* readme.txt */,
			);
			name = exprtk;
			path = libs/exprtk;
			sourceTree = "<group>";
		};
		1EADE5B718AA400B00EF3180 = {
			isa = PBXGroup;
			children = (
				1EE439561FA1FC690027344A /* natron-python.xcodeproj */,
				1E70D1631CF33B22000D2932 /* Documentation */,
				1E1FB61F1DA7BB8B009F547D /* PyPlugs */,
				1E70D1621CF33AF3000D2932 /* QMake files */,
				ACD67BF71CEC9D0900DD2CFE /* hoedown.xcodeproj */,
				AC77629C1D1ACE460006A58E /* tess.xcodeproj */,
				1E1524F31CA9CCA60056C506 /* ceres.xcodeproj */,
				1E1524F81CA9CCA60056C506 /* gflags.xcodeproj */,
				1E1524FD1CA9CCA60056C506 /* glog.xcodeproj */,
				1E1525021CA9CCA60056C506 /* LibMV.xcodeproj */,
				1E1525071CA9CCA60056C506 /* openMVG.xcodeproj */,
				1E12F4B41CC6593300105A34 /* qhttpserver.xcodeproj */,
				1EDADF2A1D8B0C4D00D47689 /* yaml-cpp-natron.xcodeproj */,
				D7A1963F18B2242500F412DA /* HostSupport.xcodeproj */,
				AC4999AA1E8021110012C02D /* natron-python.xcodeproj */,
				1E306DED1C49497200BAC6E3 /* NatronRenderer.xcodeproj */,
				AC07FADB1D6F65D100A5A9D8 /* NatronProjectConverter.xcodeproj */,
				1E189EBF1C49475E00F1FD20 /* Natron.xcodeproj */,
				1EADE5C118AA403700EF3180 /* Engine.xcodeproj */,
				1EADE5C418AA403700EF3180 /* Gui.xcodeproj */,
				AC07FAD31D6F65BE00A5A9D8 /* Serialization.xcodeproj */,
				1EADE5C718AA403700EF3180 /* Tests.xcodeproj */,
			);
			sourceTree = "<group>";
		};
		1EADE5C218AA403700EF3180 /* Products */ = {
			isa = PBXGroup;
			children = (
				1EADE5CF18AA403700EF3180 /* libEngine.a */,
			);
			name = Products;
			sourceTree = "<group>";
		};
		1EADE5C518AA403700EF3180 /* Products */ = {
			isa = PBXGroup;
			children = (
				1EADE5D218AA403700EF3180 /* libGui.a */,
			);
			name = Products;
			sourceTree = "<group>";
		};
		1EADE5C818AA403700EF3180 /* Products */ = {
			isa = PBXGroup;
			children = (
				1EADE5DB18AA403700EF3180 /* Tests */,
			);
			name = Products;
			sourceTree = "<group>";
		};
		1EDADF2B1D8B0C4D00D47689 /* Products */ = {
			isa = PBXGroup;
			children = (
				1EE90EF71DD79AB400FA7BFE /* libyaml-cpp-natron.a */,
			);
			name = Products;
			sourceTree = "<group>";
		};
		1EE439571FA1FC690027344A /* Products */ = {
			isa = PBXGroup;
			children = (
				1EE4395D1FA1FC690027344A /* natron-python */,
			);
			name = Products;
			sourceTree = "<group>";
		};
		1EEB0B211D1ADC9A00F0D43D /* components */ = {
			isa = PBXGroup;
			children = (
				1EEB0B931D1ADF4D00F0D43D /* README.md */,
				1EEB0B5B1D1ADF4D00F0D43D /* LICENSE-AGPL-3.0.txt */,
				1EEB0B5C1D1ADF4D00F0D43D /* LICENSE-Apache-2.0.txt */,
				1EEB0B5D1D1ADF4D00F0D43D /* LICENSE-Boost.txt */,
				1EEB0B5E1D1ADF4D00F0D43D /* LICENSE-bzip2.txt */,
				1EEB0B5F1D1ADF4D00F0D43D /* LICENSE-CeresSolver.txt */,
				1EEB0B601D1ADF4D00F0D43D /* LICENSE-expat.txt */,
				1EEB0B611D1ADF4D00F0D43D /* LICENSE-Field3D.txt */,
				1EEB0B621D1ADF4D00F0D43D /* LICENSE-fontconfig.txt */,
				1EEB0B631D1ADF4D00F0D43D /* LICENSE-FreeType.txt */,
				1EEB0B641D1ADF4D00F0D43D /* LICENSE-gflags.txt */,
				1EEB0B651D1ADF4D00F0D43D /* LICENSE-GIFLIB.txt */,
				1EEB0B661D1ADF4D00F0D43D /* LICENSE-GLAD.txt */,
				1EEB0B671D1ADF4D00F0D43D /* LICENSE-GLFW.txt */,
				1EEB0B681D1ADF4D00F0D43D /* LICENSE-glog.txt */,
				1EEB0B691D1ADF4D00F0D43D /* LICENSE-GPL-2.0.txt */,
				1EEB0B6A1D1ADF4D00F0D43D /* LICENSE-HarfBuzz.txt */,
				1EEB0B6B1D1ADF4D00F0D43D /* LICENSE-HDF5.txt */,
				1EEB0B6C1D1ADF4D00F0D43D /* LICENSE-hoedown.txt */,
				1EEB0B6D1D1ADF4D00F0D43D /* LICENSE-ICU.txt */,
				1EEB0B6E1D1ADF4D00F0D43D /* LICENSE-ImageMagick.txt */,
				1EEB0B6F1D1ADF4D00F0D43D /* LICENSE-JasPer.txt */,
				1EEB0B701D1ADF4D00F0D43D /* LICENSE-LGPL-2.1.txt */,
				1EEB0B711D1ADF4D00F0D43D /* LICENSE-libedit.txt */,
				1EEB0B721D1ADF4D00F0D43D /* LICENSE-libffi.txt */,
				1EEB0B731D1ADF4D00F0D43D /* LICENSE-libjpeg.txt */,
				1EEB0B741D1ADF4D00F0D43D /* LICENSE-libmng.txt */,
				1EEB0B751D1ADF4D00F0D43D /* LICENSE-libmv.txt */,
				1EEB0B761D1ADF4D00F0D43D /* LICENSE-libogg.txt */,
				1EEB0B771D1ADF4D00F0D43D /* LICENSE-libopus.txt */,
				1EEB0B781D1ADF4D00F0D43D /* LICENSE-libpng.txt */,
				1EEB0B791D1ADF4D00F0D43D /* LICENSE-libspeex.txt */,
				1EEB0B7A1D1ADF4D00F0D43D /* LICENSE-libtheora.txt */,
				1EEB0B7B1D1ADF4D00F0D43D /* LICENSE-libtiff.txt */,
				1EEB0B7C1D1ADF4D00F0D43D /* LICENSE-libvorbis.txt */,
				1EEB0B7D1D1ADF4D00F0D43D /* LICENSE-libxml.txt */,
				1EEB0B7E1D1ADF4D00F0D43D /* LICENSE-libxml2.txt */,
				1EEB0B7F1D1ADF4D00F0D43D /* LICENSE-Little-CMS.txt */,
				1EEB0B801D1ADF4D00F0D43D /* LICENSE-Mesa.txt */,
				1EEB0B811D1ADF4D00F0D43D /* LICENSE-MPL-2.0.txt */,
				1EEB0B821D1ADF4D00F0D43D /* LICENSE-OpenColorIO.txt */,
				1EEB0B831D1ADF4D00F0D43D /* LICENSE-OpenEXR.txt */,
				1EEB0B841D1ADF4D00F0D43D /* LICENSE-openfx.txt */,
				1EEB0B851D1ADF4D00F0D43D /* LICENSE-openh264.txt */,
				1EEB0B861D1ADF4D00F0D43D /* LICENSE-OpenImageIO.txt */,
				1EEB0B871D1ADF4D00F0D43D /* LICENSE-openjpeg.txt */,
				1EEB0B881D1ADF4D00F0D43D /* LICENSE-OpenSSL.txt */,
				1EEB0B891D1ADF4D00F0D43D /* LICENSE-orc.txt */,
				1EEB0B8A1D1ADF4D00F0D43D /* LICENSE-Pixman.txt */,
				1EEB0B8B1D1ADF4D00F0D43D /* LICENSE-Python.txt */,
				1EEB0B8C1D1ADF4D00F0D43D /* LICENSE-qhttpserver.txt */,
				1EEB0B8D1D1ADF4D00F0D43D /* LICENSE-Qt-LGPL.txt */,
				1EEB0B8E1D1ADF4D00F0D43D /* LICENSE-Schroedinger.txt */,
				1EEB0B8F1D1ADF4D00F0D43D /* LICENSE-SeExpr.txt */,
				1EEB0B901D1ADF4D00F0D43D /* LICENSE-TinyXML.txt */,
				1EEB0B911D1ADF4D00F0D43D /* LICENSE-webp.txt */,
				1EEB0B921D1ADF4D00F0D43D /* LICENSE-zlib.txt */,
			);
			name = components;
			path = tools/license/components;
			sourceTree = "<group>";
		};
		AC07FAD41D6F65BE00A5A9D8 /* Products */ = {
			isa = PBXGroup;
			children = (
				AC07FADA1D6F65BE00A5A9D8 /* libSerialization.a */,
			);
			name = Products;
			sourceTree = "<group>";
		};
		AC07FADC1D6F65D100A5A9D8 /* Products */ = {
			isa = PBXGroup;
			children = (
				AC07FAE21D6F65D100A5A9D8 /* NatronProjectConverter */,
			);
			name = Products;
			sourceTree = "<group>";
		};
		AC4999AB1E8021110012C02D /* Products */ = {
			isa = PBXGroup;
			children = (
				AC4999B11E8021110012C02D /* natron-python */,
			);
			name = Products;
			sourceTree = "<group>";
		};
		AC77629D1D1ACE460006A58E /* Products */ = {
			isa = PBXGroup;
			children = (
				AC7762A31D1ACE460006A58E /* libtess.a */,
			);
			name = Products;
			sourceTree = "<group>";
		};
		ACD67BF81CEC9D0900DD2CFE /* Products */ = {
			isa = PBXGroup;
			children = (
				ACD67BFE1CEC9D0900DD2CFE /* libhoedown.a */,
			);
			name = Products;
			sourceTree = "<group>";
		};
		D7A1964018B2242500F412DA /* Products */ = {
			isa = PBXGroup;
			children = (
				D7A1964618B2242500F412DA /* libHostSupport.a */,
			);
			name = Products;
			sourceTree = "<group>";
		};
/* End PBXGroup section */

/* Begin PBXProject section */
		1EADE5B818AA400B00EF3180 /* Project object */ = {
			isa = PBXProject;
			attributes = {
				LastUpgradeCheck = 0500;
				TargetAttributes = {
					AC4AA6331C480E7F00C92E12 = {
						CreatedOnToolsVersion = 7.2;
					};
				};
			};
			buildConfigurationList = 1EADE5BB18AA400B00EF3180 /* Build configuration list for PBXProject "Project-xcode" */;
			compatibilityVersion = "Xcode 3.2";
			developmentRegion = English;
			hasScannedForEncodings = 0;
			knownRegions = (
				en,
			);
			mainGroup = 1EADE5B718AA400B00EF3180;
			projectDirPath = "";
			projectReferences = (
				{
					ProductGroup = 1E1524F41CA9CCA60056C506 /* Products */;
					ProjectRef = 1E1524F31CA9CCA60056C506 /* ceres.xcodeproj */;
				},
				{
					ProductGroup = 1EADE5C218AA403700EF3180 /* Products */;
					ProjectRef = 1EADE5C118AA403700EF3180 /* Engine.xcodeproj */;
				},
				{
					ProductGroup = 1E1524F91CA9CCA60056C506 /* Products */;
					ProjectRef = 1E1524F81CA9CCA60056C506 /* gflags.xcodeproj */;
				},
				{
					ProductGroup = 1E1524FE1CA9CCA60056C506 /* Products */;
					ProjectRef = 1E1524FD1CA9CCA60056C506 /* glog.xcodeproj */;
				},
				{
					ProductGroup = 1EADE5C518AA403700EF3180 /* Products */;
					ProjectRef = 1EADE5C418AA403700EF3180 /* Gui.xcodeproj */;
				},
				{
					ProductGroup = ACD67BF81CEC9D0900DD2CFE /* Products */;
					ProjectRef = ACD67BF71CEC9D0900DD2CFE /* hoedown.xcodeproj */;
				},
				{
					ProductGroup = D7A1964018B2242500F412DA /* Products */;
					ProjectRef = D7A1963F18B2242500F412DA /* HostSupport.xcodeproj */;
				},
				{
					ProductGroup = 1E1525031CA9CCA60056C506 /* Products */;
					ProjectRef = 1E1525021CA9CCA60056C506 /* LibMV.xcodeproj */;
				},
				{
<<<<<<< HEAD
					ProductGroup = AC4999AB1E8021110012C02D /* Products */;
					ProjectRef = AC4999AA1E8021110012C02D /* natron-python.xcodeproj */;
=======
					ProductGroup = 1EE439571FA1FC690027344A /* Products */;
					ProjectRef = 1EE439561FA1FC690027344A /* natron-python.xcodeproj */;
>>>>>>> 73419c0d
				},
				{
					ProductGroup = 1E189EC01C49475E00F1FD20 /* Products */;
					ProjectRef = 1E189EBF1C49475E00F1FD20 /* Natron.xcodeproj */;
				},
				{
					ProductGroup = AC07FADC1D6F65D100A5A9D8 /* Products */;
					ProjectRef = AC07FADB1D6F65D100A5A9D8 /* NatronProjectConverter.xcodeproj */;
				},
				{
					ProductGroup = 1E306DEE1C49497200BAC6E3 /* Products */;
					ProjectRef = 1E306DED1C49497200BAC6E3 /* NatronRenderer.xcodeproj */;
				},
				{
					ProductGroup = 1E1525081CA9CCA60056C506 /* Products */;
					ProjectRef = 1E1525071CA9CCA60056C506 /* openMVG.xcodeproj */;
				},
				{
					ProductGroup = 1E12F4B51CC6593300105A34 /* Products */;
					ProjectRef = 1E12F4B41CC6593300105A34 /* qhttpserver.xcodeproj */;
				},
				{
					ProductGroup = AC07FAD41D6F65BE00A5A9D8 /* Products */;
					ProjectRef = AC07FAD31D6F65BE00A5A9D8 /* Serialization.xcodeproj */;
				},
				{
					ProductGroup = AC77629D1D1ACE460006A58E /* Products */;
					ProjectRef = AC77629C1D1ACE460006A58E /* tess.xcodeproj */;
				},
				{
					ProductGroup = 1EADE5C818AA403700EF3180 /* Products */;
					ProjectRef = 1EADE5C718AA403700EF3180 /* Tests.xcodeproj */;
				},
				{
					ProductGroup = 1EDADF2B1D8B0C4D00D47689 /* Products */;
					ProjectRef = 1EDADF2A1D8B0C4D00D47689 /* yaml-cpp-natron.xcodeproj */;
				},
			);
			projectRoot = "";
			targets = (
				1EADE5DC18AA404400EF3180 /* all */,
				1EADE5F818AA407D00EF3180 /* Tests */,
				1E5F8F5118AA91330045A477 /* libs */,
				AC4AA6331C480E7F00C92E12 /* Natron */,
			);
		};
/* End PBXProject section */

/* Begin PBXReferenceProxy section */
		1E12F4BB1CC6593300105A34 /* libqhttpserver.a */ = {
			isa = PBXReferenceProxy;
			fileType = archive.ar;
			path = libqhttpserver.a;
			remoteRef = 1E12F4BA1CC6593300105A34 /* PBXContainerItemProxy */;
			sourceTree = BUILT_PRODUCTS_DIR;
		};
		1E15250E1CA9CCA70056C506 /* libceres.a */ = {
			isa = PBXReferenceProxy;
			fileType = archive.ar;
			path = libceres.a;
			remoteRef = 1E15250D1CA9CCA70056C506 /* PBXContainerItemProxy */;
			sourceTree = BUILT_PRODUCTS_DIR;
		};
		1E1525111CA9CCA70056C506 /* libgflags.a */ = {
			isa = PBXReferenceProxy;
			fileType = archive.ar;
			path = libgflags.a;
			remoteRef = 1E1525101CA9CCA70056C506 /* PBXContainerItemProxy */;
			sourceTree = BUILT_PRODUCTS_DIR;
		};
		1E1525141CA9CCA70056C506 /* libglog.a */ = {
			isa = PBXReferenceProxy;
			fileType = archive.ar;
			path = libglog.a;
			remoteRef = 1E1525131CA9CCA70056C506 /* PBXContainerItemProxy */;
			sourceTree = BUILT_PRODUCTS_DIR;
		};
		1E1525171CA9CCA70056C506 /* libLibMV.a */ = {
			isa = PBXReferenceProxy;
			fileType = archive.ar;
			path = libLibMV.a;
			remoteRef = 1E1525161CA9CCA70056C506 /* PBXContainerItemProxy */;
			sourceTree = BUILT_PRODUCTS_DIR;
		};
		1E15251A1CA9CCA70056C506 /* libopenMVG.a */ = {
			isa = PBXReferenceProxy;
			fileType = archive.ar;
			path = libopenMVG.a;
			remoteRef = 1E1525191CA9CCA70056C506 /* PBXContainerItemProxy */;
			sourceTree = BUILT_PRODUCTS_DIR;
		};
		1E189EC41C49475E00F1FD20 /* Natron.app */ = {
			isa = PBXReferenceProxy;
			fileType = wrapper.application;
			path = Natron.app;
			remoteRef = 1E189EC31C49475E00F1FD20 /* PBXContainerItemProxy */;
			sourceTree = BUILT_PRODUCTS_DIR;
		};
		1E306DF71C49497200BAC6E3 /* NatronRenderer */ = {
			isa = PBXReferenceProxy;
			fileType = "compiled.mach-o.executable";
			path = NatronRenderer;
			remoteRef = 1E306DF61C49497200BAC6E3 /* PBXContainerItemProxy */;
			sourceTree = BUILT_PRODUCTS_DIR;
		};
		1EADE5CF18AA403700EF3180 /* libEngine.a */ = {
			isa = PBXReferenceProxy;
			fileType = archive.ar;
			path = libEngine.a;
			remoteRef = 1EADE5CE18AA403700EF3180 /* PBXContainerItemProxy */;
			sourceTree = BUILT_PRODUCTS_DIR;
		};
		1EADE5D218AA403700EF3180 /* libGui.a */ = {
			isa = PBXReferenceProxy;
			fileType = archive.ar;
			path = libGui.a;
			remoteRef = 1EADE5D118AA403700EF3180 /* PBXContainerItemProxy */;
			sourceTree = BUILT_PRODUCTS_DIR;
		};
		1EADE5DB18AA403700EF3180 /* Tests */ = {
			isa = PBXReferenceProxy;
			fileType = "compiled.mach-o.executable";
			path = Tests;
			remoteRef = 1EADE5DA18AA403700EF3180 /* PBXContainerItemProxy */;
			sourceTree = BUILT_PRODUCTS_DIR;
		};
<<<<<<< HEAD
		1EE90EF71DD79AB400FA7BFE /* libyaml-cpp-natron.a */ = {
			isa = PBXReferenceProxy;
			fileType = archive.ar;
			path = "libyaml-cpp-natron.a";
			remoteRef = 1EE90EF61DD79AB400FA7BFE /* PBXContainerItemProxy */;
			sourceTree = BUILT_PRODUCTS_DIR;
		};
		AC07FADA1D6F65BE00A5A9D8 /* libSerialization.a */ = {
			isa = PBXReferenceProxy;
			fileType = archive.ar;
			path = libSerialization.a;
			remoteRef = AC07FAD91D6F65BE00A5A9D8 /* PBXContainerItemProxy */;
			sourceTree = BUILT_PRODUCTS_DIR;
		};
		AC07FAE21D6F65D100A5A9D8 /* NatronProjectConverter */ = {
			isa = PBXReferenceProxy;
			fileType = "compiled.mach-o.executable";
			path = NatronProjectConverter;
			remoteRef = AC07FAE11D6F65D100A5A9D8 /* PBXContainerItemProxy */;
			sourceTree = BUILT_PRODUCTS_DIR;
		};
		AC4999B11E8021110012C02D /* natron-python */ = {
			isa = PBXReferenceProxy;
			fileType = "compiled.mach-o.executable";
			path = "natron-python";
			remoteRef = AC4999B01E8021110012C02D /* PBXContainerItemProxy */;
=======
		1EE4395D1FA1FC690027344A /* natron-python */ = {
			isa = PBXReferenceProxy;
			fileType = "compiled.mach-o.executable";
			path = "natron-python";
			remoteRef = 1EE4395C1FA1FC690027344A /* PBXContainerItemProxy */;
>>>>>>> 73419c0d
			sourceTree = BUILT_PRODUCTS_DIR;
		};
		AC7762A31D1ACE460006A58E /* libtess.a */ = {
			isa = PBXReferenceProxy;
			fileType = archive.ar;
			path = libtess.a;
			remoteRef = AC7762A21D1ACE460006A58E /* PBXContainerItemProxy */;
			sourceTree = BUILT_PRODUCTS_DIR;
		};
		ACD67BFE1CEC9D0900DD2CFE /* libhoedown.a */ = {
			isa = PBXReferenceProxy;
			fileType = archive.ar;
			path = libhoedown.a;
			remoteRef = ACD67BFD1CEC9D0900DD2CFE /* PBXContainerItemProxy */;
			sourceTree = BUILT_PRODUCTS_DIR;
		};
		D7A1964618B2242500F412DA /* libHostSupport.a */ = {
			isa = PBXReferenceProxy;
			fileType = archive.ar;
			path = libHostSupport.a;
			remoteRef = D7A1964518B2242500F412DA /* PBXContainerItemProxy */;
			sourceTree = BUILT_PRODUCTS_DIR;
		};
/* End PBXReferenceProxy section */

/* Begin PBXShellScriptBuildPhase section */
		1E5F8F5018AA911E0045A477 /* ShellScript */ = {
			isa = PBXShellScriptBuildPhase;
			buildActionMask = 2147483647;
			files = (
			);
			inputPaths = (
			);
			outputPaths = (
			);
			runOnlyForDeploymentPostprocessing = 0;
			shellPath = /bin/sh;
			shellScript = "xcodebuild -project Tests/Tests.xcodeproj -configuration $CONFIGURATION";
			showEnvVarsInLog = 0;
		};
/* End PBXShellScriptBuildPhase section */

/* Begin PBXTargetDependency section */
		1E1178141D8BD50E00024C91 /* PBXTargetDependency */ = {
			isa = PBXTargetDependency;
			name = NatronProjectConverter;
			targetProxy = 1E1178131D8BD50E00024C91 /* PBXContainerItemProxy */;
		};
		1E12F4BD1CC6594E00105A34 /* PBXTargetDependency */ = {
			isa = PBXTargetDependency;
			name = qhttpserver;
			targetProxy = 1E12F4BC1CC6594E00105A34 /* PBXContainerItemProxy */;
		};
		1E1525381CA9CD8D0056C506 /* PBXTargetDependency */ = {
			isa = PBXTargetDependency;
			name = ceres;
			targetProxy = 1E1525371CA9CD8D0056C506 /* PBXContainerItemProxy */;
		};
		1E15253A1CA9CD8D0056C506 /* PBXTargetDependency */ = {
			isa = PBXTargetDependency;
			name = gflags;
			targetProxy = 1E1525391CA9CD8D0056C506 /* PBXContainerItemProxy */;
		};
		1E15253C1CA9CD8D0056C506 /* PBXTargetDependency */ = {
			isa = PBXTargetDependency;
			name = glog;
			targetProxy = 1E15253B1CA9CD8D0056C506 /* PBXContainerItemProxy */;
		};
		1E15253E1CA9CD8D0056C506 /* PBXTargetDependency */ = {
			isa = PBXTargetDependency;
			name = LibMV;
			targetProxy = 1E15253D1CA9CD8D0056C506 /* PBXContainerItemProxy */;
		};
		1E1525401CA9CD8D0056C506 /* PBXTargetDependency */ = {
			isa = PBXTargetDependency;
			name = openMVG;
			targetProxy = 1E15253F1CA9CD8D0056C506 /* PBXContainerItemProxy */;
		};
		1E306DFD1C4949AB00BAC6E3 /* PBXTargetDependency */ = {
			isa = PBXTargetDependency;
			name = Tests;
			targetProxy = 1E306DFC1C4949AB00BAC6E3 /* PBXContainerItemProxy */;
		};
		1E306DFF1C4949BA00BAC6E3 /* PBXTargetDependency */ = {
			isa = PBXTargetDependency;
			target = 1E5F8F5118AA91330045A477 /* libs */;
			targetProxy = 1E306DFE1C4949BA00BAC6E3 /* PBXContainerItemProxy */;
		};
		1E306E011C4949BE00BAC6E3 /* PBXTargetDependency */ = {
			isa = PBXTargetDependency;
			target = AC4AA6331C480E7F00C92E12 /* Natron */;
			targetProxy = 1E306E001C4949BE00BAC6E3 /* PBXContainerItemProxy */;
		};
		1E306E031C4949C900BAC6E3 /* PBXTargetDependency */ = {
			isa = PBXTargetDependency;
			name = NatronRenderer;
			targetProxy = 1E306E021C4949C900BAC6E3 /* PBXContainerItemProxy */;
		};
		1E306E051C4949D700BAC6E3 /* PBXTargetDependency */ = {
			isa = PBXTargetDependency;
			name = Natron;
			targetProxy = 1E306E041C4949D700BAC6E3 /* PBXContainerItemProxy */;
		};
		1E5F8F5818AA913D0045A477 /* PBXTargetDependency */ = {
			isa = PBXTargetDependency;
			name = Engine;
			targetProxy = 1E5F8F5718AA913D0045A477 /* PBXContainerItemProxy */;
		};
		1E5F8F5A18AA913D0045A477 /* PBXTargetDependency */ = {
			isa = PBXTargetDependency;
			name = Gui;
			targetProxy = 1E5F8F5918AA913D0045A477 /* PBXContainerItemProxy */;
		};
		1E5F8F5C18AA91430045A477 /* PBXTargetDependency */ = {
			isa = PBXTargetDependency;
			target = 1E5F8F5118AA91330045A477 /* libs */;
			targetProxy = 1E5F8F5B18AA91430045A477 /* PBXContainerItemProxy */;
		};
		1E7DE01F1FA1FCDB0060E9E7 /* PBXTargetDependency */ = {
			isa = PBXTargetDependency;
			name = "natron-python";
			targetProxy = 1E7DE01E1FA1FCDB0060E9E7 /* PBXContainerItemProxy */;
		};
		1EADE5FF18AA408B00EF3180 /* PBXTargetDependency */ = {
			isa = PBXTargetDependency;
			target = 1EADE5F818AA407D00EF3180 /* Tests */;
			targetProxy = 1EADE5FE18AA408B00EF3180 /* PBXContainerItemProxy */;
		};
		1ED800511E198C6B0021BEC0 /* PBXTargetDependency */ = {
			isa = PBXTargetDependency;
			name = NatronProjectConverter;
			targetProxy = 1ED800501E198C6B0021BEC0 /* PBXContainerItemProxy */;
		};
		1EDADF331D8B0C6500D47689 /* PBXTargetDependency */ = {
			isa = PBXTargetDependency;
			name = "yaml-cpp-natron";
			targetProxy = 1EDADF321D8B0C6500D47689 /* PBXContainerItemProxy */;
		};
		AC3FFDFE1D8835900049666E /* PBXTargetDependency */ = {
			isa = PBXTargetDependency;
			name = Serialization;
			targetProxy = AC3FFDFD1D8835900049666E /* PBXContainerItemProxy */;
		};
		AC4AA6381C480E8700C92E12 /* PBXTargetDependency */ = {
			isa = PBXTargetDependency;
			target = 1E5F8F5118AA91330045A477 /* libs */;
			targetProxy = AC4AA6371C480E8700C92E12 /* PBXContainerItemProxy */;
		};
		AC7762A51D1ACE550006A58E /* PBXTargetDependency */ = {
			isa = PBXTargetDependency;
			name = tess;
			targetProxy = AC7762A41D1ACE550006A58E /* PBXContainerItemProxy */;
		};
		ACD67C001CEC9D1000DD2CFE /* PBXTargetDependency */ = {
			isa = PBXTargetDependency;
			name = hoedown;
			targetProxy = ACD67BFF1CEC9D1000DD2CFE /* PBXContainerItemProxy */;
		};
		D7A1964818B2242E00F412DA /* PBXTargetDependency */ = {
			isa = PBXTargetDependency;
			name = HostSupport;
			targetProxy = D7A1964718B2242E00F412DA /* PBXContainerItemProxy */;
		};
/* End PBXTargetDependency section */

/* Begin XCBuildConfiguration section */
		1E5F8F5318AA91330045A477 /* Debug */ = {
			isa = XCBuildConfiguration;
			buildSettings = {
				PRODUCT_NAME = "$(TARGET_NAME)";
			};
			name = Debug;
		};
		1E5F8F5418AA91330045A477 /* Release */ = {
			isa = XCBuildConfiguration;
			buildSettings = {
				PRODUCT_NAME = "$(TARGET_NAME)";
			};
			name = Release;
		};
		1EADE5BC18AA400B00EF3180 /* Debug */ = {
			isa = XCBuildConfiguration;
			buildSettings = {
				GCC_TREAT_IMPLICIT_FUNCTION_DECLARATIONS_AS_ERRORS = YES;
				GCC_WARN_ABOUT_MISSING_PROTOTYPES = YES;
			};
			name = Debug;
		};
		1EADE5BD18AA400B00EF3180 /* Release */ = {
			isa = XCBuildConfiguration;
			buildSettings = {
				GCC_TREAT_IMPLICIT_FUNCTION_DECLARATIONS_AS_ERRORS = YES;
				GCC_WARN_ABOUT_MISSING_PROTOTYPES = YES;
			};
			name = Release;
		};
		1EADE5DE18AA404400EF3180 /* Debug */ = {
			isa = XCBuildConfiguration;
			buildSettings = {
				PRODUCT_NAME = "$(TARGET_NAME)";
			};
			name = Debug;
		};
		1EADE5DF18AA404400EF3180 /* Release */ = {
			isa = XCBuildConfiguration;
			buildSettings = {
				PRODUCT_NAME = "$(TARGET_NAME)";
			};
			name = Release;
		};
		1EADE5FA18AA407D00EF3180 /* Debug */ = {
			isa = XCBuildConfiguration;
			buildSettings = {
				PRODUCT_NAME = "$(TARGET_NAME)";
			};
			name = Debug;
		};
		1EADE5FB18AA407D00EF3180 /* Release */ = {
			isa = XCBuildConfiguration;
			buildSettings = {
				PRODUCT_NAME = "$(TARGET_NAME)";
			};
			name = Release;
		};
		AC4AA6351C480E7F00C92E12 /* Debug */ = {
			isa = XCBuildConfiguration;
			buildSettings = {
				PRODUCT_NAME = "$(TARGET_NAME)";
			};
			name = Debug;
		};
		AC4AA6361C480E7F00C92E12 /* Release */ = {
			isa = XCBuildConfiguration;
			buildSettings = {
				PRODUCT_NAME = "$(TARGET_NAME)";
			};
			name = Release;
		};
/* End XCBuildConfiguration section */

/* Begin XCConfigurationList section */
		1E5F8F5218AA91330045A477 /* Build configuration list for PBXAggregateTarget "libs" */ = {
			isa = XCConfigurationList;
			buildConfigurations = (
				1E5F8F5318AA91330045A477 /* Debug */,
				1E5F8F5418AA91330045A477 /* Release */,
			);
			defaultConfigurationIsVisible = 0;
			defaultConfigurationName = Release;
		};
		1EADE5BB18AA400B00EF3180 /* Build configuration list for PBXProject "Project-xcode" */ = {
			isa = XCConfigurationList;
			buildConfigurations = (
				1EADE5BC18AA400B00EF3180 /* Debug */,
				1EADE5BD18AA400B00EF3180 /* Release */,
			);
			defaultConfigurationIsVisible = 0;
			defaultConfigurationName = Release;
		};
		1EADE5DD18AA404400EF3180 /* Build configuration list for PBXAggregateTarget "all" */ = {
			isa = XCConfigurationList;
			buildConfigurations = (
				1EADE5DE18AA404400EF3180 /* Debug */,
				1EADE5DF18AA404400EF3180 /* Release */,
			);
			defaultConfigurationIsVisible = 0;
			defaultConfigurationName = Release;
		};
		1EADE5F918AA407D00EF3180 /* Build configuration list for PBXAggregateTarget "Tests" */ = {
			isa = XCConfigurationList;
			buildConfigurations = (
				1EADE5FA18AA407D00EF3180 /* Debug */,
				1EADE5FB18AA407D00EF3180 /* Release */,
			);
			defaultConfigurationIsVisible = 0;
			defaultConfigurationName = Release;
		};
		AC4AA6341C480E7F00C92E12 /* Build configuration list for PBXAggregateTarget "Natron" */ = {
			isa = XCConfigurationList;
			buildConfigurations = (
				AC4AA6351C480E7F00C92E12 /* Debug */,
				AC4AA6361C480E7F00C92E12 /* Release */,
			);
			defaultConfigurationIsVisible = 0;
			defaultConfigurationName = Release;
		};
/* End XCConfigurationList section */
	};
	rootObject = 1EADE5B818AA400B00EF3180 /* Project object */;
}<|MERGE_RESOLUTION|>--- conflicted
+++ resolved
@@ -38,12 +38,8 @@
 			dependencies = (
 				1E306DFF1C4949BA00BAC6E3 /* PBXTargetDependency */,
 				1E306E031C4949C900BAC6E3 /* PBXTargetDependency */,
-<<<<<<< HEAD
 				1EADE5FF18AA408B00EF3180 /* PBXTargetDependency */,
 				1ED800511E198C6B0021BEC0 /* PBXTargetDependency */,
-=======
-				1E7DE01F1FA1FCDB0060E9E7 /* PBXTargetDependency */,
->>>>>>> 73419c0d
 				1E306E011C4949BE00BAC6E3 /* PBXTargetDependency */,
 			);
 			name = all;
@@ -101,11 +97,7 @@
 			isa = PBXContainerItemProxy;
 			containerPortal = 1E12F4B41CC6593300105A34 /* qhttpserver.xcodeproj */;
 			proxyType = 1;
-<<<<<<< HEAD
 			remoteGlobalIDString = 7B66319A2D661600E54F0DA9;
-=======
-			remoteGlobalIDString = 0F9BDEC3E33CD11210649D6C;
->>>>>>> 73419c0d
 			remoteInfo = qhttpserver;
 		};
 		1E15250D1CA9CCA70056C506 /* PBXContainerItemProxy */ = {
@@ -147,55 +139,35 @@
 			isa = PBXContainerItemProxy;
 			containerPortal = 1E1524F31CA9CCA60056C506 /* ceres.xcodeproj */;
 			proxyType = 1;
-<<<<<<< HEAD
 			remoteGlobalIDString = F8CC1206D116CA04F4C59E76;
-=======
-			remoteGlobalIDString = 438AE7D5EB0BAE23E56F5352;
->>>>>>> 73419c0d
 			remoteInfo = ceres;
 		};
 		1E1525391CA9CD8D0056C506 /* PBXContainerItemProxy */ = {
 			isa = PBXContainerItemProxy;
 			containerPortal = 1E1524F81CA9CCA60056C506 /* gflags.xcodeproj */;
 			proxyType = 1;
-<<<<<<< HEAD
 			remoteGlobalIDString = AE1AD09FA66E17B98A648194;
-=======
-			remoteGlobalIDString = BC54BAD1526A66E5C2E2CC26;
->>>>>>> 73419c0d
 			remoteInfo = gflags;
 		};
 		1E15253B1CA9CD8D0056C506 /* PBXContainerItemProxy */ = {
 			isa = PBXContainerItemProxy;
 			containerPortal = 1E1524FD1CA9CCA60056C506 /* glog.xcodeproj */;
 			proxyType = 1;
-<<<<<<< HEAD
 			remoteGlobalIDString = 7569DD78B40A8DF6A62CFA3E;
-=======
-			remoteGlobalIDString = B474DC8D26C74D855DEFCFA3;
->>>>>>> 73419c0d
 			remoteInfo = glog;
 		};
 		1E15253D1CA9CD8D0056C506 /* PBXContainerItemProxy */ = {
 			isa = PBXContainerItemProxy;
 			containerPortal = 1E1525021CA9CCA60056C506 /* LibMV.xcodeproj */;
 			proxyType = 1;
-<<<<<<< HEAD
 			remoteGlobalIDString = C7E53A7AD172AE9320949229;
-=======
-			remoteGlobalIDString = 82C8679F5F666CD29BE21CEB;
->>>>>>> 73419c0d
 			remoteInfo = LibMV;
 		};
 		1E15253F1CA9CD8D0056C506 /* PBXContainerItemProxy */ = {
 			isa = PBXContainerItemProxy;
 			containerPortal = 1E1525071CA9CCA60056C506 /* openMVG.xcodeproj */;
 			proxyType = 1;
-<<<<<<< HEAD
 			remoteGlobalIDString = 328590AF750A79D2CF9DFB9A;
-=======
-			remoteGlobalIDString = CA4C1A52C5F8F90418016B00;
->>>>>>> 73419c0d
 			remoteInfo = openMVG;
 		};
 		1E189EC31C49475E00F1FD20 /* PBXContainerItemProxy */ = {
@@ -216,11 +188,7 @@
 			isa = PBXContainerItemProxy;
 			containerPortal = 1EADE5C718AA403700EF3180 /* Tests.xcodeproj */;
 			proxyType = 1;
-<<<<<<< HEAD
 			remoteGlobalIDString = DC7FDCA340DAC7F023377B78;
-=======
-			remoteGlobalIDString = 29AE491A198144318F969FC4;
->>>>>>> 73419c0d
 			remoteInfo = Tests;
 		};
 		1E306DFE1C4949BA00BAC6E3 /* PBXContainerItemProxy */ = {
@@ -241,44 +209,28 @@
 			isa = PBXContainerItemProxy;
 			containerPortal = 1E306DED1C49497200BAC6E3 /* NatronRenderer.xcodeproj */;
 			proxyType = 1;
-<<<<<<< HEAD
 			remoteGlobalIDString = 32D9C4266EC8DC770A644D29;
-=======
-			remoteGlobalIDString = 271E95BB20556AA57835B335;
->>>>>>> 73419c0d
 			remoteInfo = NatronRenderer;
 		};
 		1E306E041C4949D700BAC6E3 /* PBXContainerItemProxy */ = {
 			isa = PBXContainerItemProxy;
 			containerPortal = 1E189EBF1C49475E00F1FD20 /* Natron.xcodeproj */;
 			proxyType = 1;
-<<<<<<< HEAD
 			remoteGlobalIDString = 782793A212D0A946A2611559;
-=======
-			remoteGlobalIDString = 742C05434B4A2CC61C665A03;
->>>>>>> 73419c0d
 			remoteInfo = Natron;
 		};
 		1E5F8F5718AA913D0045A477 /* PBXContainerItemProxy */ = {
 			isa = PBXContainerItemProxy;
 			containerPortal = 1EADE5C118AA403700EF3180 /* Engine.xcodeproj */;
 			proxyType = 1;
-<<<<<<< HEAD
 			remoteGlobalIDString = F82FF8B1AB092B635B8D3C44;
-=======
-			remoteGlobalIDString = 36F88AFD17FF9BE554948F26;
->>>>>>> 73419c0d
 			remoteInfo = Engine;
 		};
 		1E5F8F5918AA913D0045A477 /* PBXContainerItemProxy */ = {
 			isa = PBXContainerItemProxy;
 			containerPortal = 1EADE5C418AA403700EF3180 /* Gui.xcodeproj */;
 			proxyType = 1;
-<<<<<<< HEAD
 			remoteGlobalIDString = 9B38B1D5C33AF4E4B0F859F7;
-=======
-			remoteGlobalIDString = D260AC99A6562230872D9443;
->>>>>>> 73419c0d
 			remoteInfo = Gui;
 		};
 		1E5F8F5B18AA91430045A477 /* PBXContainerItemProxy */ = {
@@ -323,7 +275,6 @@
 			remoteGlobalIDString = 1EADE5F818AA407D00EF3180;
 			remoteInfo = Tests;
 		};
-<<<<<<< HEAD
 		1ED800501E198C6B0021BEC0 /* PBXContainerItemProxy */ = {
 			isa = PBXContainerItemProxy;
 			containerPortal = AC07FADB1D6F65D100A5A9D8 /* NatronProjectConverter.xcodeproj */;
@@ -371,13 +322,6 @@
 			containerPortal = AC4999AA1E8021110012C02D /* natron-python.xcodeproj */;
 			proxyType = 2;
 			remoteGlobalIDString = AC4999AD1E8021110012C02D;
-=======
-		1EE4395C1FA1FC690027344A /* PBXContainerItemProxy */ = {
-			isa = PBXContainerItemProxy;
-			containerPortal = 1EE439561FA1FC690027344A /* natron-python.xcodeproj */;
-			proxyType = 2;
-			remoteGlobalIDString = 1EE439591FA1FC690027344A;
->>>>>>> 73419c0d
 			remoteInfo = "natron-python";
 		};
 		AC4AA6371C480E8700C92E12 /* PBXContainerItemProxy */ = {
@@ -398,11 +342,7 @@
 			isa = PBXContainerItemProxy;
 			containerPortal = AC77629C1D1ACE460006A58E /* tess.xcodeproj */;
 			proxyType = 1;
-<<<<<<< HEAD
 			remoteGlobalIDString = 4CC5E6935FD17005E28F4818;
-=======
-			remoteGlobalIDString = BF41060267E60B08D8BB1293;
->>>>>>> 73419c0d
 			remoteInfo = tess;
 		};
 		ACD67BFD1CEC9D0900DD2CFE /* PBXContainerItemProxy */ = {
@@ -416,11 +356,7 @@
 			isa = PBXContainerItemProxy;
 			containerPortal = ACD67BF71CEC9D0900DD2CFE /* hoedown.xcodeproj */;
 			proxyType = 1;
-<<<<<<< HEAD
 			remoteGlobalIDString = 547B056CEA92922A2FCFC8AF;
-=======
-			remoteGlobalIDString = F7DDAAD3A20BB9EC180FE8E6;
->>>>>>> 73419c0d
 			remoteInfo = hoedown;
 		};
 		D7A1964518B2242500F412DA /* PBXContainerItemProxy */ = {
@@ -434,11 +370,7 @@
 			isa = PBXContainerItemProxy;
 			containerPortal = D7A1963F18B2242500F412DA /* HostSupport.xcodeproj */;
 			proxyType = 1;
-<<<<<<< HEAD
 			remoteGlobalIDString = 0E116598542859DA9320C015;
-=======
-			remoteGlobalIDString = E28890CD257EF93705C36010;
->>>>>>> 73419c0d
 			remoteInfo = HostSupport;
 		};
 /* End PBXContainerItemProxy section */
@@ -525,7 +457,6 @@
 		1EADE5C118AA403700EF3180 /* Engine.xcodeproj */ = {isa = PBXFileReference; lastKnownFileType = "wrapper.pb-project"; name = Engine.xcodeproj; path = Engine/Engine.xcodeproj; sourceTree = "<group>"; };
 		1EADE5C418AA403700EF3180 /* Gui.xcodeproj */ = {isa = PBXFileReference; lastKnownFileType = "wrapper.pb-project"; name = Gui.xcodeproj; path = Gui/Gui.xcodeproj; sourceTree = "<group>"; };
 		1EADE5C718AA403700EF3180 /* Tests.xcodeproj */ = {isa = PBXFileReference; lastKnownFileType = "wrapper.pb-project"; name = Tests.xcodeproj; path = Tests/Tests.xcodeproj; sourceTree = "<group>"; };
-<<<<<<< HEAD
 		1EDADF2A1D8B0C4D00D47689 /* yaml-cpp-natron.xcodeproj */ = {isa = PBXFileReference; lastKnownFileType = "wrapper.pb-project"; name = "yaml-cpp-natron.xcodeproj"; path = "libs/yaml-cpp/yaml-cpp-natron.xcodeproj"; sourceTree = "<group>"; };
 		1EDF0EA31E1FDF3E00C12A4C /* README-Natron-documentation.md */ = {isa = PBXFileReference; fileEncoding = 4; lastKnownFileType = net.daringfireball.markdown; name = "README-Natron-documentation.md"; path = "Documentation/README-Natron-documentation.md"; sourceTree = "<group>"; };
 		1EE90EED1DD79AB400FA7BFE /* AngleBlur.nps */ = {isa = PBXFileReference; fileEncoding = 4; lastKnownFileType = text; path = AngleBlur.nps; sourceTree = "<group>"; };
@@ -538,36 +469,6 @@
 		1EE90EF41DD79AB400FA7BFE /* ZMask.nps */ = {isa = PBXFileReference; fileEncoding = 4; lastKnownFileType = text; path = ZMask.nps; sourceTree = "<group>"; };
 		1EE90EF51DD79AB400FA7BFE /* ZRemap.nps */ = {isa = PBXFileReference; fileEncoding = 4; lastKnownFileType = text; path = ZRemap.nps; sourceTree = "<group>"; };
 		1EE90F1C1DD79F0C00FA7BFE /* EdgeBlur.nps */ = {isa = PBXFileReference; fileEncoding = 4; lastKnownFileType = text; path = EdgeBlur.nps; sourceTree = "<group>"; };
-=======
-		1EB1215C1D87F6B5009646F7 /* ofx_plugin_programming_guide.html */ = {isa = PBXFileReference; lastKnownFileType = text.html.documentation; name = ofx_plugin_programming_guide.html; path = Documentation/ofx_plugin_programming_guide.html; sourceTree = "<group>"; };
-		1EB1215D1D87F6B5009646F7 /* ofxActionsSupported.rtf */ = {isa = PBXFileReference; lastKnownFileType = text.rtf; name = ofxActionsSupported.rtf; path = Documentation/ofxActionsSupported.rtf; sourceTree = "<group>"; };
-		1EB1215E1D87F6B5009646F7 /* ofxPropSupported.rtf */ = {isa = PBXFileReference; lastKnownFileType = text.rtf; name = ofxPropSupported.rtf; path = Documentation/ofxPropSupported.rtf; sourceTree = "<group>"; };
-		1EB1215F1D87F6B5009646F7 /* Presentation.md */ = {isa = PBXFileReference; lastKnownFileType = net.daringfireball.markdown; name = Presentation.md; path = Documentation/Presentation.md; sourceTree = "<group>"; };
-		1EB121601D87F6B5009646F7 /* TuttleOFX-README.txt */ = {isa = PBXFileReference; lastKnownFileType = text; name = "TuttleOFX-README.txt"; path = "Documentation/TuttleOFX-README.txt"; sourceTree = "<group>"; };
-		1EB121621D87F6EE009646F7 /* _group.rst */ = {isa = PBXFileReference; fileEncoding = 4; lastKnownFileType = text; path = _group.rst; sourceTree = "<group>"; };
-		1EB121631D87F6EE009646F7 /* _groupChannel.rst */ = {isa = PBXFileReference; fileEncoding = 4; lastKnownFileType = text; path = _groupChannel.rst; sourceTree = "<group>"; };
-		1EB121641D87F6EE009646F7 /* _groupColor.rst */ = {isa = PBXFileReference; fileEncoding = 4; lastKnownFileType = text; path = _groupColor.rst; sourceTree = "<group>"; };
-		1EB121651D87F6EE009646F7 /* _groupDraw.rst */ = {isa = PBXFileReference; fileEncoding = 4; lastKnownFileType = text; path = _groupDraw.rst; sourceTree = "<group>"; };
-		1EB121661D87F6EE009646F7 /* _groupExtra.rst */ = {isa = PBXFileReference; fileEncoding = 4; lastKnownFileType = text; path = _groupExtra.rst; sourceTree = "<group>"; };
-		1EB121671D87F6EE009646F7 /* _groupFilter.rst */ = {isa = PBXFileReference; fileEncoding = 4; lastKnownFileType = text; path = _groupFilter.rst; sourceTree = "<group>"; };
-		1EB121681D87F6EE009646F7 /* _groupImage.rst */ = {isa = PBXFileReference; fileEncoding = 4; lastKnownFileType = text; path = _groupImage.rst; sourceTree = "<group>"; };
-		1EB121691D87F6EE009646F7 /* _groupKeyer.rst */ = {isa = PBXFileReference; fileEncoding = 4; lastKnownFileType = text; path = _groupKeyer.rst; sourceTree = "<group>"; };
-		1EB1216A1D87F6EE009646F7 /* _groupMerge.rst */ = {isa = PBXFileReference; fileEncoding = 4; lastKnownFileType = text; path = _groupMerge.rst; sourceTree = "<group>"; };
-		1EB1216B1D87F6EE009646F7 /* _groupOther.rst */ = {isa = PBXFileReference; fileEncoding = 4; lastKnownFileType = text; path = _groupOther.rst; sourceTree = "<group>"; };
-		1EB1216C1D87F6EE009646F7 /* _groupTime.rst */ = {isa = PBXFileReference; fileEncoding = 4; lastKnownFileType = text; path = _groupTime.rst; sourceTree = "<group>"; };
-		1EB1216D1D87F6EE009646F7 /* _groupTransform.rst */ = {isa = PBXFileReference; fileEncoding = 4; lastKnownFileType = text; path = _groupTransform.rst; sourceTree = "<group>"; };
-		1EB1216E1D87F6EE009646F7 /* _groupViews.rst */ = {isa = PBXFileReference; fileEncoding = 4; lastKnownFileType = text; path = _groupViews.rst; sourceTree = "<group>"; };
-		1EB1216F1D87F6EE009646F7 /* _prefs.rst */ = {isa = PBXFileReference; fileEncoding = 4; lastKnownFileType = text; path = _prefs.rst; sourceTree = "<group>"; };
-		1EB121701D87F6EE009646F7 /* _static */ = {isa = PBXFileReference; lastKnownFileType = folder; path = _static; sourceTree = "<group>"; };
-		1EB121711D87F6EE009646F7 /* _templates */ = {isa = PBXFileReference; lastKnownFileType = folder; path = _templates; sourceTree = "<group>"; };
-		1EB121721D87F6EE009646F7 /* conf.py */ = {isa = PBXFileReference; fileEncoding = 4; lastKnownFileType = text.script.python; path = conf.py; sourceTree = "<group>"; };
-		1EB121731D87F6EE009646F7 /* devel */ = {isa = PBXFileReference; lastKnownFileType = folder; path = devel; sourceTree = "<group>"; };
-		1EB121741D87F6EE009646F7 /* guide */ = {isa = PBXFileReference; lastKnownFileType = folder; path = guide; sourceTree = "<group>"; };
-		1EB121751D87F6EE009646F7 /* index.rst */ = {isa = PBXFileReference; fileEncoding = 4; lastKnownFileType = text; path = index.rst; sourceTree = "<group>"; };
-		1EB121761D87F6EE009646F7 /* plugins */ = {isa = PBXFileReference; lastKnownFileType = folder; path = plugins; sourceTree = "<group>"; };
-		1EDF0E6F1E1FDCF900C12A4C /* README-Natron-documentation.md */ = {isa = PBXFileReference; fileEncoding = 4; lastKnownFileType = net.daringfireball.markdown; name = "README-Natron-documentation.md"; path = "Documentation/README-Natron-documentation.md"; sourceTree = "<group>"; };
-		1EE439561FA1FC690027344A /* natron-python.xcodeproj */ = {isa = PBXFileReference; lastKnownFileType = "wrapper.pb-project"; name = "natron-python.xcodeproj"; path = "PythonBin/natron-python.xcodeproj"; sourceTree = "<group>"; };
->>>>>>> 73419c0d
 		1EEB0B5B1D1ADF4D00F0D43D /* LICENSE-AGPL-3.0.txt */ = {isa = PBXFileReference; fileEncoding = 4; lastKnownFileType = text; path = "LICENSE-AGPL-3.0.txt"; sourceTree = "<group>"; };
 		1EEB0B5C1D1ADF4D00F0D43D /* LICENSE-Apache-2.0.txt */ = {isa = PBXFileReference; fileEncoding = 4; lastKnownFileType = text; path = "LICENSE-Apache-2.0.txt"; sourceTree = "<group>"; };
 		1EEB0B5D1D1ADF4D00F0D43D /* LICENSE-Boost.txt */ = {isa = PBXFileReference; fileEncoding = 4; lastKnownFileType = text; path = "LICENSE-Boost.txt"; sourceTree = "<group>"; };
@@ -1057,13 +958,8 @@
 					ProjectRef = 1E1525021CA9CCA60056C506 /* LibMV.xcodeproj */;
 				},
 				{
-<<<<<<< HEAD
 					ProductGroup = AC4999AB1E8021110012C02D /* Products */;
 					ProjectRef = AC4999AA1E8021110012C02D /* natron-python.xcodeproj */;
-=======
-					ProductGroup = 1EE439571FA1FC690027344A /* Products */;
-					ProjectRef = 1EE439561FA1FC690027344A /* natron-python.xcodeproj */;
->>>>>>> 73419c0d
 				},
 				{
 					ProductGroup = 1E189EC01C49475E00F1FD20 /* Products */;
@@ -1190,7 +1086,6 @@
 			remoteRef = 1EADE5DA18AA403700EF3180 /* PBXContainerItemProxy */;
 			sourceTree = BUILT_PRODUCTS_DIR;
 		};
-<<<<<<< HEAD
 		1EE90EF71DD79AB400FA7BFE /* libyaml-cpp-natron.a */ = {
 			isa = PBXReferenceProxy;
 			fileType = archive.ar;
@@ -1217,13 +1112,6 @@
 			fileType = "compiled.mach-o.executable";
 			path = "natron-python";
 			remoteRef = AC4999B01E8021110012C02D /* PBXContainerItemProxy */;
-=======
-		1EE4395D1FA1FC690027344A /* natron-python */ = {
-			isa = PBXReferenceProxy;
-			fileType = "compiled.mach-o.executable";
-			path = "natron-python";
-			remoteRef = 1EE4395C1FA1FC690027344A /* PBXContainerItemProxy */;
->>>>>>> 73419c0d
 			sourceTree = BUILT_PRODUCTS_DIR;
 		};
 		AC7762A31D1ACE460006A58E /* libtess.a */ = {
