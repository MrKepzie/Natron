/* ***** BEGIN LICENSE BLOCK *****
 * This file is part of Natron <http://www.natron.fr/>,
 * Copyright (C) 2015 INRIA and Alexandre Gauthier-Foichat
 *
 * Natron is free software: you can redistribute it and/or modify
 * it under the terms of the GNU General Public License as published by
 * the Free Software Foundation; either version 2 of the License, or
 * (at your option) any later version.
 *
 * Natron is distributed in the hope that it will be useful,
 * but WITHOUT ANY WARRANTY; without even the implied warranty of
 * MERCHANTABILITY or FITNESS FOR A PARTICULAR PURPOSE.  See the
 * GNU General Public License for more details.
 *
 * You should have received a copy of the GNU General Public License
 * along with Natron.  If not, see <http://www.gnu.org/licenses/gpl-2.0.html>
 * ***** END LICENSE BLOCK ***** */


// ***** BEGIN PYTHON BLOCK *****
// from <https://docs.python.org/3/c-api/intro.html#include-files>:
// "Since Python may define some pre-processor definitions which affect the standard headers on some systems, you must include Python.h before any standard headers are included."
#include <Python.h>
// ***** END PYTHON BLOCK *****


#include "TrackerPanel.h"

#include <QApplication>
#include <QHBoxLayout>
#include <QStyledItemDelegate>
#include <QPainter>
#include <QHeaderView>
#include <QCheckBox>
#include <QItemSelection>
#include <QtCore/QDebug>


#include "Engine/Settings.h"
#include "Engine/TrackerContext.h"
#include "Engine/KnobTypes.h"
#include "Engine/EffectInstance.h"
#include "Engine/Node.h"
#include "Engine/TimeLine.h"
#include "Engine/TrackMarker.h"
#include "Engine/TrackerUndoCommand.h"

#include "Gui/AnimatedCheckBox.h"
#include "Gui/NodeSettingsPanel.h"
#include "Gui/Button.h"
#include "Gui/ComboBox.h"
#include "Gui/GuiApplicationManager.h"
#include "Gui/Label.h"
#include "Gui/GuiDefines.h"
#include "Gui/KnobGuiValue.h"
#include "Gui/KnobGuiChoice.h"
#include "Gui/TableModelView.h"
#include "Gui/Utils.h"
#include "Gui/NodeGui.h"
#include "Gui/NodeGraph.h"
#include "Gui/ClickableLabel.h"
#include "Gui/SpinBox.h"
#include "Gui/GuiAppInstance.h"
#include "Gui/Gui.h"
#include "Gui/Utils.h"

#define NUM_COLS 8

#define COL_ENABLED 0
#define COL_LABEL 1
#define COL_MOTION_MODEL 2
#define COL_CENTER_X 3
#define COL_CENTER_Y 4
#define COL_OFFSET_X 5
#define COL_OFFSET_Y 6
#define COL_ERROR 7


NATRON_NAMESPACE_ENTER;

class TrackerTableItemDelegate
    : public QStyledItemDelegate
{
    TableView* _view;
    TrackerPanel* _panel;

public:

    explicit TrackerTableItemDelegate(TableView* view,
                                      TrackerPanel* panel);

private:

    virtual void paint(QPainter * painter, const QStyleOptionViewItem & option, const QModelIndex & index) const OVERRIDE FINAL;
};

TrackerTableItemDelegate::TrackerTableItemDelegate(TableView* view,
                                                   TrackerPanel* panel)
    : QStyledItemDelegate(view)
    , _view(view)
    , _panel(panel)
{
}

void
TrackerTableItemDelegate::paint(QPainter * painter,
                                const QStyleOptionViewItem & option,
                                const QModelIndex & index) const
{
    assert( index.isValid() );
    if ( !index.isValid() ) {
        QStyledItemDelegate::paint(painter, option, index);

        return;
    }

    TableModel* model = dynamic_cast<TableModel*>( _view->model() );
    assert(model);
    if (!model) {
        // coverity[dead_error_line]
        QStyledItemDelegate::paint(painter, option, index);

        return;
    }
    TableItem* item = model->item(index);
    assert(item);
    if (!item) {
        // coverity[dead_error_line]
        QStyledItemDelegate::paint(painter, option, index);

        return;
    }

    int col = index.column();
    if ( (col != COL_CENTER_X) &&
         ( col != COL_CENTER_Y) &&
         ( col != COL_OFFSET_X) &&
         ( col != COL_OFFSET_Y) &&
         ( col != COL_ERROR) ) {
        QStyledItemDelegate::paint(painter, option, index);

        return;
    }

    // If the item is being edited, do not draw it
    if (_view->editedItem() == item) {
        QStyledItemDelegate::paint(painter, option, index);

        return;
    }

    // get the proper subrect from the style
    QStyle *style = QApplication::style();
    QRect geom = style->subElementRect(QStyle::SE_ItemViewItemText, &option);
    int dim = -1;
    AnimationLevelEnum level = eAnimationLevelNone;
    KnobIPtr knob = _panel->getKnobAt(index.row(), index.column(), &dim);
    assert(knob);
    if ( knob && (dim != -1) ) {
        level = knob->getAnimationLevel(dim);
    }

    bool fillRect = true;
    QBrush brush;
    if (option.state & QStyle::State_Selected) {
        brush = option.palette.highlight();
    } else if (level == eAnimationLevelInterpolatedValue) {
        double r, g, b;
        appPTR->getCurrentSettings()->getInterpolatedColor(&r, &g, &b);
        QColor col;
        col.setRgbF(r, g, b);
        brush = col;
    } else if (level == eAnimationLevelOnKeyframe) {
        double r, g, b;
        appPTR->getCurrentSettings()->getKeyframeColor(&r, &g, &b);
        QColor col;
        col.setRgbF(r, g, b);
        brush = col;
    } else {
        fillRect = false;
    }
    if (fillRect) {
        painter->fillRect( geom, brush);
    }

    QPen pen = painter->pen();
    if ( !item->flags().testFlag(Qt::ItemIsEditable) ) {
        pen.setColor(Qt::black);
    } else {
        double r, g, b;
        appPTR->getCurrentSettings()->getTextColor(&r, &g, &b);
        QColor col;
        col.setRgbF(r, g, b);
        pen.setColor(col);
    }
    painter->setPen(pen);

    QRect textRect( geom.x() + 5, geom.y(), geom.width() - 5, geom.height() );
    QRect r;
    QVariant var = item->data(Qt::DisplayRole);
    double d = var.toDouble();
    QString dataStr = QString::number(d, 'f', 6);
    painter->drawText(textRect, Qt::TextSingleLine | Qt::AlignVCenter | Qt::AlignLeft, dataStr, &r);
} // TrackerTableItemDelegate::paint

struct ItemData
{
    TableItem* item;
    KnobIWPtr knob;
    int dimension;
};

struct TrackDatas
{
    std::vector<ItemData> items;
    boost::weak_ptr<TrackMarker> marker;
};

typedef std::vector< TrackDatas> TrackItems;

struct TrackKeys
{
    std::set<int> userKeys;
    std::set<double> centerKeys;
    bool visible;

    TrackKeys()
        : userKeys(), centerKeys(), visible(false) {}
};

typedef std::map<boost::weak_ptr<TrackMarker>, TrackKeys  > TrackKeysMap;

struct TrackerPanelPrivate
{
    Q_DECLARE_TR_FUNCTIONS(TrackerPanel)

public:
    TrackerPanel* _publicInterface; // can not be a smart ptr
    boost::weak_ptr<NodeGui> node;
    boost::weak_ptr<TrackerContext> context;
    TrackItems items;
    QVBoxLayout* mainLayout;
    TableView* view;
    TableModel* model;
    boost::scoped_ptr<TableItemEditorFactory> itemEditorFactory;
    QWidget* buttonsContainer;
    QHBoxLayout* buttonsLayout;
    Button* addButton;
    Button* removeButton;
    Button* selectAllButton;
    Button* resetTracksButton;
    Button* averageTracksButton;
    int selectionBlocked;
    int selectionRecursion;
    TrackKeysMap keys;
    ClickableLabel* trackLabel;
    SpinBox* currentKeyframe;
    ClickableLabel* ofLabel;
    SpinBox* totalKeyframes;
    Button* prevKeyframe;
    Button* nextKeyframe;
    Button* addKeyframe;
    Button* removeKeyframe;
    Button* clearAnimation;
    int itemDataChangedRecursion;

    TrackerPanelPrivate(TrackerPanel* publicI,
                        const NodeGuiPtr& n)
        : _publicInterface(publicI)
        , node(n)
        , context()
        , items()
        , mainLayout(0)
        , view(0)
        , model(0)
        , buttonsContainer(0)
        , buttonsLayout(0)
        , addButton(0)
        , removeButton(0)
        , selectAllButton(0)
        , resetTracksButton(0)
        , averageTracksButton(0)
        , selectionBlocked(0)
        , selectionRecursion(0)
        , keys()
        , trackLabel(0)
        , currentKeyframe(0)
        , ofLabel(0)
        , totalKeyframes(0)
        , prevKeyframe(0)
        , nextKeyframe(0)
        , addKeyframe(0)
        , removeKeyframe(0)
        , clearAnimation(0)
        , itemDataChangedRecursion(0)
    {
        context = n->getNode()->getTrackerContext();
        assert( context.lock() );
    }

    void makeTrackRowItems(const TrackMarker& marker, int row, TrackDatas& data);

    void markersToSelection(const std::list<TrackMarkerPtr >& markers, QItemSelection* selection);

    void selectionFromIndexList(const QModelIndexList& indexes, std::list<TrackMarkerPtr >* markers);

    void selectionToMarkers(const QItemSelection& selection, std::list<TrackMarkerPtr >* markers);

    void createCornerPinFromSelection(const std::list<TrackMarkerPtr > & selection, bool linked, bool useTransformRefFrame, bool invert);

    void setVisibleItemKeyframes(const std::list<int>& keys, bool visible, bool emitSignal);

    void setVisibleItemUserKeyframes(const std::list<int>& keys, bool visible, bool emitSignal);

    void updateTrackKeysInfoBar(int time);
};

TrackerPanel::TrackerPanel(const NodeGuiPtr& n,
                           NodeSettingsPanel* parent)
    : QWidget(parent)
    , _imp( new TrackerPanelPrivate(this, n) )
{
    QObject::connect( parent, SIGNAL(closeChanged(bool)), this, SLOT(onSettingsPanelClosed(bool)) );
    TrackerContextPtr context = getContext();
    QObject::connect( n->getNode()->getApp()->getTimeLine().get(), SIGNAL(frameChanged(SequenceTime,int)), this,
                      SLOT(onTimeChanged(SequenceTime,int)) );
    QObject::connect( context.get(), SIGNAL(selectionChanged(int)), this, SLOT(onContextSelectionChanged(int)) );
    QObject::connect( context.get(), SIGNAL(selectionAboutToChange(int)), this, SLOT(onContextSelectionAboutToChange(int)) );
    QObject::connect( context.get(), SIGNAL(trackInserted(TrackMarkerPtr,int)), this, SLOT(onTrackInserted(TrackMarkerPtr,int)) );
    QObject::connect( context.get(), SIGNAL(trackRemoved(TrackMarkerPtr)), this, SLOT(onTrackRemoved(TrackMarkerPtr)) );
    QObject::connect( context.get(), SIGNAL(trackCloned(TrackMarkerPtr)),
                      this, SLOT(onTrackCloned(TrackMarkerPtr)) );
    QObject::connect( context.get(), SIGNAL(trackAboutToClone(TrackMarkerPtr)),
                      this, SLOT(onTrackAboutToClone(TrackMarkerPtr)) );
    QObject::connect( context.get(), SIGNAL(keyframeSetOnTrack(TrackMarkerPtr,int)),
                      this, SLOT(onTrackKeyframeSet(TrackMarkerPtr,int)) );
    QObject::connect( context.get(), SIGNAL(keyframeRemovedOnTrack(TrackMarkerPtr,int)),
                      this, SLOT(onTrackKeyframeRemoved(TrackMarkerPtr,int)) );
    QObject::connect( context.get(), SIGNAL(allKeyframesRemovedOnTrack(TrackMarkerPtr)),
                      this, SLOT(onTrackAllKeyframesRemoved(TrackMarkerPtr)) );
    QObject::connect( context.get(), SIGNAL(keyframeSetOnTrackCenter(TrackMarkerPtr,int)),
                      this, SLOT(onKeyframeSetOnTrackCenter(TrackMarkerPtr,int)) );
    QObject::connect( context.get(), SIGNAL(keyframeRemovedOnTrackCenter(TrackMarkerPtr,int)),
                      this, SLOT(onKeyframeRemovedOnTrackCenter(TrackMarkerPtr,int)) );
    QObject::connect( context.get(), SIGNAL(allKeyframesRemovedOnTrackCenter(TrackMarkerPtr)),
                      this, SLOT(onAllKeyframesRemovedOnTrackCenter(TrackMarkerPtr)) );
    QObject::connect( context.get(), SIGNAL(multipleKeyframesSetOnTrackCenter(TrackMarkerPtr,std::list<double>)),
                      this, SLOT(onMultipleKeyframesSetOnTrackCenter(TrackMarkerPtr,std::list<double>)) );
    QObject::connect( context.get(), SIGNAL(multipleKeyframesRemovedOnTrackCenter(TrackMarkerPtr,std::list<double>)),
                      this, SLOT(onMultipleKeysRemovedOnTrackCenter(TrackMarkerPtr,std::list<double>)) );
    QObject::connect( context.get(), SIGNAL(enabledChanged(TrackMarkerPtr,int)), this,
                      SLOT(onEnabledChanged(TrackMarkerPtr,int)) );
    QObject::connect( context.get(), SIGNAL(centerKnobValueChanged(TrackMarkerPtr,int,int)), this,
                      SLOT(onCenterKnobValueChanged(TrackMarkerPtr,int,int)) );
    QObject::connect( context.get(), SIGNAL(offsetKnobValueChanged(TrackMarkerPtr,int,int)), this,
                      SLOT(onOffsetKnobValueChanged(TrackMarkerPtr,int,int)) );
    QObject::connect( context.get(), SIGNAL(errorKnobValueChanged(TrackMarkerPtr,int,int)), this,
                      SLOT(onErrorKnobValueChanged(TrackMarkerPtr,int,int)) );
    QObject::connect( context.get(), SIGNAL(motionModelKnobValueChanged(TrackMarkerPtr,int,int)), this,
                      SLOT(onMotionModelKnobValueChanged(TrackMarkerPtr,int,int)) );
    const QSize medButtonSize( TO_DPIX(NATRON_MEDIUM_BUTTON_SIZE), TO_DPIY(NATRON_MEDIUM_BUTTON_SIZE) );
    const QSize medButtonIconSize( TO_DPIX(NATRON_MEDIUM_BUTTON_ICON_SIZE), TO_DPIY(NATRON_MEDIUM_BUTTON_ICON_SIZE) );


    _imp->mainLayout = new QVBoxLayout(this);

    QWidget* trackContainer = new QWidget(this);
    _imp->mainLayout->addWidget(trackContainer);

    QHBoxLayout* trackLayout = new QHBoxLayout(trackContainer);
    trackLayout->setSpacing(2);
    _imp->trackLabel = new ClickableLabel(tr("Track keyframe:"), trackContainer);
    _imp->trackLabel->setSunken(false);
    trackLayout->addWidget(_imp->trackLabel);

    _imp->currentKeyframe = new SpinBox(trackContainer, SpinBox::eSpinBoxTypeDouble);
    _imp->currentKeyframe->setEnabled(false);
    _imp->currentKeyframe->setReadOnly(true);
    _imp->currentKeyframe->setToolTip( GuiUtils::convertFromPlainText(tr("The current keyframe of the pattern for the selected track(s)."), Qt::WhiteSpaceNormal) );
    trackLayout->addWidget(_imp->currentKeyframe);

    _imp->ofLabel = new ClickableLabel(tr("of"), trackContainer);
    trackLayout->addWidget(_imp->ofLabel);

    _imp->totalKeyframes = new SpinBox(trackContainer, SpinBox::eSpinBoxTypeInt);
    _imp->totalKeyframes->setEnabled(false);
    _imp->totalKeyframes->setReadOnly(true);
    _imp->totalKeyframes->setToolTip( GuiUtils::convertFromPlainText(tr("The pattern keyframe count for all the selected tracks."), Qt::WhiteSpaceNormal) );
    trackLayout->addWidget(_imp->totalKeyframes);

    int medIconSize = TO_DPIY(NATRON_MEDIUM_BUTTON_ICON_SIZE);
    QPixmap prevPix, nextPix, addPix, removePix, clearAnimPix;
    appPTR->getIcon(NATRON_PIXMAP_PREV_USER_KEY, medIconSize, &prevPix);
    appPTR->getIcon(NATRON_PIXMAP_NEXT_USER_KEY, medIconSize, &nextPix);
    appPTR->getIcon(NATRON_PIXMAP_ADD_USER_KEY, medIconSize, &addPix);
    appPTR->getIcon(NATRON_PIXMAP_REMOVE_USER_KEY, medIconSize, &removePix);
    appPTR->getIcon(NATRON_PIXMAP_CLEAR_ALL_ANIMATION, medIconSize, &clearAnimPix);

    _imp->prevKeyframe = new Button(QIcon(prevPix), QString(), trackContainer);
    _imp->prevKeyframe->setFixedSize(medButtonSize);
    _imp->prevKeyframe->setIconSize(medButtonIconSize);
    _imp->prevKeyframe->setToolTip( GuiUtils::convertFromPlainText(tr("Go to the previous pattern keyframe."), Qt::WhiteSpaceNormal) );
    _imp->prevKeyframe->setEnabled(false);
    QObject::connect( _imp->prevKeyframe, SIGNAL(clicked(bool)), this, SLOT(onGoToPrevKeyframeButtonClicked()) );
    trackLayout->addWidget(_imp->prevKeyframe);

    _imp->nextKeyframe = new Button(QIcon(nextPix), QString(), trackContainer);
    _imp->nextKeyframe->setFixedSize(medButtonSize);
    _imp->nextKeyframe->setIconSize(medButtonIconSize);
    _imp->nextKeyframe->setToolTip( GuiUtils::convertFromPlainText(tr("Go to the next pattern keyframe."), Qt::WhiteSpaceNormal) );
    _imp->nextKeyframe->setEnabled(false);
    QObject::connect( _imp->nextKeyframe, SIGNAL(clicked(bool)), this, SLOT(onGoToNextKeyframeButtonClicked()) );
    trackLayout->addWidget(_imp->nextKeyframe);

    _imp->addKeyframe = new Button(QIcon(addPix), QString(), trackContainer);
    _imp->addKeyframe->setFixedSize(medButtonSize);
    _imp->addKeyframe->setIconSize(medButtonIconSize);
    _imp->addKeyframe->setToolTip( GuiUtils::convertFromPlainText(tr("Add a keyframe to the pattern at the current timeline's time."), Qt::WhiteSpaceNormal) );
    _imp->addKeyframe->setEnabled(false);
    QObject::connect( _imp->addKeyframe, SIGNAL(clicked(bool)), this, SLOT(onAddKeyframeButtonClicked()) );
    trackLayout->addWidget(_imp->addKeyframe);

    _imp->removeKeyframe = new Button(QIcon(removePix), QString(), trackContainer);
    _imp->removeKeyframe->setFixedSize(medButtonSize);
    _imp->removeKeyframe->setIconSize(medButtonIconSize);
    _imp->removeKeyframe->setToolTip( GuiUtils::convertFromPlainText(tr("Remove keyframe on the pattern at the current timeline's time."), Qt::WhiteSpaceNormal) );
    _imp->removeKeyframe->setEnabled(false);
    QObject::connect( _imp->removeKeyframe, SIGNAL(clicked(bool)), this, SLOT(onRemoveKeyframeButtonClicked()) );
    trackLayout->addWidget(_imp->removeKeyframe);

    _imp->clearAnimation = new Button(QIcon(clearAnimPix), QString(), trackContainer);
    _imp->clearAnimation->setFixedSize(medButtonSize);
    _imp->clearAnimation->setIconSize(medButtonIconSize);
    _imp->clearAnimation->setToolTip( GuiUtils::convertFromPlainText(tr("Remove all keyframes on the pattern for the selected track(s)."), Qt::WhiteSpaceNormal) );
    _imp->clearAnimation->setEnabled(false);
    QObject::connect( _imp->clearAnimation, SIGNAL(clicked(bool)), this, SLOT(onRemoveAnimationButtonClicked()) );
    trackLayout->addWidget(_imp->clearAnimation);


    trackLayout->addStretch();


    ///-------- TableView

    _imp->view = new TableView(this);
    QObject::connect( _imp->view, SIGNAL(deleteKeyPressed()), this, SLOT(onRemoveButtonClicked()) );
    QObject::connect( _imp->view, SIGNAL(itemRightClicked(TableItem*)), this, SLOT(onItemRightClicked(TableItem*)) );
    TrackerTableItemDelegate* delegate = new TrackerTableItemDelegate(_imp->view, this);
    _imp->itemEditorFactory.reset(new TableItemEditorFactory);
    delegate->setItemEditorFactory( _imp->itemEditorFactory.get() );
    _imp->view->setItemDelegate(delegate);

    _imp->model = new TableModel(0, 0, _imp->view);
    QObject::connect( _imp->model, SIGNAL(s_itemChanged(TableItem*)), this, SLOT(onItemDataChanged(TableItem*)) );
    _imp->view->setTableModel(_imp->model);
    _imp->view->setUniformRowHeights(true);
    QItemSelectionModel *selectionModel = _imp->view->selectionModel();
    QObject::connect( selectionModel, SIGNAL(selectionChanged(QItemSelection,QItemSelection)), this,
                      SLOT(onModelSelectionChanged(QItemSelection,QItemSelection)) );
    QStringList dimensionNames;
    dimensionNames << tr("Enabled") << tr("Label") << tr("Motion-Model") <<
        tr("Center X") << tr("Center Y") << tr("Offset X") << tr("Offset Y") <<
        tr("Error");
    _imp->view->setColumnCount( dimensionNames.size() );
    _imp->view->setHorizontalHeaderLabels(dimensionNames);

    _imp->view->setAttribute(Qt::WA_MacShowFocusRect, 0);

#if QT_VERSION < 0x050000
    _imp->view->header()->setResizeMode(QHeaderView::ResizeToContents);
#else
    _imp->view->header()->setSectionResizeMode(QHeaderView::ResizeToContents);
#endif
    _imp->view->header()->setStretchLastSection(true);

    _imp->mainLayout->addWidget(_imp->view);


    const QSize smallButtonSize( TO_DPIX(NATRON_SMALL_BUTTON_SIZE), TO_DPIY(NATRON_SMALL_BUTTON_SIZE) );
    const QSize smallButtonIconSize( TO_DPIX(NATRON_SMALL_BUTTON_ICON_SIZE), TO_DPIY(NATRON_SMALL_BUTTON_ICON_SIZE) );

    _imp->buttonsContainer = new QWidget(this);
    _imp->buttonsLayout = new QHBoxLayout(_imp->buttonsContainer);
    _imp->buttonsLayout->setContentsMargins(0, 0, 0, 0);
    _imp->addButton = new Button(QIcon(), QString::fromUtf8("+"), _imp->buttonsContainer);
    _imp->addButton->setFixedSize(medButtonSize);
    _imp->addButton->setIconSize(smallButtonIconSize);
    _imp->addButton->setToolTip( GuiUtils::convertFromPlainText(tr("Add new track"), Qt::WhiteSpaceNormal) );
    _imp->buttonsLayout->addWidget(_imp->addButton);
    QObject::connect( _imp->addButton, SIGNAL(clicked(bool)), this, SLOT(onAddButtonClicked()) );

    _imp->removeButton = new Button(QIcon(), QString::fromUtf8("-"), _imp->buttonsContainer);
    _imp->removeButton->setToolTip( GuiUtils::convertFromPlainText(tr("Remove selected tracks"), Qt::WhiteSpaceNormal) );
    _imp->removeButton->setFixedSize(medButtonSize);
    _imp->removeButton->setIconSize(smallButtonIconSize);
    _imp->buttonsLayout->addWidget(_imp->removeButton);
    QObject::connect( _imp->removeButton, SIGNAL(clicked(bool)), this, SLOT(onRemoveButtonClicked()) );
    QPixmap selectAll;
    appPTR->getIcon(NATRON_PIXMAP_SELECT_ALL, &selectAll);

    _imp->selectAllButton = new Button(QIcon(selectAll), QString(), _imp->buttonsContainer);
    _imp->selectAllButton->setFixedSize(medButtonSize);
    _imp->selectAllButton->setIconSize(smallButtonIconSize);
    _imp->selectAllButton->setToolTip( GuiUtils::convertFromPlainText(tr("Select all tracks"), Qt::WhiteSpaceNormal) );
    _imp->buttonsLayout->addWidget(_imp->selectAllButton);
    QObject::connect( _imp->selectAllButton, SIGNAL(clicked(bool)), this, SLOT(onSelectAllButtonClicked()) );

    _imp->resetTracksButton = new Button(tr("Reset"), _imp->buttonsContainer);
    QObject::connect( _imp->resetTracksButton, SIGNAL(clicked(bool)), this, SLOT(onResetButtonClicked()) );
    _imp->buttonsLayout->addWidget(_imp->resetTracksButton);
    _imp->resetTracksButton->setToolTip( GuiUtils::convertFromPlainText(tr("Reset selected tracks"), Qt::WhiteSpaceNormal) );

    _imp->averageTracksButton = new Button(tr("Average"), _imp->buttonsContainer);
    QObject::connect( _imp->averageTracksButton, SIGNAL(clicked(bool)), this, SLOT(onAverageButtonClicked()) );
    _imp->buttonsLayout->addWidget(_imp->averageTracksButton);
    _imp->averageTracksButton->setToolTip( GuiUtils::convertFromPlainText(tr("Creates a new track as the average of the selected tracks"), Qt::WhiteSpaceNormal) );

    _imp->buttonsLayout->addStretch();

    _imp->mainLayout->addWidget(_imp->buttonsContainer);

    ///Restore the table if needed
    std::vector<TrackMarkerPtr > existingMarkers;
    context->getAllMarkers(&existingMarkers);
    blockSelection();
    for (std::size_t i = 0; i < existingMarkers.size(); ++i) {
        addTableRow(existingMarkers[i]);
    }
    unblockSelection();
}

static QString
tooltipFromKnob(const KnobIPtr& knob)
{
    KnobChoicePtr isChoice = toKnobChoice(knob);
    QString tt = QString::fromUtf8("<font size = 4><b>%1</b></font>").arg( QString::fromUtf8( knob->getName().c_str() ) );
    QString realTt;

    if (!isChoice) {
        realTt.append( QString::fromUtf8( knob->getHintToolTip().c_str() ) );
    } else {
        realTt.append( QString::fromUtf8( isChoice->getHintToolTipFull().c_str() ) );
    }

    std::vector<std::string> expressions;
    bool exprAllSame = true;
    for (int i = 0; i < knob->getDimension(); ++i) {
        expressions.push_back( knob->getExpression(i) );
        if ( (i > 0) && (expressions[i] != expressions[0]) ) {
            exprAllSame = false;
        }
    }

    QString exprTt;
    if (exprAllSame) {
        if ( !expressions[0].empty() ) {
            exprTt = QString::fromUtf8("ret = <b>%1</b><br />").arg( QString::fromUtf8( expressions[0].c_str() ) );
        }
    } else {
        for (int i = 0; i < knob->getDimension(); ++i) {
            std::string dimName = knob->getDimensionName(i);
            QString toAppend = QString::fromUtf8("%1 = <b>%2</b><br />").arg( QString::fromUtf8( dimName.c_str() ) ).arg( QString::fromUtf8( expressions[i].c_str() ) );
            exprTt.append(toAppend);
        }
    }

    if ( !exprTt.isEmpty() ) {
        tt += QLatin1String("<br>");
        tt.append(exprTt);
        tt += QLatin1String("</br>");
    }

    if ( !realTt.isEmpty() ) {
        realTt = GuiUtils::convertFromPlainText(realTt.trimmed(), Qt::WhiteSpaceNormal);
        tt.append(realTt);
    }

    return tt;
}

static QString
labelToolTipFromScriptName(const TrackMarker& marker)
{
    return ( QString::fromUtf8("<p><b>")
             + QString::fromUtf8( marker.getScriptName_mt_safe().c_str() )
             + QString::fromUtf8("</b></p>")
             +  GuiUtils::convertFromPlainText(QCoreApplication::translate("TrackerPanel", "The label of the track as seen in the viewer."), Qt::WhiteSpaceNormal) );
}

void
TrackerPanelPrivate::makeTrackRowItems(const TrackMarker& marker,
                                       int row,
                                       TrackDatas& data)
{
    ///Enabled
    {
        ItemData d;
        QWidget *checkboxContainer = new QWidget(0);
        QHBoxLayout* checkboxLayout = new QHBoxLayout(checkboxContainer);
        AnimatedCheckBox* checkbox = new AnimatedCheckBox(checkboxContainer);
        checkboxLayout->addWidget(checkbox, Qt::AlignLeft | Qt::AlignVCenter);
        checkboxLayout->setContentsMargins(0, 0, 0, 0);
        checkboxLayout->setSpacing(0);
        checkbox->setFixedSize( TO_DPIX(NATRON_SMALL_BUTTON_SIZE), TO_DPIY(NATRON_SMALL_BUTTON_SIZE) );
        checkbox->setChecked( marker.isEnabled( marker.getCurrentTime() ) );
        checkbox->setAnimation( (int)marker.getEnabledNessAnimationLevel() );
        QObject::connect( checkbox, SIGNAL(clicked(bool)), _publicInterface, SLOT(onItemEnabledCheckBoxChecked(bool)) );
        TableItem* newItem = new TableItem;
        newItem->setFlags(Qt::ItemIsEnabled | Qt::ItemIsSelectable | Qt::ItemIsEditable | Qt::ItemIsUserCheckable);
        newItem->setToolTip( GuiUtils::convertFromPlainText(tr("When unchecked, this track will no longer be tracked even if selected. Also the transform parameters in the Transform tab will not take this track into account"), Qt::WhiteSpaceNormal) );
        d.item = newItem;
        d.dimension = -1;
        view->setCellWidget(row, COL_ENABLED, checkboxContainer);
        view->setItem(row, COL_ENABLED, newItem);
        view->resizeColumnToContents(COL_ENABLED);
        data.items.push_back(d);
    }

    ///Label
    {
        ItemData d;
        TableItem* newItem = new TableItem;
        newItem->setToolTip( labelToolTipFromScriptName(marker) );
        newItem->setText( QString::fromUtf8( marker.getLabel().c_str() ) );
        newItem->setFlags(Qt::ItemIsEnabled | Qt::ItemIsSelectable | Qt::ItemIsEditable);
        view->resizeColumnToContents(COL_LABEL);
        d.item = newItem;
        d.dimension = -1;
        view->setItem(row, COL_LABEL, newItem);
        data.items.push_back(d);
    }

    ///Motion-model
    {
        ItemData d;
        KnobChoicePtr motionModel = marker.getMotionModelKnob();
        ComboBox* cb = new ComboBox;
        cb->setFocusPolicy(Qt::NoFocus);
        std::vector<std::string> choices, helps;
        TrackerContext::getMotionModelsAndHelps(false, &choices, &helps);
        cb->setCurrentIndex( motionModel->getValue() );
        QObject::connect( cb, SIGNAL(currentIndexChanged(int)), _publicInterface, SLOT(onItemMotionModelChanged(int)) );
        assert( choices.size() == helps.size() );
        for (std::size_t i = 0; i < choices.size(); ++i) {
            cb->addItem( QString::fromUtf8( choices[i].c_str() ), QIcon(), QKeySequence(), QString::fromUtf8( helps[i].c_str() ) );
        }
        TableItem* newItem = new TableItem;
        newItem->setToolTip( tooltipFromKnob(motionModel) );
        newItem->setText( QString::fromUtf8( marker.getScriptName_mt_safe().c_str() ) );
        view->resizeColumnToContents(COL_MOTION_MODEL);
        d.item = newItem;
        d.dimension = 0;
        d.knob = motionModel;
        view->setItem(row, COL_MOTION_MODEL, newItem);
        view->setCellWidget(row, COL_MOTION_MODEL, cb);
        data.items.push_back(d);
    }

    //Center X
    KnobDoublePtr center = marker.getCenterKnob();
    {
        ItemData d;
        TableItem* newItem = new TableItem;
        newItem->setToolTip( tooltipFromKnob(center) );
        newItem->setData( Qt::DisplayRole, center->getValue() );
        newItem->setFlags(Qt::ItemIsEnabled | Qt::ItemIsSelectable | Qt::ItemIsEditable);
        view->resizeColumnToContents(COL_CENTER_X);
        d.item = newItem;
        d.knob = center;
        d.dimension = 0;
        view->setItem(row, COL_CENTER_X, newItem);
        data.items.push_back(d);
    }
    //Center Y
    {
        ItemData d;
        TableItem* newItem = new TableItem;
        newItem->setToolTip( tooltipFromKnob(center) );
        newItem->setData( Qt::DisplayRole, center->getValue(1) );
        newItem->setFlags(Qt::ItemIsEnabled | Qt::ItemIsSelectable | Qt::ItemIsEditable);
        view->resizeColumnToContents(COL_CENTER_Y);
        d.item = newItem;
        d.knob = center;
        d.dimension = 1;
        view->setItem(row, COL_CENTER_Y, newItem);
        data.items.push_back(d);
    }
    ///Offset X
    KnobDoublePtr offset = marker.getOffsetKnob();
    {
        ItemData d;
        TableItem* newItem = new TableItem;
        newItem->setToolTip( tooltipFromKnob(offset) );
        newItem->setData( Qt::DisplayRole, offset->getValue() );
        newItem->setFlags(Qt::ItemIsEnabled | Qt::ItemIsSelectable | Qt::ItemIsEditable);
        view->resizeColumnToContents(COL_OFFSET_X);
        d.item = newItem;
        d.knob = offset;
        d.dimension = 0;
        view->setItem(row, COL_OFFSET_X, newItem);
        data.items.push_back(d);
    }
    ///Offset Y
    {
        ItemData d;
        TableItem* newItem = new TableItem;
        newItem->setToolTip( tooltipFromKnob(offset) );
        newItem->setData( Qt::DisplayRole, offset->getValue(1) );
        newItem->setFlags(Qt::ItemIsEnabled | Qt::ItemIsSelectable | Qt::ItemIsEditable);
        view->resizeColumnToContents(COL_OFFSET_Y);
        d.item = newItem;
        d.knob = offset;
        d.dimension = 1;
        view->setItem(row, COL_OFFSET_Y, newItem);
        data.items.push_back(d);
    }

    ///Correlation
    KnobDoublePtr error = marker.getErrorKnob();
    {
        ItemData d;
        TableItem* newItem = new TableItem;
        newItem->setToolTip( tooltipFromKnob(error) );
        newItem->setData( Qt::DisplayRole, error->getValue() );
        newItem->setFlags(Qt::ItemIsEnabled | Qt::ItemIsSelectable);
        view->resizeColumnToContents(COL_ERROR);
        d.item = newItem;
        d.knob = error;
        d.dimension = 0;
        view->setItem(row, COL_ERROR, newItem);
        data.items.push_back(d);
    }
} // TrackerPanelPrivate::makeTrackRowItems

TrackerPanel::~TrackerPanel()
{
}

void
TrackerPanel::addTableRow(const TrackMarkerPtr & node)
{
    int newRowIndex = _imp->view->rowCount();

    _imp->model->insertRow(newRowIndex);

    TrackDatas data;
    data.marker = node;
    _imp->makeTrackRowItems(*node, newRowIndex, data);

    assert( (int)_imp->items.size() == newRowIndex );
    _imp->items.push_back(data);

    if (!_imp->selectionBlocked) {
        ///select the new item
        std::list<TrackMarkerPtr > markers;
        markers.push_back(node);
        selectInternal(markers, TrackerContext::eTrackSelectionInternal);
    }
}

void
TrackerPanel::insertTableRow(const TrackMarkerPtr & node,
                             int index)
{
    assert(index >= 0);

    _imp->model->insertRow(index);

    TrackDatas data;
    data.marker = node;
    _imp->makeTrackRowItems(*node, index, data);

    if ( index >= (int)_imp->items.size() ) {
        _imp->items.push_back(data);
    } else {
        TrackItems::iterator it = _imp->items.begin();
        std::advance(it, index);
        _imp->items.insert(it, data);
    }
}

void
TrackerPanel::blockSelection()
{
    ++_imp->selectionBlocked;
}

void
TrackerPanel::unblockSelection()
{
    if (_imp->selectionBlocked > 0) {
        --_imp->selectionBlocked;
    }
}

int
TrackerPanel::getMarkerRow(const TrackMarkerPtr & marker) const
{
    int i = 0;

    for (TrackItems::const_iterator it = _imp->items.begin(); it != _imp->items.end(); ++it, ++i) {
        if (it->marker.lock() == marker) {
            return i;
        }
    }

    return -1;
}

TrackMarkerPtr
TrackerPanel::getRowMarker(int row) const
{
    if ( (row < 0) || ( row >= (int)_imp->items.size() ) ) {
        return TrackMarkerPtr();
    }
    for (std::size_t i = 0; i < _imp->items.size(); ++i) {
        if (row == (int)i) {
            return _imp->items[i].marker.lock();
        }
    }
    assert(false);

    return TrackMarkerPtr();
}

void
TrackerPanel::removeRow(int row)
{
    if ( (row < 0) || ( row >= (int)_imp->items.size() ) ) {
        return;
    }
    blockSelection();
    _imp->model->removeRows(row);
    unblockSelection();
    TrackItems::iterator it = _imp->items.begin();
    std::advance(it, row);
    _imp->items.erase(it);
}

void
TrackerPanel::removeMarker(const TrackMarkerPtr & marker)
{
    int row = getMarkerRow(marker);

    if (row != -1) {
        removeRow(row);
    }
}

TrackerContextPtr
TrackerPanel::getContext() const
{
    return _imp->context.lock();
}

NodeGuiPtr
TrackerPanel::getNode() const
{
    return _imp->node.lock();
}

TableItem*
TrackerPanel::getItemAt(int row,
                        int column) const
{
    if ( (row < 0) || ( row >= (int)_imp->items.size() ) || (column < 0) || (column >= NUM_COLS) ) {
        return 0;
    }

    return _imp->items[row].items[column].item;
}

TableItem*
TrackerPanel::getItemAt(const TrackMarkerPtr & marker,
                        int column) const
{
    if ( (column < 0) || (column >= NUM_COLS) ) {
        return 0;
    }
    for (TrackItems::const_iterator it = _imp->items.begin(); it != _imp->items.end(); ++it) {
        if (it->marker.lock() == marker) {
            return it->items[column].item;
        }
    }

    return 0;
}

KnobIPtr
TrackerPanel::getKnobAt(int row,
                        int column,
                        int* dimension) const
{
    if ( (row < 0) || ( row >= (int)_imp->items.size() ) || (column < 0) || (column >= NUM_COLS) ) {
        return KnobIPtr();
    }
    *dimension = _imp->items[row].items[column].dimension;

    return _imp->items[row].items[column].knob.lock();
}

void
TrackerPanel::getSelectedRows(std::set<int>* rows) const
{
    const QItemSelection selection = _imp->view->selectionModel()->selection();
    std::list<NodePtr > instances;
    QModelIndexList indexes = selection.indexes();

    for (int i = 0; i < indexes.size(); ++i) {
        rows->insert( indexes[i].row() );
    }
}

void
TrackerPanel::onAddButtonClicked()
{
    makeTrackInternal();
}

void
TrackerPanel::pushUndoCommand(QUndoCommand* command)
{
    NodeGuiPtr node = getNode();

    if (node) {
        NodeSettingsPanel* panel = node->getSettingPanel();
        assert(panel);
        panel->pushUndoCommand(command);
    }
}

void
TrackerPanel::onRemoveButtonClicked()
{
    std::list<TrackMarkerPtr > markers;

    getContext()->getSelectedMarkers(&markers);
    if ( !markers.empty() ) {
        getNode()->getNode()->getEffectInstance()->pushUndoCommand( new RemoveTracksCommand( markers, getContext() ) );
    }
}

void
TrackerPanel::onSelectAllButtonClicked()
{
    TrackerContextPtr context = getContext();

    assert(context);
    context->selectAll(TrackerContext::eTrackSelectionInternal);
}

void
TrackerPanel::onResetButtonClicked()
{
    TrackerContextPtr context = getContext();

    assert(context);
    std::list<TrackMarkerPtr > markers;
    context->getSelectedMarkers(&markers);
    context->clearSelection(TrackerContext::eTrackSelectionInternal);
    context->endEditSelection(TrackerContext::eTrackSelectionInternal);

    for (std::list<TrackMarkerPtr >::iterator it = markers.begin(); it != markers.end(); ++it) {
        (*it)->resetTrack();
    }
    context->beginEditSelection(TrackerContext::eTrackSelectionInternal);
    context->addTracksToSelection(markers, TrackerContext::eTrackSelectionInternal);
    context->endEditSelection(TrackerContext::eTrackSelectionInternal);
}

TrackMarkerPtr
TrackerPanel::makeTrackInternal()
{
    TrackerContextPtr context = getContext();

    assert(context);
    TrackMarkerPtr ret = context->createMarker();
    assert(ret);
    getNode()->getNode()->getEffectInstance()->pushUndoCommand( new AddTrackCommand(ret, context) );

    return ret;
}

void
TrackerPanel::onAverageButtonClicked()
{
    TrackerContextPtr context = getContext();

    assert(context);
    std::list<TrackMarkerPtr > markers;
    context->getSelectedMarkers(&markers);
    if ( markers.empty() ) {
        Dialogs::warningDialog( tr("Average").toStdString(), tr("No tracks selected").toStdString() );

        return;
    }

    TrackMarkerPtr marker = makeTrackInternal();
    KnobDoublePtr centerKnob = marker->getCenterKnob();

#ifdef AVERAGE_ALSO_PATTERN_QUAD
    KnobDoublePtr topLeftKnob = marker->getPatternTopLeftKnob();
    KnobDoublePtr topRightKnob = marker->getPatternTopRightKnob();
    KnobDoublePtr btmRightKnob = marker->getPatternBtmRightKnob();
    KnobDoublePtr btmLeftKnob = marker->getPatternBtmLeftKnob();
#endif

    RangeD keyframesRange;
    keyframesRange.min = INT_MAX;
    keyframesRange.max = INT_MIN;
    for (std::list<TrackMarkerPtr >::iterator it = markers.begin(); it != markers.end(); ++it) {
        KnobDoublePtr markCenter = (*it)->getCenterKnob();
        double mini, maxi;
        bool hasKey = markCenter->getFirstKeyFrameTime(ViewSpec(0), 0, &mini);
        if (!hasKey) {
            continue;
        }
        if (mini < keyframesRange.min) {
            keyframesRange.min = mini;
        }
        hasKey = markCenter->getLastKeyFrameTime(ViewSpec(0), 0, &maxi);

        ///both dimensions must have keyframes
        assert(hasKey);
        if (maxi > keyframesRange.max) {
            keyframesRange.max = maxi;
        }
    }

    bool hasKeyFrame = keyframesRange.min != INT_MIN && keyframesRange.max != INT_MAX;
    for (double t = keyframesRange.min; t <= keyframesRange.max; t += 1) {
        Point avgCenter;
        avgCenter.x = avgCenter.y = 0.;

#ifdef AVERAGE_ALSO_PATTERN_QUAD
        Point avgTopLeft, avgTopRight, avgBtmRight, avgBtmLeft;
        avgTopLeft.x = avgTopLeft.y = avgTopRight.x = avgTopRight.y = avgBtmRight.x = avgBtmRight.y = avgBtmLeft.x = avgBtmLeft.y = 0;
#endif


        for (std::list<TrackMarkerPtr >::iterator it = markers.begin(); it != markers.end(); ++it) {
            KnobDoublePtr markCenter = (*it)->getCenterKnob();

#ifdef AVERAGE_ALSO_PATTERN_QUAD
            KnobDoublePtr markTopLeft = (*it)->getPatternTopLeftKnob();
            KnobDoublePtr markTopRight = (*it)->getPatternTopRightKnob();
            KnobDoublePtr markBtmRight = (*it)->getPatternBtmRightKnob();
            KnobDoublePtr markBtmLeft = (*it)->getPatternBtmLeftKnob();
#endif

            avgCenter.x += markCenter->getValueAtTime(t, 0);
            avgCenter.y += markCenter->getValueAtTime(t, 1);

#        ifdef AVERAGE_ALSO_PATTERN_QUAD
            avgTopLeft.x += markTopLeft->getValueAtTime(t, 0);
            avgTopLeft.y += markTopLeft->getValueAtTime(t, 1);

            avgTopRight.x += markTopRight->getValueAtTime(t, 0);
            avgTopRight.y += markTopRight->getValueAtTime(t, 1);

            avgBtmRight.x += markBtmRight->getValueAtTime(t, 0);
            avgBtmRight.y += markBtmRight->getValueAtTime(t, 1);

            avgBtmLeft.x += markBtmLeft->getValueAtTime(t, 0);
            avgBtmLeft.y += markBtmLeft->getValueAtTime(t, 1);
#         endif
        }

        int n = markers.size();
        if (n) {
            avgCenter.x /= n;
            avgCenter.y /= n;

#         ifdef AVERAGE_ALSO_PATTERN_QUAD
            avgTopLeft.x /= n;
            avgTopLeft.y /= n;

            avgTopRight.x /= n;
            avgTopRight.y /= n;

            avgBtmRight.x /= n;
            avgBtmRight.y /= n;

            avgBtmLeft.x /= n;
            avgBtmLeft.y /= n;
#         endif
        }

        if (!hasKeyFrame) {
            centerKnob->setValue(avgCenter.x, ViewSpec(0), 0);
            centerKnob->setValue(avgCenter.y, ViewSpec(0), 1);
#         ifdef AVERAGE_ALSO_PATTERN_QUAD
            topLeftKnob->setValue(avgTopLeft.x, ViewSpec(0), 0);
            topLeftKnob->setValue(avgTopLeft.y, ViewSpec(0), 1);
            topRightKnob->setValue(avgTopRight.x, ViewSpec(0), 0);
            topRightKnob->setValue(avgTopRight.y, ViewSpec(0), 1);
            btmRightKnob->setValue(avgBtmRight.x, ViewSpec(0), 0);
            btmRightKnob->setValue(avgBtmRight.y, ViewSpec(0), 1);
            btmLeftKnob->setValue(avgBtmLeft.x, ViewSpec(0), 0);
            btmLeftKnob->setValue(avgBtmLeft.y, ViewSpec(0), 1);
#         endif
            break;
        } else {
            centerKnob->setValueAtTime(t, avgCenter.x, ViewSpec(0), 0);
            centerKnob->setValueAtTime(t, avgCenter.y, ViewSpec(0), 1);
#         ifdef AVERAGE_ALSO_PATTERN_QUAD
            topLeftKnob->setValueAtTime(t, avgTopLeft.x, ViewSpec(0), 0);
            topLeftKnob->setValueAtTime(t, avgTopLeft.y, ViewSpec(0), 1);
            topRightKnob->setValueAtTime(t, avgTopRight.x, ViewSpec(0), 0);
            topRightKnob->setValueAtTime(t, avgTopRight.y, ViewSpec(0), 1);
            btmRightKnob->setValueAtTime(t, avgBtmRight.x, ViewSpec(0), 0);
            btmRightKnob->setValueAtTime(t, avgBtmRight.y, ViewSpec(0), 1);
            btmLeftKnob->setValueAtTime(t, avgBtmLeft.x, ViewSpec(0), 0);
            btmLeftKnob->setValueAtTime(t, avgBtmLeft.y, ViewSpec(0), 1);
#         endif
        }
    }
} // TrackerPanel::onAverageButtonClicked

void
TrackerPanelPrivate::markersToSelection(const std::list<TrackMarkerPtr >& markers,
                                        QItemSelection* selection)
{
    for (std::list<TrackMarkerPtr >::const_iterator it = markers.begin(); it != markers.end(); ++it) {
        int row = _publicInterface->getMarkerRow(*it);
        if (row == -1) {
            continue;
        }
        QModelIndex left = model->index(row, 0);
        QModelIndex right = model->index(row, NUM_COLS - 1);
        assert( left.isValid() && right.isValid() );
        QItemSelectionRange range(left, right);
        selection->append(range);
    }
}

void
TrackerPanelPrivate::selectionFromIndexList(const QModelIndexList& indexes,
                                            std::list<TrackMarkerPtr >* markers)
{
    for (int i = 0; i < indexes.size(); ++i) {
        //Check that the item is valid
        assert(indexes[i].isValid() && indexes[i].row() >= 0 && indexes[i].row() < (int)items.size() && indexes[i].column() >= 0 && indexes[i].column() < NUM_COLS);

        //Check that the items vector is in sync with the model
        assert( items[indexes[i].row()].items[indexes[i].column()].item == model->item(indexes[i]) );

        TrackMarkerPtr marker = items[indexes[i].row()].marker.lock();
        if (marker) {
            if ( std::find(markers->begin(), markers->end(), marker) == markers->end() ) {
                markers->push_back(marker);
            }
        }
    }
}

void
TrackerPanelPrivate::selectionToMarkers(const QItemSelection& selection,
                                        std::list<TrackMarkerPtr >* markers)
{
    QModelIndexList indexes = selection.indexes();

    selectionFromIndexList(indexes, markers);
}

void
TrackerPanel::onTrackAboutToClone(const TrackMarkerPtr& marker)
{
    TrackKeysMap::iterator found = _imp->keys.find(marker);

    if ( found != _imp->keys.end() ) {
        std::list<int> keys, userKeys;
        for (std::set<int>::iterator it = found->second.userKeys.begin(); it != found->second.userKeys.end(); ++it) {
            userKeys.push_back(*it);
        }
        for (std::set<double>::iterator it = found->second.centerKeys.begin(); it != found->second.centerKeys.end(); ++it) {
            keys.push_back(*it);
        }

        if (!found->second.visible) {
            _imp->setVisibleItemKeyframes(keys, false, false);
            _imp->setVisibleItemUserKeyframes(userKeys, false, false);
            ///Hack, making the visible flag to true, for the onTrackCloned() function
            found->second.visible = true;
        }
        found->second.userKeys.clear();
        found->second.centerKeys.clear();
    }
}

void
TrackerPanel::onTrackCloned(const TrackMarkerPtr& marker)
{
    TrackKeys& k = _imp->keys[marker];


    marker->getUserKeyframes(&k.userKeys);
    marker->getCenterKeyframes(&k.centerKeys);

    std::list<int> keys, userKeys;
    for (std::set<int>::iterator it = k.userKeys.begin(); it != k.userKeys.end(); ++it) {
        userKeys.push_back(*it);
    }
    for (std::set<double>::iterator it = k.centerKeys.begin(); it != k.centerKeys.end(); ++it) {
        keys.push_back(*it);
    }

    if (k.visible) {
        _imp->setVisibleItemKeyframes(keys, true, true);
        _imp->setVisibleItemUserKeyframes(userKeys, true, true);
        ///Hack, making the visible flag to true, for the onTrackCloned() function
        k.visible = true;
    }
}

void
TrackerPanel::onSelectionAboutToChangeInternal(const std::list<TrackMarkerPtr >& selection)
{
    ///Remove visible keyframes on timeline
    std::list<int> toRemove, toRemoveUser;

    for (std::list<TrackMarkerPtr >::const_iterator it = selection.begin(); it != selection.end(); ++it) {
        TrackKeysMap::iterator found = _imp->keys.find(*it);
        if ( found != _imp->keys.end() ) {
            found->second.visible = false;
            found->second.userKeys.clear();
            found->second.centerKeys.clear();
        }

        std::set<int> userKeys;
        std::set<double> centerKeys;
        (*it)->getUserKeyframes(&userKeys);
        (*it)->getCenterKeyframes(&centerKeys);
        for (std::set<int>::iterator it2 = userKeys.begin(); it2 != userKeys.end(); ++it2) {
            toRemoveUser.push_back(*it2);
        }
        for (std::set<double>::iterator it2 = centerKeys.begin(); it2 != centerKeys.end(); ++it2) {
            toRemove.push_back(*it2);
        }
    }
    if ( !toRemove.empty() ) {
        _imp->node.lock()->getNode()->getApp()->removeMultipleKeyframeIndicator(toRemove, true);
    }
    if ( !toRemoveUser.empty() ) {
        _imp->node.lock()->getNode()->getApp()->removeUserMultipleKeyframeIndicator(toRemoveUser, true);
    }
}

void
TrackerPanel::onContextSelectionAboutToChange(int reason)
{
    TrackerContext::TrackSelectionReason selectionReason = (TrackerContext::TrackSelectionReason)reason;

    if (selectionReason == TrackerContext::eTrackSelectionSettingsPanel) {
        //avoid recursions
        return;
    }
    std::list<TrackMarkerPtr > selection;
    getContext()->getSelectedMarkers(&selection);
    onSelectionAboutToChangeInternal(selection);
}

void
TrackerPanel::onContextSelectionChanged(int reason)
{
    std::list<TrackMarkerPtr > selection;

    getContext()->getSelectedMarkers(&selection);
    selectInternal(selection, reason);
}

void
TrackerPanel::onModelSelectionChanged(const QItemSelection & /*addedToSelection*/,
                                      const QItemSelection & /*removedFromSelection*/)
{
    if (_imp->selectionRecursion > 0) {
        return;
    }
    std::list<TrackMarkerPtr > oldMarkers, markers;
    _imp->context.lock()->getSelectedMarkers(&oldMarkers);
    QModelIndexList newSelection = _imp->view->selectionModel()->selectedRows();
    _imp->selectionFromIndexList(newSelection, &markers);
    onSelectionAboutToChangeInternal(oldMarkers);
    clearAndSelectTracks(markers, TrackerContext::eTrackSelectionSettingsPanel);
}

void
TrackerPanel::clearAndSelectTracks(const std::list<TrackMarkerPtr >& markers,
                                   int reason)
{
    selectInternal(markers, reason);
}

void
TrackerPanel::selectInternal(const std::list<TrackMarkerPtr >& markers,
                             int reason)
{
    TrackerContext::TrackSelectionReason selectionReason = (TrackerContext::TrackSelectionReason)reason;

    if (_imp->selectionRecursion > 0) {
        return;
    }
    ++_imp->selectionRecursion;
    if (!_imp->selectionBlocked) {
        ///select the new item
        QItemSelection selection;
        _imp->markersToSelection(markers, &selection);
        if (selectionReason != TrackerContext::eTrackSelectionSettingsPanel) {
            _imp->view->selectionModel()->select(selection, QItemSelectionModel::ClearAndSelect | QItemSelectionModel::Rows);
        }


        std::list<int> keysToAdd, userKeysToAdd;
        for (std::list<TrackMarkerPtr >::const_iterator it = markers.begin(); it != markers.end(); ++it) {
            TrackKeys k;
            k.visible = true;
            (*it)->getCenterKeyframes(&k.centerKeys);
            (*it)->getUserKeyframes(&k.userKeys);
            for (std::set<double>::iterator it2 = k.centerKeys.begin(); it2 != k.centerKeys.end(); ++it2) {
                keysToAdd.push_back(*it2);
            }
            for (std::set<int>::iterator it2 = k.userKeys.begin(); it2 != k.userKeys.end(); ++it2) {
                userKeysToAdd.push_back(*it2);
            }
            _imp->keys[*it] = k;
        }
        if ( !keysToAdd.empty() ) {
            _imp->node.lock()->getNode()->getApp()->addMultipleKeyframeIndicatorsAdded(keysToAdd, true);
        }
        if ( !userKeysToAdd.empty() ) {
            _imp->node.lock()->getNode()->getApp()->addUserMultipleKeyframeIndicatorsAdded(userKeysToAdd, true);
        }

        TrackerContextPtr context = getContext();
        assert(context);
        context->beginEditSelection(TrackerContext::eTrackSelectionSettingsPanel);
        context->clearSelection(TrackerContext::eTrackSelectionSettingsPanel);
        context->addTracksToSelection(markers, TrackerContext::eTrackSelectionSettingsPanel);
        context->endEditSelection(TrackerContext::eTrackSelectionSettingsPanel);

        TimeLinePtr timeline = _imp->node.lock()->getNode()->getApp()->getTimeLine();
        _imp->updateTrackKeysInfoBar( timeline->currentFrame() );
    }


    --_imp->selectionRecursion;
} // TrackerPanel::selectInternal

void
TrackerPanel::onItemRightClicked(TableItem* /*item*/)
{
}

void
TrackerPanel::onItemDataChanged(TableItem* item)
{
    if (_imp->itemDataChangedRecursion) {
        return;
    }

    int time = _imp->node.lock()->getDagGui()->getGui()->getApp()->getTimeLine()->currentFrame();

    for (std::size_t it = 0; it < _imp->items.size(); ++it) {
        for (std::size_t i = 0; i < _imp->items[it].items.size(); ++i) {
            if (_imp->items[it].items[i].item == item) {
                TrackMarkerPtr marker = _imp->items[it].marker.lock();
                if (!marker) {
                    continue;
                }
                switch (i) {
                case COL_ENABLED:
                case COL_MOTION_MODEL:
                    //Columns with a custom cell widget are handled in their respective slots
                    break;
                case COL_LABEL: {
                    std::string label = item->data(Qt::DisplayRole).toString().toStdString();
                    marker->setLabel(label);
                    marker->setScriptName(label);
                    _imp->items[it].items[COL_LABEL].item->setToolTip( labelToolTipFromScriptName(*marker) );
                    NodePtr node = getContext()->getNode();
                    if (node) {
                        node->getApp()->redrawAllViewers();
                    }
                    break;
                }
                case COL_CENTER_X:
                case COL_CENTER_Y:
                case COL_OFFSET_X:
                case COL_OFFSET_Y:
                case COL_ERROR: {
                    KnobDoublePtr knob = boost::dynamic_pointer_cast<KnobDouble>( _imp->items[it].items[i].knob.lock() );
                    assert(knob);
                    int dim = _imp->items[it].items[i].dimension;
                    double value = item->data(Qt::DisplayRole).toDouble();
                    if ( knob->isAnimationEnabled() && knob->isAnimated(dim) ) {
                        KeyFrame kf;
                        knob->setValueAtTime(time, value, ViewSpec(0), dim, eValueChangedReasonNatronGuiEdited, &kf);
                    } else {
                        knob->setValue(value, ViewSpec(0), dim, eValueChangedReasonNatronGuiEdited, 0);
                    }
                    if (i != COL_ERROR) {
                        NodePtr node = getContext()->getNode();
                        if (node) {
                            node->getApp()->redrawAllViewers();
                        }
                    }
                    break;
                }
                }
            }
        }
    }
} // TrackerPanel::onItemDataChanged

void
TrackerPanel::onItemEnabledCheckBoxChecked(bool checked)
{
    AnimatedCheckBox* widget = qobject_cast<AnimatedCheckBox*>( sender() );
    QWidget* widgetContainer = widget->parentWidget();

    assert(widget);
    for (std::size_t i = 0; i < _imp->items.size(); ++i) {
        QWidget* cellW = _imp->view->cellWidget(i, COL_ENABLED);
        if (widgetContainer == cellW) {
            TrackMarkerPtr marker = _imp->items[i].marker.lock();
            TrackerContextPtr context = getContext();
            // Set the selection to only this marker otherwise all markers will get the enabled value
            context->beginEditSelection(TrackerContext::eTrackSelectionInternal);
            context->clearSelection(TrackerContext::eTrackSelectionInternal);
            context->addTrackToSelection(marker, TrackerContext::eTrackSelectionInternal);
            context->endEditSelection(TrackerContext::eTrackSelectionInternal);
            marker->setEnabledFromGui(marker->getCurrentTime(), checked);
            widget->setAnimation( marker->getEnabledNessAnimationLevel() );
            break;
        }
    }
    getNode()->getNode()->getApp()->redrawAllViewers();
}

void
TrackerPanel::onItemMotionModelChanged(int index)
{
    ComboBox* widget = qobject_cast<ComboBox*>( sender() );

    assert(widget);
    for (std::size_t i = 0; i < _imp->items.size(); ++i) {
        QWidget* cellW = _imp->view->cellWidget(i, COL_MOTION_MODEL);
        if (widget == cellW) {
            TrackMarkerPtr marker = _imp->items[i].marker.lock();
            TrackerContextPtr context = getContext();
            // Set the selection to only this marker otherwise all markers will get the enabled value
            context->beginEditSelection(TrackerContext::eTrackSelectionInternal);
            context->clearSelection(TrackerContext::eTrackSelectionInternal);
            context->addTrackToSelection(marker, TrackerContext::eTrackSelectionInternal);
            context->endEditSelection(TrackerContext::eTrackSelectionInternal);

            marker->setMotionModelFromGui(index);
            break;
        }
    }
}

void
TrackerPanel::onTrackKeyframeSet(const TrackMarkerPtr& marker,
                                 int key)
{
    TrackKeysMap::iterator found = _imp->keys.find(marker);

    if ( found == _imp->keys.end() ) {
        TrackKeys k;
        k.userKeys.insert(key);
        _imp->keys[marker] = k;
    } else {
        _imp->updateTrackKeysInfoBar(key);
        std::pair<std::set<int>::iterator, bool> ret = found->second.userKeys.insert(key);
        if (ret.second && found->second.visible) {
            _imp->node.lock()->getNode()->getApp()->addUserKeyframeIndicator(key);
        }
    }
}

void
TrackerPanel::onTrackKeyframeRemoved(const TrackMarkerPtr& marker,
                                     int key)
{
    TrackKeysMap::iterator found = _imp->keys.find(marker);

    if ( found == _imp->keys.end() ) {
        return;
    }
    std::set<int>::iterator it2 = found->second.userKeys.find(key);
    if ( it2 != found->second.userKeys.end() ) {
        found->second.userKeys.erase(it2);
        if (found->second.visible) {
            AppInstancePtr app = _imp->node.lock()->getNode()->getApp();
            _imp->updateTrackKeysInfoBar( app->getTimeLine()->currentFrame() );
            app->removeUserKeyFrameIndicator(key);
        }
    }
}

void
TrackerPanel::onTrackAllKeyframesRemoved(const TrackMarkerPtr& marker)
{
    TrackKeysMap::iterator it = _imp->keys.find(marker);

    if ( it == _imp->keys.end() ) {
        return;
    }
    std::list<SequenceTime> toRemove;

    for (std::set<int>::iterator it2 = it->second.userKeys.begin(); it2 != it->second.userKeys.end(); ++it2) {
        toRemove.push_back(*it2);
    }
    it->second.userKeys.clear();


    if (it->second.visible) {
        AppInstancePtr app = _imp->node.lock()->getNode()->getApp();
        _imp->updateTrackKeysInfoBar( app->getTimeLine()->currentFrame() );
        app->removeUserMultipleKeyframeIndicator(toRemove, true);
    }
}

void
TrackerPanel::onKeyframeSetOnTrackCenter(const TrackMarkerPtr &marker,
                                         int key)
{
    if (!marker) {
        return;
    }
    TrackKeysMap::iterator found = _imp->keys.find(marker);

    if ( found == _imp->keys.end() ) {
        TrackKeys k;
        k.centerKeys.insert(key);
        _imp->keys[marker] = k;
    } else {
        std::pair<std::set<double>::iterator, bool> ret = found->second.centerKeys.insert(key);
        if (ret.second && found->second.visible) {
<<<<<<< HEAD
            AppInstancePtr app = _imp->node.lock()->getNode()->getApp();
=======
            NodeGuiPtr node = _imp->node.lock();
            if (!node) {
                return;
            }
            NodePtr internalNode = node->getNode();
            if (!internalNode) {
                return;
            }
            AppInstPtr app = internalNode->getApp();
            if (!app) {
                return;
            }
>>>>>>> 4afc2906
            _imp->updateTrackKeysInfoBar( app->getTimeLine()->currentFrame() );
            app->addKeyframeIndicator(key);
        }
    }
}

void
TrackerPanel::onKeyframeRemovedOnTrackCenter(const TrackMarkerPtr& marker,
                                             int key)
{
    TrackKeysMap::iterator found = _imp->keys.find(marker);

    if ( found == _imp->keys.end() ) {
        return;
    }
    std::set<double>::iterator it2 = found->second.centerKeys.find(key);
    if ( it2 != found->second.centerKeys.end() ) {
        found->second.centerKeys.erase(it2);
        if (found->second.visible) {
            NodeGuiPtr node = _imp->node.lock();
            if (!node) {
                return;
            }
            NodePtr internalNode = node->getNode();
            if (!internalNode) {
                return;
            }
            AppInstPtr app = internalNode->getApp();
            if (!app) {
                return;
            }
            app->removeKeyFrameIndicator(key);
        }
    }
}

void
TrackerPanel::onAllKeyframesRemovedOnTrackCenter(const TrackMarkerPtr &marker)
{
    TrackKeysMap::iterator it = _imp->keys.find(marker);

    if ( it == _imp->keys.end() ) {
        return;
    }
    std::list<SequenceTime> toRemove;

    for (std::set<double>::iterator it2 = it->second.centerKeys.begin(); it2 != it->second.centerKeys.end(); ++it2) {
        toRemove.push_back(*it2);
    }
    it->second.centerKeys.clear();


    if (it->second.visible) {
        NodeGuiPtr node = _imp->node.lock();
        if (!node) {
            return;
        }
        NodePtr internalNode = node->getNode();
        if (!internalNode) {
            return;
        }
        AppInstPtr app = internalNode->getApp();
        if (!app) {
            return;
        }
        app->removeMultipleKeyframeIndicator(toRemove, true);
    }
}

void
TrackerPanel::onMultipleKeysRemovedOnTrackCenter(const TrackMarkerPtr &marker,
                                                 const std::list<double> &keys)
{
    TrackKeysMap::iterator found = _imp->keys.find(marker);

    if ( found == _imp->keys.end() ) {
        return;
    }
    std::list<SequenceTime> toRemove;

    for (std::list<double>::const_iterator it = keys.begin(); it != keys.end(); ++it) {
        std::set<double>::iterator it2 = found->second.centerKeys.find(*it);
        if ( it2 != found->second.centerKeys.end() ) {
            found->second.centerKeys.erase(it2);
        }
        toRemove.push_back(*it);
    }


    if (found->second.visible) {
        NodeGuiPtr node = _imp->node.lock();
        if (!node) {
            return;
        }
        NodePtr internalNode = node->getNode();
        if (!internalNode) {
            return;
        }
        AppInstPtr app = internalNode->getApp();
        if (!app) {
            return;
        }
        app->removeMultipleKeyframeIndicator(toRemove, true);
    }
}

void
TrackerPanel::onMultipleKeyframesSetOnTrackCenter(const TrackMarkerPtr& marker,
                                                  const std::list<double>& keys)
{
    TrackKeysMap::iterator found = _imp->keys.find(marker);

    if ( found == _imp->keys.end() ) {
        TrackKeys k;
        for (std::list<double>::const_iterator it = keys.begin(); it != keys.end(); ++it) {
            k.centerKeys.insert(*it);
        }
        _imp->keys[marker] = k;
    } else {
        std::list<int> reallyInserted;
        for (std::list<double>::const_iterator it = keys.begin(); it != keys.end(); ++it) {
            std::pair<std::set<double>::iterator, bool> ret = found->second.centerKeys.insert(*it);
            if (ret.second) {
                reallyInserted.push_back(*it);
            }
        }
        if (!reallyInserted.empty() && found->second.visible) {
            NodeGuiPtr node = _imp->node.lock();
            if (!node) {
                return;
            }
            NodePtr internalNode = node->getNode();
            if (!internalNode) {
                return;
            }
            AppInstPtr app = internalNode->getApp();
            if (!app) {
                return;
            }
            app->addMultipleKeyframeIndicatorsAdded(reallyInserted, true);
        }
    }
}

void
TrackerPanelPrivate::setVisibleItemKeyframes(const std::list<int>& keyframes,
                                             bool visible,
                                             bool emitSignal)
{
    NodeGuiPtr n = node.lock();
    if (!n) {
        return;
    }
    NodePtr internalNode = n->getNode();
    if (!internalNode) {
        return;
    }
    AppInstPtr app = internalNode->getApp();
    if (!app) {
        return;
    }
    if (!visible) {
        app->removeMultipleKeyframeIndicator(keyframes, emitSignal);
    } else {
        app->addMultipleKeyframeIndicatorsAdded(keyframes, emitSignal);
    }
}

void
TrackerPanelPrivate::setVisibleItemUserKeyframes(const std::list<int>& keyframes,
                                                 bool visible,
                                                 bool emitSignal)
{
    NodeGuiPtr n = node.lock();
    if (!n) {
        return;
    }
    NodePtr internalNode = n->getNode();
    if (!internalNode) {
        return;
    }
    AppInstPtr app = internalNode->getApp();
    if (!app) {
        return;
    }
    if (!visible) {
        app->removeUserMultipleKeyframeIndicator(keyframes, emitSignal);
    } else {
        app->addUserMultipleKeyframeIndicatorsAdded(keyframes, emitSignal);
    }
}

void
TrackerPanel::onSettingsPanelClosed(bool closed)
{
    TimeLinePtr timeline = getNode()->getNode()->getApp()->getTimeLine();

    if (closed) {
        ///remove all keyframes from the structure kept
        std::list<int> toRemove, toRemoveUser;

        for (TrackKeysMap::iterator it = _imp->keys.begin(); it != _imp->keys.end(); ++it) {
            if (it->second.visible) {
                it->second.visible = false;
                toRemoveUser.insert( toRemoveUser.end(), it->second.userKeys.begin(), it->second.userKeys.end() );
                toRemove.insert( toRemove.end(), it->second.centerKeys.begin(), it->second.centerKeys.end() );
            }
        }

        _imp->setVisibleItemKeyframes(toRemove, false, true);
        _imp->setVisibleItemUserKeyframes(toRemoveUser, false, true);
        _imp->keys.clear();
    } else {
        ///rebuild all the keyframe structure

        std::list< TrackMarkerPtr > selectedMarkers;
        getContext()->getSelectedMarkers(&selectedMarkers);

        std::list<int> toAdd, toAddUser;
        for (TrackItems::iterator it = _imp->items.begin(); it != _imp->items.end(); ++it) {
            TrackMarkerPtr marker = it->marker.lock();
            if (!marker) {
                continue;
            }
            TrackKeys keys;
            marker->getUserKeyframes(&keys.userKeys);
            keys.visible = false;
            marker->getCenterKeyframes(&keys.centerKeys);


            std::pair<TrackKeysMap::iterator, bool> ret = _imp->keys.insert( std::make_pair(marker, keys) );
            assert(ret.second);

            std::list< TrackMarkerPtr >::iterator foundSelected =
                std::find(selectedMarkers.begin(), selectedMarkers.end(), marker);

            ///If the item is selected, make its keyframes visible
            if ( foundSelected != selectedMarkers.end() ) {
                toAddUser.insert( toAddUser.end(), keys.userKeys.begin(), keys.userKeys.end() );
                toAdd.insert( toAdd.end(), keys.centerKeys.begin(), keys.centerKeys.end() );
                ret.first->second.visible = true;
                break;
            }
        }
        _imp->setVisibleItemKeyframes(toAdd, true, true);
        _imp->setVisibleItemUserKeyframes(toAddUser, true, true);
    }
} // TrackerPanel::onSettingsPanelClosed

void
TrackerPanel::onTrackInserted(const TrackMarkerPtr& marker,
                              int index)
{
    insertTableRow(marker, index);
}

void
TrackerPanel::onTrackRemoved(const TrackMarkerPtr& marker)
{
    removeMarker(marker);
}

void
TrackerPanel::onCenterKnobValueChanged(const TrackMarkerPtr& marker,
                                       int dimension,
                                       int reason)
{
    if (reason == eValueChangedReasonNatronGuiEdited) {
        return;
    }

    ++_imp->itemDataChangedRecursion;
    KnobDoublePtr centerKnob = marker->getCenterKnob();
    for (int i = 0; i < centerKnob->getDimension(); ++i) {
        if ( (dimension == -1) || (i == dimension) ) {
            int col = i == 0 ? COL_CENTER_X : COL_CENTER_Y;
            TableItem* item = getItemAt(marker, col);
            if (!item) {
                continue;
            }
            double v = centerKnob->getValue(i);
            item->setData(Qt::DisplayRole, v);
        }
    }
    --_imp->itemDataChangedRecursion;
}

void
TrackerPanel::onOffsetKnobValueChanged(const TrackMarkerPtr& marker,
                                       int dimension,
                                       int reason)
{
    if (reason == eValueChangedReasonNatronGuiEdited) {
        return;
    }
    ++_imp->itemDataChangedRecursion;
    KnobDoublePtr offsetKnob = marker->getOffsetKnob();
    for (int i = 0; i < offsetKnob->getDimension(); ++i) {
        if ( (dimension == -1) || (i == dimension) ) {
            int col = i == 0 ? COL_OFFSET_X : COL_OFFSET_Y;
            TableItem* item = getItemAt(marker, col);
            if (!item) {
                continue;
            }
            item->setData( Qt::DisplayRole, offsetKnob->getValue(i) );
        }
    }
    --_imp->itemDataChangedRecursion;
}

void
TrackerPanel::onErrorKnobValueChanged(const TrackMarkerPtr &marker,
                                      int /*dimension*/,
                                      int reason)
{
    if (reason == eValueChangedReasonNatronGuiEdited) {
        return;
    }
    TableItem* item = getItemAt(marker, COL_ERROR);
    if (!item) {
        return;
    }
    ++_imp->itemDataChangedRecursion;
    item->setData( Qt::DisplayRole, marker->getErrorKnob()->getValue(0) );
    --_imp->itemDataChangedRecursion;
}

void
TrackerPanel::onMotionModelKnobValueChanged(const TrackMarkerPtr &marker,
                                            int /*dimension*/,
                                            int reason)
{
    if (reason == eValueChangedReasonNatronGuiEdited) {
        return;
    }
    int row = getMarkerRow(marker);
    if (row == -1) {
        return;
    }
    ComboBox* w = dynamic_cast<ComboBox*>( _imp->view->cellWidget(row, COL_MOTION_MODEL) );
    if (!w) {
        return;
    }
    int index = marker->getMotionModelKnob()->getValue();
    w->setCurrentIndex_no_emit(index);
}

void
TrackerPanel::onEnabledChanged(const TrackMarkerPtr& marker,
                               int reason)
{
    if (reason == eValueChangedReasonNatronGuiEdited) {
        return;
    }
    int row = getMarkerRow(marker);
    if (row == -1) {
        return;
    }
    QWidget* w = _imp->view->cellWidget(row, COL_ENABLED);
    if (!w) {
        return;
    }
    const QObjectList& childrenObjects = w->children();
    for (QObjectList::const_iterator it = childrenObjects.begin(); it != childrenObjects.end(); ++it) {
        AnimatedCheckBox* isCheckbox = dynamic_cast<AnimatedCheckBox*>(*it);
        if (isCheckbox) {
            isCheckbox->setChecked( marker->isEnabled( marker->getCurrentTime() ) );
            isCheckbox->setAnimation( (int)marker->getEnabledNessAnimationLevel() );
            if (reason != eValueChangedReasonTimeChanged) {
                getNode()->getNode()->getApp()->redrawAllViewers();
            }
            break;
        }
    }
}

void
TrackerPanel::onGoToPrevKeyframeButtonClicked()
{
    getContext()->goToPreviousKeyFrame( getNode()->getNode()->getApp()->getTimeLine()->currentFrame() );
}

void
TrackerPanel::onGoToNextKeyframeButtonClicked()
{
    getContext()->goToNextKeyFrame( getNode()->getNode()->getApp()->getTimeLine()->currentFrame() );
}

void
TrackerPanel::onAddKeyframeButtonClicked()
{
    int time = getNode()->getNode()->getApp()->getTimeLine()->currentFrame();
    std::list<TrackMarkerPtr > markers;

    getContext()->getSelectedMarkers(&markers);
    for (std::list<TrackMarkerPtr >::iterator it = markers.begin(); it != markers.end(); ++it) {
        (*it)->setUserKeyframe(time);
    }
}

void
TrackerPanel::onRemoveKeyframeButtonClicked()
{
    int time = getNode()->getNode()->getApp()->getTimeLine()->currentFrame();
    std::list<TrackMarkerPtr > markers;

    getContext()->getSelectedMarkers(&markers);
    for (std::list<TrackMarkerPtr >::iterator it = markers.begin(); it != markers.end(); ++it) {
        (*it)->removeUserKeyframe(time);
    }
}

void
TrackerPanel::onRemoveAnimationButtonClicked()
{
    std::list<TrackMarkerPtr > markers;

    getContext()->getSelectedMarkers(&markers);
    for (std::list<TrackMarkerPtr >::iterator it = markers.begin(); it != markers.end(); ++it) {
        (*it)->removeAllUserKeyframes();
    }
}

void
TrackerPanelPrivate::updateTrackKeysInfoBar(int time)
{
    std::set<int> keyframes;
    std::list<TrackMarkerPtr > markers;

    context.lock()->getSelectedMarkers(&markers);

    for (std::list<TrackMarkerPtr >::iterator it = markers.begin(); it != markers.end(); ++it) {
        std::set<int> keys;
        (*it)->getUserKeyframes(&keys);
        keyframes.insert( keys.begin(), keys.end() );
    }

    prevKeyframe->setEnabled( !keyframes.empty() );
    nextKeyframe->setEnabled( !keyframes.empty() );
    addKeyframe->setEnabled( !markers.empty() );
    removeKeyframe->setEnabled( !markers.empty() );
    clearAnimation->setEnabled( !markers.empty() );

    totalKeyframes->setValue( (double)keyframes.size() );

    if ( keyframes.empty() ) {
        currentKeyframe->setValue(1.);
        currentKeyframe->setAnimation(0);
    } else {
        ///get the first time that is equal or greater to the current time
        std::set<int>::iterator lowerBound = keyframes.lower_bound(time);
        int dist = 0;
        if ( lowerBound != keyframes.end() ) {
            dist = std::distance(keyframes.begin(), lowerBound);
        }

        if ( lowerBound == keyframes.end() ) {
            ///we're after the last keyframe
            currentKeyframe->setValue( (double)keyframes.size() );
            currentKeyframe->setAnimation(1);
        } else if (*lowerBound == time) {
            currentKeyframe->setValue(dist + 1);
            currentKeyframe->setAnimation(2);
        } else {
            ///we're in-between 2 keyframes, interpolate
            if ( lowerBound == keyframes.begin() ) {
                currentKeyframe->setValue(1.);
            } else {
                std::set<int>::iterator prev = lowerBound;
                if ( prev != keyframes.begin() ) {
                    --prev;
                }
                currentKeyframe->setValue( (double)(time - *prev) / (double)(*lowerBound - *prev) + dist );
            }

            currentKeyframe->setAnimation(1);
        }
    }
} // TrackerPanelPrivate::updateTrackKeysInfoBar

void
TrackerPanel::onTimeChanged(SequenceTime time,
                            int reason)
{
    _imp->updateTrackKeysInfoBar(time);

    std::vector<TrackMarkerPtr > markers;
    _imp->context.lock()->getAllMarkers(&markers);

    for (std::vector<TrackMarkerPtr >::iterator it = markers.begin(); it != markers.end(); ++it) {
        (*it)->refreshAfterTimeChange(reason == eTimelineChangeReasonPlaybackSeek, time);
    }
}

NATRON_NAMESPACE_EXIT;

NATRON_NAMESPACE_USING;

#include "moc_TrackerPanel.cpp"<|MERGE_RESOLUTION|>--- conflicted
+++ resolved
@@ -1538,9 +1538,6 @@
     } else {
         std::pair<std::set<double>::iterator, bool> ret = found->second.centerKeys.insert(key);
         if (ret.second && found->second.visible) {
-<<<<<<< HEAD
-            AppInstancePtr app = _imp->node.lock()->getNode()->getApp();
-=======
             NodeGuiPtr node = _imp->node.lock();
             if (!node) {
                 return;
@@ -1549,11 +1546,10 @@
             if (!internalNode) {
                 return;
             }
-            AppInstPtr app = internalNode->getApp();
+            AppInstancePtr app = internalNode->getApp();
             if (!app) {
                 return;
             }
->>>>>>> 4afc2906
             _imp->updateTrackKeysInfoBar( app->getTimeLine()->currentFrame() );
             app->addKeyframeIndicator(key);
         }
@@ -1581,7 +1577,7 @@
             if (!internalNode) {
                 return;
             }
-            AppInstPtr app = internalNode->getApp();
+            AppInstancePtr app = internalNode->getApp();
             if (!app) {
                 return;
             }
@@ -1615,7 +1611,7 @@
         if (!internalNode) {
             return;
         }
-        AppInstPtr app = internalNode->getApp();
+        AppInstancePtr app = internalNode->getApp();
         if (!app) {
             return;
         }
@@ -1652,7 +1648,7 @@
         if (!internalNode) {
             return;
         }
-        AppInstPtr app = internalNode->getApp();
+        AppInstancePtr app = internalNode->getApp();
         if (!app) {
             return;
         }
@@ -1689,7 +1685,7 @@
             if (!internalNode) {
                 return;
             }
-            AppInstPtr app = internalNode->getApp();
+            AppInstancePtr app = internalNode->getApp();
             if (!app) {
                 return;
             }
@@ -1711,7 +1707,7 @@
     if (!internalNode) {
         return;
     }
-    AppInstPtr app = internalNode->getApp();
+    AppInstancePtr app = internalNode->getApp();
     if (!app) {
         return;
     }
@@ -1735,7 +1731,7 @@
     if (!internalNode) {
         return;
     }
-    AppInstPtr app = internalNode->getApp();
+    AppInstancePtr app = internalNode->getApp();
     if (!app) {
         return;
     }
