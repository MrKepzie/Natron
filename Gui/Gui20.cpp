/* ***** BEGIN LICENSE BLOCK *****
 * This file is part of Natron <http://www.natron.fr/>,
 * Copyright (C) 2015 INRIA and Alexandre Gauthier-Foichat
 *
 * Natron is free software: you can redistribute it and/or modify
 * it under the terms of the GNU General Public License as published by
 * the Free Software Foundation; either version 2 of the License, or
 * (at your option) any later version.
 *
 * Natron is distributed in the hope that it will be useful,
 * but WITHOUT ANY WARRANTY; without even the implied warranty of
 * MERCHANTABILITY or FITNESS FOR A PARTICULAR PURPOSE.  See the
 * GNU General Public License for more details.
 *
 * You should have received a copy of the GNU General Public License
 * along with Natron.  If not, see <http://www.gnu.org/licenses/gpl-2.0.html>
 * ***** END LICENSE BLOCK ***** */

// ***** BEGIN PYTHON BLOCK *****
// from <https://docs.python.org/3/c-api/intro.html#include-files>:
// "Since Python may define some pre-processor definitions which affect the standard headers on some systems, you must include Python.h before any standard headers are included."
#include <Python.h>
// ***** END PYTHON BLOCK *****

#include "Gui.h"

#include <cassert>
#include <sstream> // stringstream
#include <algorithm> // min, max
#include <map>
#include <list>
#include <utility>

#include "Global/Macros.h"

#include <QtCore/QTextStream>
#include <QtCore/QSettings>
#include <QtCore/QFile>
#include <QtCore/QFileInfo>

#include <QAction>

#include "Engine/CLArgs.h"
#include "Engine/KnobSerialization.h" // createDefaultValueForParam
#include "Engine/Lut.h" // Color, floatToInt
#include "Engine/Node.h"
#include "Engine/NodeGroup.h" // NodeGroup, NodeCollection, NodeList
#include "Engine/Project.h"
#include "Engine/Settings.h"
#include "Engine/ViewerInstance.h"

#include "Gui/CurveEditor.h"
#include "Gui/GuiAppInstance.h"
#include "Gui/GuiApplicationManager.h" // appPTR
#include "Gui/GuiPrivate.h"
#include "Gui/Histogram.h"
#include "Gui/Menu.h"
#include "Gui/NodeGraph.h"
#include "Gui/NodeGui.h"
#include "Gui/ProjectGui.h"
#include "Gui/SequenceFileDialog.h"
#include "Gui/Splitter.h"
#include "Gui/TabWidget.h"
#include "Gui/ToolButton.h"
#include "Gui/ViewerGL.h"
#include "Gui/ViewerTab.h"

#include "Global/QtCompat.h" // removeFileExtension

#include "SequenceParsing.h"

#define NAMED_PLUGIN_GROUP_NO 15

static std::string namedGroupsOrdered[NAMED_PLUGIN_GROUP_NO] = {
    PLUGIN_GROUP_IMAGE,
    PLUGIN_GROUP_COLOR,
    PLUGIN_GROUP_CHANNEL,
    PLUGIN_GROUP_MERGE,
    PLUGIN_GROUP_FILTER,
    PLUGIN_GROUP_TRANSFORM,
    PLUGIN_GROUP_TIME,
    PLUGIN_GROUP_PAINT,
    PLUGIN_GROUP_KEYER,
    PLUGIN_GROUP_MULTIVIEW,
    PLUGIN_GROUP_DEEP,
    PLUGIN_GROUP_3D,
    PLUGIN_GROUP_TOOLSETS,
    PLUGIN_GROUP_OTHER,
    PLUGIN_GROUP_DEFAULT
};

#define PLUGIN_GROUP_DEFAULT_ICON_PATH NATRON_IMAGES_PATH "GroupingIcons/Set" NATRON_ICON_SET_NUMBER "/other_grouping_" NATRON_ICON_SET_NUMBER ".png"


using namespace Natron;


namespace {
static void
getPixmapForGrouping(QPixmap* pixmap,
                     const QString & grouping)
{
    if (grouping == PLUGIN_GROUP_COLOR) {
        appPTR->getIcon(Natron::NATRON_PIXMAP_COLOR_GROUPING, NATRON_LARGE_BUTTON_ICON_SIZE, pixmap);
    } else if (grouping == PLUGIN_GROUP_FILTER) {
        appPTR->getIcon(Natron::NATRON_PIXMAP_FILTER_GROUPING, NATRON_LARGE_BUTTON_ICON_SIZE, pixmap);
    } else if (grouping == PLUGIN_GROUP_IMAGE) {
        appPTR->getIcon(Natron::NATRON_PIXMAP_IO_GROUPING, NATRON_LARGE_BUTTON_ICON_SIZE, pixmap);
    } else if (grouping == PLUGIN_GROUP_TRANSFORM) {
        appPTR->getIcon(Natron::NATRON_PIXMAP_TRANSFORM_GROUPING, NATRON_LARGE_BUTTON_ICON_SIZE, pixmap);
    } else if (grouping == PLUGIN_GROUP_DEEP) {
        appPTR->getIcon(Natron::NATRON_PIXMAP_DEEP_GROUPING, NATRON_LARGE_BUTTON_ICON_SIZE, pixmap);
    } else if (grouping == PLUGIN_GROUP_MULTIVIEW) {
        appPTR->getIcon(Natron::NATRON_PIXMAP_MULTIVIEW_GROUPING, NATRON_LARGE_BUTTON_ICON_SIZE, pixmap);
    } else if (grouping == PLUGIN_GROUP_TIME) {
        appPTR->getIcon(Natron::NATRON_PIXMAP_TIME_GROUPING, NATRON_LARGE_BUTTON_ICON_SIZE, pixmap);
    } else if (grouping == PLUGIN_GROUP_PAINT) {
        appPTR->getIcon(Natron::NATRON_PIXMAP_PAINT_GROUPING, NATRON_LARGE_BUTTON_ICON_SIZE, pixmap);
    } else if (grouping == PLUGIN_GROUP_OTHER) {
        appPTR->getIcon(Natron::NATRON_PIXMAP_MISC_GROUPING, NATRON_LARGE_BUTTON_ICON_SIZE, pixmap);
    } else if (grouping == PLUGIN_GROUP_KEYER) {
        appPTR->getIcon(Natron::NATRON_PIXMAP_KEYER_GROUPING, NATRON_LARGE_BUTTON_ICON_SIZE, pixmap);
    } else if (grouping == PLUGIN_GROUP_TOOLSETS) {
        appPTR->getIcon(Natron::NATRON_PIXMAP_TOOLSETS_GROUPING, NATRON_LARGE_BUTTON_ICON_SIZE, pixmap);
    } else if (grouping == PLUGIN_GROUP_3D) {
        appPTR->getIcon(Natron::NATRON_PIXMAP_3D_GROUPING, NATRON_LARGE_BUTTON_ICON_SIZE, pixmap);
    } else if (grouping == PLUGIN_GROUP_CHANNEL) {
        appPTR->getIcon(Natron::NATRON_PIXMAP_CHANNEL_GROUPING, NATRON_LARGE_BUTTON_ICON_SIZE, pixmap);
    } else if (grouping == PLUGIN_GROUP_MERGE) {
        appPTR->getIcon(Natron::NATRON_PIXMAP_MERGE_GROUPING, NATRON_LARGE_BUTTON_ICON_SIZE, pixmap);
    } else {
        appPTR->getIcon(Natron::NATRON_PIXMAP_OTHER_PLUGINS, NATRON_LARGE_BUTTON_ICON_SIZE, pixmap);
    }
}
}



void
Gui::reloadStylesheet()
{
    loadStyleSheet();
}

void
Gui::loadStyleSheet()
{
    boost::shared_ptr<Settings> settings = appPTR->getCurrentSettings();

    QString selStr, sunkStr, baseStr, raisedStr, txtStr, intStr, kfStr, eStr, altStr;

    //settings->
    {
        double r, g, b;
        settings->getSelectionColor(&r, &g, &b);
        selStr = QString("rgb(%1,%2,%3)").arg(Color::floatToInt<256>(r)).arg(Color::floatToInt<256>(g)).arg(Color::floatToInt<256>(b));
    }
    {
        double r, g, b;
        settings->getBaseColor(&r, &g, &b);
        baseStr = QString("rgb(%1,%2,%3)").arg(Color::floatToInt<256>(r)).arg(Color::floatToInt<256>(g)).arg(Color::floatToInt<256>(b));
    }
    {
        double r, g, b;
        settings->getRaisedColor(&r, &g, &b);
        raisedStr = QString("rgb(%1,%2,%3)").arg(Color::floatToInt<256>(r)).arg(Color::floatToInt<256>(g)).arg(Color::floatToInt<256>(b));
    }
    {
        double r, g, b;
        settings->getSunkenColor(&r, &g, &b);
        sunkStr = QString("rgb(%1,%2,%3)").arg(Color::floatToInt<256>(r)).arg(Color::floatToInt<256>(g)).arg(Color::floatToInt<256>(b));
    }
    {
        double r, g, b;
        settings->getTextColor(&r, &g, &b);
        txtStr = QString("rgb(%1,%2,%3)").arg(Color::floatToInt<256>(r)).arg(Color::floatToInt<256>(g)).arg(Color::floatToInt<256>(b));
    }
    {
        double r, g, b;
        settings->getInterpolatedColor(&r, &g, &b);
        intStr = QString("rgb(%1,%2,%3)").arg(Color::floatToInt<256>(r)).arg(Color::floatToInt<256>(g)).arg(Color::floatToInt<256>(b));
    }
    {
        double r, g, b;
        settings->getKeyframeColor(&r, &g, &b);
        kfStr = QString("rgb(%1,%2,%3)").arg(Color::floatToInt<256>(r)).arg(Color::floatToInt<256>(g)).arg(Color::floatToInt<256>(b));
    }
    {
        double r, g, b;
        settings->getExprColor(&r, &g, &b);
        eStr = QString("rgb(%1,%2,%3)").arg(Color::floatToInt<256>(r)).arg(Color::floatToInt<256>(g)).arg(Color::floatToInt<256>(b));
    }
    {
        double r, g, b;
        settings->getAltTextColor(&r, &g, &b);
        altStr = QString("rgb(%1,%2,%3)").arg(Color::floatToInt<256>(r)).arg(Color::floatToInt<256>(g)).arg(Color::floatToInt<256>(b));
    }

    QFile qss(":/Resources/Stylesheets/mainstyle.qss");

    if ( qss.open(QIODevice::ReadOnly
                  | QIODevice::Text) ) {
        QTextStream in(&qss);
        QString content( in.readAll() );
        setStyleSheet( content
                       .arg(selStr) // %1: selection-color
                       .arg(baseStr) // %2: medium background
                       .arg(raisedStr) // %3: soft background
                       .arg(sunkStr) // %4: strong background
                       .arg(txtStr) // %5: text colour
                       .arg(intStr) // %6: interpolated value color
                       .arg(kfStr) // %7: keyframe value color
                       .arg("rgb(0,0,0)") // %8: disabled editable text
                       .arg(eStr) // %9: expression background color
                       .arg(altStr) ); // %10 = altered text color
    }
} // Gui::loadStyleSheet

void
Gui::maximize(TabWidget* what)
{
    assert(what);
    if ( what->isFloatingWindowChild() ) {
        return;
    }

    QMutexLocker l(&_imp->_panesMutex);
    for (std::list<TabWidget*>::iterator it = _imp->_panes.begin(); it != _imp->_panes.end(); ++it) {
        //if the widget is not what we want to maximize and it is not floating , hide it
        if ( (*it != what) && !(*it)->isFloatingWindowChild() ) {
            // also if we want to maximize the workshop pane, don't hide the properties pane

            bool hasProperties = false;
            for (int i = 0; i < (*it)->count(); ++i) {
                QString tabName = (*it)->tabAt(i)->objectName();
                if (tabName == kPropertiesBinName) {
                    hasProperties = true;
                    break;
                }
            }

            bool hasNodeGraphOrCurveEditor = false;
            for (int i = 0; i < what->count(); ++i) {
                QWidget* tab = what->tabAt(i);
                assert(tab);
                NodeGraph* isGraph = dynamic_cast<NodeGraph*>(tab);
                CurveEditor* isEditor = dynamic_cast<CurveEditor*>(tab);
                if (isGraph || isEditor) {
                    hasNodeGraphOrCurveEditor = true;
                    break;
                }
            }

            if (hasProperties && hasNodeGraphOrCurveEditor) {
                continue;
            }
            (*it)->hide();
        }
    }
}

void
Gui::minimize()
{
    QMutexLocker l(&_imp->_panesMutex);

    for (std::list<TabWidget*>::iterator it = _imp->_panes.begin(); it != _imp->_panes.end(); ++it) {
        (*it)->show();
    }
}

ViewerTab*
Gui::addNewViewerTab(ViewerInstance* viewer,
                     TabWidget* where)
{
    std::map<NodeGui*, RotoGui*> rotoNodes;
    std::list<NodeGui*> rotoNodesList;
    std::pair<NodeGui*, RotoGui*> currentRoto;
    std::map<NodeGui*, TrackerGui*> trackerNodes;
    std::list<NodeGui*> trackerNodesList;
    std::pair<NodeGui*, TrackerGui*> currentTracker;
    
    if (!viewer) {
        return 0;
    }
    
    //Don't create tracker & roto interface for file dialog preview viewer
    if (viewer->getNode()->getScriptName() != NATRON_FILE_DIALOG_PREVIEW_VIEWER_NAME) {
        if ( !_imp->_viewerTabs.empty() ) {
            ( *_imp->_viewerTabs.begin() )->getRotoContext(&rotoNodes, &currentRoto);
            ( *_imp->_viewerTabs.begin() )->getTrackerContext(&trackerNodes, &currentTracker);
        } else {
            const std::list<boost::shared_ptr<NodeGui> > & allNodes = _imp->_nodeGraphArea->getAllActiveNodes();
            for (std::list<boost::shared_ptr<NodeGui> >::const_iterator it = allNodes.begin(); it != allNodes.end(); ++it) {
                if ( (*it)->getNode()->getRotoContext() ) {
                    rotoNodesList.push_back( it->get() );
                    if (!currentRoto.first) {
                        currentRoto.first = it->get();
                    }
                } else if ( (*it)->getNode()->isPointTrackerNode() ) {
                    trackerNodesList.push_back( it->get() );
                    if (!currentTracker.first) {
                        currentTracker.first = it->get();
                    }
                }
            }
        }
    }
    for (std::map<NodeGui*, RotoGui*>::iterator it = rotoNodes.begin(); it != rotoNodes.end(); ++it) {
        rotoNodesList.push_back(it->first);
    }

    for (std::map<NodeGui*, TrackerGui*>::iterator it = trackerNodes.begin(); it != trackerNodes.end(); ++it) {
        trackerNodesList.push_back(it->first);
    }

    ViewerTab* tab = new ViewerTab(rotoNodesList, currentRoto.first, trackerNodesList, currentTracker.first, this, viewer, where);
    QObject::connect( tab->getViewer(), SIGNAL( imageChanged(int, bool) ), this, SLOT( onViewerImageChanged(int, bool) ) );
    {
        QMutexLocker l(&_imp->_viewerTabsMutex);
        _imp->_viewerTabs.push_back(tab);
    }
    where->appendTab(tab, tab);
    Q_EMIT viewersChanged();

    return tab;
}

void
Gui::onViewerImageChanged(int texIndex,
                          bool hasImageBackend)
{
    ///notify all histograms a viewer image changed
    ViewerGL* viewer = qobject_cast<ViewerGL*>( sender() );

    if (viewer) {
        QMutexLocker l(&_imp->_histogramsMutex);
        for (std::list<Histogram*>::iterator it = _imp->_histograms.begin(); it != _imp->_histograms.end(); ++it) {
            (*it)->onViewerImageChanged(viewer, texIndex, hasImageBackend);
        }
    }
}

void
Gui::addViewerTab(ViewerTab* tab,
                  TabWidget* where)
{
    assert(tab);
    assert(where);
    {
        QMutexLocker l(&_imp->_viewerTabsMutex);
        std::list<ViewerTab*>::iterator it = std::find(_imp->_viewerTabs.begin(), _imp->_viewerTabs.end(), tab);
        if ( it == _imp->_viewerTabs.end() ) {
            _imp->_viewerTabs.push_back(tab);
        }
    }
    where->appendTab(tab, tab);
    Q_EMIT viewersChanged();
}

void
Gui::registerTab(QWidget* tab,
                 ScriptObject* obj)
{
    std::string name = obj->getScriptName();
    RegisteredTabs::iterator registeredTab = _imp->_registeredTabs.find(name);

    if ( registeredTab == _imp->_registeredTabs.end() ) {
        _imp->_registeredTabs.insert( std::make_pair( name, std::make_pair(tab, obj) ) );
    }
}

void
Gui::unregisterTab(QWidget* tab)
{
    for (RegisteredTabs::iterator it = _imp->_registeredTabs.begin(); it != _imp->_registeredTabs.end(); ++it) {
        if (it->second.first == tab) {
            _imp->_registeredTabs.erase(it);
            break;
        }
    }
}

void
Gui::registerFloatingWindow(FloatingWidget* window)
{
    QMutexLocker k(&_imp->_floatingWindowMutex);
    std::list<FloatingWidget*>::iterator found = std::find(_imp->_floatingWindows.begin(), _imp->_floatingWindows.end(), window);

    if ( found == _imp->_floatingWindows.end() ) {
        _imp->_floatingWindows.push_back(window);
    }
}

void
Gui::unregisterFloatingWindow(FloatingWidget* window)
{
    QMutexLocker k(&_imp->_floatingWindowMutex);
    std::list<FloatingWidget*>::iterator found = std::find(_imp->_floatingWindows.begin(), _imp->_floatingWindows.end(), window);

    if ( found != _imp->_floatingWindows.end() ) {
        _imp->_floatingWindows.erase(found);
    }
}

std::list<FloatingWidget*>
Gui::getFloatingWindows() const
{
    QMutexLocker l(&_imp->_floatingWindowMutex);

    return _imp->_floatingWindows;
}

void
Gui::removeViewerTab(ViewerTab* tab,
                     bool initiatedFromNode,
                     bool deleteData)
{
    assert(tab);
    unregisterTab(tab);

    NodeGraph* graph = 0;
    NodeGroup* isGrp = 0;
    boost::shared_ptr<NodeCollection> collection;
    if ( tab->getInternalNode() && tab->getInternalNode()->getNode() ) {
        boost::shared_ptr<NodeCollection> collection = tab->getInternalNode()->getNode()->getGroup();
        isGrp = dynamic_cast<NodeGroup*>( collection.get() );
    }


    if (isGrp) {
        NodeGraphI* graph_i = isGrp->getNodeGraph();
        assert(graph_i);
        graph = dynamic_cast<NodeGraph*>(graph_i);
    } else {
        graph = getNodeGraph();
    }
    assert(graph);

    ViewerTab* lastSelectedViewer = graph->getLastSelectedViewer();

    if (lastSelectedViewer == tab) {
        bool foundOne = false;
        NodeList nodes;
        if (collection) {
            nodes = collection->getNodes();
        }
        for (NodeList::iterator it = nodes.begin(); it != nodes.end(); ++it) {
            ViewerInstance* isViewer = dynamic_cast<ViewerInstance*>( (*it)->getLiveInstance() );
            if ( !isViewer || ( isViewer == tab->getInternalNode() ) || !(*it)->isActivated() ) {
                continue;
            }
            OpenGLViewerI* viewerI = isViewer->getUiContext();
            assert(viewerI);
            ViewerGL* glViewer = dynamic_cast<ViewerGL*>(viewerI);
            assert(glViewer);
            graph->setLastSelectedViewer( glViewer->getViewerTab() );
            foundOne = true;
            break;
        }
        if (!foundOne) {
            graph->setLastSelectedViewer(0);
        }
    }

    ViewerInstance* internalViewer = tab->getInternalNode();
    if (internalViewer) {
        if (getApp()->getLastViewerUsingTimeline() == internalViewer) {
            getApp()->discardLastViewerUsingTimeline();
        }
    }

    if (!initiatedFromNode) {
        assert(_imp->_nodeGraphArea);
        ///call the deleteNode which will call this function again when the node will be deactivated.
        NodePtr internalNode = tab->getInternalNode()->getNode();
        boost::shared_ptr<NodeGuiI> guiI = internalNode->getNodeGui();
        boost::shared_ptr<NodeGui> gui = boost::dynamic_pointer_cast<NodeGui>(guiI);
        assert(gui);
        NodeGraphI* graph_i = internalNode->getGroup()->getNodeGraph();
        assert(graph_i);
        NodeGraph* graph = dynamic_cast<NodeGraph*>(graph_i);
        assert(graph);
        if (graph) {
            graph->removeNode(gui);
        }
    } else {
        tab->hide();


        TabWidget* container = dynamic_cast<TabWidget*>( tab->parentWidget() );
        if (container) {
            container->removeTab(tab, false);
        }

        if (deleteData) {
            QMutexLocker l(&_imp->_viewerTabsMutex);
            std::list<ViewerTab*>::iterator it = std::find(_imp->_viewerTabs.begin(), _imp->_viewerTabs.end(), tab);
            if ( it != _imp->_viewerTabs.end() ) {
                _imp->_viewerTabs.erase(it);
            }
            tab->notifyAppClosing();
            tab->deleteLater();
        }
    }
    Q_EMIT viewersChanged();
} // Gui::removeViewerTab

Histogram*
Gui::addNewHistogram()
{
    Histogram* h = new Histogram(this);
    QMutexLocker l(&_imp->_histogramsMutex);
    std::stringstream ss;

    ss << _imp->_nextHistogramIndex;

    h->setScriptName( "histogram" + ss.str() );
    h->setLabel( "Histogram" + ss.str() );
    ++_imp->_nextHistogramIndex;
    _imp->_histograms.push_back(h);

    return h;
}

void
Gui::removeHistogram(Histogram* h)
{
    unregisterTab(h);
    QMutexLocker l(&_imp->_histogramsMutex);
    std::list<Histogram*>::iterator it = std::find(_imp->_histograms.begin(), _imp->_histograms.end(), h);

    assert( it != _imp->_histograms.end() );
    delete *it;
    _imp->_histograms.erase(it);
}

const std::list<Histogram*> &
Gui::getHistograms() const
{
    QMutexLocker l(&_imp->_histogramsMutex);

    return _imp->_histograms;
}

std::list<Histogram*>
Gui::getHistograms_mt_safe() const
{
    QMutexLocker l(&_imp->_histogramsMutex);

    return _imp->_histograms;
}


void
Gui::unregisterPane(TabWidget* pane)
{
    {
        QMutexLocker l(&_imp->_panesMutex);
        std::list<TabWidget*>::iterator found = std::find(_imp->_panes.begin(), _imp->_panes.end(), pane);

        if ( found != _imp->_panes.end() ) {
            if (_imp->_lastEnteredTabWidget == pane) {
                _imp->_lastEnteredTabWidget = 0;
            }
            _imp->_panes.erase(found);
        }

        if ( ( pane->isAnchor() ) && !_imp->_panes.empty() ) {
            _imp->_panes.front()->setAsAnchor(true);
        }
    }
    checkNumberOfNonFloatingPanes();
}

void
Gui::checkNumberOfNonFloatingPanes()
{
    QMutexLocker l(&_imp->_panesMutex);
    ///If dropping to 1 non floating pane, make it non closable:floatable
    int nbNonFloatingPanes;
    TabWidget* nonFloatingPane = _imp->getOnly1NonFloatingPane(nbNonFloatingPanes);

    ///When there's only 1 tab left make it closable/floatable again
    if (nbNonFloatingPanes == 1) {
        assert(nonFloatingPane);
        nonFloatingPane->setClosable(false);
    } else {
        for (std::list<TabWidget*>::iterator it = _imp->_panes.begin(); it != _imp->_panes.end(); ++it) {
            (*it)->setClosable(true);
        }
    }
}

void
Gui::registerPane(TabWidget* pane)
{
    {
        QMutexLocker l(&_imp->_panesMutex);
        bool hasAnchor = false;

        for (std::list<TabWidget*>::iterator it = _imp->_panes.begin(); it != _imp->_panes.end(); ++it) {
            if ( (*it)->isAnchor() ) {
                hasAnchor = true;
                break;
            }
        }
        std::list<TabWidget*>::iterator found = std::find(_imp->_panes.begin(), _imp->_panes.end(), pane);

        if ( found == _imp->_panes.end() ) {
            if ( _imp->_panes.empty() ) {
                _imp->_leftRightSplitter->addWidget(pane);
                pane->setClosable(false);
            }
            _imp->_panes.push_back(pane);

            if (!hasAnchor) {
                pane->setAsAnchor(true);
            }
        }
    }
    checkNumberOfNonFloatingPanes();
}

void
Gui::registerSplitter(Splitter* s)
{
    QMutexLocker l(&_imp->_splittersMutex);
    std::list<Splitter*>::iterator found = std::find(_imp->_splitters.begin(), _imp->_splitters.end(), s);

    if ( found == _imp->_splitters.end() ) {
        _imp->_splitters.push_back(s);
    }
}

void
Gui::unregisterSplitter(Splitter* s)
{
    QMutexLocker l(&_imp->_splittersMutex);
    std::list<Splitter*>::iterator found = std::find(_imp->_splitters.begin(), _imp->_splitters.end(), s);

    if ( found != _imp->_splitters.end() ) {
        _imp->_splitters.erase(found);
    }
}

void
Gui::registerPyPanel(PyPanel* panel,
                     const std::string & pythonFunction)
{
    QMutexLocker l(&_imp->_pyPanelsMutex);
    std::map<PyPanel*, std::string>::iterator found = _imp->_userPanels.find(panel);

    if ( found == _imp->_userPanels.end() ) {
        _imp->_userPanels.insert( std::make_pair(panel, pythonFunction) );
    }
}

void
Gui::unregisterPyPanel(PyPanel* panel)
{
    QMutexLocker l(&_imp->_pyPanelsMutex);
    std::map<PyPanel*, std::string>::iterator found = _imp->_userPanels.find(panel);

    if ( found != _imp->_userPanels.end() ) {
        _imp->_userPanels.erase(found);
    }
}

std::map<PyPanel*, std::string>
Gui::getPythonPanels() const
{
    QMutexLocker l(&_imp->_pyPanelsMutex);

    return _imp->_userPanels;
}

QWidget*
Gui::findExistingTab(const std::string & name) const
{
    RegisteredTabs::const_iterator it = _imp->_registeredTabs.find(name);

    if ( it != _imp->_registeredTabs.end() ) {
        return it->second.first;
    } else {
        return NULL;
    }
}

void
Gui::findExistingTab(const std::string & name,
                     QWidget** w,
                     ScriptObject** o) const
{
    RegisteredTabs::const_iterator it = _imp->_registeredTabs.find(name);

    if ( it != _imp->_registeredTabs.end() ) {
        *w = it->second.first;
        *o = it->second.second;
    } else {
        *w = 0;
        *o = 0;
    }
}

ToolButton*
Gui::findExistingToolButton(const QString & label) const
{
    for (U32 i = 0; i < _imp->_toolButtons.size(); ++i) {
        if (_imp->_toolButtons[i]->getLabel() == label) {
            return _imp->_toolButtons[i];
        }
    }

    return NULL;
}

void
Gui::sortAllPluginsToolButtons()
{
    for (U32 i = 0; i < _imp->_toolButtons.size(); ++i) {
        _imp->_toolButtons[i]->sortChildren();
    }
}

ToolButton*
Gui::findOrCreateToolButton(const boost::shared_ptr<PluginGroupNode> & plugin)
{
    if (!plugin->getIsUserCreatable() && plugin->getChildren().empty()) {
        return 0;
    }

    for (U32 i = 0; i < _imp->_toolButtons.size(); ++i) {
        if (_imp->_toolButtons[i]->getPluginToolButton() == plugin) {
            return _imp->_toolButtons[i];
        }
    }

    //first-off create the tool-button's parent, if any
    ToolButton* parentToolButton = NULL;
    if ( plugin->hasParent() ) {
        assert(plugin->getParent() != plugin);
        if (plugin->getParent() != plugin) {
            parentToolButton = findOrCreateToolButton( plugin->getParent() );
        }
    }

    QIcon icon;
    if ( !plugin->getIconPath().isEmpty() && QFile::exists( plugin->getIconPath() ) ) {
        QPixmap pix(plugin->getIconPath());
        if (pix.width() != NATRON_MEDIUM_BUTTON_ICON_SIZE || pix.height() != NATRON_MEDIUM_BUTTON_ICON_SIZE) {
            pix = pix.scaled(NATRON_MEDIUM_BUTTON_ICON_SIZE, NATRON_MEDIUM_BUTTON_ICON_SIZE, Qt::IgnoreAspectRatio, Qt::SmoothTransformation);
        }
        icon.addPixmap(pix);
    } else {
        //add the default group icon only if it has no parent
        if ( !plugin->hasParent() ) {
            QPixmap pix;
            getPixmapForGrouping( &pix, plugin->getLabel() );
            icon.addPixmap(pix);
        }
    }
    //if the tool-button has no children, this is a leaf, we must create an action
    bool isLeaf = false;
    if ( plugin->getChildren().empty() ) {
        isLeaf = true;
        //if the plugin has no children and no parent, put it in the "others" group
        if ( !plugin->hasParent() ) {
            ToolButton* othersGroup = findExistingToolButton(PLUGIN_GROUP_DEFAULT);
            QStringList grouping(PLUGIN_GROUP_DEFAULT);
            boost::shared_ptr<PluginGroupNode> othersToolButton =
                appPTR->findPluginToolButtonOrCreate(grouping,
                                                     PLUGIN_GROUP_DEFAULT,
                                                     PLUGIN_GROUP_DEFAULT_ICON_PATH,
                                                     PLUGIN_GROUP_DEFAULT_ICON_PATH,
                                                     1,
                                                     0,
                                                     true);
            othersToolButton->tryAddChild(plugin);

            //if the othersGroup doesn't exist, create it
            if (!othersGroup) {
                othersGroup = findOrCreateToolButton(othersToolButton);
            }
            parentToolButton = othersGroup;
        }
    }
    ToolButton* pluginsToolButton = new ToolButton(_imp->_appInstance, plugin, plugin->getID(), plugin->getMajorVersion(),
                                                   plugin->getMinorVersion(),
                                                   plugin->getLabel(), icon);

    if (isLeaf) {
        QString label = plugin->getNotHighestMajorVersion() ? plugin->getLabelVersionMajorEncoded() : plugin->getLabel();
        assert(parentToolButton);
        QAction* action = new QAction(this);
        action->setText(label);
        action->setIcon( pluginsToolButton->getIcon() );
        QObject::connect( action, SIGNAL( triggered() ), pluginsToolButton, SLOT( onTriggered() ) );
        pluginsToolButton->setAction(action);
    } else {
        Menu* menu = new Menu(this);
        //menu->setFont( QFont(appFont,appFontSize) );
        menu->setTitle( pluginsToolButton->getLabel() );
        pluginsToolButton->setMenu(menu);
        pluginsToolButton->setAction( menu->menuAction() );
    }

    if (pluginsToolButton->getLabel() == PLUGIN_GROUP_IMAGE) {
        ///create 2 special actions to create a reader and a writer so the user doesn't have to guess what
        ///plugin to choose for reading/writing images, let Natron deal with it. THe user can still change
        ///the behavior of Natron via the Preferences Readers/Writers tabs.
        QMenu* imageMenu = pluginsToolButton->getMenu();
        assert(imageMenu);
        QAction* createReaderAction = new QAction(imageMenu);
        QObject::connect( createReaderAction, SIGNAL( triggered() ), this, SLOT( createReader() ) );
        createReaderAction->setText( tr("Read") );
        QPixmap readImagePix;
        appPTR->getIcon(Natron::NATRON_PIXMAP_READ_IMAGE, &readImagePix);
        createReaderAction->setIcon( QIcon(readImagePix) );
        createReaderAction->setShortcutContext(Qt::WidgetShortcut);
        createReaderAction->setShortcut( QKeySequence(Qt::Key_R) );
        imageMenu->addAction(createReaderAction);

        QAction* createWriterAction = new QAction(imageMenu);
        QObject::connect( createWriterAction, SIGNAL( triggered() ), this, SLOT( createWriter() ) );
        createWriterAction->setText( tr("Write") );
        QPixmap writeImagePix;
        appPTR->getIcon(Natron::NATRON_PIXMAP_WRITE_IMAGE, &writeImagePix);
        createWriterAction->setIcon( QIcon(writeImagePix) );
        createWriterAction->setShortcutContext(Qt::WidgetShortcut);
        createWriterAction->setShortcut( QKeySequence(Qt::Key_W) );
        imageMenu->addAction(createWriterAction);
    }


    //if it has a parent, add the new tool button as a child
    if (parentToolButton) {
        parentToolButton->tryAddChild(pluginsToolButton);
    }
    _imp->_toolButtons.push_back(pluginsToolButton);

    return pluginsToolButton;
} // findOrCreateToolButton

std::list<ToolButton*>
Gui::getToolButtonsOrdered() const
{
    ///First-off find the tool buttons that should be ordered
    ///and put in another list the rest
    std::list<ToolButton*> namedToolButtons;
    std::list<ToolButton*> otherToolButtons;

    for (int n = 0; n < NAMED_PLUGIN_GROUP_NO; ++n) {
        for (U32 i = 0; i < _imp->_toolButtons.size(); ++i) {
            if ( _imp->_toolButtons[i]->hasChildren() && !_imp->_toolButtons[i]->getPluginToolButton()->hasParent() ) {
                std::string toolButtonName = _imp->_toolButtons[i]->getLabel().toStdString();

                if (n == 0) {
                    ///he first time register unnamed buttons
                    bool isNamedToolButton = false;
                    for (int j = 0; j < NAMED_PLUGIN_GROUP_NO; ++j) {
                        if (toolButtonName == namedGroupsOrdered[j]) {
                            isNamedToolButton = true;
                            break;
                        }
                    }
                    if (!isNamedToolButton) {
                        otherToolButtons.push_back(_imp->_toolButtons[i]);
                    }
                }
                if (toolButtonName == namedGroupsOrdered[n]) {
                    namedToolButtons.push_back(_imp->_toolButtons[i]);
                }
            }
        }
    }
    namedToolButtons.insert( namedToolButtons.end(), otherToolButtons.begin(), otherToolButtons.end() );

    return namedToolButtons;
}

void
Gui::addToolButttonsToToolBar()
{
    std::list<ToolButton*> orederedToolButtons = getToolButtonsOrdered();

    for (std::list<ToolButton*>::iterator it = orederedToolButtons.begin(); it != orederedToolButtons.end(); ++it) {
        _imp->addToolButton(*it);
    }
}

void
Gui::setToolButtonMenuOpened(QToolButton* button)
{
    _imp->_toolButtonMenuOpened = button;
}

QToolButton*
Gui::getToolButtonMenuOpened() const
{
    return _imp->_toolButtonMenuOpened;
}

AppInstance*
Gui::createNewProject()
{
    CLArgs cl;
    AppInstance* app = appPTR->newAppInstance(cl);
    
    app->execOnProjectCreatedCallback();
    return app;
}

void
Gui::newProject()
{
    createNewProject();
}

void
Gui::openProject()
{
    std::vector<std::string> filters;

    filters.push_back(NATRON_PROJECT_FILE_EXT);
    std::string selectedFile =  popOpenFileDialog( false, filters, _imp->_lastLoadProjectOpenedDir.toStdString(), false );

    if ( !selectedFile.empty() ) {
        
        std::string patternCpy = selectedFile;
        std::string path = SequenceParsing::removePath(patternCpy);
        _imp->_lastLoadProjectOpenedDir = path.c_str();
        
        AppInstance* app = openProjectInternal(selectedFile);
        if (!app) {
#pragma message WARN("CONTROL FLOW ERROR: what should be done here??????")
        }
    }
}

AppInstance*
Gui::openProject(const std::string & filename)
{
    return openProjectInternal(filename);
}

AppInstance*
Gui::openProjectInternal(const std::string & absoluteFileName)
{
    QFileInfo file(absoluteFileName.c_str());
    if (!file.exists()) {
<<<<<<< HEAD
        return 0;
=======
#pragma message WARN("CONTROL FLOW ERROR: NULL is returned: Is it an error?? Does it have to be signaled?")
        return NULL;
>>>>>>> 2c3adc79
    }
    QString fileUnPathed = file.fileName();
    QString path = file.path() + "/";
    int openedProject = appPTR->isProjectAlreadyOpened(absoluteFileName);

    if (openedProject != -1) {
        AppInstance* instance = appPTR->getAppInstance(openedProject);
        if (instance) {
            GuiAppInstance* guiApp = dynamic_cast<GuiAppInstance*>(instance);
            assert(guiApp);
            if (guiApp) {
                guiApp->getGui()->activateWindow();

<<<<<<< HEAD
                return guiApp;
=======
#pragma message WARN("CONTROL FLOW ERROR: why return NULL? Is it an error??")
                return NULL;
>>>>>>> 2c3adc79
            }
        }
    }

    AppInstance* ret = 0;
    ///if the current graph has no value, just load the project in the same window
    if ( _imp->_appInstance->getProject()->isGraphWorthLess() ) {
      bool ok = _imp->_appInstance->getProject()->loadProject( path, fileUnPathed);
        if (ok) {
            ret = _imp->_appInstance;
        }
    } else {
        CLArgs cl;
        AppInstance* newApp = appPTR->newAppInstance(cl);
        bool ok  = newApp->getProject()->loadProject( path, fileUnPathed);
        if (ok) {
            ret = newApp;
        }
    }

    QSettings settings;
    QStringList recentFiles = settings.value("recentFileList").toStringList();
    recentFiles.removeAll( absoluteFileName.c_str() );
    recentFiles.prepend( absoluteFileName.c_str() );
    while (recentFiles.size() > NATRON_MAX_RECENT_FILES) {
        recentFiles.removeLast();
    }

    settings.setValue("recentFileList", recentFiles);
    appPTR->updateAllRecentFileMenus();
    return ret;
}

static void
updateRecentFiles(const QString & filename)
{
    QSettings settings;
    QStringList recentFiles = settings.value("recentFileList").toStringList();

    recentFiles.removeAll(filename);
    recentFiles.prepend(filename);
    while (recentFiles.size() > NATRON_MAX_RECENT_FILES) {
        recentFiles.removeLast();
    }

    settings.setValue("recentFileList", recentFiles);
    appPTR->updateAllRecentFileMenus();
}

bool
Gui::saveProject()
{
    boost::shared_ptr<Natron::Project> project= _imp->_appInstance->getProject();
    if (project->hasProjectBeenSavedByUser()) {
        
        
        QString projectName = project->getProjectName();
        QString projectPath = project->getProjectPath();
        
        if (!_imp->checkProjectLockAndWarn(projectPath,projectName)) {
            return false;
        }

        bool ret = project->saveProject(projectPath, projectName, 0);

        ///update the open recents
        if (!projectPath.endsWith('/')) {
            projectPath.append('/');
        }
        if (ret) {
            QString file = projectPath + projectName;
            updateRecentFiles(file);
        }
        return ret;
        
    } else {
        return saveProjectAs();
    }
}

bool
Gui::saveProjectAs()
{
    std::vector<std::string> filter;

    filter.push_back(NATRON_PROJECT_FILE_EXT);
    std::string outFile = popSaveFileDialog( false, filter, _imp->_lastSaveProjectOpenedDir.toStdString(), false );
    if (outFile.size() > 0) {
        if (outFile.find("." NATRON_PROJECT_FILE_EXT) == std::string::npos) {
            outFile.append("." NATRON_PROJECT_FILE_EXT);
        }
        std::string path = SequenceParsing::removePath(outFile);
        
        if (!_imp->checkProjectLockAndWarn(path.c_str(),outFile.c_str())) {
            return false;
        }
        _imp->_lastSaveProjectOpenedDir = path.c_str();
        
        bool ret = _imp->_appInstance->getProject()->saveProject(path.c_str(), outFile.c_str(), 0);

        if (ret) {
            QString filePath = QString( path.c_str() ) + QString( outFile.c_str() );
            updateRecentFiles(filePath);
        }

        return ret;
    }

    return false;
}

void
Gui::saveAndIncrVersion()
{
    QString path = _imp->_appInstance->getProject()->getProjectPath();
    QString name = _imp->_appInstance->getProject()->getProjectName();
    int currentVersion = 0;
    int positionToInsertVersion;
    bool mustAppendFileExtension = false;

    // extension is everything after the last '.'
    int lastDotPos = name.lastIndexOf('.');

    if (lastDotPos == -1) {
        positionToInsertVersion = name.size();
        mustAppendFileExtension = true;
    } else {
        //Extract the current version number if any
        QString versionStr;
        int i = lastDotPos - 1;
        while ( i >= 0 && name.at(i).isDigit() ) {
            versionStr.prepend( name.at(i) );
            --i;
        }

        ++i; //move back the head to the first digit

        if ( !versionStr.isEmpty() ) {
            name.remove( i, versionStr.size() );
            --i; //move 1 char backward, if the char is a '_' remove it
            if ( (i >= 0) && ( name.at(i) == QChar('_') ) ) {
                name.remove(i, 1);
            }
            currentVersion = versionStr.toInt();
        }

        positionToInsertVersion = i;
    }

    //Incr version
    ++currentVersion;

    QString newVersionStr = QString::number(currentVersion);

    //Add enough 0s in the beginning of the version number to have at least 3 digits
    int nb0s = 3 - newVersionStr.size();
    nb0s = std::max(0, nb0s);

    QString toInsert("_");
    for (int c = 0; c < nb0s; ++c) {
        toInsert.append('0');
    }
    toInsert.append(newVersionStr);
    if (mustAppendFileExtension) {
        toInsert.append("." NATRON_PROJECT_FILE_EXT);
    }

    if ( positionToInsertVersion >= name.size() ) {
        name.append(toInsert);
    } else {
        name.insert(positionToInsertVersion, toInsert);
    }

    _imp->_appInstance->getProject()->saveProject(path, name, 0);

    QString filename = path = name;
    updateRecentFiles(filename);
} // Gui::saveAndIncrVersion

void
Gui::createNewViewer()
{
    NodeGraph* graph = _imp->_lastFocusedGraph ? _imp->_lastFocusedGraph : _imp->_nodeGraphArea;

    assert(graph);
    ignore_result( _imp->_appInstance->createNode( CreateNodeArgs( PLUGINID_NATRON_VIEWER,
                                                                   "",
                                                                   -1, -1,
                                                                   true,
                                                                   INT_MIN, INT_MIN,
                                                                   true,
                                                                   true,
                                                                   true,
                                                                   QString(),
                                                                   CreateNodeArgs::DefaultValuesList(),
                                                                   graph->getGroup() ) ) );
}

boost::shared_ptr<Natron::Node>
Gui::createReader()
{
    boost::shared_ptr<Natron::Node> ret;
    std::map<std::string, std::string> readersForFormat;

    appPTR->getCurrentSettings()->getFileFormatsForReadingAndReader(&readersForFormat);
    std::vector<std::string> filters;
    for (std::map<std::string, std::string>::const_iterator it = readersForFormat.begin(); it != readersForFormat.end(); ++it) {
        filters.push_back(it->first);
    }
    std::string pattern = popOpenFileDialog( true, filters, _imp->_lastLoadSequenceOpenedDir.toStdString(), true );
    if ( !pattern.empty() ) {
        
        QString qpattern( pattern.c_str() );
        
        std::string patternCpy = pattern;
        std::string path = SequenceParsing::removePath(patternCpy);
        _imp->_lastLoadSequenceOpenedDir = path.c_str();
        
        std::string ext = Natron::removeFileExtension(qpattern).toLower().toStdString();
        std::map<std::string, std::string>::iterator found = readersForFormat.find(ext);
        if ( found == readersForFormat.end() ) {
            errorDialog( tr("Reader").toStdString(), tr("No plugin capable of decoding ").toStdString() + ext + tr(" was found.").toStdString(), false);
        } else {
            NodeGraph* graph = 0;
            if (_imp->_lastFocusedGraph) {
                graph = _imp->_lastFocusedGraph;
            } else {
                graph = _imp->_nodeGraphArea;
            }
            boost::shared_ptr<NodeCollection> group = graph->getGroup();
            assert(group);

            CreateNodeArgs::DefaultValuesList defaultValues;
            defaultValues.push_back( createDefaultValueForParam<std::string>(kOfxImageEffectFileParamName, pattern) );
            CreateNodeArgs args(found->second.c_str(),
                                "",
                                -1, -1,
                                true,
                                INT_MIN, INT_MIN,
                                true,
                                true,
                                true,
                                QString(),
                                defaultValues,
                                group);
            ret = _imp->_appInstance->createNode(args);

            if (!ret) {
                return ret;
            }
        }
    }

    return ret;
}

boost::shared_ptr<Natron::Node>
Gui::createWriter()
{
    boost::shared_ptr<Natron::Node> ret;
    std::map<std::string, std::string> writersForFormat;

    appPTR->getCurrentSettings()->getFileFormatsForWritingAndWriter(&writersForFormat);
    std::vector<std::string> filters;
    for (std::map<std::string, std::string>::const_iterator it = writersForFormat.begin(); it != writersForFormat.end(); ++it) {
        filters.push_back(it->first);
    }
    std::string file = popSaveFileDialog( true, filters, _imp->_lastSaveSequenceOpenedDir.toStdString(), true );
    if ( !file.empty() ) {
        
        std::string patternCpy = file;
        std::string path = SequenceParsing::removePath(patternCpy);
        _imp->_lastSaveSequenceOpenedDir = path.c_str();
        
        NodeGraph* graph = 0;
        if (_imp->_lastFocusedGraph) {
            graph = _imp->_lastFocusedGraph;
        } else {
            graph = _imp->_nodeGraphArea;
        }
        boost::shared_ptr<NodeCollection> group = graph->getGroup();
        assert(group);

        ret =  getApp()->createWriter(file, group, true);
    }

    return ret;
}

std::string
Gui::popOpenFileDialog(bool sequenceDialog,
                       const std::vector<std::string> & initialfilters,
                       const std::string & initialDir,
                       bool allowRelativePaths)
{
    SequenceFileDialog dialog(this, initialfilters, sequenceDialog, SequenceFileDialog::eFileDialogModeOpen, initialDir, this, allowRelativePaths);

    if ( dialog.exec() ) {
        return dialog.selectedFiles();
    } else {
        return std::string();
    }
}

std::string
Gui::openImageSequenceDialog()
{
    std::map<std::string, std::string> readersForFormat;

    appPTR->getCurrentSettings()->getFileFormatsForReadingAndReader(&readersForFormat);
    std::vector<std::string> filters;
    for (std::map<std::string, std::string>::const_iterator it = readersForFormat.begin(); it != readersForFormat.end(); ++it) {
        filters.push_back(it->first);
    }

    return popOpenFileDialog(true, filters, _imp->_lastLoadSequenceOpenedDir.toStdString(), true);
}

std::string
Gui::saveImageSequenceDialog()
{
    std::map<std::string, std::string> writersForFormat;

    appPTR->getCurrentSettings()->getFileFormatsForWritingAndWriter(&writersForFormat);
    std::vector<std::string> filters;
    for (std::map<std::string, std::string>::const_iterator it = writersForFormat.begin(); it != writersForFormat.end(); ++it) {
        filters.push_back(it->first);
    }

    return popSaveFileDialog(true, filters, _imp->_lastSaveSequenceOpenedDir.toStdString(), true);
}

std::string
Gui::popSaveFileDialog(bool sequenceDialog,
                       const std::vector<std::string> & initialfilters,
                       const std::string & initialDir,
                       bool allowRelativePaths)
{
    SequenceFileDialog dialog(this, initialfilters, sequenceDialog, SequenceFileDialog::eFileDialogModeSave, initialDir, this, allowRelativePaths);

    if ( dialog.exec() ) {
        return dialog.filesToSave();
    } else {
        return "";
    }
}

void
Gui::autoSave()
{
    _imp->_appInstance->getProject()->autoSave();
}

int
Gui::saveWarning()
{
    if ( !_imp->_appInstance->getProject()->isSaveUpToDate() ) {
        Natron::StandardButtonEnum ret =  Natron::questionDialog(NATRON_APPLICATION_NAME, tr("Save changes to ").toStdString() +
                                                                 _imp->_appInstance->getProject()->getProjectName().toStdString() + " ?",
                                                                 false,
                                                                 Natron::StandardButtons(Natron::eStandardButtonSave | Natron::eStandardButtonDiscard | Natron::eStandardButtonCancel), Natron::eStandardButtonSave);
        if ( (ret == Natron::eStandardButtonEscape) || (ret == Natron::eStandardButtonCancel) ) {
            return 2;
        } else if (ret == Natron::eStandardButtonDiscard) {
            return 1;
        } else {
            return 0;
        }
    }

    return -1;
}

void
Gui::loadProjectGui(boost::archive::xml_iarchive & obj) const
{
    assert(_imp->_projectGui);
    _imp->_projectGui->load(obj/*, version*/);
}

void
Gui::saveProjectGui(boost::archive::xml_oarchive & archive)
{
    assert(_imp->_projectGui);
    _imp->_projectGui->save(archive/*, version*/);
}

bool
Gui::isAboutToClose() const
{
    QMutexLocker l(&_imp->aboutToCloseMutex);
    return _imp->_aboutToClose;
}
<|MERGE_RESOLUTION|>--- conflicted
+++ resolved
@@ -949,12 +949,7 @@
 {
     QFileInfo file(absoluteFileName.c_str());
     if (!file.exists()) {
-<<<<<<< HEAD
         return 0;
-=======
-#pragma message WARN("CONTROL FLOW ERROR: NULL is returned: Is it an error?? Does it have to be signaled?")
-        return NULL;
->>>>>>> 2c3adc79
     }
     QString fileUnPathed = file.fileName();
     QString path = file.path() + "/";
@@ -967,13 +962,7 @@
             assert(guiApp);
             if (guiApp) {
                 guiApp->getGui()->activateWindow();
-
-<<<<<<< HEAD
-                return guiApp;
-=======
-#pragma message WARN("CONTROL FLOW ERROR: why return NULL? Is it an error??")
-                return NULL;
->>>>>>> 2c3adc79
+				return guiApp;
             }
         }
     }
