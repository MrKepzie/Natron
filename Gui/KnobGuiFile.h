--- conflicted
+++ resolved
@@ -64,11 +64,8 @@
 
     virtual ~File_KnobGui() OVERRIDE;
     
-<<<<<<< HEAD
-=======
     virtual void removeSpecificGui() OVERRIDE FINAL;
 
->>>>>>> 448762ab
     virtual boost::shared_ptr<KnobI> getKnob() const OVERRIDE FINAL;
 
 public slots:
