--- conflicted
+++ resolved
@@ -1693,8 +1693,7 @@
             KnobGuiPtr knobGui = it->first.lock();
             if (!it->second && knobGui) {
                 knobGui->show();
-<<<<<<< HEAD
-=======
+
             }
         }
     }
@@ -1732,7 +1731,6 @@
             int index = _imp->_tabWidget->indexOf(it->second.tab);
             if (index != -1) {
                 _imp->_tabWidget->removeTab(index);
->>>>>>> 62fb9da0
             }
         }
         it->second.tab->deleteLater();
@@ -1765,72 +1763,6 @@
 }
 
 void
-<<<<<<< HEAD
-DockablePanel::refreshGuiForKnobsChanges(bool restorePageIndex)
-{
-    QString curTabName;
-    if (_imp->_pagesEnabled) {
-        if (restorePageIndex) {
-            curTabName = _imp->_tabWidget->tabText(_imp->_tabWidget->currentIndex());
-        }
-    }
-    
-    //Delete all knobs gui
-    {
-        KnobsGuiMapping mapping = _imp->_knobs;
-        _imp->_knobs.clear();
-        for (KnobsGuiMapping::iterator it = mapping.begin(); it!=mapping.end(); ++it) {
-            assert(it->second);
-            KnobPtr knob = it->first.lock();
-            if (knob) {
-                knob->setKnobGuiPointer(KnobGuiPtr());
-            }
-            it->second->removeGui();
-            it->second.reset();
-            
-        }
-    }
-    
-    //Now delete all pages
-    for (PageMap::iterator it = _imp->_pages.begin(); it!= _imp->_pages.end(); ++it) {
-        if (_imp->_tabWidget) {
-            int index = _imp->_tabWidget->indexOf(it->second.tab);
-            if (index != -1) {
-                _imp->_tabWidget->removeTab(index);
-            }
-        }
-        it->second.tab->deleteLater();
-        it->second.currentRow = 0;
-        
-    }
-    _imp->_pages.clear();
-    
-    //Clear undo/Redo stack so that KnobGui pointers are not lying around
-    if (_imp->_undoStack) {
-        _imp->_undoStack->clear();
-        _imp->_clearedStackDuringPush = true;
-        Q_EMIT deleteCurCmdLater();
-        refreshUndoRedoButtonsEnabledNess();
-    }
-    
-    recreateKnobs(curTabName, restorePageIndex);
-    _imp->refreshPagesSecretness();
-}
-
-
-void
-DockablePanel::onDeleteCurCmdLater()
-{
-    if (_imp->_cmdBeingPushed) {
-        _imp->_undoStack->clear();
-        //delete _imp->_cmdBeingPushed;
-        _imp->_cmdBeingPushed = 0;
-    }
-}
-
-void
-=======
->>>>>>> 62fb9da0
 DockablePanel::recreateKnobs(const QString& curTabName,bool restorePageIndex)
 {
     //Re-create knobs
