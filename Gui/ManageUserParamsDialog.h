--- conflicted
+++ resolved
@@ -81,11 +81,9 @@
 
 private:
 
-<<<<<<< HEAD
-=======
+
     // Prompts user to create a user page
     bool ensureHasUserPage();
->>>>>>> f3183b2d
 
     virtual void keyPressEvent(QKeyEvent* e) OVERRIDE FINAL;
 
