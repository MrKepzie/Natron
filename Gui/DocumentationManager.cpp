--- conflicted
+++ resolved
@@ -174,7 +174,6 @@
                             args->setProperty<bool>(kCreateNodeArgsPropNoNodeGUI, true);
 
                             NodePtr node = appPTR->getTopLevelInstance()->createNode(args);
-<<<<<<< HEAD
                             if (node) {
                                 // IMPORTANT: this code is *very* similar to AppInstance::exportDocs
                                 if ( pluginID != QString::fromUtf8(PLUGINID_NATRON_READ) && pluginID != QString::fromUtf8(PLUGINID_NATRON_WRITE) ) {
@@ -193,24 +192,7 @@
                                         if (isWriteNode) {
                                             node = isWriteNode->getEmbeddedWriter();
                                         }
-=======
-                            // IMPORTANT: this code is *very* similar to AppInstance::exportDocs
-                            if ( node &&
-                                 pluginID != QString::fromUtf8(PLUGINID_NATRON_READ) &&
-                                 pluginID != QString::fromUtf8(PLUGINID_NATRON_WRITE) ) {
-                                EffectInstPtr effectInstance = node->getEffectInstance();
-                                if ( effectInstance && effectInstance->isReader() ) {
-                                    ReadNode* isReadNode = dynamic_cast<ReadNode*>( effectInstance.get() );
-
-                                    if (isReadNode) {
-                                        node = isReadNode->getEmbeddedReader();
-                                    }
-                                } else if ( effectInstance && effectInstance->isWriter() ) {
-                                    WriteNode* isWriteNode = dynamic_cast<WriteNode*>( effectInstance.get() );
-
-                                    if (isWriteNode) {
-                                        node = isWriteNode->getEmbeddedWriter();
->>>>>>> 8eade5cf
+
                                     }
                                 }
                             }
