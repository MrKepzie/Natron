/* ***** BEGIN LICENSE BLOCK *****
 * This file is part of Natron <http://www.natron.fr/>,
 * Copyright (C) 2016 INRIA and Alexandre Gauthier-Foichat
 *
 * Natron is free software: you can redistribute it and/or modify
 * it under the terms of the GNU General Public License as published by
 * the Free Software Foundation; either version 2 of the License, or
 * (at your option) any later version.
 *
 * Natron is distributed in the hope that it will be useful,
 * but WITHOUT ANY WARRANTY; without even the implied warranty of
 * MERCHANTABILITY or FITNESS FOR A PARTICULAR PURPOSE.  See the
 * GNU General Public License for more details.
 *
 * You should have received a copy of the GNU General Public License
 * along with Natron.  If not, see <http://www.gnu.org/licenses/gpl-2.0.html>
 * ***** END LICENSE BLOCK ***** */

// ***** BEGIN PYTHON BLOCK *****
// from <https://docs.python.org/3/c-api/intro.html#include-files>:
// "Since Python may define some pre-processor definitions which affect the standard headers on some systems, you must include Python.h before any standard headers are included."
#include <Python.h>
// ***** END PYTHON BLOCK *****

#include "DocumentationManager.h"

#include <QtCore/QFile>
#include <QtCore/QFileInfo>
#include <QtCore/QVector>

#include <iostream>
#include <exception>
#include <cstddef>

#include "qhttpserver.h"
#include "qhttprequest.h"
#include "qhttpresponse.h"

#include "Gui/GuiApplicationManager.h" // appPTR
#include "Engine/AppInstance.h"
#include "Engine/CreateNodeArgs.h"
#include "Engine/Node.h"
<<<<<<< HEAD
=======
#include "Engine/NodeSerialization.h"
>>>>>>> cecd3791
#include "Engine/Project.h"
#include "Engine/ReadNode.h"
#include "Engine/Settings.h"
#include "Engine/WriteNode.h"
<<<<<<< HEAD

#include "Serialization/NodeSerialization.h"
=======
>>>>>>> cecd3791


NATRON_NAMESPACE_ENTER;
DocumentationManager::DocumentationManager(QObject *parent)
    : QObject(parent)
    , server(NULL)
{
    // list of translatable group names
    (void)QT_TR_NOOP(PLUGIN_GROUP_IMAGE);
    (void)QT_TR_NOOP(PLUGIN_GROUP_IMAGE_READERS);
    (void)QT_TR_NOOP(PLUGIN_GROUP_IMAGE_WRITERS);
    (void)QT_TR_NOOP(PLUGIN_GROUP_COLOR);
    (void)QT_TR_NOOP(PLUGIN_GROUP_COLOR "/Math");
    (void)QT_TR_NOOP(PLUGIN_GROUP_COLOR "/OCIO");
    (void)QT_TR_NOOP(PLUGIN_GROUP_COLOR "/Transform");
    (void)QT_TR_NOOP(PLUGIN_GROUP_FILTER);
    (void)QT_TR_NOOP(PLUGIN_GROUP_FILTER "/Merges");
    (void)QT_TR_NOOP(PLUGIN_GROUP_TRANSFORM);
    (void)QT_TR_NOOP(PLUGIN_GROUP_TIME);
    (void)QT_TR_NOOP(PLUGIN_GROUP_PAINT);
    (void)QT_TR_NOOP(PLUGIN_GROUP_KEYER);
    (void)QT_TR_NOOP(PLUGIN_GROUP_CHANNEL);
    (void)QT_TR_NOOP(PLUGIN_GROUP_MERGE);
    (void)QT_TR_NOOP(PLUGIN_GROUP_MULTIVIEW);
    (void)QT_TR_NOOP(PLUGIN_GROUP_MULTIVIEW "/Stereo");
    (void)QT_TR_NOOP(PLUGIN_GROUP_DEEP);
    (void)QT_TR_NOOP(PLUGIN_GROUP_TOOLSETS);
    (void)QT_TR_NOOP(PLUGIN_GROUP_3D);
    (void)QT_TR_NOOP(PLUGIN_GROUP_OTHER);
    (void)QT_TR_NOOP(PLUGIN_GROUP_DEFAULT);
    (void)QT_TR_NOOP(PLUGIN_GROUP_OFX);
    // openfx-arena
    (void)QT_TR_NOOP("Extra");
    (void)QT_TR_NOOP("Extra/"PLUGIN_GROUP_COLOR);
    (void)QT_TR_NOOP("Extra/Distort");
    (void)QT_TR_NOOP("Extra/"PLUGIN_GROUP_PAINT);
    (void)QT_TR_NOOP("Extra/"PLUGIN_GROUP_FILTER);
    (void)QT_TR_NOOP("Extra/"PLUGIN_GROUP_DEFAULT);
    (void)QT_TR_NOOP("Extra/"PLUGIN_GROUP_TRANSFORM);
}

DocumentationManager::~DocumentationManager()
{
}

void
DocumentationManager::startServer()
{
    server = new QHttpServer(this);
    connect( server, SIGNAL(newRequest(QHttpRequest*,QHttpResponse*)), this, SLOT(handler(QHttpRequest*,QHttpResponse*)) );
    server->listen( QHostAddress::LocalHost, appPTR->getCurrentSettings()->getServerPort() );
}

void
DocumentationManager::stopServer()
{
    server->close();
}

void
DocumentationManager::handler(QHttpRequest *req,
                              QHttpResponse *resp)
{
    Q_UNUSED(req)

    QString docDir = appPTR->getApplicationBinaryPath() + QString::fromUtf8("/../Resources/docs/html/");
    QString page = req->url().toString();
    QByteArray body;

#ifdef DEBUG
    qDebug() << "www client requested" << page;
#endif

    // override static docs
    if ( page.contains( QString::fromUtf8("/plugins/") ) ) {
        page.replace( QString::fromUtf8(".html"), QString::fromUtf8("") ).replace( QString::fromUtf8("/plugins/"), QString::fromUtf8("/_plugin.html?id=") );
    }
    if ( page.startsWith( QString::fromUtf8("/_group") ) && !page.contains( QString::fromUtf8("_group.html") ) ) {
        page.replace( QString::fromUtf8(".html"), QString::fromUtf8("") ).replace( QString::fromUtf8("_group"), QString::fromUtf8("_group.html?id=") );
    }

    // get options
    QStringList options;
    if ( page.contains( QString::fromUtf8("?") ) ) {
        QStringList split = page.split(QString::fromUtf8("?"), QString::SkipEmptyParts);
        page = split.takeFirst();
        if (split.length() > 0) {
            QString rawOptions = split.takeLast();
            options = rawOptions.split(QString::fromUtf8("&"), QString::SkipEmptyParts);
        }
    }

    // default page
    if ( ( page == QString::fromUtf8("/") ) || page.isEmpty() ) {
        page = QString::fromUtf8("index.html");
    }

    // remove slashes
    if ( page.startsWith( QString::fromUtf8("/") ) ) {
        page.remove(0, 1);
    }
    if ( page.endsWith( QString::fromUtf8("/") ) ) {
        page = page.left(page.length() - 1);
    }

    // add custom content
    if ( page == QString::fromUtf8("_plugin.html") ) {
        for (int i = 0; i < options.size(); ++i) {
            if ( options.at(i).contains( QString::fromUtf8("id=") ) ) {
                QStringList split = options.at(i).split( QString::fromUtf8("=") );
                if (split.length() > 0) {
                    QString pluginID = split.takeLast();
                    if ( !pluginID.isEmpty() ) {
                        PluginPtr plugin;
                        try {
                            plugin = appPTR->getPluginBinary(pluginID, -1, -1, false);
                        } catch (const std::exception& e) {
                            std::cerr << e.what() << std::endl;
                        }

                        if (plugin) {
        
                            CreateNodeArgsPtr args(CreateNodeArgs::create( pluginID.toStdString(), appPTR->getTopLevelInstance()->getProject() ));
                            args->setProperty<bool>(kCreateNodeArgsPropVolatile, true);
                            args->setProperty<bool>(kCreateNodeArgsPropNoNodeGUI, true);

                            NodePtr node = appPTR->getTopLevelInstance()->createNode(args);
                            if (node) {
                                // IMPORTANT: this code is *very* similar to AppInstance::exportDocs
                                if ( pluginID != QString::fromUtf8(PLUGINID_NATRON_READ) && pluginID != QString::fromUtf8(PLUGINID_NATRON_WRITE) ) {
<<<<<<< HEAD
                                    EffectInstancePtr effectInstance = node->getEffectInstance();
=======
                                    EffectInstPtr effectInstance = node->getEffectInstance();
>>>>>>> cecd3791
                                    if ( effectInstance->isReader() ) {
                                        ReadNode* isReadNode = dynamic_cast<ReadNode*>( effectInstance.get() );

                                        if (isReadNode) {
                                            node = isReadNode->getEmbeddedReader();
<<<<<<< HEAD
                                        }                                    }
=======
                                        }
                                    }
>>>>>>> cecd3791
                                    if ( effectInstance->isWriter() ) {
                                        WriteNode* isWriteNode = dynamic_cast<WriteNode*>( effectInstance.get() );

                                        if (isWriteNode) {
                                            node = isWriteNode->getEmbeddedWriter();
                                        }
                                    }
                                }
<<<<<<< HEAD
=======

>>>>>>> cecd3791
                                QString html = node->makeDocumentation(true);
                                html = parser(html, docDir);
                                body = html.toUtf8();
                            }
                        }
                    }
                }
            }
        }
        if ( body.isEmpty() ) {
            QString notFound = QString::fromUtf8("<!DOCTYPE HTML PUBLIC \"-//W3C//DTD HTML 4.01 Transitional//EN\" \"http://www.w3.org/TR/html4/loose.dtd\">"
                                                 "<html>"
                                                 "<head>"
                                                 "<title>Plugin not found</title>"
                                                 "<link rel=\"stylesheet\" href=\"/_static/default.css\" type=\"text/css\" />"
                                                 "<link rel=\"stylesheet\" href=\"/_static/pygments.css\" type=\"text/css\" />"
                                                 "<link rel=\"stylesheet\" href=\"/_static/style.css\" type=\"text/css\" />"
                                                 "<script type=\"text/javascript\" src=\"/_static/jquery.js\"></script>"
                                                 "<script type=\"text/javascript\" src=\"/_static/dropdown.js\"></script>"
                                                 "</head>"
                                                 "<body>"
                                                 "<div class=\"document\">"
                                                 "<div class=\"documentwrapper\">"
                                                 "<div class=\"body\">"
                                                 "<h1>Plugin not found</h1>"
                                                 "</div>"
                                                 "</div>"
                                                 "</div>"
                                                 "</body>"
                                                 "</html>");
            body = parser(notFound, docDir).toUtf8();
        }
    } else if ( page == QString::fromUtf8("_prefs.html") ) {
        SettingsPtr settings = appPTR->getCurrentSettings();
        QString html = settings->makeHTMLDocumentation(true);
        html = parser(html, docDir);
        body = html.toUtf8();
    } else if ( page == QString::fromUtf8("_group.html") ) {
        QString html;
        QString group;
        QString groupHeader = QString::fromUtf8("<!DOCTYPE HTML PUBLIC \"-//W3C//DTD HTML 4.01 Transitional//EN\" \"http://www.w3.org/TR/html4/loose.dtd\">"
                                                "<html>"
                                                "<head>"
                                                "<title>__REPLACE_TITLE__ - %1</title>"
                                                "<link rel=\"stylesheet\" href=\"_static/default.css\" type=\"text/css\" />"
                                                "<link rel=\"stylesheet\" href=\"_static/pygments.css\" type=\"text/css\" />"
                                                "<link rel=\"stylesheet\" href=\"_static/style.css\" type=\"text/css\" />"
                                                "</head>"
                                                "<body>")
                              .arg( tr("%1 %2 documentation")
                                    .arg( QString::fromUtf8(NATRON_APPLICATION_NAME) )
                                    .arg( QString::fromUtf8(NATRON_VERSION_STRING) ) );
        QString groupBodyEnd = QString::fromUtf8("</ul>"
                                                 "</div>"
                                                 "</div>"
                                                 "</div>"
                                                 "</div>");
        QString groupFooter = QString::fromUtf8("</body>"
                                                "</html>");
        QString navHeader = QString::fromUtf8("<div class=\"related\">"
                                              "<h3>%1</h3>"
                                              "<ul>"
                                              "<li><a href=\"/index.html\">NATRON_DOCUMENTATION</a> &raquo;</li>")
                            .arg( tr("Navigation") );
        QString navFooter = QString::fromUtf8("</ul>"
                                              "</div>");
        for (int i = 0; i < options.size(); ++i) {
            if ( options.at(i).contains( QString::fromUtf8("id=") ) ) {
                QStringList split = options.at(i).split(QString::fromUtf8("="), QString::SkipEmptyParts);
                if (split.length() > 0) {
                    QString groupID = split.takeLast();
                    group = groupID;
                }
            }
        }
        if ( !group.isEmpty() ) {
            // IMPORTANT: this code is *very* similar to AppInstance::exportDocs

<<<<<<< HEAD
            QMap<std::string, QString> plugins; // use a map so that it gets sorted by label
=======
            QMap<QString, QString> plugins; // use a map so that it gets sorted by label
>>>>>>> cecd3791
            std::list<std::string> pluginIDs = appPTR->getPluginIDs();
            for (std::list<std::string>::iterator it = pluginIDs.begin(); it != pluginIDs.end(); ++it) {
                PluginPtr plugin;
                QString pluginID = QString::fromUtf8( it->c_str() );
                try {
                    plugin = appPTR->getPluginBinary(pluginID, -1, -1, false);
                } catch (const std::exception& e) {
                    std::cerr << e.what() << std::endl;
                }
<<<<<<< HEAD

                if (plugin) {
                    std::vector<std::string> groupList = plugin->getPropertyN<std::string>(kNatronPluginPropGrouping);
                    if (groupList.at(0) == group.toStdString()) {
                        plugins[Plugin::makeLabelWithoutSuffix( plugin->getProperty<std::string>(kNatronPluginPropLabel) )] = pluginID;
=======
                if ( plugin && !plugin->getIsDeprecated() && ( !plugin->getIsForInternalUseOnly() || plugin->isReader() || plugin->isWriter() ) ) {
                    QStringList groupList = plugin->getGrouping();
                    if (groupList.at(0) == group) {
                        plugins[Plugin::makeLabelWithoutSuffix( plugin->getPluginLabel() )] = pluginID;
>>>>>>> cecd3791
                    }
                }
            }
            if ( !plugins.isEmpty() ) {
                QString groupBodyStart = QString::fromUtf8("<div class=\"document\">"
                                                           "<div class=\"documentwrapper\">"
                                                           "<div class=\"body\">"
                                                           "<h1>%1</h1>"
                                                           "<p>%2</p>"
                                                           "<div class=\"toctree-wrapper compound\">"
                                                           "<ul>")
<<<<<<< HEAD
                                         .arg( tr( group.toUtf8().constData() ) )
=======
                                         .arg( tr("%1 nodes").arg( tr( group.toUtf8().constData() ) ) )
>>>>>>> cecd3791
                                         .arg( tr("The following sections contain documentation about every node in the  %1 group.").arg( tr( group.toUtf8().constData() ) ) + QLatin1Char(' ') + tr("Node groups are available by clicking on buttons in the left toolbar, or by right-clicking the mouse in the Node Graph area. Please note that documentation is also generated automatically for third-party OpenFX plugins.")
 
                                               );
                html.append(groupHeader);
                html.replace(QString::fromUtf8("__REPLACE_TITLE__"), tr("%1 nodes").arg( tr( group.toUtf8().constData() ) ) );
                html.append(navHeader);
                html.append( QString::fromUtf8("<li><a href=\"/_group.html\">%1</a> &raquo;</li>")
                             .arg( tr("Reference Guide") ) );
                html.append(navFooter);
                html.append(groupBodyStart);

<<<<<<< HEAD
                for (QMap<std::string, QString>::const_iterator i = plugins.constBegin(); i != plugins.constEnd(); ++i) {
                    const QString& plugID = i.value();
                    const std::string& plugName = i.key();
                    if ( !plugID.isEmpty() && !plugName.empty() ) {
=======
                for (QMap<QString, QString>::const_iterator i = plugins.constBegin(); i != plugins.constEnd(); ++i) {
                    const QString& plugID = i.value();
                    const QString& plugName = i.key();
                    if ( !plugID.isEmpty() && !plugName.isEmpty() ) {
>>>>>>> cecd3791
                        html.append( QString::fromUtf8("<li class=\"toctree-l1\"><a href='/_plugin.html?id=%1'>%2</a></li>")
                                     .arg(plugID)
                                     .arg( QString::fromUtf8( plugName.c_str() ) ) );
                    }
                }
                html.append(groupBodyEnd);
                html.append(groupFooter);
            }
        } else {
            QString groupBodyStart = QString::fromUtf8("<div class=\"document\">"
                                                       "<div class=\"documentwrapper\">"
                                                       "<div class=\"body\">"
                                                       "<h1>%1</h1>"
                                                       "<p>%2</p>"
                                                       "<div class=\"toctree-wrapper compound\">"
                                                       "<ul>")
                                     .arg( tr("Reference Guide") )
            .arg ( tr("The following sections describe the various options available from the %1 preference settings, followed by one section for each node group in %1.")
                  .arg( QString::fromUtf8(NATRON_APPLICATION_NAME) ) + QLatin1Char(' ') + tr("Node groups are available by clicking on buttons in the left toolbar, or by right-clicking the mouse in the Node Graph area. Please note that documentation is also generated automatically for third-party OpenFX plugins.") );
            html.append(groupHeader);
            html.replace( QString::fromUtf8("__REPLACE_TITLE__"), tr("Reference Guide") );
            html.append(navHeader);
            html.append(navFooter);
            html.append(groupBodyStart);
            html.append( QString::fromUtf8("<li class=\"toctree-l1\"><a href=\"/_prefs.html\">%1</a></li>").arg( tr("%1 preferences").arg( QString::fromUtf8(NATRON_APPLICATION_NAME) ) ) );

            QStringList groups;
            groups << QString::fromUtf8(PLUGIN_GROUP_IMAGE);
            groups << QString::fromUtf8(PLUGIN_GROUP_COLOR);
            groups << QString::fromUtf8(PLUGIN_GROUP_CHANNEL);
            groups << QString::fromUtf8(PLUGIN_GROUP_MERGE);
            groups << QString::fromUtf8(PLUGIN_GROUP_FILTER);
            groups << QString::fromUtf8(PLUGIN_GROUP_TRANSFORM);
            groups << QString::fromUtf8(PLUGIN_GROUP_TIME);
            groups << QString::fromUtf8(PLUGIN_GROUP_PAINT);
            groups << QString::fromUtf8(PLUGIN_GROUP_KEYER);
            groups << QString::fromUtf8(PLUGIN_GROUP_MULTIVIEW);
            groups << QString::fromUtf8(PLUGIN_GROUP_OTHER);
            groups << QString::fromUtf8("Extra"); // openfx-arena

            std::list<std::string> pluginIDs = appPTR->getPluginIDs();
            for (std::list<std::string>::iterator it = pluginIDs.begin(); it != pluginIDs.end(); ++it) {
                PluginPtr plugin;
                QString pluginID = QString::fromUtf8( it->c_str() );
                try {
                    plugin = appPTR->getPluginBinary(pluginID, -1, -1, false);
                }catch (const std::exception& e) {
                    std::cerr << e.what() << std::endl;
                }

                if (plugin) {
                    std::vector<std::string> groupList = plugin->getPropertyN<std::string>(kNatronPluginPropGrouping);
                    groups.push_back(QString::fromUtf8(groupList[0].c_str()));
                }
            }
            groups.removeDuplicates();
            for (int i = 0; i < groups.size(); ++i) {
                html.append( QString::fromUtf8("<li class='toctree-l1'><a href='/_group.html?id=%1'>%2</a></li>")
                             .arg( groups.at(i) )
                             .arg( tr("%1 nodes").arg( tr( groups.at(i).toUtf8().constData() ) ) )
                             );
            }
            html.append(groupBodyEnd);
            html.append(groupFooter);
        }
        html = parser(html, docDir);
        body = html.toUtf8();
    }

    // get static file
    QFileInfo staticFileInfo;
    if ( page.endsWith( QString::fromUtf8(".html") ) || page.endsWith( QString::fromUtf8(".css") ) || page.endsWith( QString::fromUtf8(".js") ) || page.endsWith( QString::fromUtf8(".txt") ) || page.endsWith( QString::fromUtf8(".png") ) || page.endsWith( QString::fromUtf8(".jpg") ) ) {
        if ( page.startsWith( QString::fromUtf8("LOCAL_FILE/") ) ) {
            staticFileInfo = page.replace( QString::fromUtf8("LOCAL_FILE/"), QString::fromUtf8("") ).replace( QString::fromUtf8("%2520"), QString::fromUtf8(" ") ).replace( QString::fromUtf8("%20"), QString::fromUtf8(" ") );
        } else {
            staticFileInfo = docDir + page;
        }
    }
    if ( staticFileInfo.exists() && body.isEmpty() ) {
        QFile staticFile( staticFileInfo.absoluteFilePath() );
        if ( staticFile.open(QIODevice::ReadOnly) ) {
            if ( page.endsWith( QString::fromUtf8(".html") ) || page.endsWith( QString::fromUtf8(".htm") ) ) {
                QString input = QString::fromUtf8( staticFile.readAll() );
                body = parser(input, docDir).toUtf8();
            } else {
                body = staticFile.readAll();
            }
            staticFile.close();
        }
    }

    // page not found
    if ( body.isEmpty() ) {
        QString notFound = QString::fromUtf8("<!DOCTYPE HTML PUBLIC \"-//W3C//DTD HTML 4.01 Transitional//EN\" \"http://www.w3.org/TR/html4/loose.dtd\">"
                                             "<html>"
                                             "<head>"
                                             "<title>%1</title>"
                                             "<link rel=\"stylesheet\" href=\"/_static/default.css\" type=\"text/css\" />"
                                             "<link rel=\"stylesheet\" href=\"/_static/pygments.css\" type=\"text/css\" />"
                                             "<link rel=\"stylesheet\" href=\"/_static/style.css\" type=\"text/css\" />"
                                             "<script type=\"text/javascript\" src=\"/_static/jquery.js\"></script>"
                                             "<script type=\"text/javascript\" src=\"/_static/dropdown.js\"></script>"
                                             "</head><body><div class=\"document\">"
                                             "<div class=\"documentwrapper\">"
                                             "<div class=\"body\">"
                                             "<h1>%1</h1>"
                                             "</div>"
                                             "</div>"
                                             "</div>"
                                             "</body>"
                                             "</html>")
                           .arg( tr("Page not found") );
        body = parser(notFound, docDir).toUtf8();
    }

    // set header(s)
    resp->setHeader( QString::fromUtf8("Content-Length"), QString::number( body.size() ) );
    if ( page.endsWith( QString::fromUtf8(".png") ) ) {
        resp->setHeader( QString::fromUtf8("Content-Type"), QString::fromUtf8("image/png") );
    } else if ( page.endsWith( QString::fromUtf8(".jpg") ) ) {
        resp->setHeader( QString::fromUtf8("Content-Type"), QString::fromUtf8("image/jpeg") );
    } else if ( page.endsWith( QString::fromUtf8(".html") ) || page.endsWith( QString::fromUtf8(".htm") ) ) {
        resp->setHeader( QString::fromUtf8("Content-Type"), QString::fromUtf8("text/html; charset=utf-8") );
    } else if ( page.endsWith( QString::fromUtf8(".css") ) ) {
        resp->setHeader( QString::fromUtf8("Content-Type"), QString::fromUtf8("text/css; charset=utf-8") );
    } else if ( page.endsWith( QString::fromUtf8(".js") ) ) {
        resp->setHeader( QString::fromUtf8("Content-Type"), QString::fromUtf8("application/javascript; charset=utf-8") );
    } else if ( page.endsWith( QString::fromUtf8(".txt") ) ) {
        resp->setHeader( QString::fromUtf8("Content-Type"), QString::fromUtf8("text/plain; charset=utf-8") );
    }

    // return result
    resp->writeHead(200);
    resp->end(body);
}                                             // DocumentationManager::handler

QString
DocumentationManager::parser(QString html,
                             QString path) const
{
    QString result = html;


    // sphinx compat
    bool plainBody = false;

    if ( result.contains( QString::fromUtf8("<body>") ) ) {             // 1.3 and lower
        plainBody = true;
    } else if ( result.contains( QString::fromUtf8("<body role=\"document\">") ) ) {             // 1.4+
        plainBody = false;
    }

    // get static menu from index.html and make a header+menu
    QFile indexFile( path + QString::fromUtf8("/index.html") );
    QString menuHTML;

    // fix sphinx compat
    if (plainBody) {
        menuHTML.append( QString::fromUtf8("<body>") );
    } else {
        menuHTML.append( QString::fromUtf8("<body role=\"document\">") );
    }
    menuHTML.append( QString::fromUtf8("<div id=\"header\">"
                                       "<a href=\"/\"><div id=\"logo\"></div></a>") );
    menuHTML.append( QString::fromUtf8("<div id=\"search\">"
                                       "<form id=\"rtd-search-form\" class=\"wy-form\" action=\"/search.html\" method=\"get\">"
                                       "<input type=\"text\" name=\"q\" placeholder=\"%1\" />"
                                       "<input type=\"hidden\" name=\"check_keywords\" value=\"yes\" />"
                                       "<input type=\"hidden\" name=\"area\" value=\"default\" />"
                                       "</form>"
                                       "</div>")
                     .arg( tr("Search docs") ) );
    menuHTML.append( QString::fromUtf8("<div id=\"mainMenu\">"
                                       "<ul>") );
    if ( indexFile.exists() ) {
        if ( indexFile.open(QIODevice::ReadOnly | QIODevice::Text) ) {
            QStringList menuResult;
            bool getMenu = false;
            while ( !indexFile.atEnd() ) {
                QString line = QString::fromUtf8( indexFile.readLine() );
                if ( line == QString::fromUtf8("<div class=\"toctree-wrapper compound\">\n") ) {
                    getMenu = true;
                }
                if (getMenu) {
                    menuResult << line;
                }
                if ( line == QString::fromUtf8("</div>\n") ) {
                    getMenu = false;
                }
            }
            if ( !menuResult.isEmpty() ) {
                int menuEnd = menuResult.size() - 2;
                for (int i = 0; i < menuEnd; ++i) {
                    QString tmp = menuResult.at(i);
                    tmp.replace( QString::fromUtf8("href=\""), QString::fromUtf8("href=\"/") );
                    menuHTML.append(tmp);
                }
            }
            indexFile.close();
            menuHTML.append( QString::fromUtf8("</div>"
                                               "</div>"
                                               "</div>") );
        }
    } else {
        menuHTML.append( QString::fromUtf8("</ul>"
                                           "</div>"
                                           "</div>") );
    }


    // fix sphinx compat
    if (plainBody) {
        result.replace(QString::fromUtf8("<body>"), menuHTML);
    } else {
        result.replace(QString::fromUtf8("<body role=\"document\">"), menuHTML);
    }

    // replace "NATRON_DOCUMENTATION" with current version
    result.replace( QString::fromUtf8("NATRON_DOCUMENTATION"), tr("%1 %2 documentation").arg( QString::fromUtf8(NATRON_APPLICATION_NAME) ).arg( QString::fromUtf8(NATRON_VERSION_STRING) ) );

    return result;
}             // DocumentationManager::parser

int
DocumentationManager::serverPort()
{
    return server->serverPort();
}

NATRON_NAMESPACE_EXIT;

NATRON_NAMESPACE_USING;
#include "moc_DocumentationManager.cpp"<|MERGE_RESOLUTION|>--- conflicted
+++ resolved
@@ -40,19 +40,13 @@
 #include "Engine/AppInstance.h"
 #include "Engine/CreateNodeArgs.h"
 #include "Engine/Node.h"
-<<<<<<< HEAD
-=======
-#include "Engine/NodeSerialization.h"
->>>>>>> cecd3791
 #include "Engine/Project.h"
 #include "Engine/ReadNode.h"
 #include "Engine/Settings.h"
 #include "Engine/WriteNode.h"
-<<<<<<< HEAD
 
 #include "Serialization/NodeSerialization.h"
-=======
->>>>>>> cecd3791
+
 
 
 NATRON_NAMESPACE_ENTER;
@@ -183,34 +177,24 @@
                             if (node) {
                                 // IMPORTANT: this code is *very* similar to AppInstance::exportDocs
                                 if ( pluginID != QString::fromUtf8(PLUGINID_NATRON_READ) && pluginID != QString::fromUtf8(PLUGINID_NATRON_WRITE) ) {
-<<<<<<< HEAD
                                     EffectInstancePtr effectInstance = node->getEffectInstance();
-=======
-                                    EffectInstPtr effectInstance = node->getEffectInstance();
->>>>>>> cecd3791
+
                                     if ( effectInstance->isReader() ) {
                                         ReadNode* isReadNode = dynamic_cast<ReadNode*>( effectInstance.get() );
 
                                         if (isReadNode) {
                                             node = isReadNode->getEmbeddedReader();
-<<<<<<< HEAD
                                         }                                    }
-=======
-                                        }
-                                    }
->>>>>>> cecd3791
+
                                     if ( effectInstance->isWriter() ) {
                                         WriteNode* isWriteNode = dynamic_cast<WriteNode*>( effectInstance.get() );
-
+                                        
                                         if (isWriteNode) {
                                             node = isWriteNode->getEmbeddedWriter();
                                         }
                                     }
                                 }
-<<<<<<< HEAD
-=======
-
->>>>>>> cecd3791
+
                                 QString html = node->makeDocumentation(true);
                                 html = parser(html, docDir);
                                 body = html.toUtf8();
@@ -289,11 +273,8 @@
         if ( !group.isEmpty() ) {
             // IMPORTANT: this code is *very* similar to AppInstance::exportDocs
 
-<<<<<<< HEAD
             QMap<std::string, QString> plugins; // use a map so that it gets sorted by label
-=======
-            QMap<QString, QString> plugins; // use a map so that it gets sorted by label
->>>>>>> cecd3791
+
             std::list<std::string> pluginIDs = appPTR->getPluginIDs();
             for (std::list<std::string>::iterator it = pluginIDs.begin(); it != pluginIDs.end(); ++it) {
                 PluginPtr plugin;
@@ -303,18 +284,12 @@
                 } catch (const std::exception& e) {
                     std::cerr << e.what() << std::endl;
                 }
-<<<<<<< HEAD
 
                 if (plugin) {
                     std::vector<std::string> groupList = plugin->getPropertyN<std::string>(kNatronPluginPropGrouping);
                     if (groupList.at(0) == group.toStdString()) {
                         plugins[Plugin::makeLabelWithoutSuffix( plugin->getProperty<std::string>(kNatronPluginPropLabel) )] = pluginID;
-=======
-                if ( plugin && !plugin->getIsDeprecated() && ( !plugin->getIsForInternalUseOnly() || plugin->isReader() || plugin->isWriter() ) ) {
-                    QStringList groupList = plugin->getGrouping();
-                    if (groupList.at(0) == group) {
-                        plugins[Plugin::makeLabelWithoutSuffix( plugin->getPluginLabel() )] = pluginID;
->>>>>>> cecd3791
+
                     }
                 }
             }
@@ -326,11 +301,8 @@
                                                            "<p>%2</p>"
                                                            "<div class=\"toctree-wrapper compound\">"
                                                            "<ul>")
-<<<<<<< HEAD
                                          .arg( tr( group.toUtf8().constData() ) )
-=======
-                                         .arg( tr("%1 nodes").arg( tr( group.toUtf8().constData() ) ) )
->>>>>>> cecd3791
+
                                          .arg( tr("The following sections contain documentation about every node in the  %1 group.").arg( tr( group.toUtf8().constData() ) ) + QLatin1Char(' ') + tr("Node groups are available by clicking on buttons in the left toolbar, or by right-clicking the mouse in the Node Graph area. Please note that documentation is also generated automatically for third-party OpenFX plugins.")
  
                                                );
@@ -342,17 +314,11 @@
                 html.append(navFooter);
                 html.append(groupBodyStart);
 
-<<<<<<< HEAD
                 for (QMap<std::string, QString>::const_iterator i = plugins.constBegin(); i != plugins.constEnd(); ++i) {
                     const QString& plugID = i.value();
                     const std::string& plugName = i.key();
                     if ( !plugID.isEmpty() && !plugName.empty() ) {
-=======
-                for (QMap<QString, QString>::const_iterator i = plugins.constBegin(); i != plugins.constEnd(); ++i) {
-                    const QString& plugID = i.value();
-                    const QString& plugName = i.key();
-                    if ( !plugID.isEmpty() && !plugName.isEmpty() ) {
->>>>>>> cecd3791
+
                         html.append( QString::fromUtf8("<li class=\"toctree-l1\"><a href='/_plugin.html?id=%1'>%2</a></li>")
                                      .arg(plugID)
                                      .arg( QString::fromUtf8( plugName.c_str() ) ) );
