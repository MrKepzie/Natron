//  Natron
//
/* This Source Code Form is subject to the terms of the Mozilla Public
 * License, v. 2.0. If a copy of the MPL was not distributed with this
 * file, You can obtain one at http://mozilla.org/MPL/2.0/. */
/*
 * Created by Alexandre GAUTHIER-FOICHAT on 6/1/2012.
 * contact: immarespond at gmail dot com
 *
 */

#ifndef ROTOGUI_H
#define ROTOGUI_H
#if !defined(Q_MOC_RUN) && !defined(SBK_RUN)
#include <boost/scoped_ptr.hpp>
#include <boost/shared_ptr.hpp>
#endif
#include "Global/Macros.h"
CLANG_DIAG_OFF(deprecated)
CLANG_DIAG_OFF(uninitialized)
#include <QObject>
#include <QToolButton>
CLANG_DIAG_ON(deprecated)
CLANG_DIAG_ON(uninitialized)

#include "Global/GlobalDefines.h"

class QMouseEvent;
class QToolBar;
class QWidget;
class QIcon;
class QString;
class QToolButton;
class QKeyEvent;
class QPointF;
class ViewerTab;
class QAction;
class RotoItem;
class QUndoCommand;
class NodeGui;
class Bezier;
class BezierCP;
class GuiAppInstance;
struct RotoGuiSharedData;
class RotoContext;
class RotoToolButton
    : public QToolButton
{
    Q_OBJECT

public:

    RotoToolButton(QWidget* parent);

    virtual ~RotoToolButton()
    {
    }

    void handleSelection();

private:

    virtual void mousePressEvent(QMouseEvent* e) OVERRIDE FINAL;
    virtual void mouseReleaseEvent(QMouseEvent* e) OVERRIDE FINAL;
};

class RotoGui
    : public QObject
{
    Q_OBJECT

public:

    enum RotoTypeEnum
    {
        eRotoTypeRotoscoping = 0,
        eRotoTypeRotopainting
    };

    enum RotoRoleEnum
    {
        eRotoRoleSelection = 0,
        eRotoRolePointsEdition,
        eRotoRoleBezierEdition
    };

    enum RotoToolEnum
    {
        eRotoToolSelectAll = 0,
        eRotoToolSelectPoints,
        eRotoToolSelectCurves,
        eRotoToolSelectFeatherPoints,

        eRotoToolAddPoints,
        eRotoToolRemovePoints,
        eRotoToolRemoveFeatherPoints,
        eRotoToolOpenCloseCurve,
        eRotoToolSmoothPoints,
        eRotoToolCuspPoints,

        eRotoToolDrawBezier,
        eRotoToolDrawBSpline,
        eRotoToolDrawEllipse,
        eRotoToolDrawRectangle,
    };

    RotoGui(NodeGui* node,
            ViewerTab* parent,
            const boost::shared_ptr<RotoGuiSharedData> & sharedData);

    ~RotoGui();

    boost::shared_ptr<RotoGuiSharedData> getRotoGuiSharedData() const;
    GuiAppInstance* getApp() const;

    /**
     * @brief Return the horizontal buttons bar for the given role
     **/
    QWidget* getButtonsBar(RotoGui::RotoRoleEnum role) const;

    /**
     * @brief Same as getButtonsBar(getCurrentRole())
     **/
    QWidget* getCurrentButtonsBar() const;

    /**
     * @brief The currently used tool
     **/
    RotoGui::RotoToolEnum getSelectedTool() const;

    void setCurrentTool(RotoGui::RotoToolEnum tool,bool emitSignal);

    QToolBar* getToolBar() const;

    /**
     * @brief The selected role (selection,draw,add points, etc...)
     **/
    RotoGui::RotoRoleEnum getCurrentRole() const;

    void drawOverlays(double scaleX, double scaleY) const;

    bool penDown(double scaleX, double scaleY, const QPointF & viewportPos, const QPointF & pos, QMouseEvent* e);

    bool penDoubleClicked(double scaleX, double scaleY, const QPointF & viewportPos, const QPointF & pos, QMouseEvent* e);

    bool penMotion(double scaleX, double scaleY, const QPointF & viewportPos, const QPointF & pos, QMouseEvent* e);

    bool penUp(double scaleX, double scaleY, const QPointF & viewportPos, const QPointF & pos, QMouseEvent* e);

    bool keyDown(double scaleX, double scaleY, QKeyEvent* e);

    bool keyUp(double scaleX, double scaleY, QKeyEvent* e);

    bool keyRepeat(double scaleX, double scaleY, QKeyEvent* e);

    bool isStickySelectionEnabled() const;

    /**
     * @brief Set the selection to be the given beziers and the given control points.
     * This can only be called on the main-thread.
     **/
    void setSelection(const std::list<boost::shared_ptr<Bezier> > & selectedBeziers,
                      const std::list<std::pair<boost::shared_ptr<BezierCP>,boost::shared_ptr<BezierCP> > > & selectedCps);
    void setSelection(const boost::shared_ptr<Bezier> & curve,
                      const std::pair<boost::shared_ptr<BezierCP>,boost::shared_ptr<BezierCP> > & point);

    void getSelection(std::list<boost::shared_ptr<Bezier> >* selectedBeziers,
                      std::list<std::pair<boost::shared_ptr<BezierCP>,boost::shared_ptr<BezierCP> > >* selectedCps);

    void refreshSelectionBBox();

    void setBuiltBezier(const boost::shared_ptr<Bezier> & curve);

    boost::shared_ptr<Bezier> getBezierBeingBuild() const;

    /**
     * @brief For undo/redo purpose, calling this will do 3 things:
     * Refresh overlays
     * Trigger a new render
     * Trigger an auto-save
     * Never call this upon the *first* redo() call, we do this already in the user event methods.
     **/
    void evaluate(bool redraw);

    void autoSaveAndRedraw();

    void pushUndoCommand(QUndoCommand* cmd);

    QString getNodeName() const;

    /**
     * @brief This pointer is not meant to be stored away
     **/
    RotoContext* getContext();

    /**
     * @brief Calls RotoContext::removeItem but also clears some pointers if they point to
     * this curve. For undo/redo purpose.
     **/
    void removeCurve(const boost::shared_ptr<Bezier>& curve);

    bool isFeatherVisible() const;

    void linkPointTo(const std::list<std::pair<boost::shared_ptr<BezierCP>,boost::shared_ptr<BezierCP> > > & cp);

<<<<<<< HEAD
Q_SIGNALS:
=======
    
signals:
>>>>>>> 7c7fc346

    /**
     * @brief Emitted when the selected role changes
     **/
    void roleChanged(int previousRole,int newRole);

    void selectedToolChanged(int);

public Q_SLOTS:

    void updateSelectionFromSelectionRectangle(bool onRelease);

    void onSelectionCleared();

    void onToolActionTriggered();

    void onToolActionTriggered(QAction* act);

    void onAutoKeyingButtonClicked(bool);

    void onFeatherLinkButtonClicked(bool);

    void onRippleEditButtonClicked(bool);

    void onStickySelectionButtonClicked(bool);

    void onAddKeyFrameClicked();

    void onRemoveKeyFrameClicked();

    void onCurrentFrameChanged(SequenceTime,int);

    void restoreSelectionFromContext();

    void onRefreshAsked();

    void onCurveLockedChanged();

    void onSelectionChanged(int reason);

    void onDisplayFeatherButtonClicked(bool toggled);


    void smoothSelectedCurve();
    void cuspSelectedCurve();
    void removeFeatherForSelectedCurve();
    void lockSelectedCurves();
    
private:

    void showMenuForCurve(const boost::shared_ptr<Bezier> & curve);

    void showMenuForControlPoint(const boost::shared_ptr<Bezier> & curve,
                                 const std::pair<boost::shared_ptr<BezierCP>,boost::shared_ptr<BezierCP> > & cp);


    /**
     *@brief Moves of the given pixel the selected control points.
     * This takes into account the zoom factor.
     **/
    void moveSelectedCpsWithKeyArrows(int x,int y);

    void onToolActionTriggeredInternal(QAction* action,bool emitSignal);


    QAction* createToolAction(QToolButton* toolGroup,
                              const QIcon & icon,
                              const QString & text,
                              const QString & tooltip,
                              const QKeySequence & shortcut,
                              RotoGui::RotoToolEnum tool);
    struct RotoGuiPrivate;
    boost::scoped_ptr<RotoGuiPrivate> _imp;
};

#endif // ROTOGUI_H<|MERGE_RESOLUTION|>--- conflicted
+++ resolved
@@ -203,12 +203,7 @@
 
     void linkPointTo(const std::list<std::pair<boost::shared_ptr<BezierCP>,boost::shared_ptr<BezierCP> > > & cp);
 
-<<<<<<< HEAD
 Q_SIGNALS:
-=======
-    
-signals:
->>>>>>> 7c7fc346
 
     /**
      * @brief Emitted when the selected role changes
