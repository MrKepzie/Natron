//  Natron
//
/* This Source Code Form is subject to the terms of the Mozilla Public
 * License, v. 2.0. If a copy of the MPL was not distributed with this
 * file, You can obtain one at http://mozilla.org/MPL/2.0/. */
/*
 * Created by Alexandre GAUTHIER-FOICHAT on 6/1/2012.
 * contact: immarespond at gmail dot com
 *
 */

#ifndef NATRON_GUI_SETTINGSPANEL_H_
#define NATRON_GUI_SETTINGSPANEL_H_

#include <map>

#include "Global/Macros.h"
CLANG_DIAG_OFF(deprecated)
CLANG_DIAG_OFF(uninitialized)
#include <QFrame>
CLANG_DIAG_ON(deprecated)
CLANG_DIAG_ON(uninitialized)
#if !defined(Q_MOC_RUN) && !defined(SBK_RUN)
#include <boost/scoped_ptr.hpp>
#include <boost/shared_ptr.hpp>
#endif
#include <QTabWidget>
#include <QDialog>
#include "Global/GlobalDefines.h"

#include "Engine/DockablePanelI.h"

class KnobI;
class KnobGui;
class KnobHolder;
class NodeGui;
class Gui;
class Page_Knob;
class QVBoxLayout;
class Button;
class QUndoStack;
class NodeBackDrop;
class QUndoCommand;
class RotoPanel;
class MultiInstancePanel;

/**
 * @class This is to overcome an issue in QTabWidget : switching tab does not resize the QTabWidget.
 * This class resizes the QTabWidget to the current tab size.
 **/
class DockablePanelTabWidget
    : public QTabWidget
{
    Gui* _gui;
public:

    DockablePanelTabWidget(Gui* gui,QWidget* parent = 0);

    virtual QSize sizeHint() const OVERRIDE FINAL;
    virtual QSize minimumSizeHint() const OVERRIDE FINAL;
    
private:
    
    virtual void keyPressEvent(QKeyEvent* event) OVERRIDE FINAL;
};

class DockablePanel;
class RightClickableWidget : public QWidget
{
    Q_OBJECT
    
    DockablePanel* panel;
    
public:
    
    
    RightClickableWidget(DockablePanel* panel,QWidget* parent)
    : QWidget(parent)
    , panel(panel)
    {
        setObjectName("SettingsPanel");
    }
    
    virtual ~RightClickableWidget() {}
    
    DockablePanel* getPanel() const { return panel; }
    
signals:
    
    void rightClicked(const QPoint& p);
    void escapePressed();
    
private:
    
    virtual void enterEvent(QEvent* e) OVERRIDE FINAL;
    virtual void keyPressEvent(QKeyEvent* e) OVERRIDE FINAL;
    virtual void mousePressEvent(QMouseEvent* e) OVERRIDE FINAL;
    
};

/**
 * @brief An abstract class that defines a dockable properties panel that can be found in the Property bin pane.
 **/
struct DockablePanelPrivate;
class DockablePanel
    : public QFrame
    , public DockablePanelI
{
    Q_OBJECT

public:

    enum HeaderMode
    {
        FULLY_FEATURED = 0,
        READ_ONLY_NAME,
        NO_HEADER
    };

    explicit DockablePanel(Gui* gui
                           ,
                           KnobHolder* holder
                           ,
                           QVBoxLayout* container
                           ,
                           HeaderMode headerMode
                           ,
                           bool useScrollAreasForTabs
                           ,
                           const QString & initialName = QString()
                           ,
                           const QString & helpToolTip = QString()
                           ,
                           bool createDefaultPage = false
                           ,
                           const QString & defaultPageName = QString("Default")
                           ,
                           QWidget *parent = 0);

    virtual ~DockablePanel() OVERRIDE;

    bool isMinimized() const;

    const std::map<boost::shared_ptr<KnobI>,KnobGui*> & getKnobs() const;
    QVBoxLayout* getContainer() const;
    QUndoStack* getUndoStack() const;

    bool isClosed() const;
    bool isFloating() const;

    /*Creates a new button and inserts it in the header
       at position headerPosition. You can then take
       the pointer to the Button to customize it the
       way you want. The ownership of the Button remains
       to the DockablePanel.*/
    Button* insertHeaderButton(int headerPosition);


    void pushUndoCommand(QUndoCommand* cmd);


    const QUndoCommand* getLastUndoCommand() const;
    Gui* getGui() const;

    void insertHeaderWidget(int index,QWidget* widget);

    void appendHeaderWidget(QWidget* widget);

    QWidget* getHeaderWidget() const;
    KnobGui* getKnobGui(const boost::shared_ptr<KnobI> & knob) const;

    ///MT-safe
    QColor getCurrentColor() const;

    ///MT-safe
    void setCurrentColor(const QColor & c);

    virtual boost::shared_ptr<MultiInstancePanel> getMultiInstancePanel() const
    {
        return boost::shared_ptr<MultiInstancePanel>();
    }

    KnobHolder* getHolder() const;

    void onGuiClosing();

    virtual void scanForNewKnobs() OVERRIDE FINAL;
    
    void setUserPageActiveIndex();
    
    boost::shared_ptr<Page_Knob> getUserPageKnob() const;
    
    void getUserPages(std::list<Page_Knob*>& userPages) const;
    
    void deleteKnobGui(const boost::shared_ptr<KnobI>& knob);
    
    int getPagesCount() const;
    
public slots:

    /*Internal slot, not meant to be called externally.*/
    void closePanel();

    /*Internal slot, not meant to be called externally.*/
    void minimizeOrMaximize(bool toggled);

    /*Internal slot, not meant to be called externally.*/
    void showHelp();

    ///Set the name on the line-edit/label header
    void setName(const QString & str);
    
    /*initializes the knobs GUI and also the roto context if any*/
    void initializeKnobs();

    /*Internal slot, not meant to be called externally.*/
    void onKnobDeletion();

    /*Internal slot, not meant to be called externally.*/
    void onUndoClicked();

    /*Internal slot, not meant to be called externally.*/
    void onRedoPressed();

    void onRestoreDefaultsButtonClicked();

    void onLineEditNameEditingFinished();

    void floatPanel();

    void onColorButtonClicked();

    void onColorDialogColorChanged(const QColor & color);

    void setClosed(bool closed);

    void onRightClickMenuRequested(const QPoint & pos);
    
    void setKeyOnAllParameters();
    void removeAnimationOnAllParameters();

    void onCenterButtonClicked();

    void onHideUnmodifiedButtonClicked(bool checked);
    
    void onManageUserParametersActionTriggered();
    
signals:

    /*emitted when the panel is clicked*/
    void selected();

    /*emitted when the name changed on the line edit*/
    void nameChanged(QString);

    /*emitted when the user pressed undo*/
    void undoneChange();

    /*emitted when the user pressed redo*/
    void redoneChange();

    /*emitted when the panel is minimized*/
    void minimized();

    /*emitted when the panel is maximized*/
    void maximized();

    void closeChanged(bool closed);

    void colorChanged(QColor);
    

protected:
    
    /**
     * @brief Called when the "center on..." button is clicked
     **/
    virtual void centerOnItem() {}

    virtual RotoPanel* initializeRotoPanel()
    {
        return NULL;
    }

    virtual void initializeExtraGui(QVBoxLayout* /*layout*/)
    {
    }

private:


    void initializeKnobsInternal( const std::vector< boost::shared_ptr<KnobI> > & knobs);
    virtual void mousePressEvent(QMouseEvent* e) OVERRIDE FINAL
    {
        emit selected();
        QFrame::mousePressEvent(e);
    }

    virtual void focusInEvent(QFocusEvent* e) OVERRIDE FINAL;
    boost::scoped_ptr<DockablePanelPrivate> _imp;
};


class NodeSettingsPanel
    : public DockablePanel
{
    Q_OBJECT Q_PROPERTY( bool _selected READ isSelected WRITE setSelected)

    /*Pointer to the node GUI*/
    boost::shared_ptr<NodeGui> _nodeGUI;
    bool _selected;
    Button* _settingsButton;
    boost::shared_ptr<MultiInstancePanel> _multiPanel;

public:

    explicit NodeSettingsPanel(const boost::shared_ptr<MultiInstancePanel> & multiPanel,
                               Gui* gui,
                               boost::shared_ptr<NodeGui> NodeUi,
                               QVBoxLayout* container,
                               QWidget *parent = 0);

    virtual ~NodeSettingsPanel();

    void setSelected(bool s);

    bool isSelected() const
    {
        return _selected;
    }

    boost::shared_ptr<NodeGui> getNode() const
    {
        return _nodeGUI;
    }

    virtual boost::shared_ptr<MultiInstancePanel> getMultiInstancePanel() const
    {
        return _multiPanel;
    }

private:

    
    virtual RotoPanel* initializeRotoPanel();
    virtual void initializeExtraGui(QVBoxLayout* layout) OVERRIDE FINAL;
    virtual void centerOnItem() OVERRIDE FINAL;

public slots:
    
    void onSettingsButtonClicked();
    
    void onImportPresetsActionTriggered();
    
    void onExportPresetsActionTriggered();
};

class NodeBackDropSettingsPanel : public DockablePanel
{
    
public:
    
    NodeBackDropSettingsPanel(NodeBackDrop* backdrop,
                              Gui* gui,
                              QVBoxLayout* container,
                              const QString& name,
                              QWidget* parent);
    
    virtual ~NodeBackDropSettingsPanel();
    
private:
    
    virtual void centerOnItem() OVERRIDE FINAL;
    
    NodeBackDrop* _backdrop;
};

<<<<<<< HEAD

struct ManageUserParamsDialogPrivate;
class ManageUserParamsDialog : public QDialog
{
    Q_OBJECT
    
public:
    
    
    ManageUserParamsDialog(DockablePanel* panel,QWidget* parent);
    
    virtual ~ManageUserParamsDialog();
    
public slots:
    
    void onAddClicked();
    
    void onDeleteClicked();
    
    void onEditClicked();
    
    void onUpClicked();
    
    void onDownClicked();
    
    void onCloseClicked();
    
    void onSelectionChanged();
    
private:
    
    boost::scoped_ptr<ManageUserParamsDialogPrivate> _imp;
};

struct AddKnobDialogPrivate;
class AddKnobDialog : public QDialog
{
    Q_OBJECT
public:
    
    AddKnobDialog(DockablePanel* panel,const boost::shared_ptr<KnobI>& knob,QWidget* parent);
    
    virtual ~AddKnobDialog();
    
    boost::shared_ptr<KnobI> getKnob() const;

public slots:
    
    void onPageCurrentIndexChanged(int index);
    
    void onTypeCurrentIndexChanged(int index);
    
    void onOkClicked();
private:
    
    boost::scoped_ptr<AddKnobDialogPrivate> _imp;
};

=======
class VerticalColorBar : public QWidget
{
    Q_OBJECT
    
    QColor _color;
    
public:
    
    VerticalColorBar(QWidget* parent);
    
public slots:
    
    void setColor(const QColor& color);
    
private:
    
    virtual QSize sizeHint() const OVERRIDE FINAL;
    virtual void paintEvent(QPaintEvent* e) OVERRIDE FINAL;
};
>>>>>>> 76efe1f0
#endif // NATRON_GUI_SETTINGSPANEL_H_<|MERGE_RESOLUTION|>--- conflicted
+++ resolved
@@ -375,7 +375,6 @@
     NodeBackDrop* _backdrop;
 };
 
-<<<<<<< HEAD
 
 struct ManageUserParamsDialogPrivate;
 class ManageUserParamsDialog : public QDialog
@@ -434,7 +433,6 @@
     boost::scoped_ptr<AddKnobDialogPrivate> _imp;
 };
 
-=======
 class VerticalColorBar : public QWidget
 {
     Q_OBJECT
@@ -454,5 +452,4 @@
     virtual QSize sizeHint() const OVERRIDE FINAL;
     virtual void paintEvent(QPaintEvent* e) OVERRIDE FINAL;
 };
->>>>>>> 76efe1f0
 #endif // NATRON_GUI_SETTINGSPANEL_H_