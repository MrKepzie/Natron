/* ***** BEGIN LICENSE BLOCK *****
 * This file is part of Natron <http://www.natron.fr/>,
 * Copyright (C) 2013-2018 INRIA and Alexandre Gauthier-Foichat
 *
 * Natron is free software: you can redistribute it and/or modify
 * it under the terms of the GNU General Public License as published by
 * the Free Software Foundation; either version 2 of the License, or
 * (at your option) any later version.
 *
 * Natron is distributed in the hope that it will be useful,
 * but WITHOUT ANY WARRANTY; without even the implied warranty of
 * MERCHANTABILITY or FITNESS FOR A PARTICULAR PURPOSE.  See the
 * GNU General Public License for more details.
 *
 * You should have received a copy of the GNU General Public License
 * along with Natron.  If not, see <http://www.gnu.org/licenses/gpl-2.0.html>
 * ***** END LICENSE BLOCK ***** */

#ifndef Gui_DockablePanel_h
#define Gui_DockablePanel_h

// ***** BEGIN PYTHON BLOCK *****
// from <https://docs.python.org/3/c-api/intro.html#include-files>:
// "Since Python may define some pre-processor definitions which affect the standard headers on some systems, you must include Python.h before any standard headers are included."
#include <Python.h>
// ***** END PYTHON BLOCK *****

#include "Global/Macros.h"

#include <map>

#if !defined(Q_MOC_RUN) && !defined(SBK_RUN)
#include <boost/scoped_ptr.hpp>
#include <boost/weak_ptr.hpp>
#include <boost/shared_ptr.hpp>
#endif

CLANG_DIAG_OFF(deprecated)
CLANG_DIAG_OFF(uninitialized)
#include <QFrame>
#include <QTabWidget>
#include <QDialog>
CLANG_DIAG_ON(deprecated)
CLANG_DIAG_ON(uninitialized)

#include "Global/GlobalDefines.h"

#include "Engine/DockablePanelI.h"
#include "Engine/Markdown.h"

#include "Gui/GuiFwd.h"
#include "Gui/KnobGuiContainerHelper.h"

NATRON_NAMESPACE_ENTER

/**
 * @brief An abstract class that defines a dockable properties panel that can be found in the Property bin pane.
 **/
struct DockablePanelPrivate;
class DockablePanel
    : public QFrame
      , public KnobGuiContainerHelper
{
GCC_DIAG_SUGGEST_OVERRIDE_OFF
    Q_OBJECT
GCC_DIAG_SUGGEST_OVERRIDE_ON

public:

    enum HeaderModeEnum
    {
        eHeaderModeFullyFeatured = 0,
        eHeaderModeReadOnlyName,
        eHeaderModeNoHeader
    };

    explicit DockablePanel(Gui* gui,
                           const KnobHolderPtr& holder,
                           QVBoxLayout* container,
                           HeaderModeEnum headerMode,
                           bool useScrollAreasForTabs,
                           const QUndoStackPtr& stack,
                           const QString & initialName = QString(),
                           const QString & helpToolTip = QString(),
                           QWidget *parent = 0);

    virtual ~DockablePanel() OVERRIDE;

    bool isMinimized() const;
    QVBoxLayout* getContainer() const;
    bool isClosed() const;
    bool isFloating() const;

    /*Creates a new button and inserts it in the header
       at position headerPosition. You can then take
       the pointer to the Button to customize it the
       way you want. The ownership of the Button remains
       to the DockablePanel.*/
    Button* insertHeaderButton(int headerPosition);

    void insertHeaderWidget(int index, QWidget* widget);

    void appendHeaderWidget(QWidget* widget);

    QWidget* getHeaderWidget() const;

    ///MT-safe
    virtual QColor getCurrentColor() const
    {
        return Qt::black;
    }

    ///MT-safe
    void setCurrentColor(const QColor & c);

    void setOverlayColor(const QColor& c);

    void resetHostOverlayColor();

<<<<<<< HEAD
    KnobHolderPtr getHolder() const;
=======
    virtual MultiInstancePanelPtr getMultiInstancePanel() const
    {
        return MultiInstancePanelPtr();
    }

    KnobHolder* getHolder() const;
    TrackerPanel* getTrackerPanel() const;
>>>>>>> cfea4528

    void onGuiClosing();


    virtual Gui* getGui() const OVERRIDE FINAL WARN_UNUSED_RETURN;

    FloatingWidget* getFloatingWindow() const;

    void floatPanelInWindow(FloatingWidget* window);


    void setPluginIcon(const QPixmap& pix);

    void setPluginIDAndVersion(const std::string& pluginLabel,
                               const std::string& pluginID,
                               const std::string& pluginDesc,
                               unsigned int majorVersion,
                               unsigned int minorVersion);

    virtual NodeGuiPtr getNodeGui() const OVERRIDE ;
    virtual void refreshTabWidgetMaxHeight() OVERRIDE FINAL;
    virtual bool useScrollAreaForTabs() const OVERRIDE FINAL;
    virtual void onKnobsInitialized() OVERRIDE FINAL;
    virtual std::string getHolderFullyQualifiedScriptName() const OVERRIDE FINAL;
private:

    virtual void onPagingTurnedOff() OVERRIDE FINAL;
    virtual KnobItemsTableGuiPtr createKnobItemsTable(const KnobItemsTablePtr& table, QWidget* parent) OVERRIDE FINAL;
    virtual void refreshUndoRedoButtonsEnabledNess(bool canUndo, bool canRedo) OVERRIDE FINAL;
    virtual QWidget* createKnobHorizontalFieldContainer(QWidget* parent) const OVERRIDE FINAL;
    virtual QWidget* getPagesContainer() const OVERRIDE FINAL;
    virtual QWidget* getMainContainer() const OVERRIDE FINAL;
    virtual QLayout* getMainContainerLayout() const OVERRIDE FINAL;
    virtual QWidget* createPageMainWidget(QWidget* parent) const OVERRIDE FINAL;
    virtual void addPageToPagesContainer(const KnobPageGuiPtr& page) OVERRIDE FINAL;
    virtual void removePageFromContainer(const KnobPageGuiPtr& page) OVERRIDE FINAL;
    virtual void setPagesOrder(const std::list<KnobPageGuiPtr>& order, const KnobPageGuiPtr& curPage, bool restorePageIndex) OVERRIDE FINAL;
    virtual void onKnobsRecreated() OVERRIDE FINAL;
    virtual void onPageActivated(const KnobPageGuiPtr& page) OVERRIDE FINAL;
    virtual void refreshCurrentPage() OVERRIDE FINAL;
    virtual void onPageLabelChanged(const KnobPageGuiPtr& page) OVERRIDE FINAL;

public Q_SLOTS:

    void onPageIndexChanged(int index);

    /*Internal slot, not meant to be called externally.*/
    void closePanel();

    /*Internal slot, not meant to be called externally.*/
    void minimizeOrMaximize(bool toggled);

    /*Internal slot, not meant to be called externally.*/
    void showHelp();

    ///Set the name on the line-edit/label header
    void setName(const QString & str);

    /*Internal slot, not meant to be called externally.*/
    void onUndoClicked();

    /*Internal slot, not meant to be called externally.*/
    void onRedoPressed();

    void onRestoreDefaultsButtonClicked();

    void onLineEditNameEditingFinished();

    FloatingWidget* floatPanel();

    void onColorButtonClicked();

    void onOverlayButtonClicked();

    void onColorDialogColorChanged(const QColor & color);

    void onOverlayColorDialogColorChanged(const QColor& color);

    void setClosed(bool closed);

    void onRightClickMenuRequested(const QPoint & pos);

    void onPanelSelected(const QPoint& pos);

    void setKeyOnAllParameters();
    void removeAnimationOnAllParameters();

    void onCenterButtonClicked();

    void onHideUnmodifiedButtonClicked(bool checked);

    void onManageUserParametersActionTriggered();

    void onNodeScriptChanged(const QString& label);

    void onEnterInGroupClicked();

    void onSubGraphEditionChanged(bool editable);


Q_SIGNALS:

    /*emitted when the panel is clicked*/
    void selected();

    /*emitted when the name changed on the line edit*/
    void nameChanged(QString);

    /*emitted when the user pressed undo*/
    void undoneChange();

    /*emitted when the user pressed redo*/
    void redoneChange();

    /*emitted when the panel is minimized*/
    void minimized();

    /*emitted when the panel is maximized*/
    void maximized();

    void closeChanged(bool closed);

    void colorChanged(QColor);

protected:

    /**
     * @brief Called when the "center on..." button is clicked
     **/
    virtual void centerOnItem() {}

private:

    void setClosedInternal(bool c);

    void initializeKnobsInternal();
    virtual void mousePressEvent(QMouseEvent* e) OVERRIDE FINAL
    {
        Q_EMIT selected();
        QFrame::mousePressEvent(e);
    }

    virtual void focusInEvent(QFocusEvent* e) OVERRIDE FINAL;

    QString helpString() const;

    boost::scoped_ptr<DockablePanelPrivate> _imp;
};

NATRON_NAMESPACE_EXIT

#endif // Gui_DockablePanel_h<|MERGE_RESOLUTION|>--- conflicted
+++ resolved
@@ -117,17 +117,7 @@
 
     void resetHostOverlayColor();
 
-<<<<<<< HEAD
     KnobHolderPtr getHolder() const;
-=======
-    virtual MultiInstancePanelPtr getMultiInstancePanel() const
-    {
-        return MultiInstancePanelPtr();
-    }
-
-    KnobHolder* getHolder() const;
-    TrackerPanel* getTrackerPanel() const;
->>>>>>> cfea4528
 
     void onGuiClosing();
 
