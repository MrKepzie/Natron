--- conflicted
+++ resolved
@@ -506,11 +506,7 @@
         if (isBezier) {
             QObject::disconnect( isBezier.get(), SIGNAL( keyframeSet(int) ), this, SLOT( onSelectedBezierKeyframeSet(int) ) );
             QObject::disconnect( isBezier.get(), SIGNAL( keyframeRemoved(int) ), this, SLOT( onSelectedBezierKeyframeRemoved(int) ) );
-<<<<<<< HEAD
-            QObject::disconnect( isBezier.get(), SIGNAL( animationRemoved() ), this, SLOT( onSelectedBeizerAnimationRemoved() ) );
-=======
             QObject::disconnect( isBezier.get(), SIGNAL( animationRemoved() ), this, SLOT( onSelectedBezierAnimationRemoved() ) );
->>>>>>> 8dccdaf5
             QObject::disconnect( isBezier.get(), SIGNAL( aboutToClone() ), this, SLOT( onSelectedBezierAboutToClone() ) );
             QObject::disconnect( isBezier.get(), SIGNAL( cloned() ), this, SLOT( onSelectedBezierCloned() ) );
         }
@@ -527,11 +523,7 @@
         if (isBezier) {
             QObject::connect( isBezier.get(), SIGNAL( keyframeSet(int) ), this, SLOT( onSelectedBezierKeyframeSet(int) ) );
             QObject::connect( isBezier.get(), SIGNAL( keyframeRemoved(int) ), this, SLOT( onSelectedBezierKeyframeRemoved(int) ) );
-<<<<<<< HEAD
-            QObject::connect( isBezier.get(), SIGNAL( animationRemoved() ), this, SLOT( onSelectedBeizerAnimationRemoved() ) );
-=======
             QObject::connect( isBezier.get(), SIGNAL( animationRemoved() ), this, SLOT( onSelectedBezierAnimationRemoved() ) );
->>>>>>> 8dccdaf5
             QObject::connect( isBezier.get(), SIGNAL( aboutToClone() ), this, SLOT( onSelectedBezierAboutToClone() ) );
             QObject::connect( isBezier.get(), SIGNAL( cloned() ), this, SLOT( onSelectedBezierCloned() ) );
             ++selectedBeziersCount;
@@ -610,29 +602,18 @@
 }
 
 void
-<<<<<<< HEAD
-RotoPanel::onSelectedBeizerAnimationRemoved()
-=======
 RotoPanel::onSelectedBezierAnimationRemoved()
->>>>>>> 8dccdaf5
 {
     Bezier* b = qobject_cast<Bezier*>( sender() );
     boost::shared_ptr<Bezier> isBezier ;
     if (b) {
         isBezier = boost::dynamic_pointer_cast<Bezier>(b->shared_from_this());
     }
-<<<<<<< HEAD
-    _imp->updateSplinesInfoGUI(getContext()->getTimelineCurrentTime());
-    if (isBezier) {
-        _imp->removeItemAnimation(isBezier);
-    }
-
-=======
+
     _imp->updateSplinesInfoGUI(_imp->context->getTimelineCurrentTime());
     if (isBezier) {
        _imp->removeItemAnimation(isBezier);
     }
->>>>>>> 8dccdaf5
 }
 
 void
@@ -1410,11 +1391,7 @@
                                 SIGNAL( keyframeRemoved(int) ),
                                 this,
                                 SLOT( onSelectedBezierKeyframeRemoved(int) ) );
-<<<<<<< HEAD
-            QObject::disconnect( isBezier.get(), SIGNAL( animationRemoved() ), this, SLOT( onSelectedBeizerAnimationRemoved() ) );
-=======
             QObject::disconnect( isBezier.get(), SIGNAL( animationRemoved() ), this, SLOT( onSelectedBezierAnimationRemoved() ) );
->>>>>>> 8dccdaf5
         }
     }
     _imp->context->deselect(_imp->selectedItems, RotoContext::eSelectionReasonSettingsPanel);
@@ -1948,21 +1925,6 @@
     }
 }
 
-void
-RotoPanelPrivate::removeItemAnimation(const boost::shared_ptr<RotoItem>& item)
-{
-    ItemKeys::iterator it = keyframes.find(item);
-    
-    if ( it != keyframes.end() ) {
-        std::list<SequenceTime> toRemove;
-        for (std::set<int>::iterator it2 = it->second.begin(); it2 != it->second.end(); ++it2) {
-            toRemove.push_back(*it2);
-        }
-        it->second.clear();
-        node->getNode()->getApp()->getTimeLine()->removeMultipleKeyframeIndicator(toRemove, true);
-    }
-
-}
 
 void
 RotoPanel::onSettingsPanelClosed(bool closed)
