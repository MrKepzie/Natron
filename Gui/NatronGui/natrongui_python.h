

#ifndef SBK_NATRONGUI_PYTHON_H
#define SBK_NATRONGUI_PYTHON_H

#include <sbkpython.h>
#include <conversions.h>
#include <sbkenum.h>
#include <basewrapper.h>
#include <bindingmanager.h>
#include <memory>

#include <pysidesignal.h>
// Module Includes
CLANG_DIAG_OFF(deprecated)
CLANG_DIAG_OFF(uninitialized)
#include <pyside_qtgui_python.h> // produces warnings
CLANG_DIAG_ON(deprecated)
CLANG_DIAG_ON(uninitialized)
CLANG_DIAG_OFF(deprecated)
CLANG_DIAG_OFF(uninitialized)
#include <pyside_qtcore_python.h> // produces warnings
CLANG_DIAG_ON(deprecated)
CLANG_DIAG_ON(uninitialized)
#include <natronengine_python.h>

// Binded library includes
#include <PyGuiApp.h>
#include <PythonPanels.h>
#include <PyGlobalGui.h>
// Conversion Includes - Primitive Types
#include <QStringList>
#include <qabstractitemmodel.h>
#include <QString>
#include <signalmanager.h>
#include <typeresolver.h>
#include <QtConcurrentFilter>

// Conversion Includes - Container Types
#include <QMap>
#include <QStack>
#include <QLinkedList>
#include <QVector>
#include <set>
#include <QSet>
#include <map>
#include <vector>
#include <list>
#include <QPair>
#include <pysideconversions.h>
#include <map>
#include <QQueue>
#include <QList>
#include <utility>
#include <QMultiMap>

// Type indices
<<<<<<< HEAD
#define SBK_PYTABWIDGET_IDX                                          4
=======
>>>>>>> 750c9a23
#define SBK_GUIAPP_IDX                                               0
#define SBK_PYGUIAPPLICATION_IDX                                     1
#define SBK_PYTABWIDGET_IDX                                          4
#define SBK_PYVIEWER_IDX                                             5
#define SBK_PYPANEL_IDX                                              3
#define SBK_PYMODALDIALOG_IDX                                        2
#define SBK_NatronGui_IDX_COUNT                                      5

// This variable stores all Python types exported by this module.
extern PyTypeObject** SbkNatronGuiTypes;

// This variable stores all type converters exported by this module.
extern SbkConverter** SbkNatronGuiTypeConverters;

// Converter indices
#define SBK_NATRONGUI_STD_MAP_QSTRING_NODECREATIONPROPERTYPTR_IDX    0 // const std::map<QString, NodeCreationProperty * > &
#define SBK_NATRONGUI_STD_LIST_EFFECTPTR_IDX                         1 // std::list<Effect * >
#define SBK_NATRONGUI_STD_LIST_QSTRING_IDX                           2 // std::list<QString >
#define SBK_NATRONGUI_STD_LIST_INT_IDX                               3 // const std::list<int > &
#define SBK_NATRONGUI_QLIST_QACTIONPTR_IDX                           4 // QList<QAction * >
#define SBK_NATRONGUI_QLIST_QOBJECTPTR_IDX                           5 // const QList<QObject * > &
#define SBK_NATRONGUI_QLIST_QBYTEARRAY_IDX                           6 // QList<QByteArray >
#define SBK_NATRONGUI_STD_LIST_PARAMPTR_IDX                          7 // std::list<Param * >
#define SBK_NATRONGUI_QLIST_QVARIANT_IDX                             8 // QList<QVariant >
#define SBK_NATRONGUI_QLIST_QSTRING_IDX                              9 // QList<QString >
#define SBK_NATRONGUI_QMAP_QSTRING_QVARIANT_IDX                      10 // QMap<QString, QVariant >
#define SBK_NatronGui_CONVERTERS_IDX_COUNT                           11

// Macros for type check

namespace Shiboken
{

// PyType functions, to get the PyObjectType for a type T
<<<<<<< HEAD
template<> inline PyTypeObject* SbkType<NATRON_NAMESPACE::NATRON_PYTHON_NAMESPACE::PyTabWidget >() { return reinterpret_cast<PyTypeObject*>(SbkNatronGuiTypes[SBK_PYTABWIDGET_IDX]); }
=======
>>>>>>> 750c9a23
template<> inline PyTypeObject* SbkType<NATRON_NAMESPACE::NATRON_PYTHON_NAMESPACE::GuiApp >() { return reinterpret_cast<PyTypeObject*>(SbkNatronGuiTypes[SBK_GUIAPP_IDX]); }
template<> inline PyTypeObject* SbkType<NATRON_NAMESPACE::NATRON_PYTHON_NAMESPACE::PyGuiApplication >() { return reinterpret_cast<PyTypeObject*>(SbkNatronGuiTypes[SBK_PYGUIAPPLICATION_IDX]); }
template<> inline PyTypeObject* SbkType<NATRON_NAMESPACE::NATRON_PYTHON_NAMESPACE::PyTabWidget >() { return reinterpret_cast<PyTypeObject*>(SbkNatronGuiTypes[SBK_PYTABWIDGET_IDX]); }
template<> inline PyTypeObject* SbkType<NATRON_NAMESPACE::NATRON_PYTHON_NAMESPACE::PyViewer >() { return reinterpret_cast<PyTypeObject*>(SbkNatronGuiTypes[SBK_PYVIEWER_IDX]); }
template<> inline PyTypeObject* SbkType<NATRON_NAMESPACE::NATRON_PYTHON_NAMESPACE::PyPanel >() { return reinterpret_cast<PyTypeObject*>(SbkNatronGuiTypes[SBK_PYPANEL_IDX]); }
template<> inline PyTypeObject* SbkType<NATRON_NAMESPACE::NATRON_PYTHON_NAMESPACE::PyModalDialog >() { return reinterpret_cast<PyTypeObject*>(SbkNatronGuiTypes[SBK_PYMODALDIALOG_IDX]); }

} // namespace Shiboken

#endif // SBK_NATRONGUI_PYTHON_H
<|MERGE_RESOLUTION|>--- conflicted
+++ resolved
@@ -55,10 +55,6 @@
 #include <QMultiMap>
 
 // Type indices
-<<<<<<< HEAD
-#define SBK_PYTABWIDGET_IDX                                          4
-=======
->>>>>>> 750c9a23
 #define SBK_GUIAPP_IDX                                               0
 #define SBK_PYGUIAPPLICATION_IDX                                     1
 #define SBK_PYTABWIDGET_IDX                                          4
@@ -93,10 +89,6 @@
 {
 
 // PyType functions, to get the PyObjectType for a type T
-<<<<<<< HEAD
-template<> inline PyTypeObject* SbkType<NATRON_NAMESPACE::NATRON_PYTHON_NAMESPACE::PyTabWidget >() { return reinterpret_cast<PyTypeObject*>(SbkNatronGuiTypes[SBK_PYTABWIDGET_IDX]); }
-=======
->>>>>>> 750c9a23
 template<> inline PyTypeObject* SbkType<NATRON_NAMESPACE::NATRON_PYTHON_NAMESPACE::GuiApp >() { return reinterpret_cast<PyTypeObject*>(SbkNatronGuiTypes[SBK_GUIAPP_IDX]); }
 template<> inline PyTypeObject* SbkType<NATRON_NAMESPACE::NATRON_PYTHON_NAMESPACE::PyGuiApplication >() { return reinterpret_cast<PyTypeObject*>(SbkNatronGuiTypes[SBK_PYGUIAPPLICATION_IDX]); }
 template<> inline PyTypeObject* SbkType<NATRON_NAMESPACE::NATRON_PYTHON_NAMESPACE::PyTabWidget >() { return reinterpret_cast<PyTypeObject*>(SbkNatronGuiTypes[SBK_PYTABWIDGET_IDX]); }
