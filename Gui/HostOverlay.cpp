--- conflicted
+++ resolved
@@ -64,10 +64,6 @@
 
 NATRON_NAMESPACE_ENTER;
 
-<<<<<<< HEAD
-
-=======
->>>>>>> 28a44b2d
 DefaultInteractI::DefaultInteractI(HostOverlay* overlay)
     : _overlay(overlay)
 {
@@ -154,7 +150,6 @@
     return false;
 }
 
-<<<<<<< HEAD
 bool
 DefaultInteractI::penDoubleClicked(double /*time*/,
                                    const RenderScale& /*renderScale*/,
@@ -163,17 +158,6 @@
                                    const QPointF& /*lastPenPos*/,
                                    const QPointF & /*penPos*/,
                                    const QPoint & /*penPosViewport*/)
-=======
-
-bool
-DefaultInteractI::penDoubleClicked(double /*time*/,
-                          const RenderScale& /*renderScale*/,
-                          ViewIdx /*view*/,
-                          const OfxPointD& /*pscale*/,
-                          const QPointF& /*lastPenPos*/,
-                          const QPointF & /*penPos*/,
-                          const QPoint & /*penPosViewport*/)
->>>>>>> 28a44b2d
 {
     return false;
 }
@@ -223,11 +207,7 @@
 {
     return false;
 }
-<<<<<<< HEAD
-
-NATRON_NAMESPACE_ANONYMOUS_ENTER
-=======
->>>>>>> 28a44b2d
+
 
 enum PositionInteractState
 {
@@ -543,7 +523,6 @@
         assert(knob);
         *uniform = knob->getValueAtTime(time, 0);
     }
-<<<<<<< HEAD
 
     bool getInvert(double time) const
     {
@@ -805,201 +784,8 @@
                            const RenderScale& renderScale,
                            ViewIdx view) OVERRIDE FINAL;
 };
-=======
-
-    bool getInvert(double time) const
-    {
-        boost::shared_ptr<KnobBool> knob = _invert.lock();
-
-        if (knob) {
-            return knob->getValueAtTime(time);
-        } else {
-            return false;
-        }
-    }
-
-    bool getInteractive(double time) const
-    {
-        if ( _interactive.lock() ) {
-            return _interactive.lock()->getValueAtTime(time);
-        } else {
-            return appPTR->getCurrentSettings()->getRenderOnEditingFinishedOnly();
-        }
-    }
-
-    virtual void draw(double time,
-                      const RenderScale& renderScale,
-                      ViewIdx view,
-                      const OfxPointD& pscale,
-                      const QPointF& lastPenPos,
-                      const OfxRGBColourD& color,
-                      const OfxPointD& shadow,
-                      const QFont& font,
-                      const QFontMetrics& fm) OVERRIDE FINAL;
-    virtual bool penMotion(double time,
-                           const RenderScale& renderScale,
-                           ViewIdx view,
-                           const OfxPointD& pscale,
-                           const QPointF& lastPenPos,
-                           const QPointF &penPos,
-                           const QPoint &penPosViewport,
-                           double pressure) OVERRIDE FINAL;
-    virtual bool penUp(double time,
-                       const RenderScale& renderScale,
-                       ViewIdx view,
-                       const OfxPointD& pscale,
-                       const QPointF& lastPenPos,
-                       const QPointF &penPos,
-                       const QPoint &penPosViewport,
-                       double pressure) OVERRIDE FINAL;
-    virtual bool penDown(double time,
-                         const RenderScale& renderScale,
-                         ViewIdx view,
-                         const OfxPointD& pscale,
-                         const QPointF& lastPenPos,
-                         const QPointF &penPos,
-                         const QPoint &penPosViewport,
-                         double pressure) OVERRIDE FINAL;
-    virtual bool keyDown(double time,
-                         const RenderScale& renderScale,
-                         ViewIdx view,
-                         int key,
-                         char*   keyString) OVERRIDE FINAL;
-    virtual bool keyUp(double time,
-                       const RenderScale& renderScale,
-                       ViewIdx view,
-                       int key,
-                       char*   keyString) OVERRIDE FINAL;
-    virtual bool loseFocus(double time,
-                           const RenderScale& renderScale,
-                           ViewIdx view) OVERRIDE FINAL;
-};
-
-class CornerPinInteract
-    : public DefaultInteractI
-{
-    std::vector<boost::weak_ptr<KnobDouble> > _from, _to;
-    std::vector<boost::weak_ptr<KnobBool> > _enable;
-    boost::weak_ptr<KnobBool> _invert;
-    boost::weak_ptr<KnobChoice> _overlayPoints;
-    boost::weak_ptr<KnobBool> _interactive;
-    int _dragging; // -1: idle, else dragging point number
-    int _hovering; // -1: idle, else hovering point number
-    Point _toDrag[4];
-    Point _fromDrag[4];
-    bool _enableDrag[4];
-    bool _useFromDrag;
-    bool _interactiveDrag;
-
-public:
-
-    CornerPinInteract(const CornerPinOverlayKnobs* knobs,
-                      HostOverlay* overlay)
-        : DefaultInteractI(overlay)
-        , _invert()
-        , _interactive()
-        , _dragging(-1)
-        , _hovering(-1)
-        , _useFromDrag(false)
-        , _interactiveDrag(false)
-    {
-        _from.resize(4);
-        _to.resize(4);
-        _enable.resize(4);
-
-        _from[0] = knobs->getKnob<KnobDouble>(CornerPinOverlayKnobs::eKnobsEnumerationFrom1);
-        _from[1] = knobs->getKnob<KnobDouble>(CornerPinOverlayKnobs::eKnobsEnumerationFrom2);
-        _from[2] = knobs->getKnob<KnobDouble>(CornerPinOverlayKnobs::eKnobsEnumerationFrom3);
-        _from[3] = knobs->getKnob<KnobDouble>(CornerPinOverlayKnobs::eKnobsEnumerationFrom4);
-
-        _to[0] = knobs->getKnob<KnobDouble>(CornerPinOverlayKnobs::eKnobsEnumerationTo1);
-        _to[1] = knobs->getKnob<KnobDouble>(CornerPinOverlayKnobs::eKnobsEnumerationTo2);
-        _to[2] = knobs->getKnob<KnobDouble>(CornerPinOverlayKnobs::eKnobsEnumerationTo3);
-        _to[3] = knobs->getKnob<KnobDouble>(CornerPinOverlayKnobs::eKnobsEnumerationTo4);
-
-
-        _enable[0] = knobs->getKnob<KnobBool>(CornerPinOverlayKnobs::eKnobsEnumerationEnable1);
-        _enable[1] = knobs->getKnob<KnobBool>(CornerPinOverlayKnobs::eKnobsEnumerationEnable2);
-        _enable[2] = knobs->getKnob<KnobBool>(CornerPinOverlayKnobs::eKnobsEnumerationEnable3);
-        _enable[3] = knobs->getKnob<KnobBool>(CornerPinOverlayKnobs::eKnobsEnumerationEnable4);
-
-        _overlayPoints = knobs->getKnob<KnobChoice>(CornerPinOverlayKnobs::eKnobsEnumerationOverlayPoints);
-        _invert = knobs->getKnob<KnobBool>(CornerPinOverlayKnobs::eKnobsEnumerationInvert);
-        _interactive = knobs->getKnob<KnobBool>(CornerPinOverlayKnobs::eKnobsEnumerationInteractive);
-    }
-
-    virtual ~CornerPinInteract()
-    {
-    }
-
-    virtual bool isInteractForKnob(const KnobI* knob) const OVERRIDE FINAL
-    {
-        for (int i = 0; i < 4; ++i) {
-            if (_from[i].lock().get() == knob) {
-                return true;
-            } else if (_to[i].lock().get() == knob) {
-                return true;
-            } else if (_enable[i].lock().get() == knob) {
-                return true;
-            }
-        }
-        if (_invert.lock().get() == knob) {
-            return true;
-        }
-        if (_overlayPoints.lock().get() == knob) {
-            return true;
-        }
-        if (_interactive.lock().get() == knob) {
-            return true;
-        }
-
-        return false;
-    }
-
-    static double pointSize() { return 5.; }
-
-    static double pointTolerance() { return 6.; }
-
-    static bool isNearby(const QPointF & p,
-                         double x,
-                         double y,
-                         double tolerance,
-                         const OfxPointD & pscale)
-    {
-        return std::fabs(p.x() - x) <= tolerance * pscale.x &&  std::fabs(p.y() - y) <= tolerance * pscale.y;
-    }
-
-    void getFrom(double time,
-                 int index,
-                 double* tx,
-                 double* ty) const
-    {
-        boost::shared_ptr<KnobDouble> knob = _from[index].lock();
-
-        assert(knob);
-        *tx = knob->getValueAtTime(time, 0);
-        *ty = knob->getValueAtTime(time, 1);
-    }
-
-    void getTo(double time,
-               int index,
-               double* tx,
-               double* ty) const
-    {
-        boost::shared_ptr<KnobDouble> knob = _to[index].lock();
-
-        assert(knob);
-        *tx = knob->getValueAtTime(time, 0);
-        *ty = knob->getValueAtTime(time, 1);
-    }
->>>>>>> 28a44b2d
-
-    bool getEnabled(double time,
-                    int index) const
-    {
-        boost::shared_ptr<KnobBool> knob = _enable[index].lock();
-
-<<<<<<< HEAD
+
+
 // round to the closest int, 1/10 int, etc
 // this make parameter editing easier
 // pscale is args.pixelScale.x / args.renderScale.x;
@@ -1016,20 +802,8 @@
 typedef boost::shared_ptr<DefaultInteractI> InteractPtr;
 typedef std::list<InteractPtr> InteractList;
 typedef std::list<TransformInteract> TransformInteracts;
-=======
-        assert(knob);
-
-        return knob->getValueAtTime(time);
-    }
-
-    bool getInverted(double time) const
-    {
-        boost::shared_ptr<KnobBool> knob = _invert.lock();
->>>>>>> 28a44b2d
-
-        assert(knob);
-
-<<<<<<< HEAD
+
+
 struct HostOverlayPrivate
 {
     HostOverlay* _publicInterface;
@@ -1056,132 +830,6 @@
     }
 };
 
-NATRON_NAMESPACE_ANONYMOUS_EXIT
-
-=======
-        return knob->getValueAtTime(time);
-    }
-
-    bool getUseFromPoints(double time) const
-    {
-        boost::shared_ptr<KnobChoice> knob = _overlayPoints.lock();
-
-        assert(knob);
-
-        return knob->getValueAtTime(time) == 1;
-    }
-
-    bool getInteractive(double time) const
-    {
-        if ( _interactive.lock() ) {
-            return _interactive.lock()->getValueAtTime(time);
-        } else {
-            return appPTR->getCurrentSettings()->getRenderOnEditingFinishedOnly();
-        }
-    }
-
-    virtual void draw(double time,
-                      const RenderScale& renderScale,
-                      ViewIdx view,
-                      const OfxPointD& pscale,
-                      const QPointF& lastPenPos,
-                      const OfxRGBColourD& color,
-                      const OfxPointD& shadow,
-                      const QFont& font,
-                      const QFontMetrics& fm) OVERRIDE FINAL;
-    virtual bool penMotion(double time,
-                           const RenderScale& renderScale,
-                           ViewIdx view,
-                           const OfxPointD& pscale,
-                           const QPointF& lastPenPos,
-                           const QPointF &penPos,
-                           const QPoint &penPosViewport,
-                           double pressure) OVERRIDE FINAL;
-    virtual bool penUp(double time,
-                       const RenderScale& renderScale,
-                       ViewIdx view,
-                       const OfxPointD& pscale,
-                       const QPointF& lastPenPos,
-                       const QPointF &penPos,
-                       const QPoint &penPosViewport,
-                       double pressure) OVERRIDE FINAL;
-    virtual bool penDown(double time,
-                         const RenderScale& renderScale,
-                         ViewIdx view,
-                         const OfxPointD& pscale,
-                         const QPointF& lastPenPos,
-                         const QPointF &penPos,
-                         const QPoint &penPosViewport,
-                         double pressure) OVERRIDE FINAL;
-    virtual bool loseFocus(double time,
-                           const RenderScale& renderScale,
-                           ViewIdx view) OVERRIDE FINAL;
-};
->>>>>>> 28a44b2d
-
-void
-HostOverlay::renderText(float x,
-                        float y,
-                        float scalex,
-                        float scaley,
-                        const QString &text,
-                        const QColor &color,
-                        const QFont &font) const
-{
-    _imp->textRenderer.renderText(x, y, scalex, scaley, text, color, font);
-}
-
-<<<<<<< HEAD
-void
-HostOverlay::requestRedraw()
-{
-    _imp->requestRedraw();
-}
-=======
-// round to the closest int, 1/10 int, etc
-// this make parameter editing easier
-// pscale is args.pixelScale.x / args.renderScale.x;
-// pscale10 is the power of 10 below pscale
-inline double
-fround(double val,
-       double pscale)
-{
-    double pscale10 = std::pow( 10., std::floor( std::log10(pscale) ) );
-
-    return pscale10 * std::floor(val / pscale10 + 0.5);
-}
-
-typedef boost::shared_ptr<DefaultInteractI> InteractPtr;
-typedef std::list<InteractPtr> InteractList;
-typedef std::list<TransformInteract> TransformInteracts;
-
-
-struct HostOverlayPrivate
-{
-    HostOverlay* _publicInterface;
-    InteractList interacts;
-    boost::weak_ptr<NodeGui> node;
-    QPointF lastPenPos;
-    TextRenderer textRenderer;
-    bool interactiveDrag;
-
-    HostOverlayPrivate(HostOverlay* publicInterface,
-                       const NodeGuiPtr& node)
-        : _publicInterface(publicInterface)
-        , interacts()
-        , node(node)
-        , lastPenPos()
-        , textRenderer()
-        , interactiveDrag(false)
-    {
-    }
-
-    void requestRedraw()
-    {
-        node.lock()->getNode()->getApp()->queueRedrawForAllViewers();
-    }
-};
->>>>>>> 28a44b2d
 
 void
 HostOverlay::renderText(float x,
@@ -1881,148 +1529,6 @@
         glTranslated(direction * shadow.x, -direction * shadow.y, 0);
         glMatrixMode(GL_MODELVIEW); // Modelview should be used on Nuke
 
-<<<<<<< HEAD
-        glColor3f(color.r * l, color.g * l, color.b * l);
-
-        glPushMatrix();
-        glTranslated(targetCenter.x, targetCenter.y, 0.);
-
-        glRotated(rotate, 0, 0., 1.);
-        drawRotationBar(color, pscale, targetRadius.x, _mouseState == TransformInteract::eDraggingRotationBar || _drawState == TransformInteract::eRotationBarHovered, inverted, l);
-        glMultMatrixd(skewMatrix);
-        glTranslated(-targetCenter.x, -targetCenter.y, 0.);
-
-        drawEllipse(color, targetCenter, targetRadius, _mouseState == TransformInteract::eDraggingCircle || _drawState == TransformInteract::eCircleHovered, l);
-
-        // add 180 to the angle to draw the arrows on the other side. unfortunately, this requires knowing
-        // the mouse position in the ellipse frame
-        double flip = 0.;
-        if ( (_drawState == TransformInteract::eSkewXBarHoverered) || (_drawState == TransformInteract::eSkewYBarHoverered) ) {
-            double rot = Transform::toRadians(rotate);
-            Transform::Matrix3x3 transformscale;
-            transformscale = Transform::matInverseTransformCanonical(0., 0., scale.x, scale.y, skewX, skewY, (bool)skewOrder, rot, targetCenter.x, targetCenter.y);
-
-            Transform::Point3D previousPos;
-            previousPos.x = lastPenPos.x();
-            previousPos.y = lastPenPos.y();
-            previousPos.z = 1.;
-            previousPos = Transform::matApply(transformscale, previousPos);
-            if (previousPos.z != 0) {
-                previousPos.x /= previousPos.z;
-                previousPos.y /= previousPos.z;
-            }
-            if ( ( (_drawState == TransformInteract::eSkewXBarHoverered) && (previousPos.y > targetCenter.y) ) ||
-                 ( ( _drawState == TransformInteract::eSkewYBarHoverered) && ( previousPos.x > targetCenter.x) ) ) {
-                flip = 180.;
-            }
-        }
-        drawSkewBar(color, targetCenter, pscale, targetRadius.y, _mouseState == TransformInteract::eDraggingSkewXBar || _drawState == TransformInteract::eSkewXBarHoverered, flip, l);
-        drawSkewBar(color, targetCenter, pscale, targetRadius.x, _mouseState == TransformInteract::eDraggingSkewYBar || _drawState == TransformInteract::eSkewYBarHoverered, flip - 90., l);
-
-
-        drawSquare(color, targetCenter, pscale, _mouseState == TransformInteract::eDraggingTranslation || _mouseState == TransformInteract::eDraggingCenter || _drawState == TransformInteract::eCenterPointHovered, _modifierStateCtrl, l);
-        drawSquare(color, left, pscale, _mouseState == TransformInteract::eDraggingLeftPoint || _drawState == TransformInteract::eLeftPointHovered, false, l);
-        drawSquare(color, right, pscale, _mouseState == TransformInteract::eDraggingRightPoint || _drawState == TransformInteract::eRightPointHovered, false, l);
-        drawSquare(color, top, pscale, _mouseState == TransformInteract::eDraggingTopPoint || _drawState == TransformInteract::eTopPointHovered, false, l);
-        drawSquare(color, bottom, pscale, _mouseState == TransformInteract::eDraggingBottomPoint || _drawState == TransformInteract::eBottomPointHovered, false, l);
-
-        glPopMatrix();
-    }
-    //glPopAttrib();
-} // TransformInteract::draw
-
-void
-CornerPinInteract::draw(double time,
-                        const RenderScale& /*renderScale*/,
-                        ViewIdx /*view*/,
-                        const OfxPointD& pscale,
-                        const QPointF& /*lastPenPos*/,
-                        const OfxRGBColourD& color,
-                        const OfxPointD& shadow,
-                        const QFont& font,
-                        const QFontMetrics& /*fm*/)
-{
-    // do not show interact if knob is secret or not enabled
-    // see https://github.com/MrKepzie/Natron/issues/932
-    boost::shared_ptr<KnobDouble> from1Knob = _from[0].lock();
-
-    if ( !from1Knob || from1Knob->getIsSecretRecursive() || !from1Knob->isEnabled(0) ) {
-        return;
-    }
-
-    GLdouble projection[16];
-    glGetDoublev( GL_PROJECTION_MATRIX, projection);
-    GLint viewport[4];
-    glGetIntegerv(GL_VIEWPORT, viewport);
-
-
-    OfxPointD to[4];
-    OfxPointD from[4];
-    bool enable[4];
-    bool useFrom;
-
-    if (_dragging == -1) {
-        for (int i = 0; i < 4; ++i) {
-            getFrom(time, i, &from[i].x, &from[i].y);
-            getTo(time, i, &to[i].x, &to[i].y);
-            enable[i] = getEnabled(time, i);
-        }
-        useFrom = getUseFromPoints(time);
-    } else {
-        for (int i = 0; i < 4; ++i) {
-            to[i] = _toDrag[i];
-            from[i] = _fromDrag[i];
-            enable[i] = _enableDrag[i];
-        }
-        useFrom = _useFromDrag;
-    }
-
-    OfxPointD p[4];
-    OfxPointD q[4];
-    int enableBegin = 4;
-    int enableEnd = 0;
-    for (int i = 0; i < 4; ++i) {
-        if (enable[i]) {
-            if (useFrom) {
-                p[i] = from[i];
-                q[i] = to[i];
-            } else {
-                q[i] = from[i];
-                p[i] = to[i];
-            }
-            if (i < enableBegin) {
-                enableBegin = i;
-            }
-            if (i + 1 > enableEnd) {
-                enableEnd = i + 1;
-            }
-        }
-    }
-
-    //glPushAttrib(GL_ALL_ATTRIB_BITS); // caller is responsible for protecting attribs
-
-    //glDisable(GL_LINE_STIPPLE);
-    glEnable(GL_LINE_SMOOTH);
-    //glEnable(GL_POINT_SMOOTH);
-    glEnable(GL_BLEND);
-    glHint(GL_LINE_SMOOTH_HINT, GL_DONT_CARE);
-    glLineWidth(1.5f);
-    glBlendFunc(GL_SRC_ALPHA, GL_ONE_MINUS_SRC_ALPHA);
-
-    glPointSize( CornerPinInteract::pointSize() );
-    // Draw everything twice
-    // l = 0: shadow
-    // l = 1: drawing
-    for (int l = 0; l < 2; ++l) {
-        // shadow (uses GL_PROJECTION)
-        glMatrixMode(GL_PROJECTION);
-        int direction = (l == 0) ? 1 : -1;
-        // translate (1,-1) pixels
-        glTranslated(direction * shadow.x, -direction * shadow.y, 0);
-        glMatrixMode(GL_MODELVIEW); // Modelview should be used on Nuke
-
-=======
->>>>>>> 28a44b2d
         glColor3f( (float)(color.r / 2) * l, (float)(color.g / 2) * l, (float)(color.b / 2) * l );
         glBegin(GL_LINES);
         for (int i = enableBegin; i < enableEnd; ++i) {
@@ -3213,17 +2719,10 @@
 
 bool
 HostOverlay::penDoubleClicked(double time,
-<<<<<<< HEAD
                               const RenderScale& renderScale,
                               ViewIdx view,
                               const QPointF &penPos,
                               const QPoint &penPosViewport)
-=======
-                      const RenderScale& renderScale,
-                      ViewIdx view,
-                      const QPointF &penPos,
-                      const QPoint &penPosViewport)
->>>>>>> 28a44b2d
 {
     OfxPointD pscale;
 
@@ -3237,11 +2736,7 @@
     }
 
     _imp->lastPenPos = penPos;
-<<<<<<< HEAD
-
-=======
-    
->>>>>>> 28a44b2d
+
     return false;
 }
 
