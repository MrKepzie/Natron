/* ***** BEGIN LICENSE BLOCK *****
 * This file is part of Natron <http://www.natron.fr/>,
 * Copyright (C) 2016 INRIA and Alexandre Gauthier-Foichat
 *
 * Natron is free software: you can redistribute it and/or modify
 * it under the terms of the GNU General Public License as published by
 * the Free Software Foundation; either version 2 of the License, or
 * (at your option) any later version.
 *
 * Natron is distributed in the hope that it will be useful,
 * but WITHOUT ANY WARRANTY; without even the implied warranty of
 * MERCHANTABILITY or FITNESS FOR A PARTICULAR PURPOSE.  See the
 * GNU General Public License for more details.
 *
 * You should have received a copy of the GNU General Public License
 * along with Natron.  If not, see <http://www.gnu.org/licenses/gpl-2.0.html>
 * ***** END LICENSE BLOCK ***** */

// ***** BEGIN PYTHON BLOCK *****
// from <https://docs.python.org/3/c-api/intro.html#include-files>:
// "Since Python may define some pre-processor definitions which affect the standard headers on some systems, you must include Python.h before any standard headers are included."
#include <Python.h>
// ***** END PYTHON BLOCK *****

#include "HostOverlay.h"

#include <list>
#include <cmath>
#include <stdexcept>

#include <boost/weak_ptr.hpp>

#include "Gui/NodeGui.h"
#include "Gui/TextRenderer.h"
#include "Gui/GuiApplicationManager.h"
#include "Gui/GuiAppInstance.h"

#include "Engine/Curve.h"
#include "Engine/EffectInstance.h"
#include "Engine/Knob.h"
#include "Engine/KnobTypes.h"
#include "Engine/Node.h"
#include "Engine/Settings.h"
#include "Engine/Transform.h"
#include "Engine/ViewIdx.h"

#include "Global/KeySymbols.h"

#include "Global/Macros.h"
#include "Global/GLIncludes.h" //!<must be included before QGlWidget because of gl.h and glew.h
CLANG_DIAG_OFF(deprecated)
#include <QtOpenGL/QGLWidget>
CLANG_DIAG_ON(deprecated)
#include <QtCore/QPointF>
#include <QtCore/QThread>
#include <QFont>
#include <QColor>
#include <QApplication>


#ifndef M_PI
#define M_PI 3.14159265358979323846264338327950288419717
#endif

NATRON_NAMESPACE_ENTER;

<<<<<<< HEAD

DefaultInteractI::DefaultInteractI(HostOverlay* overlay)
    : _overlay(overlay)
{
}

DefaultInteractI::~DefaultInteractI()
{
}

void
DefaultInteractI::renderText(float x,
                             float y,
                             float scalex,
                             float scaley,
                             const QString &text,
                             const QColor &color,
                             const QFont &font) const
{
    _overlay->renderText(x, y, scalex, scaley, text, color, font);
}

void
DefaultInteractI::requestRedraw()
{
    _overlay->requestRedraw();
}

void
DefaultInteractI::getPixelScale(double& scaleX,
                                double& scaleY) const
{
    _overlay->n_getPixelScale(scaleX, scaleY);
}

void
DefaultInteractI::draw(double /*time*/,
                       const RenderScale& /*renderScale*/,
                       ViewIdx /*view*/,
                       const OfxPointD& /*pscale*/,
                       const QPointF& /*lastPenPos*/,
                       const OfxRGBColourD& /*color*/,
                       const OfxPointD& /*shadow*/,
                       const QFont& /*font*/,
                       const QFontMetrics& /*fm*/)
{
}

bool
DefaultInteractI::penMotion(double /*time*/,
                            const RenderScale& /*renderScale*/,
                            ViewIdx /*view*/,
                            const OfxPointD& /*pscale*/,
                            const QPointF& /*lastPenPos*/,
                            const QPointF & /*penPos*/,
                            const QPoint & /*penPosViewport*/,
                            double /*pressure*/)
{
    return false;
}

bool
DefaultInteractI::penUp(double /*time*/,
                        const RenderScale& /*renderScale*/,
                        ViewIdx /*view*/,
                        const OfxPointD& /*pscale*/,
                        const QPointF& /*lastPenPos*/,
                        const QPointF & /*penPos*/,
                        const QPoint & /*penPosViewport*/,
                        double /*pressure*/)
{
    return false;
}

bool
DefaultInteractI::penDown(double /*time*/,
                          const RenderScale& /*renderScale*/,
                          ViewIdx /*view*/,
                          const OfxPointD& /*pscale*/,
                          const QPointF& /*lastPenPos*/,
                          const QPointF & /*penPos*/,
                          const QPoint & /*penPosViewport*/,
                          double /*pressure*/)
{
    return false;
}

bool
DefaultInteractI::penDoubleClicked(double /*time*/,
                                   const RenderScale& /*renderScale*/,
                                   ViewIdx /*view*/,
                                   const OfxPointD& /*pscale*/,
                                   const QPointF& /*lastPenPos*/,
                                   const QPointF & /*penPos*/,
                                   const QPoint & /*penPosViewport*/)
{
    return false;
}

bool
DefaultInteractI::keyDown(double /*time*/,
                          const RenderScale& /*renderScale*/,
                          ViewIdx /*view*/,
                          int /*key*/,
                          char*   /*keyString*/)
{
    return false;
}

bool
DefaultInteractI::keyUp(double /*time*/,
                        const RenderScale& /*renderScale*/,
                        ViewIdx /*view*/,
                        int /*key*/,
                        char*   /*keyString*/)
{
    return false;
}

bool
DefaultInteractI::keyRepeat(double /*time*/,
                            const RenderScale& /*renderScale*/,
                            ViewIdx /*view*/,
                            int /*key*/,
                            char*   /*keyString*/)
{
    return false;
}

bool
DefaultInteractI::gainFocus(double /*time*/,
                            const RenderScale& /*renderScale*/,
                            ViewIdx /*view*/)
{
    return false;
}

bool
DefaultInteractI::loseFocus(double /*time*/,
                            const RenderScale& /*renderScale*/,
                            ViewIdx /*view*/)
{
    return false;
}
=======
NATRON_NAMESPACE_ANONYMOUS_ENTER
>>>>>>> 0b459dba

enum PositionInteractState
{
    ePositionInteractStateInactive,
    ePositionInteractStatePoised,
    ePositionInteractStatePicked
};


class PositionInteract
    : public DefaultInteractI
{
    boost::weak_ptr<KnobDouble> _param;
    boost::weak_ptr<KnobBool> _interactive;
    QPointF _dragPos;
    bool _interactiveDrag;
    PositionInteractState _state;

public:

    PositionInteract(const PositionOverlayKnobs* knobs,
                     HostOverlay* overlay)
        : DefaultInteractI(overlay)
        , _param()
        , _interactive()
        , _dragPos()
        , _interactiveDrag(false)
        , _state(ePositionInteractStateInactive)
    {
        _param = knobs->getKnob<KnobDouble>(PositionOverlayKnobs::eKnobsEnumerationPosition);
        _interactive = knobs->getKnob<KnobBool>(PositionOverlayKnobs::eKnobsEnumerationInteractive);
    }

    virtual ~PositionInteract()
    {
    }

    virtual bool isInteractForKnob(const KnobI* knob) const OVERRIDE FINAL
    {
        return _param.lock().get() == knob;
    }

    double pointSize() const
    {
        return 5;
    }

    double pointTolerance() const
    {
        return 6.;
    }

    bool getInteractive(double time) const
    {
        if ( _interactive.lock() ) {
            return _interactive.lock()->getValueAtTime(time);
        } else {
            return appPTR->getCurrentSettings()->getRenderOnEditingFinishedOnly();
        }
    }

    virtual void draw(double time,
                      const RenderScale& renderScale,
                      ViewIdx view,
                      const OfxPointD& pscale,
                      const QPointF& lastPenPos,
                      const OfxRGBColourD& color,
                      const OfxPointD& shadow,
                      const QFont& font,
                      const QFontMetrics& fm) OVERRIDE FINAL;
    virtual bool penMotion(double time,
                           const RenderScale& renderScale,
                           ViewIdx view,
                           const OfxPointD& pscale,
                           const QPointF& lastPenPos,
                           const QPointF &penPos,
                           const QPoint &penPosViewport,
                           double pressure) OVERRIDE FINAL;
    virtual bool penUp(double time,
                       const RenderScale& renderScale,
                       ViewIdx view,
                       const OfxPointD& pscale,
                       const QPointF& lastPenPos,
                       const QPointF &penPos,
                       const QPoint &penPosViewport,
                       double pressure) OVERRIDE FINAL;
    virtual bool penDown(double time,
                         const RenderScale& renderScale,
                         ViewIdx view,
                         const OfxPointD& pscale,
                         const QPointF& lastPenPos,
                         const QPointF &penPos,
                         const QPoint &penPosViewport,
                         double pressure) OVERRIDE FINAL;
    virtual bool loseFocus(double time,
                           const RenderScale& renderScale,
                           ViewIdx view) OVERRIDE FINAL;
};


class TransformInteract
    : public DefaultInteractI
{
    enum DrawStateEnum
    {
        eInActive = 0, //< nothing happening
        eCircleHovered, //< the scale circle is hovered
        eLeftPointHovered, //< the left point of the circle is hovered
        eRightPointHovered, //< the right point of the circle is hovered
        eBottomPointHovered, //< the bottom point of the circle is hovered
        eTopPointHovered, //< the top point of the circle is hovered
        eCenterPointHovered, //< the center point of the circle is hovered
        eRotationBarHovered, //< the rotation bar is hovered
        eSkewXBarHoverered, //< the skew bar is hovered
        eSkewYBarHoverered //< the skew bar is hovered
    };

    enum MouseStateEnum
    {
        eReleased = 0,
        eDraggingCircle,
        eDraggingLeftPoint,
        eDraggingRightPoint,
        eDraggingTopPoint,
        eDraggingBottomPoint,
        eDraggingTranslation,
        eDraggingCenter,
        eDraggingRotationBar,
        eDraggingSkewXBar,
        eDraggingSkewYBar
    };

    enum OrientationEnum
    {
        eOrientationAllDirections = 0,
        eOrientationNotSet,
        eOrientationHorizontal,
        eOrientationVertical
    };

    boost::weak_ptr<KnobDouble> _translate;
    boost::weak_ptr<KnobDouble> _scale;
    boost::weak_ptr<KnobBool> _scaleUniform;
    boost::weak_ptr<KnobDouble> _rotate;
    boost::weak_ptr<KnobDouble> _center;
    boost::weak_ptr<KnobDouble> _skewX;
    boost::weak_ptr<KnobDouble> _skewY;
    boost::weak_ptr<KnobChoice> _skewOrder;
    boost::weak_ptr<KnobBool> _invert;
    boost::weak_ptr<KnobBool> _interactive;
    DrawStateEnum _drawState;
    MouseStateEnum _mouseState;
    int _modifierStateCtrl;
    int _modifierStateShift;
    OrientationEnum _orientation;
    Point _centerDrag;
    Point _translateDrag;
    Point _scaleParamDrag;
    bool _scaleUniformDrag;
    double _rotateDrag;
    double _skewXDrag;
    double _skewYDrag;
    int _skewOrderDrag;
    bool _invertedDrag;
    bool _interactiveDrag;

public:

    TransformInteract(const TransformOverlayKnobs* knobs,
                      HostOverlay* overlay)
        : DefaultInteractI(overlay)
        , _translate()
        , _scale()
        , _scaleUniform()
        , _rotate()
        , _center()
        , _skewX()
        , _skewY()
        , _skewOrder()
        , _invert()
        , _interactive()
        , _drawState(eInActive)
        , _mouseState(eReleased)
        , _modifierStateCtrl(0)
        , _modifierStateShift(0)
        , _orientation(eOrientationAllDirections)
        , _centerDrag()
        , _translateDrag()
        , _scaleParamDrag()
        , _scaleUniformDrag(false)
        , _rotateDrag(0)
        , _skewXDrag(0)
        , _skewYDrag(0)
        , _skewOrderDrag(0)
        , _invertedDrag(false)
        , _interactiveDrag(false)
    {
        _translate = knobs->getKnob<KnobDouble>(TransformOverlayKnobs::eKnobsEnumerationTranslate);
        _scale = knobs->getKnob<KnobDouble>(TransformOverlayKnobs::eKnobsEnumerationScale);
        _scaleUniform = knobs->getKnob<KnobBool>(TransformOverlayKnobs::eKnobsEnumerationUniform);
        _rotate = knobs->getKnob<KnobDouble>(TransformOverlayKnobs::eKnobsEnumerationRotate);
        _center = knobs->getKnob<KnobDouble>(TransformOverlayKnobs::eKnobsEnumerationCenter);
        _skewX = knobs->getKnob<KnobDouble>(TransformOverlayKnobs::eKnobsEnumerationSkewx);
        _skewY = knobs->getKnob<KnobDouble>(TransformOverlayKnobs::eKnobsEnumerationSkewy);
        _skewOrder = knobs->getKnob<KnobChoice>(TransformOverlayKnobs::eKnobsEnumerationSkewOrder);
        _invert = knobs->getKnob<KnobBool>(TransformOverlayKnobs::eKnobsEnumerationInvert);
        _interactive = knobs->getKnob<KnobBool>(TransformOverlayKnobs::eKnobsEnumerationInteractive);
    }

    virtual ~TransformInteract()
    {
    }

    virtual bool isInteractForKnob(const KnobI* knob) const OVERRIDE FINAL
    {
        return knob == _translate.lock().get() ||
               knob == _scale.lock().get() ||
               knob == _scaleUniform.lock().get() ||
               knob == _rotate.lock().get() ||
               knob == _center.lock().get() ||
               knob == _skewX.lock().get() ||
               knob == _skewY.lock().get() ||
               knob == _skewOrder.lock().get() ||
               knob == _invert.lock().get() ||
               knob == _interactive.lock().get();
    }

    static double circleRadiusBase() { return 30.; }

    static double circleRadiusMin() { return 15.; }

    static double circleRadiusMax() { return 300.; }

    static double pointSize() { return 7.; }

    static double ellipseNPoints() { return 50.; }


    void getTranslate(double time,
                      double* tx,
                      double* ty) const
    {
        boost::shared_ptr<KnobDouble> knob = _translate.lock();

        assert(knob);
        *tx = knob->getValueAtTime(time, 0);
        *ty = knob->getValueAtTime(time, 1);
    }

    void getCenter(double time,
                   double* cx,
                   double* cy) const
    {
        boost::shared_ptr<KnobDouble> knob = _center.lock();

        assert(knob);
        *cx = knob->getValueAtTime(time, 0);
        *cy = knob->getValueAtTime(time, 1);
    }

    void getScale(double time,
                  double* sx,
                  double* sy) const
    {
        boost::shared_ptr<KnobDouble> knob = _scale.lock();

        assert(knob);
        *sx = knob->getValueAtTime(time, 0);
        *sy = knob->getValueAtTime(time, 1);
    }

    void getRotate(double time,
                   double* rot) const
    {
        boost::shared_ptr<KnobDouble> knob = _rotate.lock();

        assert(knob);
        *rot = knob->getValueAtTime(time, 0);
    }

    void getSkewX(double time,
                  double* x) const
    {
        boost::shared_ptr<KnobDouble> knob = _skewX.lock();

        assert(knob);
        *x = knob->getValueAtTime(time, 0);
    }

    void getSkewY(double time,
                  double* y) const
    {
        boost::shared_ptr<KnobDouble> knob = _skewY.lock();

        assert(knob);
        *y = knob->getValueAtTime(time, 0);
    }

    void getSkewOrder(double time,
                      int* order) const
    {
        boost::shared_ptr<KnobChoice> knob = _skewOrder.lock();

        assert(knob);
        *order = knob->getValueAtTime(time, 0);
    }

    void getScaleUniform(double time,
                         bool* uniform) const
    {
        boost::shared_ptr<KnobBool> knob = _scaleUniform.lock();

        assert(knob);
        *uniform = knob->getValueAtTime(time, 0);
    }
<<<<<<< HEAD
=======
};

// round to the closest int, 1/10 int, etc
// this make parameter editing easier
// pscale is args.pixelScale.x / args.renderScale.x;
// pscale10 is the power of 10 below pscale
inline double
fround(double val,
       double pscale)
{
    double pscale10 = std::pow( 10., std::floor( std::log10(pscale) ) );

    return pscale10 * std::floor(val / pscale10 + 0.5);
}

typedef std::list<PositionInteract> PositionInteracts;
typedef std::list<TransformInteract> TransformInteracts;

NATRON_NAMESPACE_ANONYMOUS_EXIT


struct HostOverlayPrivate
{
    HostOverlay* _publicInterface;
    PositionInteracts positions;
    TransformInteracts transforms;
    boost::weak_ptr<NodeGui> node;
    QPointF lastPenPos;
    TextRenderer textRenderer;
    bool interactiveDrag;
>>>>>>> 0b459dba

    bool getInvert(double time) const
    {
        boost::shared_ptr<KnobBool> knob = _invert.lock();

        if (knob) {
            return knob->getValueAtTime(time);
        } else {
            return false;
        }
    }

    bool getInteractive(double time) const
    {
        if ( _interactive.lock() ) {
            return _interactive.lock()->getValueAtTime(time);
        } else {
            return appPTR->getCurrentSettings()->getRenderOnEditingFinishedOnly();
        }
    }

    virtual void draw(double time,
                      const RenderScale& renderScale,
                      ViewIdx view,
                      const OfxPointD& pscale,
                      const QPointF& lastPenPos,
                      const OfxRGBColourD& color,
                      const OfxPointD& shadow,
                      const QFont& font,
                      const QFontMetrics& fm) OVERRIDE FINAL;
    virtual bool penMotion(double time,
                           const RenderScale& renderScale,
                           ViewIdx view,
                           const OfxPointD& pscale,
                           const QPointF& lastPenPos,
                           const QPointF &penPos,
                           const QPoint &penPosViewport,
                           double pressure) OVERRIDE FINAL;
    virtual bool penUp(double time,
                       const RenderScale& renderScale,
                       ViewIdx view,
                       const OfxPointD& pscale,
                       const QPointF& lastPenPos,
                       const QPointF &penPos,
                       const QPoint &penPosViewport,
                       double pressure) OVERRIDE FINAL;
    virtual bool penDown(double time,
                         const RenderScale& renderScale,
                         ViewIdx view,
                         const OfxPointD& pscale,
                         const QPointF& lastPenPos,
                         const QPointF &penPos,
                         const QPoint &penPosViewport,
                         double pressure) OVERRIDE FINAL;
    virtual bool keyDown(double time,
                         const RenderScale& renderScale,
                         ViewIdx view,
                         int key,
                         char*   keyString) OVERRIDE FINAL;
    virtual bool keyUp(double time,
                       const RenderScale& renderScale,
                       ViewIdx view,
                       int key,
                       char*   keyString) OVERRIDE FINAL;
    virtual bool loseFocus(double time,
                           const RenderScale& renderScale,
                           ViewIdx view) OVERRIDE FINAL;
};

class CornerPinInteract
    : public DefaultInteractI
{
    std::vector<boost::weak_ptr<KnobDouble> > _from, _to;
    std::vector<boost::weak_ptr<KnobBool> > _enable;
    boost::weak_ptr<KnobBool> _invert;
    boost::weak_ptr<KnobChoice> _overlayPoints;
    boost::weak_ptr<KnobBool> _interactive;
    int _dragging; // -1: idle, else dragging point number
    int _hovering; // -1: idle, else hovering point number
    Point _toDrag[4];
    Point _fromDrag[4];
    bool _enableDrag[4];
    bool _useFromDrag;
    bool _interactiveDrag;

public:

    CornerPinInteract(const CornerPinOverlayKnobs* knobs,
                      HostOverlay* overlay)
        : DefaultInteractI(overlay)
        , _invert()
        , _interactive()
        , _dragging(-1)
        , _hovering(-1)
        , _useFromDrag(false)
        , _interactiveDrag(false)
    {
        _from.resize(4);
        _to.resize(4);
        _enable.resize(4);

        _from[0] = knobs->getKnob<KnobDouble>(CornerPinOverlayKnobs::eKnobsEnumerationFrom1);
        _from[1] = knobs->getKnob<KnobDouble>(CornerPinOverlayKnobs::eKnobsEnumerationFrom2);
        _from[2] = knobs->getKnob<KnobDouble>(CornerPinOverlayKnobs::eKnobsEnumerationFrom3);
        _from[3] = knobs->getKnob<KnobDouble>(CornerPinOverlayKnobs::eKnobsEnumerationFrom4);

        _to[0] = knobs->getKnob<KnobDouble>(CornerPinOverlayKnobs::eKnobsEnumerationTo1);
        _to[1] = knobs->getKnob<KnobDouble>(CornerPinOverlayKnobs::eKnobsEnumerationTo2);
        _to[2] = knobs->getKnob<KnobDouble>(CornerPinOverlayKnobs::eKnobsEnumerationTo3);
        _to[3] = knobs->getKnob<KnobDouble>(CornerPinOverlayKnobs::eKnobsEnumerationTo4);


        _enable[0] = knobs->getKnob<KnobBool>(CornerPinOverlayKnobs::eKnobsEnumerationEnable1);
        _enable[1] = knobs->getKnob<KnobBool>(CornerPinOverlayKnobs::eKnobsEnumerationEnable2);
        _enable[2] = knobs->getKnob<KnobBool>(CornerPinOverlayKnobs::eKnobsEnumerationEnable3);
        _enable[3] = knobs->getKnob<KnobBool>(CornerPinOverlayKnobs::eKnobsEnumerationEnable4);

        _overlayPoints = knobs->getKnob<KnobChoice>(CornerPinOverlayKnobs::eKnobsEnumerationOverlayPoints);
        _invert = knobs->getKnob<KnobBool>(CornerPinOverlayKnobs::eKnobsEnumerationInvert);
        _interactive = knobs->getKnob<KnobBool>(CornerPinOverlayKnobs::eKnobsEnumerationInteractive);
    }

    virtual ~CornerPinInteract()
    {
    }

    virtual bool isInteractForKnob(const KnobI* knob) const OVERRIDE FINAL
    {
        for (int i = 0; i < 4; ++i) {
            if (_from[i].lock().get() == knob) {
                return true;
            } else if (_to[i].lock().get() == knob) {
                return true;
            } else if (_enable[i].lock().get() == knob) {
                return true;
            }
        }
        if (_invert.lock().get() == knob) {
            return true;
        }
        if (_overlayPoints.lock().get() == knob) {
            return true;
        }
        if (_interactive.lock().get() == knob) {
            return true;
        }

        return false;
    }

    static double pointSize() { return 5.; }

    static double pointTolerance() { return 6.; }

    static bool isNearby(const QPointF & p,
                         double x,
                         double y,
                         double tolerance,
                         const OfxPointD & pscale)
    {
        return std::fabs(p.x() - x) <= tolerance * pscale.x &&  std::fabs(p.y() - y) <= tolerance * pscale.y;
    }

    void getFrom(double time,
                 int index,
                 double* tx,
                 double* ty) const
    {
        boost::shared_ptr<KnobDouble> knob = _from[index].lock();

        assert(knob);
        *tx = knob->getValueAtTime(time, 0);
        *ty = knob->getValueAtTime(time, 1);
    }

    void getTo(double time,
               int index,
               double* tx,
               double* ty) const
    {
        boost::shared_ptr<KnobDouble> knob = _to[index].lock();

        assert(knob);
        *tx = knob->getValueAtTime(time, 0);
        *ty = knob->getValueAtTime(time, 1);
    }

    bool getEnabled(double time,
                    int index) const
    {
        boost::shared_ptr<KnobBool> knob = _enable[index].lock();

        assert(knob);

        return knob->getValueAtTime(time);
    }

    bool getInverted(double time) const
    {
        boost::shared_ptr<KnobBool> knob = _invert.lock();

        assert(knob);

        return knob->getValueAtTime(time);
    }

    bool getUseFromPoints(double time) const
    {
        boost::shared_ptr<KnobChoice> knob = _overlayPoints.lock();

        assert(knob);

        return knob->getValueAtTime(time) == 1;
    }

    bool getInteractive(double time) const
    {
        if ( _interactive.lock() ) {
            return _interactive.lock()->getValueAtTime(time);
        } else {
            return appPTR->getCurrentSettings()->getRenderOnEditingFinishedOnly();
        }
    }

    virtual void draw(double time,
                      const RenderScale& renderScale,
                      ViewIdx view,
                      const OfxPointD& pscale,
                      const QPointF& lastPenPos,
                      const OfxRGBColourD& color,
                      const OfxPointD& shadow,
                      const QFont& font,
                      const QFontMetrics& fm) OVERRIDE FINAL;
    virtual bool penMotion(double time,
                           const RenderScale& renderScale,
                           ViewIdx view,
                           const OfxPointD& pscale,
                           const QPointF& lastPenPos,
                           const QPointF &penPos,
                           const QPoint &penPosViewport,
                           double pressure) OVERRIDE FINAL;
    virtual bool penUp(double time,
                       const RenderScale& renderScale,
                       ViewIdx view,
                       const OfxPointD& pscale,
                       const QPointF& lastPenPos,
                       const QPointF &penPos,
                       const QPoint &penPosViewport,
                       double pressure) OVERRIDE FINAL;
    virtual bool penDown(double time,
                         const RenderScale& renderScale,
                         ViewIdx view,
                         const OfxPointD& pscale,
                         const QPointF& lastPenPos,
                         const QPointF &penPos,
                         const QPoint &penPosViewport,
                         double pressure) OVERRIDE FINAL;
    virtual bool loseFocus(double time,
                           const RenderScale& renderScale,
                           ViewIdx view) OVERRIDE FINAL;
};


// round to the closest int, 1/10 int, etc
// this make parameter editing easier
// pscale is args.pixelScale.x / args.renderScale.x;
// pscale10 is the power of 10 below pscale
inline double
fround(double val,
       double pscale)
{
    double pscale10 = std::pow( 10., std::floor( std::log10(pscale) ) );

    return pscale10 * std::floor(val / pscale10 + 0.5);
}

typedef boost::shared_ptr<DefaultInteractI> InteractPtr;
typedef std::list<InteractPtr> InteractList;
typedef std::list<TransformInteract> TransformInteracts;


struct HostOverlayPrivate
{
    HostOverlay* _publicInterface;
    InteractList interacts;
    boost::weak_ptr<NodeGui> node;
    QPointF lastPenPos;
    TextRenderer textRenderer;
    bool interactiveDrag;

    HostOverlayPrivate(HostOverlay* publicInterface,
                       const NodeGuiPtr& node)
        : _publicInterface(publicInterface)
        , interacts()
        , node(node)
        , lastPenPos()
        , textRenderer()
        , interactiveDrag(false)
    {
    }

    void requestRedraw()
    {
        node.lock()->getNode()->getApp()->queueRedrawForAllViewers();
    }
};

void
HostOverlay::renderText(float x,
                        float y,
                        float scalex,
                        float scaley,
                        const QString &text,
                        const QColor &color,
                        const QFont &font) const
{
    _imp->textRenderer.renderText(x, y, scalex, scaley, text, color, font);
}

void
HostOverlay::requestRedraw()
{
    _imp->requestRedraw();
}

HostOverlay::HostOverlay(const NodeGuiPtr& node)
    : _imp( new HostOverlayPrivate(this, node) )
{
}

HostOverlay::~HostOverlay()
{
}

NodeGuiPtr
HostOverlay::getNode() const
{
    return _imp->node.lock();
}

bool
HostOverlay::addInteract(const boost::shared_ptr<HostOverlayKnobs>& knobs)
{
    assert( QThread::currentThread() == qApp->thread() );

    KnobPtr firstKnob = knobs->getFirstKnob();
    if (!firstKnob) {
        return false;
    }
    for (InteractList::iterator it = _imp->interacts.begin(); it != _imp->interacts.end(); ++it) {
        if ( (*it)->isInteractForKnob( firstKnob.get() ) ) {
            return false;
        }
    }

    if ( !knobs->checkHostOverlayValid() ) {
        return false;
    }

    PositionOverlayKnobs* isPosition = dynamic_cast<PositionOverlayKnobs*>( knobs.get() );
    TransformOverlayKnobs* isTransform = dynamic_cast<TransformOverlayKnobs*>( knobs.get() );
    CornerPinOverlayKnobs* isCornerPin = dynamic_cast<CornerPinOverlayKnobs*>( knobs.get() );
    boost::shared_ptr<DefaultInteractI> overlay;
    if (isPosition) {
        boost::shared_ptr<PositionInteract> p( new PositionInteract(isPosition, this) );
        overlay = p;
    } else if (isTransform) {
        boost::shared_ptr<TransformInteract> p( new TransformInteract(isTransform, this) );
        overlay = p;
    } else if (isCornerPin) {
        boost::shared_ptr<CornerPinInteract> p( new CornerPinInteract(isCornerPin, this) );
        overlay = p;
    }

    _imp->interacts.push_back(overlay);

    return true;
}

void
PositionInteract::draw(double time,
                       const RenderScale& /*renderScale*/,
                       ViewIdx /*view*/,
                       const OfxPointD& pscale,
                       const QPointF& lastPenPos,
                       const OfxRGBColourD& color,
                       const OfxPointD& shadow,
                       const QFont& font,
                       const QFontMetrics& fm)
{
    boost::shared_ptr<KnobDouble> knob = _param.lock();

    // do not show interact if knob is secret or not enabled
    // see https://github.com/MrKepzie/Natron/issues/932
    if ( !knob || knob->getIsSecretRecursive() || !knob->isEnabled(0) || !knob->isEnabled(1) ) {
        return;
    }

    float pR = 1.f;
    float pG = 1.f;
    float pB = 1.f;
    switch (_state) {
    case ePositionInteractStateInactive:
        pR = (float)color.r; pG = (float)color.g; pB = (float)color.b; break;
    case ePositionInteractStatePoised:
        pR = 0.f; pG = 1.0f; pB = 0.0f; break;
    case ePositionInteractStatePicked:
        pR = 0.f; pG = 1.0f; pB = 0.0f; break;
    }

    QPointF pos;
    if (_state == ePositionInteractStatePicked) {
        pos = lastPenPos;
    } else {
        double p[2];
        for (int i = 0; i < 2; ++i) {
            p[i] = knob->getValueAtTime(time, i);
            if (knob->getValueIsNormalized(i) != eValueIsNormalizedNone) {
                p[i] = knob->denormalize(i, time, p[i]);
            }
        }
        pos.setX(p[0]);
        pos.setY(p[1]);
    }
    //glPushAttrib(GL_ALL_ATTRIB_BITS); // caller is responsible for protecting attribs
    glPointSize( (GLfloat)pointSize() );
    // Draw everything twice
    // l = 0: shadow
    // l = 1: drawing
    for (int l = 0; l < 2; ++l) {
        // shadow (uses GL_PROJECTION)
        glMatrixMode(GL_PROJECTION);
        int direction = (l == 0) ? 1 : -1;
        // translate (1,-1) pixels
        glTranslated(direction * shadow.x, -direction * shadow.y, 0);
        glMatrixMode(GL_MODELVIEW); // Modelview should be used on Nuke

        glColor3f(pR * l, pG * l, pB * l);
        glBegin(GL_POINTS);
        glVertex2d( pos.x(), pos.y() );
        glEnd();
        QColor c;
        c.setRgbF(pR * l, pG * l, pB * l);

        renderText(pos.x(), pos.y() - ( fm.height() + pointSize() ) * pscale.y,
                   pscale.x, pscale.y, QString::fromUtf8( knob->getOriginalName().c_str() ), c, font);
    }
} // PositionInteract::draw

static void
getTargetCenter(const OfxPointD &center,
                const OfxPointD &translate,
                OfxPointD *targetCenter)
{
    targetCenter->x = center.x + translate.x;
    targetCenter->y = center.y + translate.y;
}

static void
getTargetRadius(const OfxPointD& scale,
                const OfxPointD& pixelScale,
                OfxPointD* targetRadius)
{
    targetRadius->x = scale.x * TransformInteract::circleRadiusBase();
    targetRadius->y = scale.y * TransformInteract::circleRadiusBase();
    // don't draw too small. 15 pixels is the limit
    if ( ( std::fabs(targetRadius->x) < TransformInteract::circleRadiusMin() ) && ( std::fabs(targetRadius->y) < TransformInteract::circleRadiusMin() ) ) {
        targetRadius->x = targetRadius->x >= 0 ? TransformInteract::circleRadiusMin() : -TransformInteract::circleRadiusMin();
        targetRadius->y = targetRadius->y >= 0 ? TransformInteract::circleRadiusMin() : -TransformInteract::circleRadiusMin();
    } else if ( ( std::fabs(targetRadius->x) > TransformInteract::circleRadiusMax() ) && ( std::fabs(targetRadius->y) > TransformInteract::circleRadiusMax() ) ) {
        targetRadius->x = targetRadius->x >= 0 ? TransformInteract::circleRadiusMax() : -TransformInteract::circleRadiusMax();
        targetRadius->y = targetRadius->y >= 0 ? TransformInteract::circleRadiusMax() : -TransformInteract::circleRadiusMax();
    } else {
        if ( std::fabs(targetRadius->x) < TransformInteract::circleRadiusMin() ) {
            if ( (targetRadius->x == 0.) && (targetRadius->y != 0.) ) {
                targetRadius->y = targetRadius->y > 0 ? TransformInteract::circleRadiusMax() : -TransformInteract::circleRadiusMax();
            } else {
                targetRadius->y *= std::fabs(TransformInteract::circleRadiusMin() / targetRadius->x);
            }
            targetRadius->x = targetRadius->x >= 0 ? TransformInteract::circleRadiusMin() : -TransformInteract::circleRadiusMin();
        }
        if ( std::fabs(targetRadius->x) > TransformInteract::circleRadiusMax() ) {
            targetRadius->y *= std::fabs(TransformInteract::circleRadiusMax() / targetRadius->x);
            targetRadius->x = targetRadius->x > 0 ? TransformInteract::circleRadiusMax() : -TransformInteract::circleRadiusMax();
        }
        if ( std::fabs(targetRadius->y) < TransformInteract::circleRadiusMin() ) {
            if ( (targetRadius->y == 0.) && (targetRadius->x != 0.) ) {
                targetRadius->x = targetRadius->x > 0 ? TransformInteract::circleRadiusMax() : -TransformInteract::circleRadiusMax();
            } else {
                targetRadius->x *= std::fabs(TransformInteract::circleRadiusMin() / targetRadius->y);
            }
            targetRadius->y = targetRadius->y >= 0 ? TransformInteract::circleRadiusMin() : -TransformInteract::circleRadiusMin();
        }
        if ( std::fabs(targetRadius->y) > TransformInteract::circleRadiusMax() ) {
            targetRadius->x *= std::fabs(TransformInteract::circleRadiusMax() / targetRadius->x);
            targetRadius->y = targetRadius->y > 0 ? TransformInteract::circleRadiusMax() : -TransformInteract::circleRadiusMax();
        }
    }
    // the circle axes are not aligned with the images axes, so we cannot use the x and y scales separately
    double meanPixelScale = (pixelScale.x + pixelScale.y) / 2.;
    targetRadius->x *= meanPixelScale;
    targetRadius->y *= meanPixelScale;
}

static void
getTargetPoints(const OfxPointD& targetCenter,
                const OfxPointD& targetRadius,
                OfxPointD *left,
                OfxPointD *bottom,
                OfxPointD *top,
                OfxPointD *right)
{
    left->x = targetCenter.x - targetRadius.x;
    left->y = targetCenter.y;
    right->x = targetCenter.x + targetRadius.x;
    right->y = targetCenter.y;
    top->x = targetCenter.x;
    top->y = targetCenter.y + targetRadius.y;
    bottom->x = targetCenter.x;
    bottom->y = targetCenter.y - targetRadius.y;
}

static void
ofxsTransformGetScale(const OfxPointD &scaleParam,
                      bool scaleUniform,
                      OfxPointD* scale)
{
    const double SCALE_MIN = 0.0001;

    scale->x = scaleParam.x;
    if (std::fabs(scale->x) < SCALE_MIN) {
        scale->x = (scale->x >= 0) ? SCALE_MIN : -SCALE_MIN;
    }
    if (scaleUniform) {
        scale->y = scaleParam.x;
    } else {
        scale->y = scaleParam.y;
    }
    if (std::fabs(scale->y) < SCALE_MIN) {
        scale->y = (scale->y >= 0) ? SCALE_MIN : -SCALE_MIN;
    }
}

static void
drawSquare(const OfxRGBColourD& color,
           const OfxPointD& center,
           const OfxPointD& pixelScale,
           bool hovered,
           bool althovered,
           int l)
{
    // we are not axis-aligned
    double meanPixelScale = (pixelScale.x + pixelScale.y) / 2.;

    if (hovered) {
        if (althovered) {
            glColor3f(0.f * l, 1.f * l, 0.f * l);
        } else {
            glColor3f(1.f * l, 0.f * l, 0.f * l);
        }
    } else {
        glColor3f( (float)color.r * l, (float)color.g * l, (float)color.b * l );
    }
    double halfWidth = (TransformInteract::pointSize() / 2.) * meanPixelScale;
    double halfHeight = (TransformInteract::pointSize() / 2.) * meanPixelScale;
    glPushMatrix();
    glTranslated(center.x, center.y, 0.);
    glBegin(GL_POLYGON);
    glVertex2d(-halfWidth, -halfHeight);   // bottom left
    glVertex2d(-halfWidth, +halfHeight);   // top left
    glVertex2d(+halfWidth, +halfHeight);   // bottom right
    glVertex2d(+halfWidth, -halfHeight);   // top right
    glEnd();
    glPopMatrix();
}

static void
drawEllipse(const OfxRGBColourD& color,
            const OfxPointD& center,
            const OfxPointD& targetRadius,
            bool hovered,
            int l)
{
    if (hovered) {
        glColor3f(1.f * l, 0.f * l, 0.f * l);
    } else {
        glColor3f( (float)color.r * l, (float)color.g * l, (float)color.b * l );
    }

    glPushMatrix();
    //  center the oval at x_center, y_center
    glTranslatef( (float)center.x, (float)center.y, 0.f );
    //  draw the oval using line segments
    glBegin(GL_LINE_LOOP);
    // we don't need to be pixel-perfect here, it's just an interact!
    // 40 segments is enough.
    for (int i = 0; i < 40; ++i) {
        double theta = i * 2 * M_PI / 40.;
        glVertex2d( targetRadius.x * std::cos(theta), targetRadius.y * std::sin(theta) );
    }
    glEnd();

    glPopMatrix();
}

static void
drawSkewBar(const OfxRGBColourD& color,
            const OfxPointD &center,
            const OfxPointD& pixelScale,
            double targetRadiusY,
            bool hovered,
            double angle,
            int l)
{
    if (hovered) {
        glColor3f(1.f * l, 0.f * l, 0.f * l);
    } else {
        glColor3f( (float)color.r * l, (float)color.g * l, (float)color.b * l );
    }

    // we are not axis-aligned: use the mean pixel scale
    double meanPixelScale = (pixelScale.x + pixelScale.y) / 2.;
    double barHalfSize = targetRadiusY + 20. * meanPixelScale;

    glPushMatrix();
    glTranslatef( (float)center.x, (float)center.y, 0.f );
    glRotated(angle, 0, 0, 1);

    glBegin(GL_LINES);
    glVertex2d(0., -barHalfSize);
    glVertex2d(0., +barHalfSize);

    if (hovered) {
        double arrowYPosition = targetRadiusY + 10. * meanPixelScale;
        double arrowXHalfSize = 10 * meanPixelScale;
        double arrowHeadOffsetX = 3 * meanPixelScale;
        double arrowHeadOffsetY = 3 * meanPixelScale;

        ///draw the central bar
        glVertex2d(-arrowXHalfSize, -arrowYPosition);
        glVertex2d(+arrowXHalfSize, -arrowYPosition);

        ///left triangle
        glVertex2d(-arrowXHalfSize, -arrowYPosition);
        glVertex2d(-arrowXHalfSize + arrowHeadOffsetX, -arrowYPosition + arrowHeadOffsetY);

        glVertex2d(-arrowXHalfSize, -arrowYPosition);
        glVertex2d(-arrowXHalfSize + arrowHeadOffsetX, -arrowYPosition - arrowHeadOffsetY);

        ///right triangle
        glVertex2d(+arrowXHalfSize, -arrowYPosition);
        glVertex2d(+arrowXHalfSize - arrowHeadOffsetX, -arrowYPosition + arrowHeadOffsetY);

        glVertex2d(+arrowXHalfSize, -arrowYPosition);
        glVertex2d(+arrowXHalfSize - arrowHeadOffsetX, -arrowYPosition - arrowHeadOffsetY);
    }
    glEnd();
    glPopMatrix();
}

static void
drawRotationBar(const OfxRGBColourD& color,
                const OfxPointD& pixelScale,
                double targetRadiusX,
                bool hovered,
                bool inverted,
                int l)
{
    // we are not axis-aligned
    double meanPixelScale = (pixelScale.x + pixelScale.y) / 2.;

    if (hovered) {
        glColor3f(1.f * l, 0.f * l, 0.f * l);
    } else {
        glColor3f(color.r * l, color.g * l, color.b * l);
    }

    double barExtra = 30. * meanPixelScale;
    glBegin(GL_LINES);
    glVertex2d(0., 0.);
    glVertex2d(0. + targetRadiusX + barExtra, 0.);
    glEnd();

    if (hovered) {
        double arrowCenterX = targetRadiusX + barExtra / 2.;

        ///draw an arrow slightly bended. This is an arc of circle of radius 5 in X, and 10 in Y.
        OfxPointD arrowRadius;
        arrowRadius.x = 5. * meanPixelScale;
        arrowRadius.y = 10. * meanPixelScale;

        glPushMatrix();
        //  center the oval at x_center, y_center
        glTranslatef( (float)arrowCenterX, 0.f, 0 );
        //  draw the oval using line segments
        glBegin(GL_LINE_STRIP);
        glVertex2d(0, arrowRadius.y);
        glVertex2d(arrowRadius.x, 0.);
        glVertex2d(0, -arrowRadius.y);
        glEnd();


        glBegin(GL_LINES);
        ///draw the top head
        glVertex2d(0., arrowRadius.y);
        glVertex2d(0., arrowRadius.y - 5. * meanPixelScale);

        glVertex2d(0., arrowRadius.y);
        glVertex2d(4. * meanPixelScale, arrowRadius.y - 3. * meanPixelScale); // 5^2 = 3^2+4^2

        ///draw the bottom head
        glVertex2d(0., -arrowRadius.y);
        glVertex2d(0., -arrowRadius.y + 5. * meanPixelScale);

        glVertex2d(0., -arrowRadius.y);
        glVertex2d(4. * meanPixelScale, -arrowRadius.y + 3. * meanPixelScale); // 5^2 = 3^2+4^2

        glEnd();

        glPopMatrix();
    }
    if (inverted) {
        double arrowXPosition = targetRadiusX + barExtra * 1.5;
        double arrowXHalfSize = 10 * meanPixelScale;
        double arrowHeadOffsetX = 3 * meanPixelScale;
        double arrowHeadOffsetY = 3 * meanPixelScale;

        glPushMatrix();
        glTranslatef( (float)arrowXPosition, 0, 0 );

        glBegin(GL_LINES);
        ///draw the central bar
        glVertex2d(-arrowXHalfSize, 0.);
        glVertex2d(+arrowXHalfSize, 0.);

        ///left triangle
        glVertex2d(-arrowXHalfSize, 0.);
        glVertex2d(-arrowXHalfSize + arrowHeadOffsetX, arrowHeadOffsetY);

        glVertex2d(-arrowXHalfSize, 0.);
        glVertex2d(-arrowXHalfSize + arrowHeadOffsetX, -arrowHeadOffsetY);

        ///right triangle
        glVertex2d(+arrowXHalfSize, 0.);
        glVertex2d(+arrowXHalfSize - arrowHeadOffsetX, arrowHeadOffsetY);

        glVertex2d(+arrowXHalfSize, 0.);
        glVertex2d(+arrowXHalfSize - arrowHeadOffsetX, -arrowHeadOffsetY);
        glEnd();

        glRotated(90., 0., 0., 1.);

        glBegin(GL_LINES);
        ///draw the central bar
        glVertex2d(-arrowXHalfSize, 0.);
        glVertex2d(+arrowXHalfSize, 0.);

        ///left triangle
        glVertex2d(-arrowXHalfSize, 0.);
        glVertex2d(-arrowXHalfSize + arrowHeadOffsetX, arrowHeadOffsetY);

        glVertex2d(-arrowXHalfSize, 0.);
        glVertex2d(-arrowXHalfSize + arrowHeadOffsetX, -arrowHeadOffsetY);

        ///right triangle
        glVertex2d(+arrowXHalfSize, 0.);
        glVertex2d(+arrowXHalfSize - arrowHeadOffsetX, arrowHeadOffsetY);

        glVertex2d(+arrowXHalfSize, 0.);
        glVertex2d(+arrowXHalfSize - arrowHeadOffsetX, -arrowHeadOffsetY);
        glEnd();

        glPopMatrix();
    }
} // drawRotationBar

void
TransformInteract::draw(double time,
                        const RenderScale& /*renderScale*/,
                        ViewIdx /*view*/,
                        const OfxPointD& pscale,
                        const QPointF& lastPenPos,
                        const OfxRGBColourD& color,
                        const OfxPointD& shadow,
                        const QFont& /*font*/,
                        const QFontMetrics& /*fm*/)
{
    // do not show interact if knob is secret or not enabled
    // see https://github.com/MrKepzie/Natron/issues/932
    boost::shared_ptr<KnobDouble> translateKnob = _translate.lock();

    if ( !translateKnob || translateKnob->getIsSecretRecursive() || !translateKnob->isEnabled(0) ) {
        return;
    }

    OfxPointD center;
    OfxPointD translate;
    OfxPointD scaleParam;
    bool scaleUniform;
    double rotate;
    double skewX, skewY;
    int skewOrder;
    bool inverted = false;

    if (_mouseState == TransformInteract::eReleased) {
        getCenter(time, &center.x, &center.y);
        getTranslate(time, &translate.x, &translate.y);
        getScale(time, &scaleParam.x, &scaleParam.y);
        getScaleUniform(time, &scaleUniform);
        getRotate(time, &rotate);
        getSkewX(time, &skewX);
        getSkewY(time, &skewY);
        getSkewOrder(time, &skewOrder);
        inverted = getInvert(time);
    } else {
        center = _centerDrag;
        translate = _translateDrag;
        scaleParam = _scaleParamDrag;
        scaleUniform = _scaleUniformDrag;
        rotate = _rotateDrag;
        skewX = _skewXDrag;
        skewY = _skewYDrag;
        skewOrder = _skewOrderDrag;
        inverted = _invertedDrag;
    }

    OfxPointD targetCenter;
    getTargetCenter(center, translate, &targetCenter);

    OfxPointD scale;
    ofxsTransformGetScale(scaleParam, scaleUniform, &scale);

    OfxPointD targetRadius;
    getTargetRadius(scale, pscale, &targetRadius);

    OfxPointD left, right, bottom, top;
    getTargetPoints(targetCenter, targetRadius, &left, &bottom, &top, &right);


    GLdouble skewMatrix[16];
    skewMatrix[0] = ( skewOrder ? 1. : (1. + skewX * skewY) ); skewMatrix[1] = skewY; skewMatrix[2] = 0.; skewMatrix[3] = 0;
    skewMatrix[4] = skewX; skewMatrix[5] = (skewOrder ? (1. + skewX * skewY) : 1.); skewMatrix[6] = 0.; skewMatrix[7] = 0;
    skewMatrix[8] = 0.; skewMatrix[9] = 0.; skewMatrix[10] = 1.; skewMatrix[11] = 0;
    skewMatrix[12] = 0.; skewMatrix[13] = 0.; skewMatrix[14] = 0.; skewMatrix[15] = 1.;

    //glPushAttrib(GL_ALL_ATTRIB_BITS); // caller is responsible for protecting attribs

    glDisable(GL_LINE_STIPPLE);
    glEnable(GL_LINE_SMOOTH);
    glDisable(GL_POINT_SMOOTH);
    glEnable(GL_BLEND);
    glHint(GL_LINE_SMOOTH_HINT, GL_DONT_CARE);
    glLineWidth(1.5f);
    glBlendFunc(GL_SRC_ALPHA, GL_ONE_MINUS_SRC_ALPHA);

    // Draw everything twice
    // l = 0: shadow
    // l = 1: drawing
    for (int l = 0; l < 2; ++l) {
        // shadow (uses GL_PROJECTION)
        glMatrixMode(GL_PROJECTION);
        int direction = (l == 0) ? 1 : -1;
        // translate (1,-1) pixels
        glTranslated(direction * shadow.x, -direction * shadow.y, 0);
        glMatrixMode(GL_MODELVIEW); // Modelview should be used on Nuke

        glColor3f(color.r * l, color.g * l, color.b * l);

        glPushMatrix();
        glTranslated(targetCenter.x, targetCenter.y, 0.);

        glRotated(rotate, 0, 0., 1.);
        drawRotationBar(color, pscale, targetRadius.x, _mouseState == TransformInteract::eDraggingRotationBar || _drawState == TransformInteract::eRotationBarHovered, inverted, l);
        glMultMatrixd(skewMatrix);
        glTranslated(-targetCenter.x, -targetCenter.y, 0.);

        drawEllipse(color, targetCenter, targetRadius, _mouseState == TransformInteract::eDraggingCircle || _drawState == TransformInteract::eCircleHovered, l);

        // add 180 to the angle to draw the arrows on the other side. unfortunately, this requires knowing
        // the mouse position in the ellipse frame
        double flip = 0.;
        if ( (_drawState == TransformInteract::eSkewXBarHoverered) || (_drawState == TransformInteract::eSkewYBarHoverered) ) {
            double rot = Transform::toRadians(rotate);
            Transform::Matrix3x3 transformscale;
            transformscale = Transform::matInverseTransformCanonical(0., 0., scale.x, scale.y, skewX, skewY, (bool)skewOrder, rot, targetCenter.x, targetCenter.y);

            Transform::Point3D previousPos;
            previousPos.x = lastPenPos.x();
            previousPos.y = lastPenPos.y();
            previousPos.z = 1.;
            previousPos = Transform::matApply(transformscale, previousPos);
            if (previousPos.z != 0) {
                previousPos.x /= previousPos.z;
                previousPos.y /= previousPos.z;
            }
            if ( ( (_drawState == TransformInteract::eSkewXBarHoverered) && (previousPos.y > targetCenter.y) ) ||
                 ( ( _drawState == TransformInteract::eSkewYBarHoverered) && ( previousPos.x > targetCenter.x) ) ) {
                flip = 180.;
            }
        }
        drawSkewBar(color, targetCenter, pscale, targetRadius.y, _mouseState == TransformInteract::eDraggingSkewXBar || _drawState == TransformInteract::eSkewXBarHoverered, flip, l);
        drawSkewBar(color, targetCenter, pscale, targetRadius.x, _mouseState == TransformInteract::eDraggingSkewYBar || _drawState == TransformInteract::eSkewYBarHoverered, flip - 90., l);


        drawSquare(color, targetCenter, pscale, _mouseState == TransformInteract::eDraggingTranslation || _mouseState == TransformInteract::eDraggingCenter || _drawState == TransformInteract::eCenterPointHovered, _modifierStateCtrl, l);
        drawSquare(color, left, pscale, _mouseState == TransformInteract::eDraggingLeftPoint || _drawState == TransformInteract::eLeftPointHovered, false, l);
        drawSquare(color, right, pscale, _mouseState == TransformInteract::eDraggingRightPoint || _drawState == TransformInteract::eRightPointHovered, false, l);
        drawSquare(color, top, pscale, _mouseState == TransformInteract::eDraggingTopPoint || _drawState == TransformInteract::eTopPointHovered, false, l);
        drawSquare(color, bottom, pscale, _mouseState == TransformInteract::eDraggingBottomPoint || _drawState == TransformInteract::eBottomPointHovered, false, l);

        glPopMatrix();
    }
    //glPopAttrib();
} // TransformInteract::draw

void
CornerPinInteract::draw(double time,
                        const RenderScale& /*renderScale*/,
                        ViewIdx /*view*/,
                        const OfxPointD& pscale,
                        const QPointF& /*lastPenPos*/,
                        const OfxRGBColourD& color,
                        const OfxPointD& shadow,
                        const QFont& font,
                        const QFontMetrics& /*fm*/)
{
    // do not show interact if knob is secret or not enabled
    // see https://github.com/MrKepzie/Natron/issues/932
    boost::shared_ptr<KnobDouble> from1Knob = _from[0].lock();

    if ( !from1Knob || from1Knob->getIsSecretRecursive() || !from1Knob->isEnabled(0) ) {
        return;
    }

    GLdouble projection[16];
    glGetDoublev( GL_PROJECTION_MATRIX, projection);
    GLint viewport[4];
    glGetIntegerv(GL_VIEWPORT, viewport);


    OfxPointD to[4];
    OfxPointD from[4];
    bool enable[4];
    bool useFrom;

    if (_dragging == -1) {
        for (int i = 0; i < 4; ++i) {
            getFrom(time, i, &from[i].x, &from[i].y);
            getTo(time, i, &to[i].x, &to[i].y);
            enable[i] = getEnabled(time, i);
        }
        useFrom = getUseFromPoints(time);
    } else {
        for (int i = 0; i < 4; ++i) {
            to[i] = _toDrag[i];
            from[i] = _fromDrag[i];
            enable[i] = _enableDrag[i];
        }
        useFrom = _useFromDrag;
    }

    OfxPointD p[4];
    OfxPointD q[4];
    int enableBegin = 4;
    int enableEnd = 0;
    for (int i = 0; i < 4; ++i) {
        if (enable[i]) {
            if (useFrom) {
                p[i] = from[i];
                q[i] = to[i];
            } else {
                q[i] = from[i];
                p[i] = to[i];
            }
            if (i < enableBegin) {
                enableBegin = i;
            }
            if (i + 1 > enableEnd) {
                enableEnd = i + 1;
            }
        }
    }

    //glPushAttrib(GL_ALL_ATTRIB_BITS); // caller is responsible for protecting attribs

    //glDisable(GL_LINE_STIPPLE);
    glEnable(GL_LINE_SMOOTH);
    //glEnable(GL_POINT_SMOOTH);
    glEnable(GL_BLEND);
    glHint(GL_LINE_SMOOTH_HINT, GL_DONT_CARE);
    glLineWidth(1.5f);
    glBlendFunc(GL_SRC_ALPHA, GL_ONE_MINUS_SRC_ALPHA);

    glPointSize( CornerPinInteract::pointSize() );
    // Draw everything twice
    // l = 0: shadow
    // l = 1: drawing
    for (int l = 0; l < 2; ++l) {
        // shadow (uses GL_PROJECTION)
        glMatrixMode(GL_PROJECTION);
        int direction = (l == 0) ? 1 : -1;
        // translate (1,-1) pixels
        glTranslated(direction * shadow.x, -direction * shadow.y, 0);
        glMatrixMode(GL_MODELVIEW); // Modelview should be used on Nuke

        glColor3f( (float)(color.r / 2) * l, (float)(color.g / 2) * l, (float)(color.b / 2) * l );
        glBegin(GL_LINES);
        for (int i = enableBegin; i < enableEnd; ++i) {
            if (enable[i]) {
                glVertex2d(p[i].x, p[i].y);
                glVertex2d(q[i].x, q[i].y);
            }
        }
        glEnd();
        glColor3f( (float)color.r * l, (float)color.g * l, (float)color.b * l );
        glBegin(GL_LINE_LOOP);
        for (int i = enableBegin; i < enableEnd; ++i) {
            if (enable[i]) {
                glVertex2d(p[i].x, p[i].y);
            }
        }
        glEnd();
        glBegin(GL_POINTS);
        for (int i = enableBegin; i < enableEnd; ++i) {
            if (enable[i]) {
                if ( (_hovering == i) || (_dragging == i) ) {
                    glColor3f(0.f * l, 1.f * l, 0.f * l);
                } else {
                    glColor3f( (float)color.r * l, (float)color.g * l, (float)color.b * l );
                }
                glVertex2d(p[i].x, p[i].y);
            }
        }
        glEnd();
        QColor c;
        c.setRgbF(color.r * l, color.g * l, color.b * l);
        for (int i = enableBegin; i < enableEnd; ++i) {
            if (enable[i]) {
                renderText(p[i].x, p[i].y, pscale.x, pscale.y, useFrom ? QString::fromUtf8( _from[i].lock()->getName().c_str() ) : QString::fromUtf8( _to[i].lock()->getName().c_str() ), c, font);
            }
        }
    }

    //glPopAttrib();
} // CornerPinInteract::draw

void
HostOverlay::draw(double time,
                  const RenderScale& renderScale,
                  ViewIdx view)
{
    OfxRGBColourD color;

    if ( !getNode()->getOverlayColor(&color.r, &color.g, &color.b) ) {
        color.r = color.g = color.b = 0.8;
    }
    OfxPointD pscale;
    n_getPixelScale(pscale.x, pscale.y);
    double w, h;
    n_getViewportSize(w, h);


    GLdouble projection[16];
    glGetDoublev( GL_PROJECTION_MATRIX, projection);
    OfxPointD shadow; // how much to translate GL_PROJECTION to get exactly one pixel on screen
    shadow.x = 2. / (projection[0] * w);
    shadow.y = 2. / (projection[5] * h);

    QFont font(appFont, appFontSize);
    QFontMetrics fm(font);
    // draw in reverse order
    for (InteractList::reverse_iterator it = _imp->interacts.rbegin(); it != _imp->interacts.rend(); ++it) {
        (*it)->draw(time, renderScale, view, pscale, _imp->lastPenPos, color, shadow, font, fm);
    }
}

bool
PositionInteract::penMotion(double time,
                            const RenderScale& /*renderScale*/,
                            ViewIdx /*view*/,
                            const OfxPointD& pscale,
                            const QPointF& lastPenPos,
                            const QPointF &penPos,
                            const QPoint & /*penPosViewport*/,
                            double /*pressure*/)
{
    boost::shared_ptr<KnobDouble> knob = _param.lock();

    // do not show interact if knob is secret or not enabled
    // see https://github.com/MrKepzie/Natron/issues/932
    if ( !knob || knob->getIsSecretRecursive() || !knob->isEnabled(0) || !knob->isEnabled(1) ) {
        return false;
    }

    QPointF pos;
    if (_state == ePositionInteractStatePicked) {
        pos = lastPenPos;
    } else {
        double p[2];
        for (int i = 0; i < 2; ++i) {
            p[i] = knob->getValueAtTime(time, i);
            if (knob->getValueIsNormalized(i) != eValueIsNormalizedNone) {
                p[i] = knob->denormalize(i, time, p[i]);
            }
        }
        pos.setX(p[0]);
        pos.setY(p[1]);
    }

    bool didSomething = false;
    bool valuesChanged = false;

    switch (_state) {
    case ePositionInteractStateInactive:
    case ePositionInteractStatePoised: {
        // are we in the box, become 'poised'
        PositionInteractState newState;
        if ( ( std::fabs( penPos.x() - pos.x() ) <= pointTolerance() * pscale.x) &&
             ( std::fabs( penPos.y() - pos.y() ) <= pointTolerance() * pscale.y) ) {
            newState = ePositionInteractStatePoised;
        } else {
            newState = ePositionInteractStateInactive;
        }

        if (_state != newState) {
            // state changed, must redraw
            requestRedraw();
        }
        _state = newState;
        //}
        break;
    }

    case ePositionInteractStatePicked: {
        valuesChanged = true;
        break;
    }
    }
    didSomething = (_state == ePositionInteractStatePoised) || (_state == ePositionInteractStatePicked);

    if ( (_state != ePositionInteractStateInactive) && _interactiveDrag && valuesChanged ) {
        double p[2];
        p[0] = fround(lastPenPos.x(), pscale.x);
        p[1] = fround(lastPenPos.y(), pscale.y);
        for (int i = 0; i < 2; ++i) {
            if (knob->getValueIsNormalized(i) != eValueIsNormalizedNone) {
                p[i] = knob->normalize(i, time, p[i]);
            }
        }

        knob->setValues(p[0], p[1], ViewSpec::all(), eValueChangedReasonNatronGuiEdited);
    }

    return (didSomething || valuesChanged);
} // PositionInteract::penMotion

static bool
squareContains(const Transform::Point3D& pos,
               const OfxRectD& rect,
               double toleranceX = 0.,
               double toleranceY = 0.)
{
    return ( pos.x >= (rect.x1 - toleranceX) && pos.x < (rect.x2 + toleranceX)
             && pos.y >= (rect.y1 - toleranceY) && pos.y < (rect.y2 + toleranceY) );
}

static bool
isOnEllipseBorder(const Transform::Point3D& pos,
                  const OfxPointD& targetRadius,
                  const OfxPointD& targetCenter,
                  double epsilon = 0.1)
{
    double v = ( (pos.x - targetCenter.x) * (pos.x - targetCenter.x) / (targetRadius.x * targetRadius.x) +
                 (pos.y - targetCenter.y) * (pos.y - targetCenter.y) / (targetRadius.y * targetRadius.y) );

    if ( ( v <= (1. + epsilon) ) && ( v >= (1. - epsilon) ) ) {
        return true;
    }

    return false;
}

static bool
isOnSkewXBar(const Transform::Point3D& pos,
             double targetRadiusY,
             const OfxPointD& center,
             const OfxPointD& pixelScale,
             double tolerance)
{
    // we are not axis-aligned
    double meanPixelScale = (pixelScale.x + pixelScale.y) / 2.;
    double barHalfSize = targetRadiusY + (20. * meanPixelScale);

    if ( ( pos.x >= (center.x - tolerance) ) && ( pos.x <= (center.x + tolerance) ) &&
         ( pos.y >= (center.y - barHalfSize - tolerance) ) && ( pos.y <= (center.y + barHalfSize + tolerance) ) ) {
        return true;
    }

    return false;
}

static bool
isOnSkewYBar(const Transform::Point3D& pos,
             double targetRadiusX,
             const OfxPointD& center,
             const OfxPointD& pixelScale,
             double tolerance)
{
    // we are not axis-aligned
    double meanPixelScale = (pixelScale.x + pixelScale.y) / 2.;
    double barHalfSize = targetRadiusX + (20. * meanPixelScale);

    if ( ( pos.y >= (center.y - tolerance) ) && ( pos.y <= (center.y + tolerance) ) &&
         ( pos.x >= (center.x - barHalfSize - tolerance) ) && ( pos.x <= (center.x + barHalfSize + tolerance) ) ) {
        return true;
    }

    return false;
}

static bool
isOnRotationBar(const Transform::Point3D& pos,
                double targetRadiusX,
                const OfxPointD& center,
                const OfxPointD& pixelScale,
                double tolerance)
{
    // we are not axis-aligned
    double meanPixelScale = (pixelScale.x + pixelScale.y) / 2.;
    double barExtra = 30. * meanPixelScale;

    if ( ( pos.x >= (center.x - tolerance) ) && ( pos.x <= (center.x + targetRadiusX + barExtra + tolerance) ) &&
         ( pos.y >= (center.y  - tolerance) ) && ( pos.y <= (center.y + tolerance) ) ) {
        return true;
    }

    return false;
}

static OfxRectD
rectFromCenterPoint(const OfxPointD& center,
                    const OfxPointD& pixelScale)
{
    // we are not axis-aligned
    double meanPixelScale = (pixelScale.x + pixelScale.y) / 2.;
    OfxRectD ret;

    ret.x1 = center.x - (TransformInteract::pointSize() / 2.) * meanPixelScale;
    ret.x2 = center.x + (TransformInteract::pointSize() / 2.) * meanPixelScale;
    ret.y1 = center.y - (TransformInteract::pointSize() / 2.) * meanPixelScale;
    ret.y2 = center.y + (TransformInteract::pointSize() / 2.) * meanPixelScale;

    return ret;
}

bool
TransformInteract::penMotion(double time,
                             const RenderScale& /*renderScale*/,
                             ViewIdx /*view*/,
                             const OfxPointD& pscale,
                             const QPointF& lastPenPos,
                             const QPointF &penPosParam,
                             const QPoint & /*penPosViewport*/,
                             double /*pressure*/)
{
    // do not show interact if knob is secret or not enabled
    // see https://github.com/MrKepzie/Natron/issues/932
    boost::shared_ptr<KnobDouble> translateKnob = _translate.lock();

    if ( !translateKnob || translateKnob->getIsSecretRecursive() || !translateKnob->isEnabled(0) ) {
        return false;
    }

    OfxPointD center;
    OfxPointD translate;
    OfxPointD scaleParam;
    bool scaleUniform;
    double rotate;
    double skewX, skewY;
    int skewOrder;
    bool inverted = false;

    if (_mouseState == TransformInteract::eReleased) {
        getCenter(time, &center.x, &center.y);
        getTranslate(time, &translate.x, &translate.y);
        getScale(time, &scaleParam.x, &scaleParam.y);
        getScaleUniform(time, &scaleUniform);
        getRotate(time, &rotate);
        getSkewX(time, &skewX);
        getSkewY(time, &skewY);
        getSkewOrder(time, &skewOrder);
        inverted = getInvert(time);
    } else {
        center = _centerDrag;
        translate = _translateDrag;
        scaleParam = _scaleParamDrag;
        scaleUniform = _scaleUniformDrag;
        rotate = _rotateDrag;
        skewX = _skewXDrag;
        skewY = _skewYDrag;
        skewOrder = _skewOrderDrag;
        inverted = _invertedDrag;
    }

    bool didSomething = false;
    bool centerChanged = false;
    bool translateChanged = false;
    bool scaleChanged = false;
    bool rotateChanged = false;
    bool skewXChanged = false;
    bool skewYChanged = false;
    OfxPointD targetCenter;
    getTargetCenter(center, translate, &targetCenter);

    OfxPointD scale;
    ofxsTransformGetScale(scaleParam, scaleUniform, &scale);

    OfxPointD targetRadius;
    getTargetRadius(scale, pscale, &targetRadius);

    OfxPointD left, right, bottom, top;
    getTargetPoints(targetCenter, targetRadius, &left, &bottom, &top, &right);

    OfxRectD centerPoint = rectFromCenterPoint(targetCenter, pscale);
    OfxRectD leftPoint = rectFromCenterPoint(left, pscale);
    OfxRectD rightPoint = rectFromCenterPoint(right, pscale);
    OfxRectD topPoint = rectFromCenterPoint(top, pscale);
    OfxRectD bottomPoint = rectFromCenterPoint(bottom, pscale);


    //double dx = args.penPosition.x - _lastMousePos.x;
    //double dy = args.penPosition.y - _lastMousePos.y;
    double rot = Transform::toRadians(rotate);
    Transform::Point3D penPos, prevPenPos, rotationPos, transformedPos, previousPos, currentPos;
    penPos.x = penPosParam.x();
    penPos.y = penPosParam.y();
    penPos.z = 1.;
    prevPenPos.x = lastPenPos.x();
    prevPenPos.y = lastPenPos.y();
    prevPenPos.z = 1.;

    Transform::Matrix3x3 rotation, transform, transformscale;
    ////for the rotation bar/translation/center dragging we dont use the same transform, we don't want to undo the rotation transform
    if ( (_mouseState != TransformInteract::eDraggingTranslation) && (_mouseState != TransformInteract::eDraggingCenter) ) {
        ///undo skew + rotation to the current position
        rotation = Transform::matInverseTransformCanonical(0., 0., 1., 1., 0., 0., false, rot, targetCenter.x, targetCenter.y);
        transform = Transform::matInverseTransformCanonical(0., 0., 1., 1., skewX, skewY, (bool)skewOrder, rot, targetCenter.x, targetCenter.y);
        transformscale = Transform::matInverseTransformCanonical(0., 0., scale.x, scale.y, skewX, skewY, (bool)skewOrder, rot, targetCenter.x, targetCenter.y);
    } else {
        rotation = Transform::matInverseTransformCanonical(0., 0., 1., 1., 0., 0., false, 0., targetCenter.x, targetCenter.y);
        transform = Transform::matInverseTransformCanonical(0., 0., 1., 1., skewX, skewY, (bool)skewOrder, 0., targetCenter.x, targetCenter.y);
        transformscale = Transform::matInverseTransformCanonical(0., 0., scale.x, scale.y, skewX, skewY, (bool)skewOrder, 0., targetCenter.x, targetCenter.y);
    }

    rotationPos = Transform::matApply(rotation, penPos);
    if (rotationPos.z != 0) {
        rotationPos.x /= rotationPos.z;
        rotationPos.y /= rotationPos.z;
    }

    transformedPos = Transform::matApply(transform, penPos);
    if (transformedPos.z != 0) {
        transformedPos.x /= transformedPos.z;
        transformedPos.y /= transformedPos.z;
    }

    previousPos = Transform::matApply(transformscale, prevPenPos);
    if (previousPos.z != 0) {
        previousPos.x /= previousPos.z;
        previousPos.y /= previousPos.z;
    }

    currentPos = Transform::matApply(transformscale, penPos);
    if (currentPos.z != 0) {
        currentPos.x /= currentPos.z;
        currentPos.y /= currentPos.z;
    }

    double minX, minY, maxX, maxY;
    boost::shared_ptr<KnobDouble> scaleKnob = _scale.lock();
    assert(scaleKnob);

    minX = scaleKnob->getMinimum(0);
    minY = scaleKnob->getMinimum(1);
    maxX = scaleKnob->getMaximum(0);
    maxY = scaleKnob->getMaximum(1);

    if (_mouseState == TransformInteract::eReleased) {
        // we are not axis-aligned
        double meanPixelScale = (pscale.x + pscale.y) / 2.;
        double hoverTolerance = (TransformInteract::pointSize() / 2.) * meanPixelScale;
        if ( squareContains(transformedPos, centerPoint) ) {
            _drawState = TransformInteract::eCenterPointHovered;
            didSomething = true;
        } else if ( squareContains(transformedPos, leftPoint) ) {
            _drawState = TransformInteract::eLeftPointHovered;
            didSomething = true;
        } else if ( squareContains(transformedPos, rightPoint) ) {
            _drawState = TransformInteract::eRightPointHovered;
            didSomething = true;
        } else if ( squareContains(transformedPos, topPoint) ) {
            _drawState = TransformInteract::eTopPointHovered;
            didSomething = true;
        } else if ( squareContains(transformedPos, bottomPoint) ) {
            _drawState = TransformInteract::eBottomPointHovered;
            didSomething = true;
        } else if ( isOnEllipseBorder(transformedPos, targetRadius, targetCenter) ) {
            _drawState = TransformInteract::eCircleHovered;
            didSomething = true;
        } else if ( isOnRotationBar(rotationPos, targetRadius.x, targetCenter, pscale, hoverTolerance) ) {
            _drawState = TransformInteract::eRotationBarHovered;
            didSomething = true;
        } else if ( isOnSkewXBar(transformedPos, targetRadius.y, targetCenter, pscale, hoverTolerance) ) {
            _drawState = TransformInteract::eSkewXBarHoverered;
            didSomething = true;
        } else if ( isOnSkewYBar(transformedPos, targetRadius.x, targetCenter, pscale, hoverTolerance) ) {
            _drawState = TransformInteract::eSkewYBarHoverered;
            didSomething = true;
        } else {
            _drawState = TransformInteract::eInActive;
        }
    } else if (_mouseState == TransformInteract::eDraggingCircle) {
        // we need to compute the backtransformed points with the scale

        // the scale ratio is the ratio of distances to the center
        double prevDistSq = (targetCenter.x - previousPos.x) * (targetCenter.x - previousPos.x) + (targetCenter.y - previousPos.y) * (targetCenter.y - previousPos.y);
        if (prevDistSq != 0.) {
            const double distSq = (targetCenter.x - currentPos.x) * (targetCenter.x - currentPos.x) + (targetCenter.y - currentPos.y) * (targetCenter.y - currentPos.y);
            const double distRatio = std::sqrt(distSq / prevDistSq);
            scale.x *= distRatio;
            scale.y *= distRatio;
            //_scale->setValue(scale.x, scale.y);
            scaleChanged = true;
        }
    } else if ( (_mouseState == TransformInteract::eDraggingLeftPoint) || (_mouseState == TransformInteract::eDraggingRightPoint) ) {
        // avoid division by zero
        if (targetCenter.x != previousPos.x) {
            const double scaleRatio = (targetCenter.x - currentPos.x) / (targetCenter.x - previousPos.x);
            OfxPointD newScale;
            newScale.x = scale.x * scaleRatio;
            newScale.x = std::max( minX, std::min(newScale.x, maxX) );
            newScale.y = scaleUniform ? newScale.x : scale.y;
            scale = newScale;
            //_scale->setValue(scale.x, scale.y);
            scaleChanged = true;
        }
    } else if ( (_mouseState == TransformInteract::eDraggingTopPoint) || (_mouseState == TransformInteract::eDraggingBottomPoint) ) {
        // avoid division by zero
        if (targetCenter.y != previousPos.y) {
            const double scaleRatio = (targetCenter.y - currentPos.y) / (targetCenter.y - previousPos.y);
            OfxPointD newScale;
            newScale.y = scale.y * scaleRatio;
            newScale.y = std::max( minY, std::min(newScale.y, maxY) );
            newScale.x = scaleUniform ? newScale.y : scale.x;
            scale = newScale;
            //_scale->setValue(scale.x, scale.y);
            scaleChanged = true;
        }
    } else if (_mouseState == TransformInteract::eDraggingTranslation) {
        double dx = penPosParam.x() - lastPenPos.x();
        double dy = penPosParam.y() - lastPenPos.y();

        if ( (_orientation == TransformInteract::eOrientationNotSet) && (_modifierStateShift > 0) ) {
            _orientation = std::abs(dx) > std::abs(dy) ? TransformInteract::eOrientationHorizontal : TransformInteract::eOrientationVertical;
        }

        dx = _orientation == TransformInteract::eOrientationVertical ? 0 : dx;
        dy = _orientation == TransformInteract::eOrientationHorizontal ? 0 : dy;
        double newx = translate.x + dx;
        double newy = translate.y + dy;
        // round newx/y to the closest int, 1/10 int, etc
        // this make parameter editing easier
        newx = fround(newx, pscale.x);
        newy = fround(newy, pscale.y);
        translate.x = newx;
        translate.y = newy;
        //_translate->setValue(translate.x, translate.y);
        translateChanged = true;
    } else if (_mouseState == TransformInteract::eDraggingCenter) {
        OfxPointD currentCenter = center;
        Transform::Matrix3x3 R = Transform::matMul( Transform::matMul( Transform::matScale(1. / scale.x, 1. / scale.y), Transform::matSkewXY(-skewX, -skewY, !skewOrder) ), Transform::matRotation(rot) );
        double dx = penPosParam.x() - lastPenPos.x();
        double dy = penPosParam.y() - lastPenPos.y();

        if ( (_orientation == TransformInteract::eOrientationNotSet) && (_modifierStateShift > 0) ) {
            _orientation = std::abs(dx) > std::abs(dy) ? TransformInteract::eOrientationHorizontal : TransformInteract::eOrientationVertical;
        }

        dx = _orientation == TransformInteract::eOrientationVertical ? 0 : dx;
        dy = _orientation == TransformInteract::eOrientationHorizontal ? 0 : dy;

        Transform::Point3D dRot;
        dRot.x = dx;
        dRot.y = dy;
        dRot.z = 1.;
        dRot = Transform::matApply(R, dRot);
        if (dRot.z != 0) {
            dRot.x /= dRot.z;
            dRot.y /= dRot.z;
        }
        double dxrot = dRot.x;
        double dyrot = dRot.y;
        double newx = currentCenter.x + dxrot;
        double newy = currentCenter.y + dyrot;
        // round newx/y to the closest int, 1/10 int, etc
        // this make parameter editing easier
        newx = fround(newx, pscale.x);
        newy = fround(newy, pscale.y);
        center.x = newx;
        center.y = newy;
        //_effect->beginEditBlock("setCenter");
        //_center->setValue(center.x, center.y);
        centerChanged = true;
        // recompute dxrot,dyrot after rounding
        double det = Transform::matDeterminant(R);
        if (det != 0.) {
            Transform::Matrix3x3 Rinv = Transform::matInverse(R, det);

            dxrot = newx - currentCenter.x;
            dyrot = newy - currentCenter.y;
            dRot.x = dxrot;
            dRot.y = dyrot;
            dRot.z = 1;
            dRot = Transform::matApply(Rinv, dRot);
            if (dRot.z != 0) {
                dRot.x /= dRot.z;
                dRot.y /= dRot.z;
            }
            dx = dRot.x;
            dy = dRot.y;
            OfxPointD newTranslation;
            newTranslation.x = translate.x + dx - dxrot;
            newTranslation.y = translate.y + dy - dyrot;
            translate = newTranslation;
            //_translate->setValue(translate.x, translate.y);
            translateChanged = true;
        }
        //_effect->endEditBlock();
    } else if (_mouseState == TransformInteract::eDraggingRotationBar) {
        OfxPointD diffToCenter;
        ///the current mouse position (untransformed) is doing has a certain angle relative to the X axis
        ///which can be computed by : angle = arctan(opposite / adjacent)
        diffToCenter.y = rotationPos.y - targetCenter.y;
        diffToCenter.x = rotationPos.x - targetCenter.x;
        double angle = std::atan2(diffToCenter.y, diffToCenter.x);
        double angledegrees = rotate + Transform::toDegrees(angle);
        double closest90 = 90. * std::floor( (angledegrees + 45.) / 90. );
        if (std::fabs(angledegrees - closest90) < 5.) {
            // snap to closest multiple of 90.
            angledegrees = closest90;
        }
        rotate = angledegrees;
        //_rotate->setValue(rotate);
        rotateChanged = true;
    } else if (_mouseState == TransformInteract::eDraggingSkewXBar) {
        // avoid division by zero
        if ( (scale.y != 0.) && (targetCenter.y != previousPos.y) ) {
            const double addSkew = (scale.x / scale.y) * (currentPos.x - previousPos.x) / (currentPos.y - targetCenter.y);
            skewX = skewX + addSkew;
            //_skewX->setValue(skewX);
            skewXChanged = true;
        }
    } else if (_mouseState == TransformInteract::eDraggingSkewYBar) {
        // avoid division by zero
        if ( (scale.x != 0.) && (targetCenter.x != previousPos.x) ) {
            const double addSkew = (scale.y / scale.x) * (currentPos.y - previousPos.y) / (currentPos.x - targetCenter.x);
            skewY = skewY + addSkew;
            //_skewY->setValue(skewY + addSkew);
            skewYChanged = true;
        }
    } else {
        assert(false);
    }

    _centerDrag = center;
    _translateDrag = translate;
    _scaleParamDrag = scale;
    _scaleUniformDrag = scaleUniform;
    _rotateDrag = rotate;
    _skewXDrag = skewX;
    _skewYDrag = skewY;
    _skewOrderDrag = skewOrder;
    _invertedDrag = inverted;

    bool valuesChanged = (centerChanged || translateChanged || scaleChanged || rotateChanged || skewXChanged || skewYChanged);

    if ( (_mouseState != TransformInteract::eReleased) && _interactiveDrag && valuesChanged ) {
        // no need to redraw overlay since it is slave to the paramaters
        EffectInstPtr holder = _overlay->getNode()->getNode()->getEffectInstance();
        holder->setMultipleParamsEditLevel(KnobHolder::eMultipleParamsEditOnCreateNewCommand);
        if (centerChanged) {
            boost::shared_ptr<KnobDouble> knob = _center.lock();
            knob->setValues(center.x, center.y, ViewSpec::all(), eValueChangedReasonNatronGuiEdited);
        }
        if (translateChanged) {
            boost::shared_ptr<KnobDouble> knob = _translate.lock();
            knob->setValues(translate.x, translate.y, ViewSpec::all(), eValueChangedReasonNatronGuiEdited);
        }
        if (scaleChanged) {
            boost::shared_ptr<KnobDouble> knob = _scale.lock();
            knob->setValues(scale.x, scale.y, ViewSpec::all(), eValueChangedReasonNatronGuiEdited);
        }
        if (rotateChanged) {
            boost::shared_ptr<KnobDouble> knob = _rotate.lock();
            knob->setValue(rotate, ViewSpec::all(), 0, eValueChangedReasonNatronGuiEdited);
        }
        if (skewXChanged) {
            boost::shared_ptr<KnobDouble> knob = _skewX.lock();
            knob->setValue(skewX, ViewSpec::all(), 0, eValueChangedReasonNatronGuiEdited);
        }
        if (skewYChanged) {
            boost::shared_ptr<KnobDouble> knob = _skewY.lock();
            knob->setValue(skewY, ViewSpec::all(), 0, eValueChangedReasonNatronGuiEdited);
        }
        holder->setMultipleParamsEditLevel(KnobHolder::eMultipleParamsEditOff);
    } else if (didSomething || valuesChanged) {
        requestRedraw();
    }

    return didSomething || valuesChanged;
} // TransformInteract::penMotion

bool
CornerPinInteract::penMotion(double time,
                             const RenderScale& /*renderScale*/,
                             ViewIdx /*view*/,
                             const OfxPointD& pscale,
                             const QPointF& lastPenPos,
                             const QPointF &penPos,
                             const QPoint & /*penPosViewport*/,
                             double /*pressure*/)
{
    // do not show interact if knob is secret or not enabled
    // see https://github.com/MrKepzie/Natron/issues/932
    boost::shared_ptr<KnobDouble> from1Knob = _from[0].lock();

    if ( !from1Knob || from1Knob->getIsSecretRecursive() || !from1Knob->isEnabled(0) ) {
        return false;
    }

    OfxPointD to[4];
    OfxPointD from[4];
    bool enable[4];
    bool useFrom;

    if (_dragging == -1) {
        for (int i = 0; i < 4; ++i) {
            getFrom(time, i, &from[i].x, &from[i].y);
            getTo(time, i, &to[i].x, &to[i].y);
            enable[i] = getEnabled(time, i);
        }
        useFrom = getUseFromPoints(time);
    } else {
        for (int i = 0; i < 4; ++i) {
            to[i] = _toDrag[i];
            from[i] = _fromDrag[i];
            enable[i] = _enableDrag[i];
        }
        useFrom = _useFromDrag;
    }


    OfxPointD p[4];
    OfxPointD q[4];
    int enableBegin = 4;
    int enableEnd = 0;
    for (int i = 0; i < 4; ++i) {
        if (enable[i]) {
            if (useFrom) {
                p[i] = from[i];
                q[i] = to[i];
            } else {
                q[i] = from[i];
                p[i] = to[i];
            }
            if (i < enableBegin) {
                enableBegin = i;
            }
            if (i + 1 > enableEnd) {
                enableEnd = i + 1;
            }
        }
    }

    bool didSomething = false;
    bool valuesChanged = false;
    OfxPointD delta;
    delta.x = penPos.x() - lastPenPos.x();
    delta.y = penPos.y() - lastPenPos.y();

    _hovering = -1;

    for (int i = enableBegin; i < enableEnd; ++i) {
        if (enable[i]) {
            if (_dragging == i) {
                if (useFrom) {
                    from[i].x += delta.x;
                    from[i].y += delta.y;
                    _fromDrag[i] = from[i];
                } else {
                    to[i].x += delta.x;
                    to[i].y += delta.y;
                    _toDrag[i] = to[i];
                }
                valuesChanged = true;
            } else if ( CornerPinInteract::isNearby(penPos, p[i].x, p[i].y, CornerPinInteract::pointTolerance(), pscale) ) {
                _hovering = i;
                didSomething = true;
            }
        }
    }

    if ( (_dragging != -1) && _interactiveDrag && valuesChanged ) {
        // no need to redraw overlay since it is slave to the paramaters

        if (_useFromDrag) {
            boost::shared_ptr<KnobDouble> knob = _from[_dragging].lock();
            assert(knob);
            knob->setValues(from[_dragging].x, from[_dragging].y, ViewSpec::all(), eValueChangedReasonPluginEdited);
        } else {
            boost::shared_ptr<KnobDouble> knob = _to[_dragging].lock();
            assert(knob);
            knob->setValues(to[_dragging].x, to[_dragging].y, ViewSpec::all(), eValueChangedReasonPluginEdited);
        }
    }

    return didSomething || valuesChanged;
} // CornerPinInteract::penMotion

bool
HostOverlay::penMotion(double time,
                       const RenderScale& renderScale,
                       ViewIdx view,
                       const QPointF &penPos,
                       const QPoint &penPosViewport,
                       double pressure)
{
    OfxPointD pscale;

    n_getPixelScale(pscale.x, pscale.y);
    for (InteractList::iterator it = _imp->interacts.begin(); it != _imp->interacts.end(); ++it) {
        if ( (*it)->penMotion(time, renderScale, view, pscale, _imp->lastPenPos, penPos, penPosViewport, pressure) ) {
            _imp->lastPenPos = penPos;

            return true;
        }
    }

    _imp->lastPenPos = penPos;

    return false;
}

bool
PositionInteract::penUp(double time,
                        const RenderScale& renderScale,
                        ViewIdx view,
                        const OfxPointD& pscale,
                        const QPointF& lastPenPos,
                        const QPointF &penPos,
                        const QPoint &penPosViewport,
                        double pressure)
{
    boost::shared_ptr<KnobDouble> knob = _param.lock();

    // do not show interact if knob is secret or not enabled
    // see https://github.com/MrKepzie/Natron/issues/932
    if ( !knob || knob->getIsSecretRecursive() || !knob->isEnabled(0) || !knob->isEnabled(1) ) {
        return false;
    }

    bool didSomething = false;
    if (_state == ePositionInteractStatePicked) {
        if (!_interactiveDrag) {
            boost::shared_ptr<KnobDouble> knob = _param.lock();
            double p[2];
            p[0] = fround(lastPenPos.x(), pscale.x);
            p[1] = fround(lastPenPos.y(), pscale.y);
            for (int i = 0; i < 2; ++i) {
                if (knob->getValueIsNormalized(i) != eValueIsNormalizedNone) {
                    p[i] = knob->normalize(i, time, p[i]);
                }
            }

            knob->setValues(p[0], p[1], ViewSpec::all(), eValueChangedReasonNatronGuiEdited);
        }

        _state = ePositionInteractStateInactive;
        bool motion = penMotion(time, renderScale, view, pscale, lastPenPos, penPos, penPosViewport, pressure);
        Q_UNUSED(motion);
        didSomething = true;
    }

    return didSomething;
}

bool
TransformInteract::penUp(double /*time*/,
                         const RenderScale& /*renderScale*/,
                         ViewIdx /*view*/,
                         const OfxPointD& /*pscale*/,
                         const QPointF& /*lastPenPos*/,
                         const QPointF & /*penPos*/,
                         const QPoint & /*penPosViewport*/,
                         double /*pressure*/)
{
    bool ret = _mouseState != TransformInteract::eReleased;

    if ( !_interactiveDrag && (_mouseState != TransformInteract::eReleased) ) {
        // no need to redraw overlay since it is slave to the paramaters

        /*
           Give eValueChangedReasonPluginEdited reason so that the command uses the undo/redo stack
           see Knob::setValue
         */
        EffectInstPtr holder = _overlay->getNode()->getNode()->getEffectInstance();
        holder->setMultipleParamsEditLevel(KnobHolder::eMultipleParamsEditOnCreateNewCommand);
        {
            boost::shared_ptr<KnobDouble> knob = _center.lock();
            knob->setValues(_centerDrag.x, _centerDrag.y, ViewSpec::all(),  eValueChangedReasonPluginEdited);
        }
        {
            boost::shared_ptr<KnobDouble> knob = _translate.lock();
            knob->setValues(_translateDrag.x, _translateDrag.y, ViewSpec::all(), eValueChangedReasonPluginEdited);
        }
        {
            boost::shared_ptr<KnobDouble> knob = _scale.lock();
            knob->setValues(_scaleParamDrag.x, _scaleParamDrag.y, ViewSpec::all(), eValueChangedReasonPluginEdited);
        }
        {
            boost::shared_ptr<KnobDouble> knob = _rotate.lock();
            KeyFrame k;
            knob->setValue(_rotateDrag, ViewSpec::all(),  0, eValueChangedReasonPluginEdited, &k);
        }
        {
            boost::shared_ptr<KnobDouble> knob = _skewX.lock();
            KeyFrame k;
            knob->setValue(_skewXDrag, ViewSpec::all(), 0, eValueChangedReasonPluginEdited, &k);
        }
        {
            boost::shared_ptr<KnobDouble> knob = _skewY.lock();
            KeyFrame k;
            knob->setValue(_skewYDrag, ViewSpec::all(),  0, eValueChangedReasonPluginEdited, &k);
        }
        holder->setMultipleParamsEditLevel(KnobHolder::eMultipleParamsEditOff);
    } else if (_mouseState != TransformInteract::eReleased) {
        requestRedraw();
    }

    _mouseState = TransformInteract::eReleased;

    return ret;
}

bool
CornerPinInteract::penUp(double /*time*/,
                         const RenderScale& /*renderScale*/,
                         ViewIdx /*view*/,
                         const OfxPointD& /*pscale*/,
                         const QPointF& /*lastPenPos*/,
                         const QPointF & /*penPos*/,
                         const QPoint & /*penPosViewport*/,
                         double /*pressure*/)
{
    // do not show interact if knob is secret or not enabled
    // see https://github.com/MrKepzie/Natron/issues/932
    boost::shared_ptr<KnobDouble> from1Knob = _from[0].lock();

    if ( !from1Knob || from1Knob->getIsSecretRecursive() || !from1Knob->isEnabled(0) ) {
        return false;
    }

    bool didSomething = _dragging != -1;

    if ( !_interactiveDrag && (_dragging != -1) ) {
        // no need to redraw overlay since it is slave to the paramaters
        if (_useFromDrag) {
            boost::shared_ptr<KnobDouble> knob = _from[_dragging].lock();
            assert(knob);
            knob->setValues(_fromDrag[_dragging].x, _fromDrag[_dragging].y, ViewSpec::all(), eValueChangedReasonPluginEdited);
        } else {
            boost::shared_ptr<KnobDouble> knob = _to[_dragging].lock();
            assert(knob);
            knob->setValues(_toDrag[_dragging].x, _toDrag[_dragging].y, ViewSpec::all(), eValueChangedReasonPluginEdited);
        }
    }
    _dragging = -1;

    return didSomething;
}

bool
HostOverlay::penUp(double time,
                   const RenderScale& renderScale,
                   ViewIdx view,
                   const QPointF &penPos,
                   const QPoint &penPosViewport,
                   double pressure)
{
    OfxPointD pscale;

    n_getPixelScale(pscale.x, pscale.y);

    bool didSomething = false;
    for (InteractList::iterator it = _imp->interacts.begin(); it != _imp->interacts.end(); ++it) {
        didSomething |= (*it)->penUp(time, renderScale, view, pscale, _imp->lastPenPos, penPos, penPosViewport, pressure);
    }

    return didSomething;
}

bool
PositionInteract::penDown(double time,
                          const RenderScale& renderScale,
                          ViewIdx view,
                          const OfxPointD& pscale,
                          const QPointF& lastPenPos,
                          const QPointF &penPos,
                          const QPoint &penPosViewport,
                          double pressure)
{
    boost::shared_ptr<KnobDouble> knob = _param.lock();

    // do not show interact if knob is secret or not enabled
    // see https://github.com/MrKepzie/Natron/issues/932
    if ( !knob || knob->getIsSecretRecursive() || !knob->isEnabled(0) || !knob->isEnabled(1) ) {
        return false;
    }

    bool motion = penMotion(time, renderScale, view, pscale, lastPenPos, penPos, penPosViewport, pressure);
    Q_UNUSED(motion);
    if (_state == ePositionInteractStatePoised) {
        _state = ePositionInteractStatePicked;
        _interactiveDrag = getInteractive(time);

        return true;
    }

    return false;
}

bool
TransformInteract::penDown(double time,
                           const RenderScale& /*renderScale*/,
                           ViewIdx /*view*/,
                           const OfxPointD& pscale,
                           const QPointF& /*lastPenPos*/,
                           const QPointF &penPosParam,
                           const QPoint & /*penPosViewport*/,
                           double /*pressure*/)
{
    // do not show interact if knob is secret or not enabled
    // see https://github.com/MrKepzie/Natron/issues/932
    boost::shared_ptr<KnobDouble> translateKnob = _translate.lock();

    if ( !translateKnob || translateKnob->getIsSecretRecursive() || !translateKnob->isEnabled(0) ) {
        return false;
    }

    OfxPointD center;
    OfxPointD translate;
    OfxPointD scaleParam;
    bool scaleUniform;
    double rotate;
    double skewX, skewY;
    int skewOrder;
    bool inverted = false;

    if (_mouseState == TransformInteract::eReleased) {
        getCenter(time, &center.x, &center.y);
        getTranslate(time, &translate.x, &translate.y);
        getScale(time, &scaleParam.x, &scaleParam.y);
        getScaleUniform(time, &scaleUniform);
        getRotate(time, &rotate);
        getSkewX(time, &skewX);
        getSkewY(time, &skewY);
        getSkewOrder(time, &skewOrder);
        inverted = getInvert(time);
        _interactiveDrag = getInteractive(time);
    } else {
        center = _centerDrag;
        translate = _translateDrag;
        scaleParam = _scaleParamDrag;
        scaleUniform = _scaleUniformDrag;
        rotate = _rotateDrag;
        skewX = _skewXDrag;
        skewY = _skewYDrag;
        skewOrder = _skewOrderDrag;
        inverted = _invertedDrag;
    }


    OfxPointD targetCenter;
    getTargetCenter(center, translate, &targetCenter);

    OfxPointD scale;
    ofxsTransformGetScale(scaleParam, scaleUniform, &scale);

    OfxPointD targetRadius;
    getTargetRadius(scale, pscale, &targetRadius);

    OfxPointD left, right, bottom, top;
    getTargetPoints(targetCenter, targetRadius, &left, &bottom, &top, &right);

    OfxRectD centerPoint = rectFromCenterPoint(targetCenter, pscale);
    OfxRectD leftPoint = rectFromCenterPoint(left, pscale);
    OfxRectD rightPoint = rectFromCenterPoint(right, pscale);
    OfxRectD topPoint = rectFromCenterPoint(top, pscale);
    OfxRectD bottomPoint = rectFromCenterPoint(bottom, pscale);
    Transform::Point3D transformedPos, rotationPos;
    transformedPos.x = penPosParam.x();
    transformedPos.y = penPosParam.y();
    transformedPos.z = 1.;

    double rot = Transform::toRadians(rotate);

    ///now undo skew + rotation to the current position
    Transform::Matrix3x3 rotation, transform;
    rotation = Transform::matInverseTransformCanonical(0., 0., 1., 1., 0., 0., false, rot, targetCenter.x, targetCenter.y);
    transform = Transform::matInverseTransformCanonical(0., 0., 1., 1., skewX, skewY, (bool)skewOrder, rot, targetCenter.x, targetCenter.y);

    rotationPos = Transform::matApply(rotation, transformedPos);
    if (rotationPos.z != 0) {
        rotationPos.x /= rotationPos.z;
        rotationPos.y /= rotationPos.z;
    }
    transformedPos = Transform::matApply(transform, transformedPos);
    if (transformedPos.z != 0) {
        transformedPos.x /= transformedPos.z;
        transformedPos.y /= transformedPos.z;
    }

    _orientation = TransformInteract::eOrientationAllDirections;

    double pressToleranceX = 5 * pscale.x;
    double pressToleranceY = 5 * pscale.y;
    bool didSomething = false;
    if ( squareContains(transformedPos, centerPoint, pressToleranceX, pressToleranceY) ) {
        _mouseState = _modifierStateCtrl ? TransformInteract::eDraggingCenter : TransformInteract::eDraggingTranslation;
        if (_modifierStateShift > 0) {
            _orientation = TransformInteract::eOrientationNotSet;
        }
        didSomething = true;
    } else if ( squareContains(transformedPos, leftPoint, pressToleranceX, pressToleranceY) ) {
        _mouseState = TransformInteract::eDraggingLeftPoint;
        didSomething = true;
    } else if ( squareContains(transformedPos, rightPoint, pressToleranceX, pressToleranceY) ) {
        _mouseState = TransformInteract::eDraggingRightPoint;
        didSomething = true;
    } else if ( squareContains(transformedPos, topPoint, pressToleranceX, pressToleranceY) ) {
        _mouseState = TransformInteract::eDraggingTopPoint;
        didSomething = true;
    } else if ( squareContains(transformedPos, bottomPoint, pressToleranceX, pressToleranceY) ) {
        _mouseState = TransformInteract::eDraggingBottomPoint;
        didSomething = true;
    } else if ( isOnEllipseBorder(transformedPos, targetRadius, targetCenter) ) {
        _mouseState = TransformInteract::eDraggingCircle;
        didSomething = true;
    } else if ( isOnRotationBar(rotationPos, targetRadius.x, targetCenter, pscale, pressToleranceY) ) {
        _mouseState = TransformInteract::eDraggingRotationBar;
        didSomething = true;
    } else if ( isOnSkewXBar(transformedPos, targetRadius.y, targetCenter, pscale, pressToleranceY) ) {
        _mouseState = TransformInteract::eDraggingSkewXBar;
        didSomething = true;
    } else if ( isOnSkewYBar(transformedPos, targetRadius.x, targetCenter, pscale, pressToleranceX) ) {
        _mouseState = TransformInteract::eDraggingSkewYBar;
        didSomething = true;
    } else {
        _mouseState = TransformInteract::eReleased;
    }

    _centerDrag = center;
    _translateDrag = translate;
    _scaleParamDrag = scaleParam;
    _scaleUniformDrag = scaleUniform;
    _rotateDrag = rotate;
    _skewXDrag = skewX;
    _skewYDrag = skewY;
    _skewOrderDrag = skewOrder;
    _invertedDrag = inverted;

    if (didSomething) {
        requestRedraw();
    }

    return didSomething;
} // TransformInteract::penDown

bool
CornerPinInteract::penDown(double time,
                           const RenderScale& /*renderScale*/,
                           ViewIdx /*view*/,
                           const OfxPointD& pscale,
                           const QPointF& /*lastPenPos*/,
                           const QPointF &penPos,
                           const QPoint & /*penPosViewport*/,
                           double /*pressure*/)
{
    // do not show interact if knob is secret or not enabled
    // see https://github.com/MrKepzie/Natron/issues/932
    boost::shared_ptr<KnobDouble> from1Knob = _from[0].lock();

    if ( !from1Knob || from1Knob->getIsSecretRecursive() || !from1Knob->isEnabled(0) ) {
        return false;
    }

    OfxPointD to[4];
    OfxPointD from[4];
    bool enable[4];
    bool useFrom;

    if (_dragging == -1) {
        for (int i = 0; i < 4; ++i) {
            getFrom(time, i, &from[i].x, &from[i].y);
            getTo(time, i, &to[i].x, &to[i].y);
            enable[i] = getEnabled(time, i);
        }
        useFrom = getUseFromPoints(time);
    } else {
        for (int i = 0; i < 4; ++i) {
            to[i] = _toDrag[i];
            from[i] = _fromDrag[i];
            enable[i] = _enableDrag[i];
        }
        _interactiveDrag = getInteractive(time);
        useFrom = _useFromDrag;
    }


    OfxPointD p[4];
    OfxPointD q[4];
    int enableBegin = 4;
    int enableEnd = 0;
    for (int i = 0; i < 4; ++i) {
        if (enable[i]) {
            if (useFrom) {
                p[i] = from[i];
                q[i] = to[i];
            } else {
                q[i] = from[i];
                p[i] = to[i];
            }
            if (i < enableBegin) {
                enableBegin = i;
            }
            if (i + 1 > enableEnd) {
                enableEnd = i + 1;
            }
        }
    }
    bool didSomething = false;

    for (int i = enableBegin; i < enableEnd; ++i) {
        if (enable[i]) {
            if ( CornerPinInteract::isNearby(penPos, p[i].x, p[i].y, CornerPinInteract::pointTolerance(), pscale) ) {
                _dragging = i;
                didSomething = true;
            }
            _toDrag[i] = to[i];
            _fromDrag[i] = from[i];
            _enableDrag[i] = enable[i];
        }
    }
    _useFromDrag = useFrom;


    return didSomething;
} // CornerPinInteract::penDown

bool
HostOverlay::penDown(double time,
                     const RenderScale& renderScale,
                     ViewIdx view,
                     const QPointF &penPos,
                     const QPoint &penPosViewport,
                     double pressure)
{
    OfxPointD pscale;

    n_getPixelScale(pscale.x, pscale.y);
    for (InteractList::iterator it = _imp->interacts.begin(); it != _imp->interacts.end(); ++it) {
        if ( (*it)->penDown(time, renderScale, view, pscale, _imp->lastPenPos, penPos, penPosViewport, pressure) ) {
            _imp->lastPenPos = penPos;

            return true;
        }
    }

    _imp->lastPenPos = penPos;

    return false;
}

bool
HostOverlay::penDoubleClicked(double time,
                              const RenderScale& renderScale,
                              ViewIdx view,
                              const QPointF &penPos,
                              const QPoint &penPosViewport)
{
    OfxPointD pscale;

    n_getPixelScale(pscale.x, pscale.y);
    for (InteractList::iterator it = _imp->interacts.begin(); it != _imp->interacts.end(); ++it) {
        if ( (*it)->penDoubleClicked(time, renderScale, view, pscale, _imp->lastPenPos, penPos, penPosViewport) ) {
            _imp->lastPenPos = penPos;

            return true;
        }
    }

    _imp->lastPenPos = penPos;

    return false;
}

bool
TransformInteract::keyDown(double /*time*/,
                           const RenderScale& /*renderScale*/,
                           ViewIdx /*view*/,
                           int key,
                           char*   /*keyString*/)
{
    // Always process, even if interact is not open, since this concerns modifiers
    //if (!_interactOpen->getValueAtTime(args.time)) {
    //    return false;
    //}

    // Note that on the Mac:
    // cmd/apple/cloverleaf is kOfxKey_Control_L
    // ctrl is kOfxKey_Meta_L
    // alt/option is kOfxKey_Alt_L
    bool mustRedraw = false;

    // the two control keys may be pressed consecutively, be aware about this
    if ( (key == kOfxKey_Control_L) || (key == kOfxKey_Control_R) ) {
        mustRedraw = _modifierStateCtrl == 0;
        ++_modifierStateCtrl;
    }
    if ( (key == kOfxKey_Shift_L) || (key == kOfxKey_Shift_R) ) {
        mustRedraw = _modifierStateShift == 0;
        ++_modifierStateShift;
        if (_modifierStateShift > 0) {
            _orientation = TransformInteract::eOrientationNotSet;
        }
    }
    if (mustRedraw) {
        requestRedraw();
    }
    //std::cout << std::hex << args.keySymbol << std::endl;

    // modifiers are not "caught"
    return false;
}

bool
HostOverlay::keyDown(double time,
                     const RenderScale& renderScale,
                     ViewIdx view,
                     int key,
                     char*   keyString)
{
    for (InteractList::iterator it = _imp->interacts.begin(); it != _imp->interacts.end(); ++it) {
        if ( (*it)->keyDown(time, renderScale, view, key, keyString) ) {
            return true;
        }
    }

    return false;
}

bool
TransformInteract::keyUp(double /*time*/,
                         const RenderScale& /*renderScale*/,
                         ViewIdx /*view*/,
                         int key,
                         char*   /*keyString*/)
{
    bool mustRedraw = false;

    if ( (key == kOfxKey_Control_L) || (key == kOfxKey_Control_R) ) {
        // we may have missed a keypress
        if (_modifierStateCtrl > 0) {
            --_modifierStateCtrl;
            mustRedraw = _modifierStateCtrl == 0;
        }
    }
    if ( (key == kOfxKey_Shift_L) || (key == kOfxKey_Shift_R) ) {
        if (_modifierStateShift > 0) {
            --_modifierStateShift;
            mustRedraw = _modifierStateShift == 0;
        }
        if (_modifierStateShift == 0) {
            _orientation = TransformInteract::eOrientationAllDirections;
        }
    }
    if (mustRedraw) {
        requestRedraw();
    }

    // modifiers are not "caught"
    return false;
}

bool
HostOverlay::keyUp(double time,
                   const RenderScale& renderScale,
                   ViewIdx view,
                   int key,
                   char*   keyString)
{
    bool didSomething = false;

    for (InteractList::iterator it = _imp->interacts.begin(); it != _imp->interacts.end(); ++it) {
        didSomething |= (*it)->keyUp(time, renderScale, view, key, keyString);
    }

    return didSomething;
}

bool
HostOverlay::keyRepeat(double time,
                       const RenderScale& renderScale,
                       ViewIdx view,
                       int key,
                       char*   keyString)
{
    bool didSomething = false;

    for (InteractList::iterator it = _imp->interacts.begin(); it != _imp->interacts.end(); ++it) {
        didSomething |= (*it)->keyRepeat(time, renderScale, view, key, keyString);
    }

    return didSomething;
}

bool
HostOverlay::gainFocus(double time,
                       const RenderScale& renderScale,
                       ViewIdx view)
{
    bool didSomething = false;

    for (InteractList::iterator it = _imp->interacts.begin(); it != _imp->interacts.end(); ++it) {
        didSomething |= (*it)->gainFocus(time, renderScale, view);
    }

    return didSomething;
}

bool
PositionInteract::loseFocus(double /*time*/,
                            const RenderScale & /*renderScale*/,
                            ViewIdx /*view*/)
{
    boost::shared_ptr<KnobDouble> knob = _param.lock();

    // do not show interact if knob is secret or not enabled
    // see https://github.com/MrKepzie/Natron/issues/932
    if ( !knob || knob->getIsSecretRecursive() || !knob->isEnabled(0) || !knob->isEnabled(1) ) {
        return false;
    }

    if (_state != ePositionInteractStateInactive) {
        _state = ePositionInteractStateInactive;
        // state changed, must redraw
        requestRedraw();
    }

    return false;
}

bool
TransformInteract::loseFocus(double /*time*/,
                             const RenderScale & /*renderScale*/,
                             ViewIdx /*view*/)
{
    // do not show interact if knob is secret or not enabled
    // see https://github.com/MrKepzie/Natron/issues/932
    boost::shared_ptr<KnobDouble> translateKnob = _translate.lock();

    if ( !translateKnob || translateKnob->getIsSecretRecursive() || !translateKnob->isEnabled(0) ) {
        return false;
    }
    // reset the modifiers state
    _modifierStateCtrl = 0;
    _modifierStateShift = 0;
    _interactiveDrag = false;
    _mouseState = TransformInteract::eReleased;
    _drawState = TransformInteract::eInActive;

    return false;
}

bool
CornerPinInteract::loseFocus(double /*time*/,
                             const RenderScale & /*renderScale*/,
                             ViewIdx /*view*/)
{
    _dragging = -1;
    _hovering = -1;
    _interactiveDrag = false;

    return false;
}

bool
HostOverlay::loseFocus(double time,
                       const RenderScale &renderScale,
                       ViewIdx view)
{
    bool didSomething = false;

    for (InteractList::iterator it = _imp->interacts.begin(); it != _imp->interacts.end(); ++it) {
        didSomething |= (*it)->loseFocus(time, renderScale, view);
    }

    return didSomething;
}

bool
HostOverlay::hasHostOverlayForParam(const KnobI* param)
{
    assert( QThread::currentThread() == qApp->thread() );
    for (InteractList::iterator it = _imp->interacts.begin(); it != _imp->interacts.end(); ++it) {
        if ( (*it)->isInteractForKnob(param) ) {
            return true;
        }
    }

    return false;
}

void
HostOverlay::removePositionHostOverlay(KnobI* knob)
{
    for (InteractList::iterator it = _imp->interacts.begin(); it != _imp->interacts.end(); ++it) {
        if ( (*it)->isInteractForKnob(knob) ) {
            _imp->interacts.erase(it);

            return;
        }
    }
}

bool
HostOverlay::isEmpty() const
{
    if ( _imp->interacts.empty() ) {
        return true;
    }

    return false;
}

NATRON_NAMESPACE_EXIT;<|MERGE_RESOLUTION|>--- conflicted
+++ resolved
@@ -64,7 +64,6 @@
 
 NATRON_NAMESPACE_ENTER;
 
-<<<<<<< HEAD
 
 DefaultInteractI::DefaultInteractI(HostOverlay* overlay)
     : _overlay(overlay)
@@ -209,9 +208,9 @@
 {
     return false;
 }
-=======
+
+
 NATRON_NAMESPACE_ANONYMOUS_ENTER
->>>>>>> 0b459dba
 
 enum PositionInteractState
 {
@@ -527,39 +526,6 @@
         assert(knob);
         *uniform = knob->getValueAtTime(time, 0);
     }
-<<<<<<< HEAD
-=======
-};
-
-// round to the closest int, 1/10 int, etc
-// this make parameter editing easier
-// pscale is args.pixelScale.x / args.renderScale.x;
-// pscale10 is the power of 10 below pscale
-inline double
-fround(double val,
-       double pscale)
-{
-    double pscale10 = std::pow( 10., std::floor( std::log10(pscale) ) );
-
-    return pscale10 * std::floor(val / pscale10 + 0.5);
-}
-
-typedef std::list<PositionInteract> PositionInteracts;
-typedef std::list<TransformInteract> TransformInteracts;
-
-NATRON_NAMESPACE_ANONYMOUS_EXIT
-
-
-struct HostOverlayPrivate
-{
-    HostOverlay* _publicInterface;
-    PositionInteracts positions;
-    TransformInteracts transforms;
-    boost::weak_ptr<NodeGui> node;
-    QPointF lastPenPos;
-    TextRenderer textRenderer;
-    bool interactiveDrag;
->>>>>>> 0b459dba
 
     bool getInvert(double time) const
     {
@@ -867,6 +833,9 @@
     }
 };
 
+NATRON_NAMESPACE_ANONYMOUS_EXIT
+
+
 void
 HostOverlay::renderText(float x,
                         float y,
