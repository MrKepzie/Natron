--- conflicted
+++ resolved
@@ -87,9 +87,6 @@
         _imp->playbackMode = mode;
     }
     _imp->playbackMode_Button->setIcon( QIcon(pix) );
-<<<<<<< HEAD
-    getInternalNode()->getInternalViewerNode()->getRenderEngine()->setPlaybackMode(mode);
-=======
     ViewerNodePtr internalNode = getInternalNode();
     if (internalNode) {
         ViewerInstancePtr viewer = internalNode->getInternalViewerNode();
@@ -100,7 +97,6 @@
             }
         }
     }
->>>>>>> c693bfb6
 }
 
 PlaybackModeEnum
@@ -149,14 +145,10 @@
     str.append( QLatin1Char('%') );
     str.prepend( QString::fromUtf8("  ") );
     str.append( QString::fromUtf8("  ") );
-<<<<<<< HEAD
-    getInternalNode()->setZoomComboBoxText(str.toStdString());
-=======
     ViewerNodePtr internalNode = getInternalNode();
     if (internalNode) {
         internalNode->setZoomComboBoxText(str.toStdString());
     }
->>>>>>> c693bfb6
 }
 
 void
@@ -209,18 +201,12 @@
         const std::list<ViewerTab*> & activeNodes = getGui()->getViewersList();
 
         for (std::list<ViewerTab*>::const_iterator it = activeNodes.begin(); it != activeNodes.end(); ++it) {
-<<<<<<< HEAD
-            ViewerInstancePtr viewer = (*it)->getInternalNode()->getInternalViewerNode();
-            if (viewer) {
-                viewer->getRenderEngine()->abortRenderingNoRestart();
-=======
             ViewerNodePtr n = (*it)->getInternalNode();
             if (n) {
                 ViewerInstancePtr viewer = n->getInternalViewerNode();
                 if (viewer) {
                     viewer->getRenderEngine()->abortRenderingNoRestart();
                 }
->>>>>>> c693bfb6
             }
         }
     }
