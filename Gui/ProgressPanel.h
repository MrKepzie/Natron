--- conflicted
+++ resolved
@@ -42,86 +42,7 @@
 
 NATRON_NAMESPACE_ENTER;
 
-<<<<<<< HEAD
 struct ProgressPanelPrivate;
-=======
-class ProgressPanel;
-
-struct TaskInfoPrivate;
-class TaskInfo : public QObject, public boost::enable_shared_from_this<TaskInfo>
-{
-    
-    GCC_DIAG_SUGGEST_OVERRIDE_OFF
-    Q_OBJECT
-    GCC_DIAG_SUGGEST_OVERRIDE_ON
-    
-    friend class ProgressPanel;
-    
-public:
-    
-    TaskInfo(ProgressPanel* panel,
-             const NodePtr& node,
-             const int firstFrame,
-             const int lastFrame,
-             const int frameStep,
-             const bool canPause,
-             const bool canCancel,
-             const QString& message,
-             const boost::shared_ptr<ProcessHandler>& process);
-    
-    virtual ~TaskInfo();
-    
-    bool wasCanceled() const;
-    
-    bool canPause() const;
-    
-    /**
-     * @brief If the task has been restarted, totalProgress is the progress over the whole task,
-     * and subTaskProgress is the progress over the smaller range from which we stopped.
-     **/
-    void updateProgressBar(double totalProgress,double subTaskProgress);
-    
-    void updateProgress(const int frame, double progress);
-    
-    void cancelTask(bool calledFromRenderEngine, int retCode);
-    
-    void restartTask();
-        
-    NodePtr getNode() const;
-    
-public Q_SLOTS:
-    
-    void onRefreshLabelTimeout();
-    
-    
-    /**
-     * @brief Slot executed when a render engine reports progress
-     **/
-    void onRenderEngineFrameComputed(int frame, double progress);
-    
-    /**
-     * @brief Executed when a render engine stops, retCode can be 1 in which case that means the render
-     * was aborted, or 0 in which case the render was successful or a failure.
-     **/
-    void onRenderEngineStopped(int retCode);
-    
-    void onProcessCanceled();
-
-
-Q_SIGNALS:
-    
-    void taskCanceled();
-    
-private:
-    
-    void clearItems();
-    
-    boost::scoped_ptr<TaskInfoPrivate> _imp;
-};
-
-typedef boost::shared_ptr<TaskInfo> TaskInfoPtr;
->>>>>>> afaa9a82
-
 
 struct ProgressPanelPrivate;
 class ProgressPanel: public QWidget, public PanelWidget
@@ -201,23 +122,12 @@
     
     
 private:
-<<<<<<< HEAD
     void getSelectedTaskInternal(const QItemSelection& selected, std::list<ProgressTaskInfoPtr>& selection) const;
     
     void addTaskToTable(const ProgressTaskInfoPtr& task);
 
 private:
     // overriden from QWidget
-=======
-    
-    
-    
-    void getSelectedTaskInternal(const QItemSelection& selected, std::list<TaskInfoPtr>& selection) const;
-    
-    void addTaskToTable(const TaskInfoPtr& task);
-    
-    
->>>>>>> afaa9a82
     virtual void keyPressEvent(QKeyEvent* e) OVERRIDE FINAL;
     virtual void keyReleaseEvent(QKeyEvent* e) OVERRIDE FINAL;
     virtual void enterEvent(QEvent* e) OVERRIDE FINAL;
