--- conflicted
+++ resolved
@@ -3000,17 +3000,8 @@
                 Natron::StandardButtons buttons,
                 int defaultB)
 {
-<<<<<<< HEAD
-    QString msg;
-    if (msg.contains("\n")) {
-        msg = Qt::convertFromPlainText(content, Qt::WhiteSpaceNormal);;
-    } else {
-        msg = content;
-    }
-
-=======
+
     QString msg = useHtml ? content : Qt::convertFromPlainText(content, Qt::WhiteSpaceNormal);
->>>>>>> 0fcf189b
 
     if (type == 0) {
         QMessageBox critical(QMessageBox::Critical, title, msg, QMessageBox::NoButton, this, Qt::Dialog | Qt::MSWindowsFixedSizeDialogHint | Qt::WindowStaysOnTopHint);
