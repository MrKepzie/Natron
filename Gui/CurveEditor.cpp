/* ***** BEGIN LICENSE BLOCK *****
 * This file is part of Natron <http://www.natron.fr/>,
 * Copyright (C) 2016 INRIA and Alexandre Gauthier-Foichat
 *
 * Natron is free software: you can redistribute it and/or modify
 * it under the terms of the GNU General Public License as published by
 * the Free Software Foundation; either version 2 of the License, or
 * (at your option) any later version.
 *
 * Natron is distributed in the hope that it will be useful,
 * but WITHOUT ANY WARRANTY; without even the implied warranty of
 * MERCHANTABILITY or FITNESS FOR A PARTICULAR PURPOSE.  See the
 * GNU General Public License for more details.
 *
 * You should have received a copy of the GNU General Public License
 * along with Natron.  If not, see <http://www.gnu.org/licenses/gpl-2.0.html>
 * ***** END LICENSE BLOCK ***** */

// ***** BEGIN PYTHON BLOCK *****
// from <https://docs.python.org/3/c-api/intro.html#include-files>:
// "Since Python may define some pre-processor definitions which affect the standard headers on some systems, you must include Python.h before any standard headers are included."
#include <Python.h>
// ***** END PYTHON BLOCK *****

#include "CurveEditor.h"

#include <utility>
#include <stdexcept>

#include <QApplication>
#include <QHBoxLayout>
#include <QTreeWidget>
#include <QTreeWidgetItem>
#include <QSplitter>
#include <QHeaderView>
#include <QUndoStack> // in QtGui on Qt4, in QtWidgets on Qt5
#include <QAction>
GCC_DIAG_UNUSED_PRIVATE_FIELD_OFF
// /opt/local/include/QtGui/qmime.h:119:10: warning: private field 'type' is not used [-Wunused-private-field]
#include <QMouseEvent>
GCC_DIAG_UNUSED_PRIVATE_FIELD_ON

#include "Engine/Bezier.h"
#include "Engine/Knob.h"
#include "Engine/Curve.h"
#include "Engine/Node.h"
#include "Engine/KnobFile.h"
#include "Engine/RotoContext.h"
#include "Engine/RotoDrawableItem.h"
#include "Engine/RotoStrokeItem.h"
#include "Engine/EffectInstance.h"
#include "Engine/TimeLine.h"
#include "Engine/ViewIdx.h"

#include "Gui/ActionShortcuts.h"
#include "Gui/CurveGui.h"
#include "Gui/NodeGui.h"
#include "Gui/KnobGui.h"
#include "Gui/LineEdit.h"
#include "Gui/GuiApplicationManager.h"
#include "Gui/GuiMacros.h"
#include "Gui/Gui.h"
#include "Gui/DockablePanel.h"
#include "Gui/GuiAppInstance.h"
#include "Gui/KnobUndoCommand.h"
#include "Gui/Label.h"
#include "Gui/NodeSettingsPanel.h"
#include "Gui/TabWidget.h"

using std::make_pair;
using std::cout;
using std::endl;

NATRON_NAMESPACE_ENTER;

class CurveEditorTreeWidget : public QTreeWidget
{
    Gui* _gui;
    bool _canResizeOtherWidget;
public:
    
    CurveEditorTreeWidget(Gui* gui, QWidget* parent)
    : QTreeWidget(parent)
    , _gui(gui)
    , _canResizeOtherWidget(true)
    {
        
    }
    
    void setCanResizeOtherWidget(bool canResize) {
        _canResizeOtherWidget = canResize;
    }
    
    virtual ~CurveEditorTreeWidget() {}
    
private:
    
    virtual void resizeEvent(QResizeEvent* e) {
        QTreeWidget::resizeEvent(e);
        if (_canResizeOtherWidget && _gui->isTripleSyncEnabled()) {
            _gui->setDopeSheetTreeWidth(e->size().width());
        }
    }
};

struct CurveEditorPrivate
{
    
    std::list<NodeCurveEditorContext*> nodes;
    std::list<RotoCurveEditorContext*> rotos;
    QVBoxLayout* mainLayout;
    QSplitter* splitter;
    CurveWidget* curveWidget;
    
    CurveEditorTreeWidget* tree;
    QWidget* filterContainer;
    QHBoxLayout* filterLayout;
    Label* filterLabel;
    LineEdit* filterEdit;
    QWidget* leftPaneContainer;
    QVBoxLayout* leftPaneLayout;
    
    boost::scoped_ptr<QUndoStack> undoStack;
    QAction* undoAction,*redoAction;
    
    QWidget* expressionContainer;
    QHBoxLayout* expressionLayout;
    Label* knobLabel;
    LineEdit* knobLineEdit;
    Label* resultLabel;
    
    boost::weak_ptr<KnobCurveGui> selectedKnobCurve;
    
    CurveEditorPrivate()
    : nodes()
    , rotos()
    , mainLayout(0)
    , splitter(0)
    , curveWidget(0)
    , tree(0)
    , filterContainer(0)
    , filterLayout(0)
    , filterLabel(0)
    , filterEdit(0)
    , leftPaneContainer(0)
    , leftPaneLayout(0)
    , undoStack(new QUndoStack)
    , undoAction(0)
    , redoAction(0)
    , expressionContainer(0)
    , expressionLayout(0)
    , knobLabel(0)
    , knobLineEdit(0)
    , resultLabel(0)
    , selectedKnobCurve()
    {
        
    }
};

CurveEditor::CurveEditor(Gui* gui,
                         boost::shared_ptr<TimeLine> timeline,
                         QWidget *parent)
: QWidget(parent)
, CurveSelection()
, PanelWidget(this,gui)
, _imp(new CurveEditorPrivate())
{
    setObjectName("CurveEditor");
    _imp->undoAction = _imp->undoStack->createUndoAction( this,tr("&Undo") );
    _imp->undoAction->setShortcuts(QKeySequence::Undo);
    _imp->redoAction = _imp->undoStack->createRedoAction( this,tr("&Redo") );
    _imp->redoAction->setShortcuts(QKeySequence::Redo);

    _imp->mainLayout = new QVBoxLayout(this);
    _imp->mainLayout->setContentsMargins(0,0,0,0);
    _imp->mainLayout->setSpacing(0);

    _imp->splitter = new QSplitter(Qt::Horizontal,this);
    _imp->splitter->setObjectName("CurveEditorSplitter");

    _imp->curveWidget = new CurveWidget(gui,this, timeline,_imp->splitter);
    _imp->curveWidget->setSizePolicy(QSizePolicy::Expanding,QSizePolicy::Expanding);

    _imp->leftPaneContainer = new QWidget(_imp->splitter);
    _imp->leftPaneLayout = new QVBoxLayout(_imp->leftPaneContainer);
    _imp->leftPaneLayout->setContentsMargins(0, 0, 0, 0);
    _imp->filterContainer = new QWidget(_imp->leftPaneContainer);
    
    _imp->filterLayout = new QHBoxLayout(_imp->filterContainer);
    _imp->filterLayout->setContentsMargins(0, 0, 0, 0);
    
    QString filterTt = tr("Show in the curve editor only nodes containing the following filter");
    _imp->filterLabel = new Label("Filter:",_imp->filterContainer);
    _imp->filterLabel->setToolTip(filterTt);
    _imp->filterEdit = new LineEdit(_imp->filterContainer);
    _imp->filterEdit->setToolTip(filterTt);
    QObject::connect(_imp->filterEdit, SIGNAL(textChanged(QString)), this, SLOT(onFilterTextChanged(QString)));
    _imp->filterLayout->addWidget(_imp->filterLabel);
    _imp->filterLayout->addWidget(_imp->filterEdit);
    
    _imp->leftPaneLayout->addWidget(_imp->filterContainer);
    
    _imp->tree = new CurveEditorTreeWidget(gui,_imp->leftPaneContainer);
    _imp->tree->setObjectName("tree");
    _imp->tree->setSelectionMode(QAbstractItemView::ExtendedSelection);
    _imp->tree->setColumnCount(1);
    _imp->tree->header()->close();
    _imp->tree->setSizePolicy(QSizePolicy::Minimum,QSizePolicy::Expanding);
    _imp->tree->setAttribute(Qt::WA_MacShowFocusRect,0);

    _imp->leftPaneLayout->addWidget(_imp->tree);

    
    _imp->splitter->addWidget(_imp->leftPaneContainer);
    _imp->splitter->addWidget(_imp->curveWidget);


    _imp->mainLayout->addWidget(_imp->splitter);
    
    _imp->expressionContainer = new QWidget(this);
    _imp->expressionLayout = new QHBoxLayout(_imp->expressionContainer);
    _imp->expressionLayout->setContentsMargins(0, 0, 0, 0);
    
    _imp->knobLabel = new Label(_imp->expressionContainer);
    _imp->knobLabel->setAltered(true);
    _imp->knobLabel->setText(tr("No curve selected"));
    _imp->knobLineEdit = new LineEdit(_imp->expressionContainer);
    QObject::connect(_imp->knobLineEdit, SIGNAL(editingFinished()), this, SLOT(onExprLineEditFinished()));
    _imp->resultLabel = new Label(_imp->expressionContainer);
    _imp->resultLabel->setAltered(true);
    _imp->resultLabel->setText("= ");
    _imp->knobLineEdit->setReadOnly(true);
    
    _imp->expressionLayout->addWidget(_imp->knobLabel);
    _imp->expressionLayout->addWidget(_imp->knobLineEdit);
    _imp->expressionLayout->addWidget(_imp->resultLabel);
    
    _imp->mainLayout->addWidget(_imp->expressionContainer);
    
    QObject::connect( _imp->tree, SIGNAL(itemSelectionChanged()),
                      this, SLOT(onItemSelectionChanged()) );
    QObject::connect( _imp->tree, SIGNAL(itemDoubleClicked(QTreeWidgetItem*,int)),
                     this, SLOT(onItemDoubleClicked(QTreeWidgetItem*,int)) );
}

CurveEditor::~CurveEditor()
{
    for (std::list<NodeCurveEditorContext*>::iterator it = _imp->nodes.begin();
         it != _imp->nodes.end(); ++it) {
        delete (*it);
    }
    _imp->nodes.clear();
    
    for (std::list<RotoCurveEditorContext*>::iterator it = _imp->rotos.begin(); it != _imp->rotos.end(); ++it) {
        delete *it;
    }
    _imp->rotos.clear();
}

void
CurveEditor::setTreeWidgetWidth(int width)
{
    _imp->tree->setCanResizeOtherWidget(false);
    QList<int> sizes;
    sizes << width << _imp->curveWidget->width();
    _imp->splitter->setSizes(sizes);
    _imp->tree->setCanResizeOtherWidget(true);
}

void
CurveEditor::onFilterTextChanged(const QString& filter)
{
    for (std::list<NodeCurveEditorContext*>::iterator it = _imp->nodes.begin();
         it != _imp->nodes.end(); ++it) {
        if (filter.isEmpty() ||
            QString((*it)->getNode()->getNode()->getLabel().c_str()).contains(filter,Qt::CaseInsensitive)) {
            (*it)->setVisible(true);
        } else {
            (*it)->setVisible(false);
        }
    }
    
    for (std::list<RotoCurveEditorContext*>::iterator it = _imp->rotos.begin(); it != _imp->rotos.end(); ++it) {
        if (filter.isEmpty() ||
            QString((*it)->getNode()->getNode()->getLabel().c_str()).contains(filter,Qt::CaseInsensitive)) {
            (*it)->setVisible(true);
        } else {
            (*it)->setVisible(false);
        }
    }
}


void
CurveEditor::recursiveSelect(QTreeWidgetItem* cur,
                             std::vector<boost::shared_ptr<CurveGui> > *curves,bool inspectRotos)
{
    if (!cur) {
        return;
    }
    if (!cur->isSelected()) {
        cur->setSelected(true);
    }
    for (std::list<NodeCurveEditorContext*>::const_iterator it = _imp->nodes.begin();
         it != _imp->nodes.end(); ++it) {
        NodeCurveEditorElement* elem = (*it)->findElement(cur);
        if (elem && !elem->getTreeItem()->isHidden()) {
            boost::shared_ptr<CurveGui> curve = elem->getCurve();
            if ( curve /*&& curve->getInternalCurve()->isAnimated()*/ ) {
                curves->push_back(curve);
            }
            break;
        }
    }
    for (int j = 0; j < cur->childCount(); ++j) {
        recursiveSelect(cur->child(j),curves,false);
    }
    
    if (inspectRotos) {
        for (std::list<RotoCurveEditorContext*>::const_iterator it = _imp->rotos.begin(); it != _imp->rotos.end(); ++it) {
            (*it)->recursiveSelectRoto(cur,curves);
            if (curves->size() > 0) {
                break;
            }
        }
    }
    
}

std::pair<QAction*,QAction*> CurveEditor::getUndoRedoActions() const
{
    return std::make_pair(_imp->undoAction,_imp->redoAction);
}

void
CurveEditor::addNode(NodeGuiPtr node)
{
    const KnobsVec & knobs = node->getNode()->getKnobs();

    //Don't add to the curveeditor nodes that are used by Natron internally (such as rotopaint nodes or file dialog preview nodes)
    if ( knobs.empty() || !node->getSettingPanel() || !node->getNode()->getGroup() ) {
        return;
    }
    bool hasKnobsAnimating = false;
    for (U32 i = 0; i < knobs.size(); ++i) {
        if ( knobs[i]->canAnimate() ) {
            hasKnobsAnimating = true;
            break;
        }
    }
    if (!hasKnobsAnimating) {
        return;
    }
    
    boost::shared_ptr<RotoContext> roto = node->getNode()->getRotoContext();
    if (!roto) {
        NodeCurveEditorContext* nodeContext = new NodeCurveEditorContext(_imp->tree,this,node);
        _imp->nodes.push_back(nodeContext);
    } else {
        RotoCurveEditorContext* rotoEditorCtx = new RotoCurveEditorContext(this,_imp->tree,node);
        _imp->rotos.push_back(rotoEditorCtx);
    }
}

void
CurveEditor::removeNode(NodeGui* node)
{
    boost::shared_ptr<RotoContext> roto = node->getNode()->getRotoContext();
    if (!roto) {
        for (std::list<NodeCurveEditorContext*>::iterator it = _imp->nodes.begin(); it != _imp->nodes.end(); ++it) {
            if ( (*it)->getNode().get() == node ) {

                const NodeCurveEditorContext::Elements& elems = (*it)->getElements();
                for (NodeCurveEditorContext::Elements::const_iterator it2 = elems.begin(); it2 != elems.end(); ++it2) {
                    if ((*it2)->getCurve() == _imp->selectedKnobCurve.lock()) {
                        _imp->selectedKnobCurve.reset();
                        break;
                    }
                }
                delete (*it);
                _imp->nodes.erase(it);
                break;
            }
        }
    } else {
        for (std::list<RotoCurveEditorContext*>::iterator it = _imp->rotos.begin(); it != _imp->rotos.end(); ++it) {
            if ((*it)->getNode().get() == node) {
                delete *it;
                _imp->rotos.erase(it);
                break;
            }
        }
    }
    _imp->curveWidget->centerOn(-10,500,-10,10);
}

static void createElementsForKnob(QTreeWidgetItem* parent,KnobGui* kgui,KnobPtr k,
                                  CurveEditor* curveEditor,QTreeWidget* tree,const boost::shared_ptr<RotoContext>& rotoctx,
                                  std::list<NodeCurveEditorElement*>& elements,bool* hasCurveVisible)
{
    if (k) {
        assert(!kgui);
    } else {
        assert(kgui && !k);
        k = kgui->getKnob();
    }
    
    if ( !k->canAnimate() || !k->isAnimationEnabled() ) {
        return;
    }
    
    CurveWidget* curveWidget = curveEditor->getCurveWidget();

    KnobHelper* helper = dynamic_cast<KnobHelper*>( k.get() );
    assert(helper);
    if (!helper) {
        // coverity[dead_error_line]
        return;
    }
    boost::shared_ptr<KnobSignalSlotHandler> handler = helper->getSignalSlotHandler();
    
<<<<<<< HEAD

=======
    if (kgui) {
        QObject::connect( kgui,SIGNAL(keyFrameSet()),curveWidget,SLOT(onCurveChanged()) );
        QObject::connect( kgui,SIGNAL(keyFrameRemoved()),curveWidget,SLOT(onCurveChanged()) );
        QObject::connect( kgui, SIGNAL(keyInterpolationChanged()),curveWidget, SLOT(refreshDisplayedTangents()) );
        QObject::connect( kgui, SIGNAL(keyInterpolationChanged()),curveWidget, SLOT(refreshDisplayedTangents()) );
        QObject::connect( kgui, SIGNAL(refreshCurveEditor()),curveWidget, SLOT(onCurveChanged()) );
    }
>>>>>>> ef057e04
    
    QTreeWidgetItem* knobItem = new QTreeWidgetItem(parent);
    knobItem->setExpanded(true);
    knobItem->setText( 0, k->getLabel().c_str() );
    
    boost::shared_ptr<CurveGui> knobCurve;
    bool hideKnob = true;
    
    if (k->getDimension() == 1) {
                
        if (kgui) {
            knobCurve.reset(new KnobCurveGui(curveWidget, kgui->getCurve(ViewIdx(0), 0), kgui, 0, k->getLabel().c_str(), QColor(255,255,255),1.));
        } else {
            
            knobCurve.reset(new KnobCurveGui(curveWidget, k->getCurve(ViewIdx(0), 0, true), k, rotoctx, 0, k->getLabel().c_str(), QColor(255,255,255),1.));
        }
        curveWidget->addCurveAndSetColor(knobCurve);
        
        if ( !k->getCurve(ViewIdx(0),0)->isAnimated() ) {
            knobItem->setHidden(true);
        } else {
            *hasCurveVisible = true;
            hideKnob = false;
        }
        knobCurve->setVisible(false);
    } else {
        for (int j = 0; j < k->getDimension(); ++j) {
            QTreeWidgetItem* dimItem = new QTreeWidgetItem(knobItem);
            dimItem->setExpanded(true);
            dimItem->setText( 0,k->getDimensionName(j).c_str() );
            QString curveName = QString( k->getLabel().c_str() ) + "." + QString( k->getDimensionName(j).c_str() );
            
            NodeCurveEditorElement* elem;
            boost::shared_ptr<KnobCurveGui> dimCurve;
            if (kgui) {
                dimCurve.reset(new KnobCurveGui(curveWidget,kgui->getCurve(ViewIdx(0), j),kgui,j,curveName,QColor(255,255,255),1.));
                elem = new NodeCurveEditorElement(tree,curveEditor,kgui,j,dimItem,dimCurve);
            } else {
                dimCurve.reset(new KnobCurveGui(curveWidget,k->getCurve(ViewIdx(0), j, true),k,rotoctx,j,curveName,QColor(255,255,255),1.));
                elem = new NodeCurveEditorElement(tree,curveEditor,k,j,dimItem,dimCurve);
            }
            curveWidget->addCurveAndSetColor(dimCurve);
            
            elements.push_back(elem);
            std::string expr = k->getExpression(j);
            if ( !dimCurve->getInternalCurve()->isAnimated() && expr.empty() ) {
                dimItem->setHidden(true);
            } else {
                *hasCurveVisible = true;
                hideKnob = false;
            }
            dimCurve->setVisible(false);
        }
    }
    
    
    if (hideKnob) {
        knobItem->setHidden(true);
    }
    NodeCurveEditorElement* elem ;
    if (kgui) {
        elem = new NodeCurveEditorElement(tree,curveEditor,kgui,0,knobItem,knobCurve);
    } else {
        elem = new NodeCurveEditorElement(tree,curveEditor,k,0,knobItem,knobCurve);
    }
    elements.push_back(elem);
    
}

NodeCurveEditorContext::NodeCurveEditorContext(QTreeWidget* tree,
                                               CurveEditor* curveWidget,
                                               const NodeGuiPtr &node)
    : _node(node)
      , _nodeElements()
      , _nameItem(0)
{
    QTreeWidgetItem* nameItem = new QTreeWidgetItem(tree);
    nameItem->setExpanded(true);
    nameItem->setText( 0,_node->getNode()->getLabel().c_str() );

    QObject::connect( node->getNode().get(),SIGNAL(labelChanged(QString)),this,SLOT(onNameChanged(QString)) );

    const std::map<boost::weak_ptr<KnobI>,KnobGui*> & knobs = node->getKnobs();

    bool hasAtLeast1KnobWithACurveShown = false;

    for (std::map<boost::weak_ptr<KnobI>,KnobGui*>::const_iterator it = knobs.begin(); it != knobs.end(); ++it) {
        createElementsForKnob(nameItem, it->second,KnobPtr() ,
                              curveWidget, tree,boost::shared_ptr<RotoContext>(), _nodeElements, &hasAtLeast1KnobWithACurveShown);
        
    }
    
    if (_nodeElements.size() > 0) {
        NodeCurveEditorElement* elem = new NodeCurveEditorElement(tree,curveWidget,(KnobGui*)NULL,-1,
                                                                  nameItem,boost::shared_ptr<CurveGui>());
        _nodeElements.push_back(elem);
        if (!hasAtLeast1KnobWithACurveShown) {
            nameItem->setHidden(true);
        }
    } else {
        nameItem->setHidden(true);
    }
    _nameItem = nameItem;

}

NodeCurveEditorContext::~NodeCurveEditorContext()
{
    delete _nameItem;
    for (Elements::iterator it = _nodeElements.begin(); it != _nodeElements.end(); ++it) {
        delete *it;
    }
    _nodeElements.clear();
}

bool
NodeCurveEditorContext::isVisible() const
{
    return !_nameItem->isHidden();
}

void
NodeCurveEditorContext::setVisible(bool visible)
{
    for (Elements::iterator it = _nodeElements.begin(); it != _nodeElements.end(); ++it) {
        if (visible) {
            (*it)->checkVisibleState(false);
        } else {
            (*it)->setVisible(false);
        }
    }
}

void
NodeCurveEditorContext::onNameChanged(const QString & name)
{
    _nameItem->setText(0,name);
}

static void
checkIfHiddenRecursivly(QTreeWidget* tree,
                        QTreeWidgetItem* item)
{
    bool areAllChildrenHidden = true;

    for (int i = 0; i <  item->childCount(); ++i) {
        if ( !item->child(i)->isHidden() ) {
            areAllChildrenHidden = false;
            break;
        }
    }
    if (areAllChildrenHidden) {
        item->setHidden(true);
        //item->setExpanded(false);
    }
    bool isTopLvl = false;
    for (int i = 0; i < tree->topLevelItemCount(); ++i) {
        if (tree->topLevelItem(i) == item) {
            isTopLvl = true;
            break;
        }
    }
    if (!isTopLvl) {
        checkIfHiddenRecursivly( tree,item->parent() );
    }
}

KnobPtr
NodeCurveEditorElement::getInternalKnob() const
{
    return _knob ? _knob->getKnob() : _internalKnob;
}

void
NodeCurveEditorElement::setVisible(bool visible)
{
    if (visible) {
        //show the item
        if (!_curveDisplayed) {
            _curveDisplayed = true;
            _treeItem->setHidden(false);
            _treeItem->parent()->setHidden(false);
            _treeItem->parent()->setExpanded(true);
            if ( _treeItem->parent()->parent() ) {
                _treeItem->parent()->parent()->setHidden(false);
                _treeItem->parent()->parent()->setExpanded(true);
            }
        }
    } else {

        if (_curveWidget->getSelectedCurve() == _curve) {
            _curveWidget->setSelectedCurve(boost::shared_ptr<CurveGui>());
        }
        //hide the item
        //hiding is a bit more complex because we do not always hide the parent too,it also
        // depends on the item's siblings visibility
        if (_curveDisplayed) {
            _curveDisplayed = false;
            _treeItem->setHidden(true);
            checkIfHiddenRecursivly( _treeWidget, _treeItem->parent() );
            _curve->setVisibleAndRefresh(false);
        }
    }
}

void
NodeCurveEditorElement::checkVisibleState(bool autoSelectOnShow)
{
    if (!_curve) {
        return;
    }
    
    boost::shared_ptr<Curve> curve =  _curve->getInternalCurve() ;
    std::string expr = _knob ? _knob->getKnob()->getExpression(_dimension) : std::string();
    // even when there is only one keyframe, there may be tangents!
    if (curve && (curve->getKeyFramesCount() > 0 || !expr.empty())) {
        
        setVisible(true);
        
        if (autoSelectOnShow) {
            QList<QTreeWidgetItem*> selectedItems = _treeWidget->selectedItems();
            bool wasEmpty = false;
            
            ///if there was no selection so far, select this item and its parents
            if ( selectedItems.empty() ) {
                _treeItem->setSelected(true);
                if ( _treeItem->parent() ) {
                    _treeItem->parent()->setSelected(true);
                }
                if ( _treeItem->parent()->parent() ) {
                    _treeItem->parent()->parent()->setSelected(true);
                }
                wasEmpty = true;
            } else {
                for (int i = 0; i < selectedItems.size(); ++i) {
                    if ( ( selectedItems.at(i) == _treeItem->parent() ) ||
                        ( selectedItems.at(i) == _treeItem->parent()->parent() ) ) {
                        _treeItem->setSelected(true);
                    }
                }
            }
            
            if ( _treeItem->isSelected() ) {
                
                CurveWidget* cw = _curveWidget->getCurveWidget();
                std::vector<boost::shared_ptr<CurveGui> > curves;
                cw->getVisibleCurves(&curves);
                curves.push_back(_curve);
                cw->showCurvesAndHideOthers(curves);
                if (wasEmpty) {
                    cw->centerOn(curves);
                }
            }
        }
    } else {
        setVisible(false);
    }

}

void
NodeCurveEditorElement::checkVisibleState()
{
    checkVisibleState(true);
} // checkVisibleState

void
NodeCurveEditorElement::onExpressionChanged()
{
    if (_curveWidget->getSelectedCurve() == _curve) {
        _curveWidget->refreshCurrentExpression();
        return;
    }
    checkVisibleState();
}

NodeCurveEditorElement::NodeCurveEditorElement(QTreeWidget *tree,
                                               CurveEditor* curveWidget,
                                               KnobGui *knob,
                                               int dimension,
                                               QTreeWidgetItem* item,
                                               const boost::shared_ptr<CurveGui>& curve)
    : _treeItem(item)
      ,_curve(curve)
      ,_curveDisplayed(false)
      ,_curveWidget(curveWidget)
      ,_treeWidget(tree)
      ,_knob(knob)
      ,_internalKnob()
      ,_dimension(dimension)
{
    if (knob) {
        QObject::connect( knob,SIGNAL(keyFrameSet()),this,SLOT(checkVisibleState()) );
        QObject::connect( knob,SIGNAL(keyFrameRemoved()),this,SLOT(checkVisibleState()) );
        QObject::connect( knob,SIGNAL(expressionChanged()),this,SLOT(onExpressionChanged()) );
    }
    if (curve) {
        // even when there is only one keyframe, there may be tangents!
        if (curve->getInternalCurve()->getKeyFramesCount() > 0) {
            _curveDisplayed = true;
        }
    } else {
        _dimension = -1; //set dimension to be meaningless
    }
}

NodeCurveEditorElement::NodeCurveEditorElement(QTreeWidget *tree,
                                               CurveEditor* curveWidget,
                                               const KnobPtr& internalKnob,
                                               int dimension,
                                               QTreeWidgetItem* item,
                                               const boost::shared_ptr<CurveGui>& curve)
: _treeItem(item)
,_curve(curve)
,_curveDisplayed(false)
,_curveWidget(curveWidget)
,_treeWidget(tree)
,_knob(0)
,_internalKnob(internalKnob)
,_dimension(dimension)
{
    if (internalKnob) {
        boost::shared_ptr<KnobSignalSlotHandler> handler = internalKnob->getSignalSlotHandler();
        QObject::connect( handler.get(),SIGNAL(keyFrameSet(double,ViewSpec,int,int,bool)),this,SLOT(checkVisibleState()) );
        QObject::connect( handler.get(),SIGNAL(keyFrameRemoved(double,ViewSpec,int,int)),this,SLOT(checkVisibleState()) );
        QObject::connect( handler.get(),SIGNAL(animationRemoved(ViewSpec,int)),this,SLOT(checkVisibleState()) );
    }
    if (curve) {
        // even when there is only one keyframe, there may be tangents!
        if (curve->getInternalCurve()->getKeyFramesCount() > 0) {
            _curveDisplayed = true;
        }
    } else {
        _dimension = -1; //set dimension to be meaningless
    }
}

NodeCurveEditorElement::~NodeCurveEditorElement()
{
    _curveWidget->getCurveWidget()->removeCurve(_curve.get());
}

void
CurveEditor::centerOn(const std::vector<boost::shared_ptr<Curve> > & curves)
{
    // find the curve's gui
    std::vector<boost::shared_ptr<CurveGui> > curvesGuis;

    for (std::list<NodeCurveEditorContext*>::const_iterator it = _imp->nodes.begin();
         it != _imp->nodes.end(); ++it) {
        const NodeCurveEditorContext::Elements & elems = (*it)->getElements();
        for (NodeCurveEditorContext::Elements::const_iterator it2 = elems.begin() ; it2 != elems.end(); ++it2) {
            boost::shared_ptr<CurveGui> curve = (*it2)->getCurve();
            if (curve) {
                std::vector<boost::shared_ptr<Curve> >::const_iterator found =
                    std::find( curves.begin(), curves.end(), curve->getInternalCurve() );
                if ( found != curves.end() ) {
                    curvesGuis.push_back(curve);
                    (*it2)->getTreeItem()->setSelected(true);
                } else {
                    (*it2)->getTreeItem()->setSelected(false);
                }
            } else {
                (*it2)->getTreeItem()->setSelected(false);
            }
        }
    }
    _imp->curveWidget->centerOn(curvesGuis);
    _imp->curveWidget->showCurvesAndHideOthers(curvesGuis);
}

void
CurveEditor::getSelectedCurves(std::vector<boost::shared_ptr<CurveGui> >* selection)
{
    
    QList<QTreeWidgetItem*> selectedItems = _imp->tree->selectedItems();
    for (int i = 0; i < selectedItems.size(); ++i) {
        recursiveSelect(selectedItems[i],selection);
    }
    
}

void
CurveEditor::onItemSelectionChanged()
{
    _imp->tree->blockSignals(true);
    std::vector<boost::shared_ptr<CurveGui> > curves;
    QList<QTreeWidgetItem*> selectedItems = _imp->tree->selectedItems();
    for (int i = 0; i < selectedItems.size(); ++i) {
        selectedItems[i]->setSelected(false);
        recursiveSelect(selectedItems[i],&curves);
    }
    
    _imp->curveWidget->showCurvesAndHideOthers(curves);
    _imp->tree->blockSignals(false);
    //_imp->curveWidget->centerOn(curves); //this will reframe the view on the curves
}


void
CurveEditor::onItemDoubleClicked(QTreeWidgetItem* item,int)
{
    NodeGuiPtr node;
    for (std::list<NodeCurveEditorContext*>::const_iterator it = _imp->nodes.begin();
         it != _imp->nodes.end(); ++it) {
        
        if (item == (*it)->getItem()) {
            node = (*it)->getNode();
            break;
        }
        
        const NodeCurveEditorContext::Elements & elems = (*it)->getElements();
        for (NodeCurveEditorContext::Elements::const_iterator it2 = elems.begin() ; it2 != elems.end(); ++it2) {
            if ((*it2)->getTreeItem() == item) {
                node = (*it)->getNode();
                break;
            }
        }
        if (node) {
            break;
        }
    }
    
    
    for (std::list<RotoCurveEditorContext*>::const_iterator it = _imp->rotos.begin();
         it != _imp->rotos.end(); ++it) {
        
        if ((*it)->getItem() == item) {
            node = (*it)->getNode();
            break;
        }
        const std::list<RotoItemEditorContext*> & beziers = (*it)->getElements();
        for (std::list<RotoItemEditorContext*>::const_iterator it2 = beziers.begin(); it2 != beziers.end(); ++it2) {
            
            if ((*it2)->getItem() == item) {
                node = (*it)->getNode();
                break;
            }
            const std::list<NodeCurveEditorElement*> elements = (*it2)->getElements();
            for (std::list<NodeCurveEditorElement*> ::const_iterator it3 = elements.begin(); it3 != elements.end(); ++it3) {
                if ((*it3)->getTreeItem() == item) {
                    node = (*it)->getNode();
                    break;
                }
            }
            if (node) {
                break;
            }
        }
        if (node) {
            break;
        }
    }
    
    
    DockablePanel* panel = 0;
    if (node) {
        node->ensurePanelCreated();
    }
    if (node && node->getParentMultiInstance()) {
        panel = node->getParentMultiInstance()->getSettingPanel();
    } else if (node) {
        panel = node->getSettingPanel();
    }
    if (node && panel && node->isVisible()) {
        if ( !node->isSettingsPanelVisible() ) {
            node->setVisibleSettingsPanel(true);
        }
        if ( !node->wasBeginEditCalled() ) {
            node->beginEditKnobs();
        }
        getGui()->putSettingsPanelFirst( node->getSettingPanel() );
        getGui()->getApp()->redrawAllViewers();
    }
}

NodeCurveEditorElement*
NodeCurveEditorContext::findElement(CurveGui* curve) const
{
    for (Elements::const_iterator it = _nodeElements.begin(); it != _nodeElements.end() ; ++it) {
        if ((*it)->getCurve().get() == curve) {
            return *it;
        }
    }

    return NULL;
}

NodeCurveEditorElement*
NodeCurveEditorContext::findElement(KnobGui* knob,
                                    int dimension) const
{
    for (Elements::const_iterator it = _nodeElements.begin(); it != _nodeElements.end() ; ++it) {
        if ( ((*it)->getKnobGui() == knob) && ((*it)->getDimension() == dimension) ) {
            return *it;
        }
    }

    return NULL;
}

NodeCurveEditorElement*
NodeCurveEditorContext::findElement(QTreeWidgetItem* item) const
{
    for (Elements::const_iterator it = _nodeElements.begin(); it != _nodeElements.end() ; ++it) {
        if ((*it)->getTreeItem() == item) {
            return *it;
        }
    }

    return NULL;
}

std::list<boost::shared_ptr<CurveGui> >
CurveEditor::findCurve(KnobGui* knob,
                       int dimension) const
{
    KnobHolder* holder = knob->getKnob()->getHolder();
    assert(holder);
    EffectInstance* effect = dynamic_cast<EffectInstance*>(holder);
    assert(effect);
    
    std::list<boost::shared_ptr<CurveGui> > ret;
    
    boost::shared_ptr<RotoContext> roto = effect->getNode()->getRotoContext();
    if (roto) {
        
        for (std::list<RotoCurveEditorContext*>::const_iterator it =_imp->rotos.begin(); it != _imp->rotos.end(); ++it) {
            if (roto == (*it)->getNode()->getNode()->getRotoContext()) {
                std::list<NodeCurveEditorElement*> elems = (*it)->findElement(knob, dimension);
                if (!elems.empty()) {
                    for (std::list<NodeCurveEditorElement*>::iterator it2 = elems.begin(); it2 != elems.end(); ++it2) {
                        ret.push_back((*it2)->getCurve());
                    }
                    return ret;
                }
            }
        }
    } else {
        for (std::list<NodeCurveEditorContext*>::const_iterator it = _imp->nodes.begin();
             it != _imp->nodes.end(); ++it) {
            NodeCurveEditorElement* elem = (*it)->findElement(knob,dimension);
            if (elem) {
                ret.push_back(elem->getCurve());
                return ret;
            }
        }
    }

    return ret;
}

void
CurveEditor::hideCurve(KnobGui* knob,
                       int dimension)
{
    for (std::list<NodeCurveEditorContext*>::const_iterator it = _imp->nodes.begin();
         it != _imp->nodes.end(); ++it) {
        NodeCurveEditorElement* elem = (*it)->findElement(knob,dimension);
        if (elem) {
            elem->getCurve()->setVisible(false);
            elem->getTreeItem()->setHidden(true);
            checkIfHiddenRecursivly( _imp->tree, elem->getTreeItem() );
            break;
        }
    }
    _imp->curveWidget->update();
}

void
CurveEditor::hideCurves(KnobGui* knob)
{
    for (int i = 0; i < knob->getKnob()->getDimension(); ++i) {
        for (std::list<NodeCurveEditorContext*>::const_iterator it = _imp->nodes.begin();
             it != _imp->nodes.end(); ++it) {
            NodeCurveEditorElement* elem = (*it)->findElement(knob,i);
            if (elem) {
                elem->getCurve()->setVisible(false);
                elem->getTreeItem()->setHidden(true);
                checkIfHiddenRecursivly( _imp->tree, elem->getTreeItem() );
                break;
            }
        }
    }
    _imp->curveWidget->update();
}

void
CurveEditor::showCurve(KnobGui* knob,
                       int dimension)
{
    for (std::list<NodeCurveEditorContext*>::const_iterator it = _imp->nodes.begin();
         it != _imp->nodes.end(); ++it) {
        NodeCurveEditorElement* elem = (*it)->findElement(knob,dimension);
        if (elem) {
            if ( elem->getCurve()->getInternalCurve()->isAnimated() ) {
                elem->getCurve()->setVisible(true);
                elem->getTreeItem()->setHidden(false);
                if ( elem->getTreeItem()->parent() ) {
                    elem->getTreeItem()->parent()->setHidden(false);
                    elem->getTreeItem()->parent()->setExpanded(true);
                    if ( elem->getTreeItem()->parent()->parent() ) {
                        elem->getTreeItem()->parent()->parent()->setHidden(false);
                        elem->getTreeItem()->parent()->parent()->setExpanded(true);
                    }
                }
            }
            break;
        }
    }
    _imp->curveWidget->update();
}

void
CurveEditor::showCurves(KnobGui* knob)
{
    for (int i = 0; i < knob->getKnob()->getDimension(); ++i) {
        for (std::list<NodeCurveEditorContext*>::const_iterator it = _imp->nodes.begin();
             it != _imp->nodes.end(); ++it) {
            NodeCurveEditorElement* elem = (*it)->findElement(knob,i);
            if (elem) {
                if ( elem->getCurve()->getInternalCurve()->isAnimated() ) {
                    elem->getCurve()->setVisible(true);
                    elem->getTreeItem()->setHidden(false);
                    if ( elem->getTreeItem()->parent() ) {
                        elem->getTreeItem()->parent()->setHidden(false);
                        elem->getTreeItem()->parent()->setExpanded(true);
                        if ( elem->getTreeItem()->parent()->parent() ) {
                            elem->getTreeItem()->parent()->parent()->setHidden(false);
                            elem->getTreeItem()->parent()->parent()->setExpanded(true);
                        }
                    }
                }
                break;
            }
        }
    }
    _imp->curveWidget->update();
}

CurveWidget*
CurveEditor::getCurveWidget() const
{
    return _imp->curveWidget;
}


////RotoItemContext

struct RotoItemEditorContextPrivate {
    
    CurveEditor* widget;
    RotoCurveEditorContext* context;
    boost::shared_ptr<RotoDrawableItem> curve;
    QTreeWidgetItem* nameItem;
    std::list<NodeCurveEditorElement*> knobs;
    bool doDeleteItem;
    
    RotoItemEditorContextPrivate(CurveEditor* widget,
                                 const boost::shared_ptr<RotoDrawableItem>& curve,
                               RotoCurveEditorContext* context)
    : widget(widget)
    , context(context)
    , curve(curve)
    , nameItem(0)
    , knobs()
    , doDeleteItem(true)
    {
        
    }
};


RotoItemEditorContext::RotoItemEditorContext(QTreeWidget* tree,
                                             CurveEditor* widget,
                                             const boost::shared_ptr<RotoDrawableItem>& curve,
                                             RotoCurveEditorContext* context)
: _imp(new RotoItemEditorContextPrivate(widget,curve,context))
{
    const std::list<KnobPtr >& knobs = curve->getKnobs();
    _imp->nameItem = new QTreeWidgetItem(_imp->context->getItem());
    QString name(_imp->curve->getLabel().c_str());
    _imp->nameItem->setExpanded(true);
    _imp->nameItem->setText(0, name);
    
    
    boost::shared_ptr<RotoContext> roto = context->getNode()->getNode()->getRotoContext();

    
    bool hasAtLeast1KnobWithACurveShown = false;
    
    for (std::list<KnobPtr >::const_iterator it = knobs.begin(); it != knobs.end(); ++it) {
        createElementsForKnob(_imp->nameItem, 0, *it, widget, tree,roto, _imp->knobs, &hasAtLeast1KnobWithACurveShown);
    }

}

RotoItemEditorContext::~RotoItemEditorContext()
{
    if (_imp->doDeleteItem) {
        delete _imp->nameItem;
    }
    for (std::list<NodeCurveEditorElement*>::iterator it = _imp->knobs.begin() ; it != _imp->knobs.end(); ++it) {
        delete *it;
    }
}

void
RotoItemEditorContext::preventItemDeletion()
{
    _imp->doDeleteItem = false;
}

boost::shared_ptr<RotoDrawableItem>
RotoItemEditorContext::getRotoItem() const
{
    return _imp->curve;
}

QString
RotoItemEditorContext::getName() const
{
    return QString(_imp->curve->getLabel().c_str());
}

QTreeWidgetItem*
RotoItemEditorContext::getItem() const
{
    return _imp->nameItem;
}

boost::shared_ptr<RotoContext>
RotoItemEditorContext::getContext() const
{
    return _imp->context->getNode()->getNode()->getRotoContext();
}

CurveEditor*
RotoItemEditorContext::getWidget() const
{
    return _imp->widget;
}

void
RotoItemEditorContext::onNameChanged(const QString & name)
{
    _imp->nameItem->setText(0, name);
}



static void recursiveSelectElement(const std::list<NodeCurveEditorElement*>& elements,
                                   QTreeWidgetItem* cur,
                                   bool mustSelect,
                                   std::vector<boost::shared_ptr<CurveGui> > *curves)
{
    if (mustSelect) {
        for (std::list<NodeCurveEditorElement*>::const_iterator it = elements.begin(); it != elements.end(); ++it) {
            boost::shared_ptr<CurveGui> curve = (*it)->getCurve();
            cur->setSelected(true);
            if (curve  && curve->getInternalCurve()->isAnimated() ) {
                curves->push_back(curve);
            }
        }
    } else {
        for (std::list<NodeCurveEditorElement*>::const_iterator it = elements.begin(); it != elements.end(); ++it) {
            
            if ((*it)->getTreeItem() == cur) {
                boost::shared_ptr<CurveGui> curve = (*it)->getCurve();
                cur->setSelected(true);
                if (curve  && curve->getInternalCurve()->isAnimated() ) {
                    curves->push_back(curve);
                } else {
                    for (int i = 0; i < cur->childCount(); ++i) {
                        recursiveSelectElement(elements, cur->child(i), true, curves);
                    }
                }
                break;
            }
        }
    }
}

void
RotoItemEditorContext::recursiveSelect(QTreeWidgetItem* cur,bool mustSelect,
                                           std::vector<boost::shared_ptr<CurveGui> > *curves)
{
    QTreeWidgetItem* curveItem = 0;
    boost::shared_ptr<CurveGui> animCurve;
    getAnimCurveAndItem(&curveItem, &animCurve);
    if (mustSelect) {
        cur->setSelected(true);
    }
    if (_imp->nameItem == cur) {
        cur->setSelected(true);
        if (curveItem) {
            curveItem->setSelected(true);
        }
        if (animCurve) {
            curves->push_back(animCurve);
        }
        recursiveSelectElement(_imp->knobs, cur, true, curves);
    } else if (curveItem && cur == curveItem) {
        cur->setSelected(true);
        assert(animCurve);
        curves->push_back(animCurve);
    } else {
        recursiveSelectElement(_imp->knobs, cur, false,  curves);
    }
}

const std::list<NodeCurveEditorElement*>&
RotoItemEditorContext::getElements() const
{
    return _imp->knobs;
}

NodeCurveEditorElement*
RotoItemEditorContext::findElement(KnobGui* knob,int dimension) const
{
    const std::string& name = knob->getKnob()->getName();
    for (std::list<NodeCurveEditorElement*>::const_iterator it = _imp->knobs.begin(); it != _imp->knobs.end(); ++it) {
        if ((*it)->getInternalKnob()->getName() == name && (*it)->getDimension() == dimension) {
            return *it;
        }
    }
    return 0;
}

struct BezierEditorContextPrivate {
    
  
    QTreeWidgetItem* curveItem;
    boost::shared_ptr<BezierCPCurveGui> animCurve;

    
    BezierEditorContextPrivate()
    : curveItem(0)
    , animCurve()
    {
        
    }
};

BezierEditorContext::BezierEditorContext(QTreeWidget* tree,
                                         CurveEditor* widget,
                                         const boost::shared_ptr<Bezier>& curve,
                    RotoCurveEditorContext* context)
: RotoItemEditorContext(tree,widget,boost::dynamic_pointer_cast<RotoDrawableItem>(curve),context)
, _imp(new BezierEditorContextPrivate())
{
    
    _imp->curveItem = new QTreeWidgetItem(getItem());
    _imp->curveItem->setExpanded(true);
    _imp->curveItem->setText(0, "Animation");
    
    CurveWidget* cw = widget->getCurveWidget();
    
    QObject::connect(curve.get(), SIGNAL(keyframeSet(double)), this, SLOT(onKeyframeAdded()));
    QObject::connect(curve.get(), SIGNAL(keyframeRemoved(double)), this, SLOT(onKeyframeRemoved()));
    QObject::connect(curve.get(), SIGNAL(cloned()), this, SLOT(onShapeCloned()));
    
    boost::shared_ptr<RotoContext> roto = context->getNode()->getNode()->getRotoContext();
    _imp->animCurve.reset(new BezierCPCurveGui(cw, curve, roto, getName(), QColor(255,255,255), 1.));
    _imp->animCurve->setVisible(false);
    cw->addCurveAndSetColor(_imp->animCurve);
    
    
}

void
BezierEditorContext::getAnimCurveAndItem(QTreeWidgetItem** item,boost::shared_ptr<CurveGui>* curve) const
{
    *item = _imp->curveItem;
    *curve = _imp->animCurve;
}

BezierEditorContext::~BezierEditorContext()
{
    getWidget()->getCurveWidget()->removeCurve(_imp->animCurve.get());

}


////// Stroke

struct StrokeEditorContextPrivate {
    
    CurveEditor* widget;
    RotoCurveEditorContext* context;
    boost::shared_ptr<RotoStrokeItem> curve;
    QTreeWidgetItem* nameItem;
    std::list<NodeCurveEditorElement*> knobs;
    bool doDeleteItem;
    
    StrokeEditorContextPrivate(CurveEditor* widget,
                               const boost::shared_ptr<RotoStrokeItem>& curve,
                               RotoCurveEditorContext* context)
    : widget(widget)
    , context(context)
    , curve(curve)
    , nameItem(0)
    , knobs()
    , doDeleteItem(true)
    {
        
    }
};
////////RotoContext

struct RotoCurveEditorContextPrivate
{
    CurveEditor* widget;
    QTreeWidget* tree;
    NodeGuiPtr node;
    QTreeWidgetItem* nameItem;
    std::list< RotoItemEditorContext* > curves;
    
    RotoCurveEditorContextPrivate(CurveEditor* widget,QTreeWidget *tree,const NodeGuiPtr& node)
    : widget(widget)
    , tree(tree)
    , node(node)
    , nameItem(0)
    , curves()
    {
        
    }
};

RotoCurveEditorContext::RotoCurveEditorContext(CurveEditor* widget,
                                               QTreeWidget *tree,
                       const NodeGuiPtr& node)
: _imp(new RotoCurveEditorContextPrivate(widget,tree,node))
{
    boost::shared_ptr<RotoContext> rotoCtx = node->getNode()->getRotoContext();
    assert(rotoCtx);
    
    _imp->nameItem = new QTreeWidgetItem(tree);
    _imp->nameItem->setExpanded(true);
    _imp->nameItem->setText( 0,_imp->node->getNode()->getLabel().c_str() );
    QObject::connect( node->getNode().get(),SIGNAL(labelChanged(QString)),this,SLOT(onNameChanged(QString)) );

    QObject::connect( rotoCtx.get(),SIGNAL(itemRemoved(boost::shared_ptr<RotoItem>,int)),this,
                     SLOT(onItemRemoved(boost::shared_ptr<RotoItem>,int)) );
    QObject::connect( rotoCtx.get(),SIGNAL(itemInserted(int,int)),this,SLOT(itemInserted(int,int)) );
    QObject::connect( rotoCtx.get(),SIGNAL(itemLabelChanged(boost::shared_ptr<RotoItem>)),this,SLOT(onItemNameChanged(boost::shared_ptr<RotoItem>)) );
    
    std::list<boost::shared_ptr<RotoDrawableItem> > curves = rotoCtx->getCurvesByRenderOrder();
    
    for (std::list<boost::shared_ptr<RotoDrawableItem> >::iterator it = curves.begin(); it != curves.end(); ++it) {
        boost::shared_ptr<Bezier> isBezier = boost::dynamic_pointer_cast<Bezier>(*it);
        boost::shared_ptr<RotoStrokeItem> isStroke = boost::dynamic_pointer_cast<RotoStrokeItem>(*it);
        if (isBezier) {
            BezierEditorContext* c = new BezierEditorContext(tree, widget, isBezier, this);
            _imp->curves.push_back(c);
        } else if (isStroke) {
            RotoItemEditorContext* c = new RotoItemEditorContext(tree,widget,isStroke, this);
            _imp->curves.push_back(c);
        }
    }
}

RotoCurveEditorContext::~RotoCurveEditorContext()
{
    delete _imp->nameItem;
    for (std::list< RotoItemEditorContext*>::iterator it = _imp->curves.begin(); it != _imp->curves.end(); ++it) {
        (*it)->preventItemDeletion();
        delete *it;
    }
}

void
RotoCurveEditorContext::setVisible(bool visible)
{
    for (std::list< RotoItemEditorContext*>::iterator it = _imp->curves.begin(); it != _imp->curves.end(); ++it) {
        (*it)->getItem()->setHidden(!visible);
    }
}

NodeGuiPtr
RotoCurveEditorContext::getNode() const
{
    return _imp->node;
}

QTreeWidgetItem*
RotoCurveEditorContext::getItem() const
{
    return _imp->nameItem;
}

void
RotoCurveEditorContext::onNameChanged(const QString & name)
{
     _imp->nameItem->setText(0,name);
}

void
RotoCurveEditorContext::onItemNameChanged(const boost::shared_ptr<RotoItem>& item)
{
    for (std::list<RotoItemEditorContext*>::iterator it = _imp->curves.begin(); it != _imp->curves.end(); ++it) {
        if ((*it)->getRotoItem() == item) {
            (*it)->onNameChanged(item->getLabel().c_str());
        }
    }
}

void
RotoCurveEditorContext::onItemRemoved(const boost::shared_ptr<RotoItem>& item, int)
{
    for (std::list<RotoItemEditorContext*>::iterator it = _imp->curves.begin(); it != _imp->curves.end(); ++it) {
        if ((*it)->getRotoItem() == item) {
            delete *it;
            _imp->curves.erase(it);
            return;
        }
    }
}

void
RotoCurveEditorContext::itemInserted(int,int)
{
    boost::shared_ptr<RotoContext> roto = _imp->node->getNode()->getRotoContext();
    assert(roto);
    boost::shared_ptr<RotoItem> item = roto->getLastInsertedItem();
    boost::shared_ptr<Bezier> isBezier = boost::dynamic_pointer_cast<Bezier>(item);
    boost::shared_ptr<RotoStrokeItem> isStroke = boost::dynamic_pointer_cast<RotoStrokeItem>(item);
    if (isBezier) {
        BezierEditorContext* b = new BezierEditorContext(_imp->tree, _imp->widget, isBezier, this);
        _imp->curves.push_back(b);
    } else if (isStroke) {
        RotoItemEditorContext* b = new RotoItemEditorContext(_imp->tree, _imp->widget, isStroke, this);
        _imp->curves.push_back(b);
    }
}

void
RotoCurveEditorContext::recursiveSelectRoto(QTreeWidgetItem* cur,
                         std::vector<boost::shared_ptr<CurveGui> > *curves)
{
    if (cur == _imp->nameItem) {
        cur->setSelected(true);
        for (std::list<RotoItemEditorContext*>::iterator it = _imp->curves.begin(); it != _imp->curves.end(); ++it) {
            (*it)->recursiveSelect((*it)->getItem(), true,curves);
        }
    } else {
        for (std::list<RotoItemEditorContext*>::iterator it = _imp->curves.begin(); it != _imp->curves.end(); ++it) {
            (*it)->recursiveSelect(cur,false, curves);
        }
    }
}

const std::list<RotoItemEditorContext*>&
RotoCurveEditorContext::getElements() const
{
    return _imp->curves;
}

std::list<NodeCurveEditorElement*>
RotoCurveEditorContext::findElement(KnobGui* knob,int dimension) const
{
    
    std::list<NodeCurveEditorElement*> ret;
    
    KnobHolder* holder = knob->getKnob()->getHolder();
    if (!holder) {
        return ret;
    }
    
    EffectInstance* effect = dynamic_cast<EffectInstance*>(holder);
    if (!effect) {
        return ret;
    }
    
    boost::shared_ptr<RotoContext> roto = effect->getNode()->getRotoContext();
    if (!roto) {
        return ret;
    }
    
    std::list<boost::shared_ptr<RotoDrawableItem> > selectedBeziers = roto->getSelectedCurves();
    
    for (std::list<RotoItemEditorContext*>::const_iterator it = _imp->curves.begin(); it != _imp->curves.end(); ++it) {
        
        for (std::list<boost::shared_ptr<RotoDrawableItem> >::iterator it2 = selectedBeziers.begin(); it2 != selectedBeziers.end(); ++it2) {
            if (*it2 == (*it)->getRotoItem()) {
                NodeCurveEditorElement* found = (*it)->findElement(knob, dimension);
                if (found) {
                    ret.push_back(found);
                }
                break;
            }
        }
        
    }
    return ret;
}

void
CurveEditor::keyPressEvent(QKeyEvent* e)
{
    Qt::KeyboardModifiers modifiers = e->modifiers();
    Qt::Key key = (Qt::Key)e->key();
    
    bool accept = true;
    if (isKeybind(kShortcutGroupViewer, kShortcutIDActionFitViewer, modifiers, key)) {
        _imp->filterEdit->setFocus();
    } else {
        accept = false;
    }
    if (accept) {
        takeClickFocus();
        e->accept();
    } else {
        handleUnCaughtKeyPressEvent(e);
        QWidget::keyPressEvent(e);
    }
}

void
CurveEditor::keyReleaseEvent(QKeyEvent* e)
{
    handleUnCaughtKeyUpEvent(e);
    QWidget::keyReleaseEvent(e);
}


void
CurveEditor::enterEvent(QEvent* e)
{
    enterEventBase();
    QWidget::enterEvent(e);
}

void
CurveEditor::leaveEvent(QEvent* e)
{
    leaveEventBase();
    QWidget::leaveEvent(e);
}

void
CurveEditor::onInputEventCalled()
{
    takeClickFocus();
}

boost::shared_ptr<CurveGui>
CurveEditor::getSelectedCurve() const
{
    return _imp->selectedKnobCurve.lock();
}

void
CurveEditor::setSelectedCurve(const boost::shared_ptr<CurveGui>& curve)
{
    boost::shared_ptr<KnobCurveGui> knobCurve = boost::dynamic_pointer_cast<KnobCurveGui>(curve);
    if (curve && !knobCurve) {
        return;
    }
    
    _imp->selectedKnobCurve = knobCurve;
    
    if (knobCurve) {
        std::stringstream ss;
        KnobPtr knob = knobCurve->getInternalKnob();
        assert(knob);
        KnobHolder* holder = knob->getHolder();
        if (holder) {
            EffectInstance* effect = dynamic_cast<EffectInstance*>(holder);
            assert(effect);
            ss << effect->getNode()->getFullyQualifiedName();
            ss << '.';
            ss << knob->getName();
            if (knob->getDimension() > 1) {
                ss << '.';
                ss << knob->getDimensionName(knobCurve->getDimension());
            }
            _imp->knobLabel->setText(ss.str().c_str());
            _imp->knobLabel->setAltered(false);
            std::string expr = knob->getExpression(knobCurve->getDimension());
            if (!expr.empty()) {
                _imp->knobLineEdit->setText(expr.c_str());
                double v = knob->getValueAtWithExpression(getGui()->getApp()->getTimeLine()->currentFrame(), ViewIdx(0), knobCurve->getDimension());
                _imp->resultLabel->setText("= " + QString::number(v));
            } else {
                _imp->knobLineEdit->clear();
                _imp->resultLabel->setText("= ");
            }
            _imp->knobLineEdit->setReadOnly(false);
            _imp->resultLabel->setAltered(false);
        }
    } else {
        _imp->knobLabel->setText(tr("No curve selected"));
        _imp->knobLabel->setAltered(true);
        _imp->knobLineEdit->clear();
        _imp->knobLineEdit->setReadOnly(true);
        _imp->resultLabel->setText("= ");
        _imp->resultLabel->setAltered(true);
    }
}

void
CurveEditor::refreshCurrentExpression()
{
    
    boost::shared_ptr<KnobCurveGui> curve = _imp->selectedKnobCurve.lock();
    if (!curve) {
        return;
    }
    KnobPtr knob = curve->getInternalKnob();
    
    std::string expr = knob->getExpression(curve->getDimension());
    double v = knob->getValueAtWithExpression(getGui()->getApp()->getTimeLine()->currentFrame(), ViewIdx(0), curve->getDimension());
    _imp->knobLineEdit->setText(expr.c_str());
    _imp->resultLabel->setText("= " + QString::number(v));
}

void
CurveEditor::setSelectedCurveExpression(const QString& expression)
{
    boost::shared_ptr<KnobCurveGui> curve = _imp->selectedKnobCurve.lock();
    if (!curve) {
        return;
    }
  
    std::string expr = expression.toStdString();
    KnobGui* knobgui = curve->getKnobGui();
    assert(knobgui);
    if (!knobgui) {
        throw std::logic_error("CurveEditor::setSelectedCurveExpression: knobgui is NULL");
    }
    KnobPtr knob = knobgui->getKnob();
    assert(knob);
    if (!knob) {
        throw std::logic_error("CurveEditor::setSelectedCurveExpression: knob is NULL");
    }
    int dim = curve->getDimension();
    std::string exprResult;
    if (!expr.empty()) {
        try {
            knob->validateExpression(expr,dim, false, &exprResult);
        } catch (...) {
            _imp->resultLabel->setText(tr("Error"));
            return;
        }
    }
    _imp->curveWidget->pushUndoCommand(new SetExpressionCommand(knob,false,dim,expr));
}

void
CurveEditor::onExprLineEditFinished()
{
    setSelectedCurveExpression(_imp->knobLineEdit->text());
}

NATRON_NAMESPACE_EXIT;

NATRON_NAMESPACE_USING;
#include "moc_CurveEditor.cpp"<|MERGE_RESOLUTION|>--- conflicted
+++ resolved
@@ -420,17 +420,7 @@
     }
     boost::shared_ptr<KnobSignalSlotHandler> handler = helper->getSignalSlotHandler();
     
-<<<<<<< HEAD
-
-=======
-    if (kgui) {
-        QObject::connect( kgui,SIGNAL(keyFrameSet()),curveWidget,SLOT(onCurveChanged()) );
-        QObject::connect( kgui,SIGNAL(keyFrameRemoved()),curveWidget,SLOT(onCurveChanged()) );
-        QObject::connect( kgui, SIGNAL(keyInterpolationChanged()),curveWidget, SLOT(refreshDisplayedTangents()) );
-        QObject::connect( kgui, SIGNAL(keyInterpolationChanged()),curveWidget, SLOT(refreshDisplayedTangents()) );
-        QObject::connect( kgui, SIGNAL(refreshCurveEditor()),curveWidget, SLOT(onCurveChanged()) );
-    }
->>>>>>> ef057e04
+
     
     QTreeWidgetItem* knobItem = new QTreeWidgetItem(parent);
     knobItem->setExpanded(true);
@@ -1428,6 +1418,28 @@
      _imp->nameItem->setText(0,name);
 }
 
+
+void
+RotoItemEditorContext::onKeyframeAdded()
+{
+    _imp->widget->getCurveWidget()->refreshDisplayedTangents();
+    _imp->widget->getCurveWidget()->update();
+}
+
+void
+RotoItemEditorContext::onKeyframeRemoved()
+{
+    _imp->widget->getCurveWidget()->refreshDisplayedTangents();
+    _imp->widget->getCurveWidget()->update();
+}
+
+void
+RotoItemEditorContext::onShapeCloned()
+{
+    _imp->widget->getCurveWidget()->refreshDisplayedTangents();
+    _imp->widget->getCurveWidget()->update();
+}
+
 void
 RotoCurveEditorContext::onItemNameChanged(const boost::shared_ptr<RotoItem>& item)
 {
