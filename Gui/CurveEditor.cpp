--- conflicted
+++ resolved
@@ -505,7 +505,9 @@
     CurveWidget* _curveWidget;
 };
 
-<<<<<<< HEAD
+} // end of anonymous namespace
+
+
 CurveGui* CurveEditor::findCurve(KnobGui* knob,int dimension){
     for(std::list<NodeCurveEditorContext*>::const_iterator it = _nodes.begin();
         it!=_nodes.end();++it){
@@ -516,9 +518,6 @@
     }
     return (CurveGui*)NULL;
 }
-=======
-} // end of anonymous namespace
->>>>>>> 3fe66c09
 
 void CurveEditor::addKeyFrame(KnobGui* knob,SequenceTime time,int dimension){
     for(std::list<NodeCurveEditorContext*>::const_iterator it = _nodes.begin();
