--- conflicted
+++ resolved
@@ -281,11 +281,8 @@
         std::vector<std::string> comps;
         comps.push_back(aFixed);
 
-<<<<<<< HEAD
         return ImagePlaneDesc(layerFixed, "", globalComponentsName, comps);
-=======
-        return ImagePlaneDesc(layerFixed, layerFixed, compsGlobal, comps);
->>>>>>> 8128e21d
+
     } else if (nComps == 2) {
         if ( rFixed.empty() || gFixed.empty() ) {
             return ImagePlaneDesc::getNoneComponents();
@@ -293,12 +290,8 @@
         std::vector<std::string> comps;
         comps.push_back(rFixed);
         comps.push_back(gFixed);
-
-<<<<<<< HEAD
         return ImagePlaneDesc(layerFixed, "", globalComponentsName, comps);
-=======
-        return ImagePlaneDesc(layerFixed, layerFixed, compsGlobal, comps);
->>>>>>> 8128e21d
+
     } else if (nComps == 3) {
         if ( rFixed.empty() || gFixed.empty() || bFixed.empty() ) {
             return ImagePlaneDesc::getNoneComponents();
@@ -308,11 +301,8 @@
         comps.push_back(gFixed);
         comps.push_back(bFixed);
 
-<<<<<<< HEAD
         return ImagePlaneDesc(layerFixed, "", globalComponentsName, comps);
-=======
-        return ImagePlaneDesc(layerFixed, layerFixed, compsGlobal, comps);
->>>>>>> 8128e21d
+
     } else if (nComps == 4) {
         if ( rFixed.empty() || gFixed.empty() || bFixed.empty() || aFixed.empty() ) {
             return ImagePlaneDesc::getNoneComponents();
@@ -323,11 +313,7 @@
         comps.push_back(bFixed);
         comps.push_back(aFixed);
 
-<<<<<<< HEAD
         return ImagePlaneDesc(layerFixed, "", globalComponentsName, comps);
-=======
-        return ImagePlaneDesc(layerFixed, layerFixed, compsGlobal, comps);
->>>>>>> 8128e21d
     }
 
     return ImagePlaneDesc::getNoneComponents();
