--- conflicted
+++ resolved
@@ -341,23 +341,19 @@
 void
 AboutWindow::updateLibrariesVersions()
 {
-<<<<<<< HEAD
-=======
-    QString libsText = QString::fromUtf8("<p>Python %1</p>"
-                                         "<p>Qt %2</p>"
-                                         "<p>Boost %3</p>"
-                                         "<p>Cairo %4</p>"
-                                         "<p>Hoedown %5</p>"
-                                         "<p>Ceres %6</p>"
-                                         "<p>OpenMVG %7</p>"
-                                         )
-                       .arg( QString::fromUtf8(PY_VERSION) )
-                       .arg( appPTR->getQtVersion() )
-                       .arg( appPTR->getBoostVersion() )
-                       .arg( appPTR->getCairoVersion() )
-                       .arg( appPTR->getHoedownVersion() )
-                       .arg( appPTR->getCeresVersion() )
-                       .arg( appPTR->getOpenMVGVersion() );
+    QString libsText;
+    libsText += QString::fromUtf8("<p> Python %1 </p>").arg( QString::fromUtf8(PY_VERSION) );
+    libsText += QString::fromUtf8("<p> Qt %1 </p>").arg( appPTR->getQtVersion() );
+    libsText += QString::fromUtf8("<p> Boost %1 </p>").arg( appPTR->getBoostVersion() );
+
+    QString cairoVersionStr = appPTR->getCairoVersion();
+    if (!cairoVersionStr.isEmpty()) {
+        libsText += QString::fromUtf8("<p> Cairo %1 </p>").arg( QString::fromUtf8(PY_VERSION) );
+    }
+    libsText += QString::fromUtf8("<p> Hoedown %1 </p>").arg( appPTR->getHoedownVersion() );
+    libsText += QString::fromUtf8("<p> Ceres %1 </p>").arg( appPTR->getCeresVersion() );
+    libsText += QString::fromUtf8("<p> OpenMVG %1 </p>").arg( appPTR->getOpenMVGVersion() );
+
     std::list<OpenGLRendererInfo> openGLRenderers;
     OSGLContext::getGPUInfos(openGLRenderers);
     if ( !openGLRenderers.empty() ) {
@@ -367,7 +363,7 @@
         for (std::list<OpenGLRendererInfo>::iterator it = openGLRenderers.begin(); it != openGLRenderers.end(); ++it) {
             libsText += (QLatin1String("<p>") +
                          tr("%1 from %2").arg( QString::fromUtf8( it->rendererName.c_str() ) )
-                                        .arg( QString::fromUtf8( it->vendorName.c_str() ) ) +
+                         .arg( QString::fromUtf8( it->vendorName.c_str() ) ) +
                          QLatin1String("<br />") +
                          tr("OpenGL version %1 with GLSL version %2")
                          .arg( QString::fromUtf8( it->glVersionString.c_str() ) )
@@ -375,28 +371,7 @@
                          QLatin1String("</p>") );
         }
     }
->>>>>>> 129067c2
-
-    QString pythonStr = QString::fromUtf8("<p> Python %1 </p>").arg( QString::fromUtf8(PY_VERSION) );
-    QString qtStr = QString::fromUtf8("<p> Qt %1 </p>").arg( appPTR->getQtVersion() );
-    QString boostStr = QString::fromUtf8("<p> Boost %1 </p>").arg( appPTR->getBoostVersion() );
-    QString openglStr = QString::fromUtf8("<p> OpenGL %1 </p>").arg( appPTR->getOpenGLVersion() );
-
-    QString cairoVersionStr = appPTR->getCairoVersion();
-    QString cairoStr;
-    if (!cairoVersionStr.isEmpty()) {
-        cairoStr = QString::fromUtf8("<p> Cairo %1 </p>").arg( QString::fromUtf8(PY_VERSION) );
-    }
-
-
-    QString libsText;
-    libsText += pythonStr;
-    libsText += qtStr;
-    libsText += boostStr;
-    libsText += openglStr;
-    if (!cairoStr.isEmpty()) {
-        libsText += cairoStr;
-    }
+#pragma message WARN("TODO: print Mesa OpenGL renderer info")
     _libsText->setText(libsText);
 }
 
