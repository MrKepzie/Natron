//  Natron
/* This Source Code Form is subject to the terms of the Mozilla Public
 * License, v. 2.0. If a copy of the MPL was not distributed with this
 * file, You can obtain one at http://mozilla.org/MPL/2.0/. */
/*
 *Created by Alexandre GAUTHIER-FOICHAT on 6/1/2012.
 *contact: immarespond at gmail dot com
 *
 */

#include "NodeGraph.h"

#include <cstdlib>
#include <set>
#include <map>
#include <vector>

CLANG_DIAG_OFF(unused-private-field)
// /opt/local/include/QtGui/qmime.h:119:10: warning: private field 'type' is not used [-Wunused-private-field]
#include <QGraphicsProxyWidget>
CLANG_DIAG_ON(unused-private-field)
#include <QGraphicsTextItem>
#include <QFileSystemModel>
#include <QScrollArea>
#include <QScrollBar>
#include <QVBoxLayout>
#include <QGraphicsLineItem>
#include <QGraphicsPixmapItem>
#include <QUndoStack>
#include <QMenu>
#include <QThread>
#include <QDropEvent>
#include <QCoreApplication>
#include <QMimeData>
#include <QLineEdit>
#include <QDebug>
#include <QtCore/QRectF>
#include <QtCore/QTimer>
#include <QLabel>
#include <QAction>
#include <QPainter>
CLANG_DIAG_OFF(deprecated)
CLANG_DIAG_OFF(uninitialized)
#include <QMutex>
CLANG_DIAG_ON(deprecated)
CLANG_DIAG_ON(uninitialized)

#include <SequenceParsing.h>

#include "Engine/AppManager.h"

#include "Engine/VideoEngine.h"
#include "Engine/OfxEffectInstance.h"
#include "Engine/ViewerInstance.h"
#include "Engine/Hash64.h"
#include "Engine/FrameEntry.h"
#include "Engine/Settings.h"
#include "Engine/KnobFile.h"
#include "Engine/Project.h"
#include "Engine/Plugin.h"
#include "Engine/NodeSerialization.h"
#include "Engine/Node.h"
#include "Engine/NoOp.h"

#include "Gui/TabWidget.h"
#include "Gui/Edge.h"
#include "Gui/Gui.h"
#include "Gui/DockablePanel.h"
#include "Gui/ToolButton.h"
#include "Gui/KnobGui.h"
#include "Gui/ViewerGL.h"
#include "Gui/ViewerTab.h"
#include "Gui/NodeGui.h"
#include "Gui/Gui.h"
#include "Gui/TimeLineGui.h"
#include "Gui/SequenceFileDialog.h"
#include "Gui/GuiAppInstance.h"
#include "Gui/NodeGuiSerialization.h"
#include "Gui/CurveEditor.h"
#include "Gui/NodeBackDrop.h"
#include "Gui/NodeBackDropSerialization.h"
#include "Gui/NodeGraphUndoRedo.h"
#include "Gui/NodeCreationDialog.h"
#include "Gui/GuiMacros.h"

#define NATRON_CACHE_SIZE_TEXT_REFRESH_INTERVAL_MS 1000

#define NATRON_BACKDROP_DEFAULT_WIDTH 80
#define NATRON_BACKDROP_DEFAULT_HEIGHT 80

#define NATRON_NODE_DUPLICATE_X_OFFSET 50

///These are percentages of the size of the NodeGraph in widget coordinates.
#define NATRON_NAVIGATOR_BASE_HEIGHT 0.2
#define NATRON_NAVIGATOR_BASE_WIDTH 0.2

using namespace Natron;
using std::cout; using std::endl;


namespace
{
    struct NodeClipBoard {
        std::list<boost::shared_ptr<NodeSerialization> > nodes;
        std::list<boost::shared_ptr<NodeGuiSerialization> > nodesUI;
        std::list<boost::shared_ptr<NodeBackDropSerialization> > bds;
        
        NodeClipBoard()
        : nodes()
        , nodesUI()
        , bds()
        {
        }
        
        bool isEmpty() const { return nodes.empty() && nodesUI.empty() && bds.empty(); }
    };
    
    enum EVENT_STATE
    {
        DEFAULT,
        MOVING_AREA,
        ARROW_DRAGGING,
        NODE_DRAGGING,
        BACKDROP_DRAGGING,
        BACKDROP_RESIZING,
        SELECTION_RECT,
    };
    
    struct NodeSelection
    {
        std::list< boost::shared_ptr<NodeGui> > nodes;
        std::list<NodeBackDrop*> bds;
    };
    
    class Navigator : public QGraphicsPixmapItem
    {
        QGraphicsLineItem* _navLeftEdge;
        QGraphicsLineItem* _navBottomEdge;
        QGraphicsLineItem* _navRightEdge;
        QGraphicsLineItem* _navTopEdge;

        
    public:
        
        Navigator(QGraphicsItem* parent = 0)
        : QGraphicsPixmapItem(parent)
        , _navLeftEdge(NULL)
        , _navBottomEdge(NULL)
        , _navRightEdge(NULL)
        , _navTopEdge(NULL)
        {
            QPen p;
            p.setBrush(QColor(200,200,200));
            p.setWidth(2);
            
            _navLeftEdge = new QGraphicsLineItem(this);
            _navLeftEdge->setPen(p);
            
            _navBottomEdge = new QGraphicsLineItem(this);
            _navBottomEdge->setPen(p);
            
            _navRightEdge = new QGraphicsLineItem(this);
            _navRightEdge->setPen(p);
            
            _navTopEdge = new QGraphicsLineItem(this);
            _navTopEdge->setPen(p);
        
        }
        
        virtual ~Navigator() {}
        
        int getLineWidth() const { return _navLeftEdge->pen().width(); }
        
        void refreshPosition(const QPointF& navTopLeftScene,double width,double height)
        {
           
            setPos(navTopLeftScene);
            
            _navLeftEdge->setLine(0,
                                  height,
                                  0,
                                  0);
            
            _navTopEdge->setLine(0,
                                 0,
                                 width,
                                 0);
            
            _navRightEdge->setLine(width ,
                                   0,
                                   width ,
                                   height);
            
            _navBottomEdge->setLine(width ,
                                    height,
                                    0,
                                    height);
        }
    };
    
    class SelectionRectangle : public QGraphicsRectItem
    {
    public:
        
        SelectionRectangle(QGraphicsItem* parent = 0)
        : QGraphicsRectItem(parent)
        {

        }
        
        virtual void paint(QPainter *painter, const QStyleOptionGraphicsItem */*option*/,QWidget */*widget*/) OVERRIDE FINAL
        {
            QRectF r = rect();
            QColor color(16,84,200,20);
            painter->setBrush(color);
            painter->drawRect(r);
            double w = painter->pen().widthF();
            painter->fillRect(QRect(r.x() + w,r.y() + w,r.width() - w,r.height() - w),color);
        }
    };

}

struct NodeGraphPrivate
{
    NodeGraph* _publicInterface;
    Gui* _gui;
    
    QPointF _lastScenePosClick;
    
    QPointF _lastNodeDragStartPoint;
    
    QPointF _lastSelectionStartPoint;
    
    EVENT_STATE _evtState;
    
    boost::shared_ptr<NodeGui> _magnifiedNode;
    double _nodeSelectedScaleBeforeMagnif;
    bool _magnifOn;
    
    Edge* _arrowSelected;
    
    mutable QMutex _nodesMutex;
    
    std::list<boost::shared_ptr<NodeGui> > _nodes;
    std::list<boost::shared_ptr<NodeGui> > _nodesTrash;
    
    ///Enables the "Tab" shortcut to popup the node creation dialog.
    ///This is set to true on enterEvent and set back to false on leaveEvent
    bool _nodeCreationShortcutEnabled;
    
    QGraphicsItem* _root; ///< this is the parent of all items in the graph
    QGraphicsItem* _nodeRoot; ///< this is the parent of all nodes
    
    QScrollArea* _propertyBin;
    
    QGraphicsTextItem* _cacheSizeText;
    
    QTimer _refreshCacheTextTimer;
    
    Navigator* _navigator;
    
    QUndoStack* _undoStack;
    
    
    QMenu* _menu;
    
    QGraphicsItem *_tL,*_tR,*_bR,*_bL;
    
    bool _refreshOverlays;
    
    NodeClipBoard _nodeClipBoard;
    
    Edge* _highLightedEdge;
    
    ///This is a hint edge we show when _highLightedEdge is not NULL to display a possible connection.
    Edge* _hintInputEdge;
    Edge* _hintOutputEdge;
    
    std::list<NodeBackDrop*> _backdrops;
    
    NodeBackDrop* _backdropResized; //< the backdrop being resized
    bool _firstMove;
    
    NodeSelection _selection;
    
    QGraphicsRectItem* _selectionRect;
    
    bool _bendPointsVisible;

    bool _knobLinksVisible;
    
    NodeGraphPrivate(Gui* gui,NodeGraph* p)
    : _publicInterface(p)
    , _gui(gui)
    , _lastScenePosClick()
    , _lastNodeDragStartPoint()
    , _lastSelectionStartPoint()
    , _evtState(DEFAULT)
    , _magnifiedNode()
    , _nodeSelectedScaleBeforeMagnif(1.)
    , _magnifOn(false)
    , _arrowSelected(NULL)
    , _nodesMutex()
    , _nodes()
    , _nodesTrash()
    , _nodeCreationShortcutEnabled(false)
    , _root(NULL)
    , _nodeRoot(NULL)
    , _propertyBin(NULL)
    , _cacheSizeText(NULL)
    , _refreshCacheTextTimer()
    , _navigator(NULL)
    , _undoStack(NULL)
    , _menu(NULL)
    , _tL(NULL)
    , _tR(NULL)
    , _bR(NULL)
    , _bL(NULL)
    , _refreshOverlays(false)
    , _nodeClipBoard()
    , _highLightedEdge(NULL)
    , _hintInputEdge(NULL)
    , _hintOutputEdge(NULL)
    , _backdrops()
    , _backdropResized(NULL)
    , _firstMove(true)
    , _selection()
    , _selectionRect(NULL)
    , _bendPointsVisible(false)
    , _knobLinksVisible(true)
    {
        
    }

    void resetAllClipboards();
    
    QRectF calcNodesBoundingRect();
    
    void copyNodesInternal(NodeClipBoard& clipboard);
    void pasteNodesInternal(const NodeClipBoard& clipboard);
    
    /**
     * @brief Create a new node given the serialization of another one
     * @param offset[in] The offset applied to the new node position relative to the serialized node's position.
     **/
    boost::shared_ptr<NodeGui> pasteNode(const NodeSerialization& internalSerialization,
                                         const NodeGuiSerialization& guiSerialization,
                                         const QPointF& offset);
    
    /**
     * @brief Create a new node backdrop given the serialization of another one
     * @param offset[in] The offset applied to the new backdrop position relative to the serialized backdrop's position.
     **/
    NodeBackDrop* pasteBackdrop(const NodeBackDropSerialization& serialization,
                                const QPointF& offset);
    
    /**
     * @brief This is called once all nodes of a clipboard have been pasted to try to restore connections between them
     * WARNING: The 2 lists must be ordered the same: each item in serializations corresponds to the same item in the newNodes
     * list. We're not using 2 lists to avoid a copy from the paste function.
     **/
    void restoreConnections(const std::list<boost::shared_ptr<NodeSerialization> >& serializations,
                            const std::list<boost::shared_ptr<NodeGui> >& newNodes);

    void editSelectionFromSelectionRectangle(bool addToSelection);
    
    void resetSelection();
    
    void setNodesBendPointsVisible(bool visible);
    
    void rearrangeSelectedNodes();
    
    void toggleSelectedNodesEnabled();
    
};

NodeGraph::NodeGraph(Gui* gui,
                     QGraphicsScene* scene,
                     QWidget *parent)
    : QGraphicsView(scene,parent)
    , _imp(new NodeGraphPrivate(gui,this))
{
    setAcceptDrops(true);
    
    QObject::connect(_imp->_gui->getApp()->getProject().get(), SIGNAL(nodesCleared()), this, SLOT(onProjectNodesCleared()));
    
    setMouseTracking(true);
    setCacheMode(CacheBackground);
    setViewportUpdateMode(QGraphicsView::FullViewportUpdate);
    setRenderHint(QPainter::Antialiasing);
    setTransformationAnchor(QGraphicsView::AnchorViewCenter);
    scale(qreal(0.8), qreal(0.8));
    
    _imp->_root = new QGraphicsTextItem(0);
    _imp->_nodeRoot = new QGraphicsTextItem(_imp->_root);
    scene->addItem(_imp->_root);
    
    _imp->_selectionRect = new SelectionRectangle(_imp->_root);
    _imp->_selectionRect->setZValue(1);
    _imp->_selectionRect->hide();
    
    _imp->_navigator = new Navigator(0);
     scene->addItem(_imp->_navigator);
    _imp->_navigator->setFlag(QGraphicsItem::ItemIgnoresTransformations);
    _imp->_navigator->hide();
    
    
    _imp->_cacheSizeText = new QGraphicsTextItem(0);
    scene->addItem(_imp->_cacheSizeText);
    _imp->_cacheSizeText->setFlag(QGraphicsItem::ItemIgnoresTransformations);
    _imp->_cacheSizeText->setDefaultTextColor(QColor(200,200,200));
    
    QObject::connect(&_imp->_refreshCacheTextTimer,SIGNAL(timeout()),this,SLOT(updateCacheSizeText()));
    _imp->_refreshCacheTextTimer.start(NATRON_CACHE_SIZE_TEXT_REFRESH_INTERVAL_MS);
    
    _imp->_undoStack = new QUndoStack(this);
    _imp->_undoStack->setUndoLimit(appPTR->getCurrentSettings()->getMaximumUndoRedoNodeGraph());
    _imp->_gui->registerNewUndoStack(_imp->_undoStack);
    
    _imp->_hintInputEdge = new Edge(0,0,boost::shared_ptr<NodeGui>(),_imp->_nodeRoot);
    _imp->_hintInputEdge->setDefaultColor(QColor(0,255,0,100));
    _imp->_hintInputEdge->hide();
    
    _imp->_hintOutputEdge = new Edge(0,0,boost::shared_ptr<NodeGui>(),_imp->_nodeRoot);
    _imp->_hintOutputEdge->setDefaultColor(QColor(0,255,0,100));
    _imp->_hintOutputEdge->hide();
    
    _imp->_tL = new QGraphicsTextItem(0);
    _imp->_tL->setFlag(QGraphicsItem::ItemIgnoresTransformations);
    scene->addItem(_imp->_tL);
    
    _imp->_tR = new QGraphicsTextItem(0);
    _imp->_tR->setFlag(QGraphicsItem::ItemIgnoresTransformations);
    scene->addItem(_imp->_tR);
    
    _imp->_bR = new QGraphicsTextItem(0);
    _imp->_bR->setFlag(QGraphicsItem::ItemIgnoresTransformations);
    scene->addItem(_imp->_bR);
    
    _imp->_bL = new QGraphicsTextItem(0);
    _imp->_bL->setFlag(QGraphicsItem::ItemIgnoresTransformations);
    scene->addItem(_imp->_bL);
    
    scene->setSceneRect(0,0,10000,10000);
    _imp->_tL->setPos(_imp->_tL->mapFromScene(QPointF(0,10000)));
    _imp->_tR->setPos(_imp->_tR->mapFromScene(QPointF(10000,10000)));
    _imp->_bR->setPos(_imp->_bR->mapFromScene(QPointF(10000,0)));
    _imp->_bL->setPos(_imp->_bL->mapFromScene(QPointF(0,0)));
    centerOn(5000,5000);
    
    setVerticalScrollBarPolicy(Qt::ScrollBarAlwaysOff);
    setHorizontalScrollBarPolicy(Qt::ScrollBarAlwaysOff);
    
    _imp->_menu = new QMenu(this);
    _imp->_menu->setFont(QFont(NATRON_FONT, NATRON_FONT_SIZE_11));
    
    QObject::connect(_imp->_gui->getApp()->getTimeLine().get(),SIGNAL(frameChanged(SequenceTime,int)),
                     this,SLOT(onTimeChanged(SequenceTime,int)));

}

<<<<<<< HEAD
NodeGraph::~NodeGraph()
{
=======
NodeGraph::~NodeGraph() {
    
    for (std::list<boost::shared_ptr<NodeGui> >::iterator it = _imp->_nodes.begin(); it!=_imp->_nodes.end(); ++it) {
        (*it)->discardGraphPointer();
    }
    for (std::list<boost::shared_ptr<NodeGui> >::iterator it = _imp->_nodesTrash.begin(); it!=_imp->_nodesTrash.end(); ++it) {
        (*it)->discardGraphPointer();
    }
>>>>>>> 11fd54d9
    QGraphicsScene* scene = _imp->_hintInputEdge->scene();
    if (scene) {
        scene->removeItem(_imp->_hintInputEdge);
    }
    _imp->_hintInputEdge->setParentItem(NULL);
    delete _imp->_hintInputEdge;
    
    scene = _imp->_hintOutputEdge->scene();
    if (scene) {
        scene->removeItem(_imp->_hintOutputEdge);
    }
    _imp->_hintOutputEdge->setParentItem(NULL);
    delete _imp->_hintOutputEdge;

    QObject::disconnect(&_imp->_refreshCacheTextTimer,SIGNAL(timeout()),this,SLOT(updateCacheSizeText()));
    _imp->_nodeCreationShortcutEnabled = false;

    onProjectNodesCleared();
}

void
NodeGraph::setPropertyBinPtr(QScrollArea* propertyBin)
{
    _imp->_propertyBin = propertyBin;
}

const std::list< boost::shared_ptr<NodeGui> >&
NodeGraph::getSelectedNodes() const
{
    return _imp->_selection.nodes;
}

QGraphicsItem*
NodeGraph::getRootItem() const
{
    return _imp->_root;
}

Gui*
NodeGraph::getGui() const
{
    return _imp->_gui;
}

void
NodeGraph::discardGuiPointer()
{
    _imp->_gui = 0;
}

void
NodeGraph::onProjectNodesCleared()
{
    _imp->_selection.nodes.clear();
    {
        QMutexLocker l(&_imp->_nodesMutex);
        while (!_imp->_nodes.empty()) {
            deleteNodePermanantly(*_imp->_nodes.begin());
        }
    }
    
    while (!_imp->_nodesTrash.empty()) {
        deleteNodePermanantly(*(_imp->_nodesTrash.begin()));
    }
    _imp->_nodes.clear();
    _imp->_nodesTrash.clear();
    _imp->_undoStack->clear();
    
    for (std::list<NodeBackDrop*>::iterator it = _imp->_backdrops.begin(); it!= _imp->_backdrops.end(); ++it) {
        delete *it;
    }
    _imp->_backdrops.clear();
}

void
NodeGraph::resizeEvent(QResizeEvent* e)
{
    _imp->_refreshOverlays = true;
    QGraphicsView::resizeEvent(e);
}

void
NodeGraph::paintEvent(QPaintEvent* e)
{
    if (_imp->_refreshOverlays) {
        
        ///The visible portion of the scene, in scene coordinates
        QRectF visibleScene = visibleSceneRect();
        QRect visibleWidget = visibleWidgetRect();
        
        ///Set the cache size overlay to be in the top left corner of the view
        _imp->_cacheSizeText->setPos(visibleScene.topLeft());
        
        double navWidth = NATRON_NAVIGATOR_BASE_WIDTH * width();
        double navHeight = NATRON_NAVIGATOR_BASE_HEIGHT * height();
        
        QPoint btmRightWidget = visibleWidget.bottomRight();
        QPoint navTopLeftWidget = btmRightWidget - QPoint(navWidth  ,navHeight );
        
        QPointF navTopLeftScene = mapToScene(navTopLeftWidget);
        
        _imp->_navigator->refreshPosition(navTopLeftScene,navWidth,navHeight);
        updateNavigator();
        _imp->_refreshOverlays = false;
    }
    QGraphicsView::paintEvent(e);
}

<<<<<<< HEAD
QRectF
NodeGraph::visibleRect()
{
    return mapToScene(viewport()->rect()).boundingRect();
=======
QRectF NodeGraph::visibleSceneRect() {
    return mapToScene(visibleWidgetRect()).boundingRect();
}

QRect NodeGraph::visibleWidgetRect()
{
    return viewport()->rect();
>>>>>>> 11fd54d9
}

boost::shared_ptr<NodeGui>
NodeGraph::createNodeGUI(QVBoxLayout *dockContainer,
                         const boost::shared_ptr<Natron::Node>& node,
                         bool requestedByLoad,
                         double xPosHint,
                         double yPosHint)
{
    boost::shared_ptr<NodeGui> node_ui;
    Dot* isDot = dynamic_cast<Dot*>(node->getLiveInstance());
    if (!isDot) {
        node_ui.reset(new NodeGui(_imp->_nodeRoot));
    } else {
        node_ui.reset(new DotGui(_imp->_nodeRoot));
    }
    node_ui->initialize(this, node_ui, dockContainer, node, requestedByLoad);
    
    ///only move main instances
    if (node->getParentMultiInstanceName().empty()) {
        if (xPosHint != INT_MIN && yPosHint != INT_MIN && _imp->_selection.nodes.size() != 1) {
            QPointF pos = node_ui->mapToParent(node_ui->mapFromScene(QPointF(xPosHint,yPosHint)));
            node_ui->refreshPosition(pos.x(),pos.y());
        } else {
            moveNodesForIdealPosition(node_ui);
        }
    }
    
    {
        QMutexLocker l(&_imp->_nodesMutex);
        _imp->_nodes.push_back(node_ui);
    }
    QUndoStack* nodeStack = node_ui->getUndoStack();
    if (nodeStack) {
        _imp->_gui->registerNewUndoStack(nodeStack);
    }
    
    ///When loading don't add a undo/redo command
    if (!requestedByLoad) {
        _imp->_undoStack->setActive();
        _imp->_undoStack->push(new AddMultipleNodesCommand(this,node_ui));
    }
    _imp->_evtState = DEFAULT;
    return node_ui;
    
}

<<<<<<< HEAD
void
NodeGraph::moveNodesForIdealPosition(boost::shared_ptr<NodeGui> node)
{
    QRectF viewPos = visibleRect();
=======
void NodeGraph::moveNodesForIdealPosition(boost::shared_ptr<NodeGui> node) {
    QRectF viewPos = visibleSceneRect();
>>>>>>> 11fd54d9
    
    ///3 possible values:
    /// 0 = default , i.e: we pop the node in the middle of the graph's current view
    /// 1 = pop the node above the selected node and move the inputs of the selected node a little
    /// 2 = pop the node below the selected node and move the outputs of the selected node a little
    int behavior = 0;
    
    boost::shared_ptr<NodeGui> selected;
    if (_imp->_selection.nodes.size() == 1) {
        selected = _imp->_selection.nodes.front();
    }
    
    if (!selected) {
        behavior = 0;
    } else {
        
        ///this function is redundant with Project::autoConnect, depending on the node selected
        ///and this node we make some assumptions on to where we could put the node.
        
        //        1) selected is output
        //          a) created is output --> fail
        //          b) created is input --> connect input
        //          c) created is regular --> connect input
        //        2) selected is input
        //          a) created is output --> connect output
        //          b) created is input --> fail
        //          c) created is regular --> connect output
        //        3) selected is regular
        //          a) created is output--> connect output
        //          b) created is input --> connect input
        //          c) created is regular --> connect output
        
        ///1)
        if (selected->getNode()->isOutputNode()) {
            
            ///case 1-a) just do default we don't know what else to do
            if (node->getNode()->isOutputNode()) {
                behavior = 0;
            } else {
                ///for either cases 1-b) or 1-c) we just connect the created node as input of the selected node.
                behavior = 1;
            }
           
        }
        ///2) and 3) are similar except for case b)
        else {
            
            ///case 2 or 3- a): connect the created node as output of the selected node.
            if (node->getNode()->isOutputNode()) {
                behavior = 2;
            }
            ///case b)
            else if (node->getNode()->getMaxInputCount() == 0) {
                if (selected->getNode()->getMaxInputCount() == 0) {
                    ///case 2-b) just do default we don't know what else to do
                    behavior = 0;
                } else {
                    ///case 3-b): connect the created node as input of the selected node
                    behavior = 1;
                }
            }
            ///case c) connect created as output of the selected node
            else {
                behavior = 2;
            }
        }
    }
    
    ///if behaviour is 1 , just check that we can effectively connect the node to avoid moving them for nothing
    ///otherwise fallback on behaviour 0
    if (behavior == 1) {
        const std::vector<boost::shared_ptr<Natron::Node> >& inputs = selected->getNode()->getInputs_mt_safe();
        bool oneInputEmpty = false;
        for (U32 i = 0; i < inputs.size() ;++i) {
            if (!inputs[i]) {
                oneInputEmpty = true;
                break;
            }
        }
        if (!oneInputEmpty) {
            behavior = 0;
        }
    }
    
    ///default
    QPointF position;
    if (behavior == 0) {
        position.setX((viewPos.bottomRight().x() + viewPos.topLeft().x()) / 2.);
        position.setY((viewPos.topLeft().y() + viewPos.bottomRight().y()) / 2.);
    }
    ///pop it above the selected node
    else if(behavior == 1) {
        QSize selectedNodeSize = selected->getSize();
        QSize createdNodeSize = node->getSize();
        QPointF selectedNodeMiddlePos = selected->scenePos() +
        QPointF(selectedNodeSize.width() / 2, selectedNodeSize.height() / 2);
        

        position.setX(selectedNodeMiddlePos.x() - createdNodeSize.width() / 2);
        position.setY(selectedNodeMiddlePos.y() - selectedNodeSize.height() / 2 - NodeGui::DEFAULT_OFFSET_BETWEEN_NODES
                      - createdNodeSize.height());
        
        QRectF createdNodeRect(position.x(),position.y(),createdNodeSize.width(),createdNodeSize.height());

        ///now that we have the position of the node, move the inputs of the selected node to make some space for this node
        const std::map<int,Edge*>& selectedNodeInputs = selected->getInputsArrows();
        for (std::map<int,Edge*>::const_iterator it = selectedNodeInputs.begin(); it!=selectedNodeInputs.end();++it) {
            if (it->second->hasSource()) {
                it->second->getSource()->moveAbovePositionRecursively(createdNodeRect);
            }
        }
        
    }
    ///pop it below the selected node
    else {
        QSize selectedNodeSize = selected->getSize();
        QSize createdNodeSize = node->getSize();
        QPointF selectedNodeMiddlePos = selected->scenePos() +
        QPointF(selectedNodeSize.width() / 2, selectedNodeSize.height() / 2);
        
        ///actually move the created node where the selected node is
        position.setX(selectedNodeMiddlePos.x() - createdNodeSize.width() / 2);
        position.setY(selectedNodeMiddlePos.y() + (selectedNodeSize.height() / 2) + NodeGui::DEFAULT_OFFSET_BETWEEN_NODES);
        
        QRectF createdNodeRect(position.x(),position.y(),createdNodeSize.width(),createdNodeSize.height());
        
        ///and move the selected node below recusively
        const std::list<boost::shared_ptr<Natron::Node> >& outputs = selected->getNode()->getOutputs();
        for (std::list<boost::shared_ptr<Natron::Node> >::const_iterator it = outputs.begin(); it!= outputs.end(); ++it) {
            assert(*it);
            boost::shared_ptr<NodeGui> output = _imp->_gui->getApp()->getNodeGui(*it);
            assert(output);
            output->moveBelowPositionRecursively(createdNodeRect);
            
        }
    }
    position = node->mapFromScene(position);
    position = node->mapToParent(position);
    node->setPos(position.x(), position.y());
    
}



void
NodeGraph::mousePressEvent(QMouseEvent* e)
{
    assert(e);

    if (buttonIsMiddle(e)) {
        _imp->_evtState = MOVING_AREA;
        return;
    }

    bool didSomething = false;
    
    _imp->_lastScenePosClick = mapToScene(e->pos());
    
    boost::shared_ptr<NodeGui> selected ;
    Edge* selectedEdge = 0;
    Edge* selectedBendPoint = 0;
    {
        QMutexLocker l(&_imp->_nodesMutex);
        for (std::list<boost::shared_ptr<NodeGui> >::reverse_iterator it = _imp->_nodes.rbegin();it!=_imp->_nodes.rend();++it) {
            boost::shared_ptr<NodeGui>& n = *it;
            QPointF evpt = n->mapFromScene(_imp->_lastScenePosClick);
            if (n->isActive() && n->contains(evpt)) {
                selected = n;
                break;
            }
        }
        if (!selected) {
            ///try to find a selected edge
            for (std::list<boost::shared_ptr<NodeGui> >::reverse_iterator it = _imp->_nodes.rbegin();it!=_imp->_nodes.rend();++it) {
                boost::shared_ptr<NodeGui>& n = *it;
                Edge* bendPointEdge = n->hasBendPointNearbyPoint(_imp->_lastScenePosClick);
                if (bendPointEdge) {
                    selectedBendPoint = bendPointEdge;
                    break;
                }
                Edge* edge = n->hasEdgeNearbyPoint(_imp->_lastScenePosClick);
                if (edge) {
                    selectedEdge = edge;
                }
                
            }
        }
    }
    
    if (selected) {
        didSomething = true;
        if (buttonIsLeft(e)) {
            _imp->_magnifiedNode = selected;
            if (!selected->isSelected()) {
                selectNode(selected, modifierIsShift(e));
            } else if (modifierIsShift(e)) {
                std::list<boost::shared_ptr<NodeGui> >::iterator it = std::find(_imp->_selection.nodes.begin(),
                                                                                _imp->_selection.nodes.end(),selected);
                if (it != _imp->_selection.nodes.end()) {
                    (*it)->setSelected(false);
                }
            }
            _imp->_evtState = NODE_DRAGGING;
            _imp->_lastNodeDragStartPoint = selected->pos();
        } else if (buttonIsRight(e)) {
            if (!selected->isSelected()) {
                selectNode(selected,true); ///< don't wipe the selection
            }
        }
    } else if (selectedBendPoint) {
        _imp->setNodesBendPointsVisible(false);
        
        boost::shared_ptr<Natron::Node> dotNode = _imp->_gui->getApp()->createNode(CreateNodeArgs("Dot",
                                                                                                  std::string(),
                                                                                                  -1,
                                                                                                  -1,
                                                                                                  true,
                                                                                                  -1,
                                                                                                  false));
        assert(dotNode);
        boost::shared_ptr<NodeGui> dotNodeGui = _imp->_gui->getApp()->getNodeGui(dotNode);
        assert(dotNodeGui);
        
        std::list<boost::shared_ptr<NodeGui> > nodesList;
        nodesList.push_back(dotNodeGui);
        _imp->_undoStack->push(new AddMultipleNodesCommand(this,nodesList,std::list<NodeBackDrop*>()));
        
        ///Now connect the node to the edge input
        boost::shared_ptr<Natron::Node> inputNode = selectedBendPoint->getSource()->getNode();
        assert(inputNode);
        ///disconnect previous connection
        boost::shared_ptr<Natron::Node> outputNode = selectedBendPoint->getDest()->getNode();
        assert(outputNode);

        int inputNb = outputNode->inputIndex(inputNode.get());
        assert(inputNb != -1);
        bool ok = _imp->_gui->getApp()->getProject()->disconnectNodes(inputNode, outputNode);
        assert(ok);
        
        ok = _imp->_gui->getApp()->getProject()->connectNodes(0, inputNode, dotNode);
        assert(ok);
        
        _imp->_gui->getApp()->getProject()->connectNodes(inputNb,dotNode,outputNode);
        
        QPointF pos = dotNodeGui->mapToParent(dotNodeGui->mapFromScene(_imp->_lastScenePosClick));
        dotNodeGui->refreshPosition(pos.x(), pos.y());
        if (!dotNodeGui->isSelected()) {
            selectNode(dotNodeGui, modifierIsShift(e));
        }
        _imp->_evtState = NODE_DRAGGING;
        _imp->_lastNodeDragStartPoint = dotNodeGui->pos();
        didSomething = true;
    } else if (selectedEdge) {
        _imp->_arrowSelected = selectedEdge;
        didSomething = true;
        _imp->_evtState = ARROW_DRAGGING;
    }
    
    if (_imp->_evtState == DEFAULT) {
        ///check if nearby a backdrop
        for (std::list<NodeBackDrop*>::iterator it = _imp->_backdrops.begin(); it!=_imp->_backdrops.end(); ++it) {
            if ((*it)->isNearbyHeader(_imp->_lastScenePosClick)) {
                didSomething = true;
                if (!(*it)->isSelected()) {
                    selectBackDrop(*it, modifierIsShift(e));
                }
                if (buttonIsLeft(e)) {
                    _imp->_evtState = BACKDROP_DRAGGING;
                }
                break;
            } else if ((*it)->isNearbyResizeHandle(_imp->_lastScenePosClick)) {
                didSomething = true;
                _imp->_backdropResized = *it;
                if (!(*it)->isSelected()) {
                    selectBackDrop(*it, modifierIsShift(e));
                }
                if (buttonIsLeft(e)) {
                    _imp->_evtState = BACKDROP_RESIZING;
                }
                break;
            }
        }
    }
    
    ///Don't forget to reset back to null the _backdropResized pointer
    if (_imp->_evtState != BACKDROP_RESIZING) {
        _imp->_backdropResized = NULL;
    }
    
    if (buttonIsRight(e)) {
        showMenu(mapToGlobal(e->pos()));
        didSomething = true;
    }
    if (!didSomething) {
        if (buttonIsLeft(e)) {
            if (!modifierIsShift(e)) {
                deselect();
            }
            _imp->_evtState = SELECTION_RECT;
            _imp->_lastSelectionStartPoint = _imp->_lastScenePosClick;
            QPointF clickPos = _imp->_selectionRect->mapFromScene(_imp->_lastScenePosClick);
            _imp->_selectionRect->setRect(clickPos.x(), clickPos.y(), 0, 0);
            _imp->_selectionRect->show();
        } else if (buttonIsMiddle(e)) {
            _imp->_evtState = MOVING_AREA;
            QGraphicsView::mousePressEvent(e);
        }
    }
    
    
}

void
NodeGraph::deselect()
{
    {
        QMutexLocker l(&_imp->_nodesMutex);
        for(std::list<boost::shared_ptr<NodeGui> >::iterator it = _imp->_selection.nodes.begin();it!=_imp->_selection.nodes.end();++it) {
            (*it)->setSelected(false);
        }
    }
    for(std::list<NodeBackDrop*>::iterator it = _imp->_selection.bds.begin();it!=_imp->_selection.bds.end();++it) {
        (*it)->setSelected(false);
    }
    _imp->_selection.nodes.clear();
    _imp->_selection.bds.clear();
    
    if (_imp->_magnifiedNode && _imp->_magnifOn) {
        _imp->_magnifOn = false;
        _imp->_magnifiedNode->setScale_natron(_imp->_nodeSelectedScaleBeforeMagnif);
        
    }
    
}

void
NodeGraph::mouseReleaseEvent(QMouseEvent* e)
{
    EVENT_STATE state = _imp->_evtState;
    _imp->_firstMove = true;
    _imp->_evtState = DEFAULT;
    
    if (state == ARROW_DRAGGING) {
        bool foundSrc = false;
        assert(_imp->_arrowSelected);
        boost::shared_ptr<NodeGui> nodeHoldingEdge = _imp->_arrowSelected->isOutputEdge() ?
        _imp->_arrowSelected->getSource() : _imp->_arrowSelected->getDest();
        assert(nodeHoldingEdge);
        
        std::list<boost::shared_ptr<NodeGui> > nodes = getAllActiveNodes_mt_safe();
        QPointF ep = mapToScene(e->pos());

        for (std::list<boost::shared_ptr<NodeGui> >::iterator it = _imp->_nodes.begin();it!=_imp->_nodes.end();++it) {
            boost::shared_ptr<NodeGui>& n = *it;
            
            if(n->isActive() && n->isNearby(ep) &&
                    (n->getNode()->getName() != nodeHoldingEdge->getNode()->getName())){
               
                
                if (!_imp->_arrowSelected->isOutputEdge()) {

                    if (!n->getNode()->canOthersConnectToThisNode()) {
                        break;
                    }
                   
                    _imp->_arrowSelected->stackBefore(n.get());
                    _imp->_undoStack->setActive();
                    _imp->_undoStack->push(new ConnectCommand(this,_imp->_arrowSelected,_imp->_arrowSelected->getSource(),n));
                } else {
                    
                    ///Find the input edge of the node we just released the mouse over,
                    ///and use that edge to connect to the source of the selected edge.
                    int preferredInput = n->getNode()->getPreferredInputForConnection();
                    if (preferredInput != -1) {
                        const std::map<int,Edge*>& inputEdges = n->getInputsArrows();
                        std::map<int,Edge*>::const_iterator foundInput = inputEdges.find(preferredInput);
                        assert(foundInput != inputEdges.end());
                        _imp->_undoStack->setActive();
                        _imp->_undoStack->push(new ConnectCommand(this,foundInput->second,
                                                            foundInput->second->getSource(),_imp->_arrowSelected->getSource()));
                    
                    }
                }
                foundSrc = true;
                
                break;
            }
        }
        
        ///if we disconnected the input edge, use the undo/redo stack.
        ///Output edges can never be really connected, they're just there
        ///So the user understands some nodes can have output
        if (!foundSrc && !_imp->_arrowSelected->isOutputEdge() && _imp->_arrowSelected->getSource()) {
            _imp->_undoStack->setActive();
            _imp->_undoStack->push(new ConnectCommand(this,_imp->_arrowSelected,_imp->_arrowSelected->getSource(),
                                                      boost::shared_ptr<NodeGui>()));
            scene()->update();
        }
        nodeHoldingEdge->refreshEdges();
        scene()->update();
    } else if (state == NODE_DRAGGING) {
        if (!_imp->_selection.nodes.empty()) {
            
            ///now if there was a hint displayed, use it to actually make connections.
            if (_imp->_highLightedEdge) {
                assert(!_imp->_selection.nodes.empty());
                boost::shared_ptr<NodeGui> selectedNode = _imp->_selection.nodes.front();
                if (_imp->_highLightedEdge->isOutputEdge()) {
                    int prefInput = selectedNode->getNode()->getPreferredInputForConnection();
                    if (prefInput != -1) {
                        Edge* inputEdge = selectedNode->getInputArrow(prefInput);
                        assert(inputEdge);
                        _imp->_undoStack->push(new ConnectCommand(this,inputEdge,inputEdge->getSource(),
                                                                  _imp->_highLightedEdge->getSource()));
                    }
                } else {
                    
                    boost::shared_ptr<NodeGui> src = _imp->_highLightedEdge->getSource();
                    _imp->_undoStack->push(new ConnectCommand(this,_imp->_highLightedEdge,_imp->_highLightedEdge->getSource(),
                                                        selectedNode));
                    
                    ///find out if the node is already connected to what the edge is connected
                    bool alreadyConnected = false;
                    const std::vector<boost::shared_ptr<Natron::Node> >& inpNodes = selectedNode->getNode()->getInputs_mt_safe();
                    if (src) {
                        for (U32 i = 0; i < inpNodes.size();++i) {
                            if (inpNodes[i] == src->getNode()) {
                                alreadyConnected = true;
                                break;
                            }
                        }
                    }
                    
                    if (src && !alreadyConnected) {
                        ///push a second command... this is a bit dirty but I don't have time to add a whole new command just for this
                        int prefInput = selectedNode->getNode()->getPreferredInputForConnection();
                        if (prefInput != -1) {
                            Edge* inputEdge = selectedNode->getInputArrow(prefInput);
                            assert(inputEdge);
                            _imp->_undoStack->push(new ConnectCommand(this,inputEdge,inputEdge->getSource(),src));
                        }
                    }
                }
                _imp->_highLightedEdge->setUseHighlight(false);
                _imp->_highLightedEdge = 0;
                _imp->_hintInputEdge->hide();
                _imp->_hintOutputEdge->hide();
            }
        }
    } else if (state == SELECTION_RECT) {
        _imp->_selectionRect->hide();
        _imp->editSelectionFromSelectionRectangle(modifierIsShift(e));
    }
    scene()->update();
    update();
    setCursor(QCursor(Qt::ArrowCursor));
}

void
NodeGraph::mouseMoveEvent(QMouseEvent* e)
{
    QPointF newPos = mapToScene(e->pos());
    double dx = _imp->_root->mapFromScene(newPos).x() - _imp->_root->mapFromScene(_imp->_lastScenePosClick).x();
    double dy = _imp->_root->mapFromScene(newPos).y() - _imp->_root->mapFromScene(_imp->_lastScenePosClick).y();

    if (_imp->_evtState != SELECTION_RECT) {
        ///set cursor
        boost::shared_ptr<NodeGui> selected;
        Edge* selectedEdge = 0;
        
        {
            QMutexLocker l(&_imp->_nodesMutex);
            for(std::list<boost::shared_ptr<NodeGui> >::iterator it = _imp->_nodes.begin();it!=_imp->_nodes.end();++it){
                boost::shared_ptr<NodeGui>& n = *it;
                QPointF evpt = n->mapFromScene(newPos);
                if(n->isActive() && n->contains(evpt)){
                    selected = n;
                    break;
                }else{
                    Edge* edge = n->hasEdgeNearbyPoint(newPos);
                    if(edge){
                        selectedEdge = edge;
                        break;
                    }
                }
            }
        }
        if (selected) {
            setCursor(QCursor(Qt::OpenHandCursor));
        } else if(selectedEdge) {
            
        } else if(!selectedEdge && !selected) {
            setCursor(QCursor(Qt::ArrowCursor));
        }
    }
    
    bool mustUpdateNavigator = false;
    ///Apply actions
    switch (_imp->_evtState) {
        case ARROW_DRAGGING: {
            QPointF np = _imp->_arrowSelected->mapFromScene(newPos);
            if (_imp->_arrowSelected->isOutputEdge()) {
                _imp->_arrowSelected->dragDest(np);
            } else {
                _imp->_arrowSelected->dragSource(np);
            }
        } break;
        case NODE_DRAGGING:
        case BACKDROP_DRAGGING: {
            
            if (!_imp->_selection.nodes.empty() || !_imp->_selection.bds.empty()) {
                _imp->_undoStack->setActive();
                std::list<MoveMultipleNodesCommand::NodeToMove> nodesToMove;
                for (std::list<boost::shared_ptr<NodeGui> >::iterator it = _imp->_selection.nodes.begin();
                     it!=_imp->_selection.nodes.end(); ++it) {
                    MoveMultipleNodesCommand::NodeToMove n;
                    n.node = *it;
                    n.isWithinBD = false;
                    nodesToMove.push_back(n);
                }
                //= _imp->_selection.nodes;

                if ((_imp->_evtState == BACKDROP_DRAGGING && !modifierIsControl(e)) ||
                    _imp->_evtState == NODE_DRAGGING) {
                    ///For all backdrops also move all the nodes contained within it
                    for (std::list<NodeBackDrop*>::iterator it = _imp->_selection.bds.begin(); it!=_imp->_selection.bds.end(); ++it) {
                        std::list<boost::shared_ptr<NodeGui> > nodesWithinBD = getNodesWithinBackDrop(*it);
                        for (std::list<boost::shared_ptr<NodeGui> >::iterator it2 = nodesWithinBD.begin(); it2!=nodesWithinBD.end(); ++it2) {
                            ///add it only if it's not already in the list
                            bool found = false;
                            for (std::list<MoveMultipleNodesCommand::NodeToMove>::iterator it3 = nodesToMove.begin();
                                 it3!=nodesToMove.end(); ++it3) {
                                if (it3->node == *it2) {
                                    found = true;
                                    break;
                                }
                            }
                            if (!found) {
                                MoveMultipleNodesCommand::NodeToMove n;
                                n.node = *it2;
                                n.isWithinBD = true;
                                nodesToMove.push_back(n);
                                
                            }
                        }
                    }
                }
                mustUpdateNavigator = true;
                _imp->_undoStack->push(new MoveMultipleNodesCommand(nodesToMove,
                                                                    _imp->_selection.bds,
                                                                    newPos.x() - _imp->_lastScenePosClick.x(),
                                                                    newPos.y() - _imp->_lastScenePosClick.y(),newPos));
                
            }
            
            if (_imp->_selection.nodes.size() == 1) {
                ///try to find a nearby edge
                boost::shared_ptr<NodeGui> selectedNode = _imp->_selection.nodes.front();
                boost::shared_ptr<Natron::Node> internalNode = selectedNode->getNode();
                bool doHints = appPTR->getCurrentSettings()->isConnectionHintEnabled();
                
                ///for readers already connected don't show hint
                if (internalNode->getMaxInputCount() == 0 && internalNode->hasOutputConnected()) {
                    doHints = false;
                } else if (internalNode->getMaxInputCount() > 0 && internalNode->hasInputConnected() && internalNode->hasOutputConnected()) {
                    doHints = false;
                }
                
                if (doHints) {
                    QRectF rect = selectedNode->mapToParent(selectedNode->boundingRect()).boundingRect();
                    double tolerance = 20;
                    rect.adjust(-tolerance, -tolerance, tolerance, tolerance);
                    
                    Edge* edge = 0;
                    {
                        QMutexLocker l(&_imp->_nodesMutex);
                        for(std::list<boost::shared_ptr<NodeGui> >::iterator it = _imp->_nodes.begin();it!=_imp->_nodes.end();++it){
                            boost::shared_ptr<NodeGui>& n = *it;
                            if (n != selectedNode) {
                                edge = n->hasEdgeNearbyRect(rect);
                                
                                ///if the edge input is the selected node don't continue
                                if (edge && edge->getSource() == selectedNode) {
                                    edge = 0;
                                }
                                
                                if (edge && edge->isOutputEdge()) {
                                    ///if the edge is an output edge but the node doesn't have any inputs don't continue
                                    if (selectedNode->getInputsArrows().empty()) {
                                        edge = 0;
                                        
                                    }
                                    ///if the source of that edge is already connected also skip
                                    const std::vector<boost::shared_ptr<Natron::Node> >& inpNodes =
                                    selectedNode->getNode()->getInputs_mt_safe();
                                    for (U32 i = 0; i < inpNodes.size();++i) {
                                        if (edge && inpNodes[i] == edge->getSource()->getNode()) {
                                            edge = 0;
                                            break;
                                        }
                                    }
                                    
                                }
                                
                                if (edge && !edge->isOutputEdge()) {
                                    ///if the edge is an input edge but the selected node can't be connected don't continue
                                    if (!selectedNode->getNode()->canOthersConnectToThisNode()) {
                                        edge = 0;
                                    }
                                    
                                    ///if the selected node doesn't have any input but the edge has an input don't continue
                                    if (edge && selectedNode->getInputsArrows().empty() && edge->getSource()) {
                                        edge = 0;
                                    }
                                }
                                
                                if (edge) {
                                    edge->setUseHighlight(true);
                                    break;
                                }
                            }
                        }
                    }
                    if (_imp->_highLightedEdge && _imp->_highLightedEdge != edge) {
                        _imp->_highLightedEdge->setUseHighlight(false);
                        _imp->_hintInputEdge->hide();
                        _imp->_hintOutputEdge->hide();
                    }
                    
                    _imp->_highLightedEdge = edge;
                    
                    if (edge && edge->getSource() && edge->getDest()) {
                        ///setup the hints edge
                        
                        ///find out if the node is already connected to what the edge is connected
                        bool alreadyConnected = false;
                        const std::vector<boost::shared_ptr<Natron::Node> >& inpNodes = selectedNode->getNode()->getInputs_mt_safe();
                        for (U32 i = 0; i < inpNodes.size();++i) {
                            if (inpNodes[i] == edge->getSource()->getNode()) {
                                alreadyConnected = true;
                                break;
                            }
                        }
                        
                        if (!_imp->_hintInputEdge->isVisible()) {
                            if (!alreadyConnected) {
                                int prefInput = selectedNode->getNode()->getPreferredInputForConnection();
                                _imp->_hintInputEdge->setInputNumber(prefInput != -1 ? prefInput : 0);
                                _imp->_hintInputEdge->setSourceAndDestination(edge->getSource(), selectedNode);
                                _imp->_hintInputEdge->setVisible(true);
                                
                            }
                            _imp->_hintOutputEdge->setInputNumber(edge->getInputNumber());
                            _imp->_hintOutputEdge->setSourceAndDestination(selectedNode, edge->getDest());
                            _imp->_hintOutputEdge->setVisible(true);
                        } else {
                            if (!alreadyConnected) {
                                _imp->_hintInputEdge->initLine();
                            }
                            _imp->_hintOutputEdge->initLine();
                        }
                    } else if (edge) {
                        ///setup only 1 of the hints edge
                        
                        if (_imp->_highLightedEdge && !_imp->_hintInputEdge->isVisible()) {
                            if (edge->isOutputEdge()) {
                                int prefInput = selectedNode->getNode()->getPreferredInputForConnection();
                                _imp->_hintInputEdge->setInputNumber(prefInput != -1 ? prefInput : 0);
                                _imp->_hintInputEdge->setSourceAndDestination(edge->getSource(), selectedNode);
                                
                            } else {
                                _imp->_hintInputEdge->setInputNumber(edge->getInputNumber());
                                _imp->_hintInputEdge->setSourceAndDestination(selectedNode,edge->getDest());
                                
                            }
                            _imp->_hintInputEdge->setVisible(true);
                        } else if (_imp->_highLightedEdge && _imp->_hintInputEdge->isVisible()) {
                            _imp->_hintInputEdge->initLine();
                        }
                    }
                    
                }
            }
            setCursor(QCursor(Qt::ClosedHandCursor));

        } break;
        case MOVING_AREA: {
            mustUpdateNavigator = true;
            _imp->_root->moveBy(dx, dy);
            setCursor(QCursor(Qt::SizeAllCursor));
        } break;
        case BACKDROP_RESIZING: {
            mustUpdateNavigator = true;
            assert(_imp->_backdropResized);
            _imp->_undoStack->setActive();
            QPointF p = _imp->_backdropResized->scenePos();
            int w = newPos.x() - p.x();
            int h = newPos.y() - p.y();
            _imp->_undoStack->push(new ResizeBackDropCommand(_imp->_backdropResized,w,h));
        } break;
        case SELECTION_RECT: {
            QPointF startDrag = _imp->_selectionRect->mapFromScene(_imp->_lastSelectionStartPoint);
            QPointF cur = _imp->_selectionRect->mapFromScene(newPos);
            double xmin = std::min(cur.x(),startDrag.x());
            double xmax = std::max(cur.x(),startDrag.x());
            double ymin = std::min(cur.y(),startDrag.y());
            double ymax = std::max(cur.y(),startDrag.y());
            _imp->_selectionRect->setRect(xmin,ymin,xmax - xmin,ymax - ymin);
        } break;
        default:
            break;
    }

    _imp->_lastScenePosClick = newPos;
    
    if (mustUpdateNavigator) {
        _imp->_refreshOverlays = true;
    }
    
    update();

}

void
NodeGraphPrivate::resetSelection()
{
    for (std::list<boost::shared_ptr<NodeGui> >::iterator it = _selection.nodes.begin(); it!=_selection.nodes.end(); ++it) {
        (*it)->setSelected(false);
    }
    for (std::list<NodeBackDrop*>::iterator it = _selection.bds.begin(); it!= _selection.bds.end();++it) {
        (*it)->setSelected(false);
    }
    
    _selection.nodes.clear();
    _selection.bds.clear();
}

void
NodeGraphPrivate::editSelectionFromSelectionRectangle(bool addToSelection)
{
    if (!addToSelection) {
        resetSelection();
    }
    
    QRectF selection = _selectionRect->mapToScene(_selectionRect->rect()).boundingRect();
    
    for (std::list<boost::shared_ptr<NodeGui> >::iterator it = _nodes.begin(); it!=_nodes.end(); ++it) {
        QRectF bbox = (*it)->mapToScene((*it)->boundingRect()).boundingRect();
        if (selection.contains(bbox)) {
            _selection.nodes.push_back(*it);
            (*it)->setSelected(true);
        }
    }
    for (std::list<NodeBackDrop*>::iterator it = _backdrops.begin(); it!= _backdrops.end();++it) {
        QRectF bbox = (*it)->mapToScene((*it)->boundingRect()).boundingRect();
        if (selection.contains(bbox)) {
            _selection.bds.push_back(*it);
            (*it)->setSelected(true);
        }
    }
}

void
NodeGraph::mouseDoubleClickEvent(QMouseEvent* /*e*/)
{
    std::list<boost::shared_ptr<NodeGui> > nodes = getAllActiveNodes_mt_safe();
    for (std::list<boost::shared_ptr<NodeGui> >::iterator it = nodes.begin();it!=nodes.end();++it) {
        QPointF evpt = (*it)->mapFromScene(_imp->_lastScenePosClick);
        if((*it)->isActive() && (*it)->contains(evpt) && (*it)->getSettingPanel()){
            if(!(*it)->isSettingsPanelVisible()){
                (*it)->setVisibleSettingsPanel(true);
            }
            if (!(*it)->wasBeginEditCalled()) {
                (*it)->beginEditKnobs();
            }
            _imp->_gui->putSettingsPanelFirst((*it)->getSettingPanel());
            getGui()->getApp()->redrawAllViewers();
            return;
        }
    }

    for (std::list<NodeBackDrop*>::iterator it = _imp->_backdrops.begin(); it!=_imp->_backdrops.end(); ++it) {
        if ((*it)->isNearbyHeader(_imp->_lastScenePosClick)) {
            if ((*it)->isSettingsPanelClosed()) {
                (*it)->setSettingsPanelClosed(false);
            }
            _imp->_gui->putSettingsPanelFirst((*it)->getSettingsPanel());
            return;
        }
    }
}



bool
NodeGraph::event(QEvent* e)
{
    if ( e->type() == QEvent::KeyPress ) {
        QKeyEvent* ke = static_cast<QKeyEvent*>(e);
        if (ke &&  ke->key() == Qt::Key_Tab && _imp->_nodeCreationShortcutEnabled ) {
            NodeCreationDialog nodeCreation(this);
            
            if (nodeCreation.exec()) {
                QString res = nodeCreation.getNodeName();
                const std::vector<Natron::Plugin*>& allPlugins = appPTR->getPluginsList();
                for (U32 i = 0; i < allPlugins.size(); ++i) {
                    if (allPlugins[i]->getPluginID() == res) {
                        QPointF posHint = mapToScene(mapFromGlobal(QCursor::pos()));
                        getGui()->getApp()->createNode(CreateNodeArgs(res,
                                                                      "",
                                                                      -1,
                                                                      -1,
                                                                      true,
                                                                      -1,
                                                                      true,
                                                                      posHint.x(),
                                                                      posHint.y()));
                        break;
                    }
                }
            }
            setFocus(Qt::ActiveWindowFocusReason);
            ke->accept();
            return true;
        }
    }
    return QGraphicsView::event(e);
}

void
NodeGraph::keyPressEvent(QKeyEvent* e)
{
    if (e->key() == Qt::Key_Space && modifierIsNone(e)) {
        QKeyEvent* ev = new QKeyEvent(QEvent::KeyPress, Qt::Key_Space, Qt::NoModifier);
        QCoreApplication::postEvent(parentWidget(),ev);

    } else if (e->key() == Qt::Key_R && modifierIsNone(e)) {
        _imp->_gui->createReader();

    } else if (e->key() == Qt::Key_W && modifierIsNone(e)) {
        _imp->_gui->createWriter();

    } else if ((e->key() == Qt::Key_Backspace || e->key() == Qt::Key_Delete) && modifierIsNone(e)) {
        deleteSelection();

    } else if (e->key() == Qt::Key_P && modifierIsNone(e)) {
        forceRefreshAllPreviews();

    } else if (e->key() == Qt::Key_C && modifierIsControl(e)) {
        copySelectedNodes();

    } else if (e->key() == Qt::Key_V && modifierIsControl(e)) {
        pasteNodeClipBoards();

    } else if (e->key() == Qt::Key_X && modifierIsControl(e)) {
        cutSelectedNodes();

    } else if (e->key() == Qt::Key_C && modifierIsAlt(e)) {
        duplicateSelectedNodes();

    } else if (e->key() == Qt::Key_K && modifierIsAlt(e)) {
        cloneSelectedNodes();

    } else if (e->key() == Qt::Key_K && modifierIsAltShift(e)) {
        decloneSelectedNodes();

    } else if (e->key() == Qt::Key_F && modifierIsNone(e)) {
        centerOnAllNodes();

    } else if (e->key() == Qt::Key_H && modifierIsNone(e)) {
        toggleConnectionHints();

    } else if (e->key() == Qt::Key_X && modifierIsShift(e)) {
        ///No need to make an undo command for this, the user just have to do it a second time to reverse the effect
        switchInputs1and2ForSelectedNodes();
        
    } else if (e->key() == Qt::Key_A && modifierIsControl(e)) {
        selectAllNodes(false);

    } else if (e->key() == Qt::Key_A && modifierIsControlShift(e)) {
        selectAllNodes(true);

    } else if (e->key() == Qt::Key_Control) {
        _imp->setNodesBendPointsVisible(true);

    } else if (e->key() == Qt::Key_Up && (modifierIsControlShift(e) || modifierIsControlAltShift(e))) {
        ///We try to find if the last selected node has an input, if so move selection (or add to selection)
        ///the first valid input node
        if (!_imp->_selection.nodes.empty()) {
            boost::shared_ptr<NodeGui> lastSelected = (*_imp->_selection.nodes.rbegin());
            const std::map<int,Edge*>& inputs = lastSelected->getInputsArrows();
            for (std::map<int,Edge*>::const_iterator it = inputs.begin();it!=inputs.end();++it) {
                if (it->second->hasSource()) {
                    selectNode(it->second->getSource(), modifierIsControlAltShift(e));
                    break;
                }
            }
        }

    } else if (e->key() == Qt::Key_Down && (modifierIsNone(e) || modifierIsShift(e))) {
        ///We try to find if the last selected node has an output, if so move selection (or add to selection)
        ///the first valid output node
        if (!_imp->_selection.nodes.empty()) {
            boost::shared_ptr<NodeGui> lastSelected = (*_imp->_selection.nodes.rbegin());
            const std::list<boost::shared_ptr<Natron::Node> >& outputs = lastSelected->getNode()->getOutputs();
            if (!outputs.empty()) {
                boost::shared_ptr<NodeGui> output = getGui()->getApp()->getNodeGui(outputs.front());
                assert(output);
                selectNode(output, modifierIsShift(e));
            }
        }
        
    } else if (e->key() == Qt::Key_Left && modifierIsNone(e)) {
        if (getGui()->getLastSelectedViewer()) {
            getGui()->getLastSelectedViewer()->previousFrame();
        }

    } else if (e->key() == Qt::Key_Right && modifierIsNone(e)) {
        if (getGui()->getLastSelectedViewer()) {
            getGui()->getLastSelectedViewer()->nextFrame();
        }

    } else if (e->key() == Qt::Key_Left && modifierIsControl(e)) {
        if (getGui()->getLastSelectedViewer()) {
            getGui()->getLastSelectedViewer()->firstFrame();
        }

    } else if (e->key() == Qt::Key_Right && modifierIsControl(e)) {
        if (getGui()->getLastSelectedViewer()) {
            getGui()->getLastSelectedViewer()->lastFrame();
        }

    } else if (e->key() == Qt::Key_Left && modifierIsShift(e)) {
        if (getGui()->getLastSelectedViewer()) {
            getGui()->getLastSelectedViewer()->previousIncrement();
        }

    } else if (e->key() == Qt::Key_Right && modifierIsShift(e)) {
        if (getGui()->getLastSelectedViewer()) {
            getGui()->getLastSelectedViewer()->nextIncrement();
        }

    } else if (e->key() == Qt::Key_Left && modifierIsControlShift(e)) {
        getGui()->getApp()->getTimeLine()->goToPreviousKeyframe();

    } else if (e->key() == Qt::Key_Right && modifierIsControlShift(e)) {
        getGui()->getApp()->getTimeLine()->goToNextKeyframe();

    } else if (e->key() == Qt::Key_T && modifierIsNone(e)) {
        QPointF hint = mapToScene(mapFromGlobal(QCursor::pos()));
        getGui()->getApp()->createNode(CreateNodeArgs("TransformOFX  [Transform]","",-1,-1,true,-1,true,hint.x(),hint.y()));

    } else if (e->key() == Qt::Key_O && modifierIsNone(e)) {
        QPointF hint = mapToScene(mapFromGlobal(QCursor::pos()));
        getGui()->getApp()->createNode(CreateNodeArgs("RotoOFX  [Draw]","",-1,-1,true,-1,true,hint.x(),hint.y()));

    } else if (e->key() == Qt::Key_M && modifierIsNone(e)) {
        QPointF hint = mapToScene(mapFromGlobal(QCursor::pos()));
        getGui()->getApp()->createNode(CreateNodeArgs("MergeOFX  [Merge]","",-1,-1,true,-1,true,hint.x(),hint.y()));

    } else if (e->key() == Qt::Key_G && modifierIsNone(e)) {
        QPointF hint = mapToScene(mapFromGlobal(QCursor::pos()));
        getGui()->getApp()->createNode(CreateNodeArgs("GradeOFX  [Color]","",-1,-1,true,-1,true,hint.x(),hint.y()));

    } else if (e->key() == Qt::Key_C && modifierIsNone(e)) {
        QPointF hint = mapToScene(mapFromGlobal(QCursor::pos()));
        getGui()->getApp()->createNode(CreateNodeArgs("ColorCorrectOFX  [Color]","",-1,-1,true,-1,true,hint.x(),hint.y()));

    } else if (e->key() == Qt::Key_L && modifierIsNone(e)) {
        _imp->rearrangeSelectedNodes();

    } else if (e->key() == Qt::Key_D && modifierIsNone(e)) {
        _imp->toggleSelectedNodesEnabled();

    } else if (e->key() == Qt::Key_E && modifierIsShift(e)) {
        toggleKnobLinksVisible();
    }
    
}

void
NodeGraphPrivate::rearrangeSelectedNodes()
{
    if (!_selection.nodes.empty()) {
        _undoStack->push(new RearrangeNodesCommand(_selection.nodes));
    }
}

void
NodeGraphPrivate::setNodesBendPointsVisible(bool visible)
{
    _bendPointsVisible = visible;

    for (std::list<boost::shared_ptr<NodeGui> >::iterator it = _nodes.begin(); it!=_nodes.end(); ++it) {
        const std::map<int,Edge*>& edges = (*it)->getInputsArrows();
        for (std::map<int,Edge*>::const_iterator it2= edges.begin(); it2!=edges.end(); ++it2) {
            if (visible) {
                if (!it2->second->isOutputEdge() && it2->second->hasSource() && it2->second->line().length() > 50) {
                    it2->second->setBendPointVisible(visible);
                }
            } else {
                if (!it2->second->isOutputEdge()) {
                    it2->second->setBendPointVisible(visible);
                }
            }
        }
    }
}

void
NodeGraph::selectAllNodes(bool onlyInVisiblePortion)
{
    _imp->resetSelection();
    if (onlyInVisiblePortion) {
        QRectF r = visibleSceneRect();
        for (std::list<boost::shared_ptr<NodeGui> >::iterator it = _imp->_nodes.begin(); it!=_imp->_nodes.end(); ++it) {
            QRectF bbox = (*it)->mapToScene((*it)->boundingRect()).boundingRect();
            if (r.intersects(bbox) && (*it)->isActive() && (*it)->isVisible()) {
                (*it)->setSelected(true);
                _imp->_selection.nodes.push_back(*it);
            }
        }
        for (std::list<NodeBackDrop*>::iterator it = _imp->_backdrops.begin();it!=_imp->_backdrops.end();++it) {
            QRectF bbox = (*it)->mapToScene((*it)->boundingRect()).boundingRect();
            if (r.intersects(bbox)) {
                (*it)->setSelected(true);
                _imp->_selection.bds.push_back(*it);
            }
        }
    } else {
        for (std::list<boost::shared_ptr<NodeGui> >::iterator it = _imp->_nodes.begin(); it!=_imp->_nodes.end(); ++it) {
            if ((*it)->isActive() && (*it)->isVisible()) {
                (*it)->setSelected(true);
                _imp->_selection.nodes.push_back(*it);
            }
        }
        for (std::list<NodeBackDrop*>::iterator it = _imp->_backdrops.begin();it!=_imp->_backdrops.end();++it) {
            (*it)->setSelected(true);
            _imp->_selection.bds.push_back(*it);
        }
    }
}

void
NodeGraph::connectCurrentViewerToSelection(int inputNB)
{
    
    if (!_imp->_gui->getLastSelectedViewer()) {
        _imp->_gui->getApp()->createNode(CreateNodeArgs("Viewer"));
    }
    
    ///get a pointer to the last user selected viewer
    boost::shared_ptr<InspectorNode> v = boost::dynamic_pointer_cast<InspectorNode>(_imp->_gui->getLastSelectedViewer()->
                                                                                    getInternalNode()->getNode());
    
    ///if the node is no longer active (i.e: it was deleted by the user), don't do anything.
    if (!v->isActivated()) {
        return;
    }
    
    ///get a ptr to the NodeGui
    boost::shared_ptr<NodeGui> gui = _imp->_gui->getApp()->getNodeGui(v);
    assert(gui);
    
    ///if there's no selected node or the viewer is selected, then try refreshing that input nb if it is connected.
    bool viewerAlreadySelected = std::find(_imp->_selection.nodes.begin(),_imp->_selection.nodes.end(),gui) != _imp->_selection.nodes.end();
    if (_imp->_selection.nodes.empty() || _imp->_selection.nodes.size() > 1 || viewerAlreadySelected) {
        v->setActiveInputAndRefresh(inputNB);
        gui->refreshEdges();
        return;
    }
    
    boost::shared_ptr<NodeGui> selected = _imp->_selection.nodes.front();
    
    
    if (!selected->getNode()->canOthersConnectToThisNode()) {
        return;
    }
    
    ///if the node doesn't have the input 'inputNb' created yet, populate enough input
    ///so it can be created.
    NodeGui::InputEdgesMap::const_iterator it = gui->getInputsArrows().find(inputNB);
    while (it == gui->getInputsArrows().end()) {
        v->addEmptyInput();
        it = gui->getInputsArrows().find(inputNB);
    }
    
    ///set the undostack the active one before connecting
    _imp->_undoStack->setActive();
    
    ///and push a connect command to the selected node.
    _imp->_undoStack->push(new ConnectCommand(this,it->second,it->second->getSource(),selected));
    
    ///Set the viewer as the selected node (also wipe the current selection)
    selectNode(gui,false);
    
}

void
NodeGraph::enterEvent(QEvent* e)
{
    QGraphicsView::enterEvent(e);
    _imp->_nodeCreationShortcutEnabled = true;
    setFocus();
}

void
NodeGraph::leaveEvent(QEvent* e)
{
    QGraphicsView::leaveEvent(e);
    _imp->_nodeCreationShortcutEnabled = false;
    setFocus();
}


void
NodeGraph::wheelEvent(QWheelEvent* e)
{
    if (e->orientation() != Qt::Vertical) {
        return;
    }
    QPointF newPos = mapToScene(e->pos());

    double scaleFactor = pow(NATRON_WHEEL_ZOOM_PER_DELTA, e->delta());

    qreal newZoomfactor = transform().scale(scaleFactor, scaleFactor).mapRect(QRectF(0, 0, 1, 1)).width();
    if(newZoomfactor < 0.07 || newZoomfactor > 10)
        return;
    
    if (modifierIsControl(e) && _imp->_magnifiedNode) {
        if (!_imp->_magnifOn) {
            _imp->_magnifOn = true;
            _imp->_nodeSelectedScaleBeforeMagnif = _imp->_magnifiedNode->scale();
        }
        _imp->_magnifiedNode->setScale_natron(_imp->_magnifiedNode->scale() * scaleFactor);
    } else {
//        QPointF centerScene = visibleSceneRect().center();
//        QPointF deltaScene;
//        deltaScene.rx() = newPos.x() - centerScene.x();
//        deltaScene.ry() = newPos.y() - centerScene.y();
//        QTransform t = transform();
//        QTransform mapping;
//        mapping.translate(-deltaScene.x(),-deltaScene.y());
//        mapping.scale(scaleFactor,scaleFactor);
//        mapping.translate(deltaScene.x(),deltaScene.y());
//        t.translate(-deltaScene.x(),-deltaScene.y());
//        t.scale(scaleFactor,scaleFactor);
//        t.translate(deltaScene.x(),deltaScene.y());
//        setTransform(t);
//        centerScene = mapping.map(centerScene);
        scale(scaleFactor,scaleFactor);
//        centerOn(centerScene);
        _imp->_refreshOverlays = true;
    }
    _imp->_lastScenePosClick = newPos;
}

void
NodeGraph::keyReleaseEvent(QKeyEvent* e)
{
    if (e->key() == Qt::Key_Control) {
        if (_imp->_magnifOn) {
            _imp->_magnifOn = false;
            _imp->_magnifiedNode->setScale_natron(_imp->_nodeSelectedScaleBeforeMagnif);
        }
        if (_imp->_bendPointsVisible) {
            _imp->setNodesBendPointsVisible(false);
        }
    }
}

void
NodeGraph::removeNode(const boost::shared_ptr<NodeGui>& node)
{
    const std::vector<boost::shared_ptr<KnobI> >& knobs = node->getNode()->getKnobs();
    for (U32 i = 0; i < knobs.size();++i) {
        std::list<KnobI*> listeners;
        knobs[i]->getListeners(listeners);
        ///For all listeners make sure they belong to a node
        bool foundEffect = false;
        for (std::list<KnobI*>::iterator it2 = listeners.begin(); it2!=listeners.end(); ++it2) {
            EffectInstance* isEffect = dynamic_cast<EffectInstance*>((*it2)->getHolder());
            if (isEffect && isEffect != node->getNode()->getLiveInstance()) {
                foundEffect = true;
                break;
            }
        }
        if (foundEffect) {
            Natron::StandardButton reply = Natron::questionDialog(tr("Delete").toStdString(), tr("This node has one or several "
                                                                                                 "parameters from which other parameters "
                                                                                                 "of the project rely on through expressions "
                                                                                                 "or links. Deleting this node will "
                                                                                                 "remove these expressions permanantly "
                                                                                                 "and undoing the action will not recover "
                                                                                                 "them. Do you wish to continue ?")
                                                                  .toStdString());
            if (reply == Natron::No) {
                return;
            }
            break;
        }
    }
    
    node->setSelected(false);
    std::list<boost::shared_ptr<NodeGui> > nodesToRemove;
    std::list<NodeBackDrop*> bds;
    nodesToRemove.push_back(node);
    _imp->_undoStack->setActive();
    _imp->_undoStack->push(new RemoveMultipleNodesCommand(this,nodesToRemove,bds));
}

void
NodeGraph::deleteSelection()
{
    
    if (!_imp->_selection.nodes.empty() || !_imp->_selection.bds.empty()) {
        
        std::list<boost::shared_ptr<NodeGui> > nodesToRemove = _imp->_selection.nodes;
        
        ///For all backdrops also move all the nodes contained within it
        for (std::list<NodeBackDrop*>::iterator it = _imp->_selection.bds.begin(); it!=_imp->_selection.bds.end(); ++it) {
            std::list<boost::shared_ptr<NodeGui> > nodesWithinBD = getNodesWithinBackDrop(*it);
            for (std::list<boost::shared_ptr<NodeGui> >::iterator it2 = nodesWithinBD.begin(); it2!=nodesWithinBD.end(); ++it2) {
                std::list<boost::shared_ptr<NodeGui> >::iterator found = std::find(nodesToRemove.begin(),nodesToRemove.end(),*it2);
                if (found == nodesToRemove.end()) {
                    nodesToRemove.push_back(*it2);
                }
            }
        }


        for (std::list<boost::shared_ptr<NodeGui> >::iterator it = nodesToRemove.begin();it!=nodesToRemove.end();++it) {
            const std::vector<boost::shared_ptr<KnobI> >& knobs = (*it)->getNode()->getKnobs();
            bool mustBreak = false;
            for (U32 i = 0; i < knobs.size();++i) {
                std::list<KnobI*> listeners;
                knobs[i]->getListeners(listeners);
                
                ///For all listeners make sure they belong to a node
                bool foundEffect = false;
                for (std::list<KnobI*>::iterator it2 = listeners.begin(); it2!=listeners.end(); ++it2) {
                    EffectInstance* isEffect = dynamic_cast<EffectInstance*>((*it2)->getHolder());
                    if (isEffect && isEffect != (*it)->getNode()->getLiveInstance()) {
                        foundEffect = true;
                        break;
                    }
                }
                if (foundEffect) {
                    Natron::StandardButton reply = Natron::questionDialog(tr("Delete").toStdString(),
                                                                          tr("This node has one or several "
                                                                             "parameters from which other parameters "
                                                                             "of the project rely on through expressions "
                                                                             "or links. Deleting this node will "
                                                                             "remove these expressions permanantly "
                                                                             "and undoing the action will not recover "
                                                                             "them. Do you wish to continue ?")
                                                                          .toStdString());
                    if (reply == Natron::No) {
                        return;
                    }
                    mustBreak = true;
                    break;
                }
            }
            if (mustBreak) {
                break;
            }

        }
        
        for (std::list<NodeBackDrop*>::iterator it = _imp->_selection.bds.begin(); it!=_imp->_selection.bds.end(); ++it) {
            (*it)->setSelected(false);
        }
        
        for (std::list<boost::shared_ptr<NodeGui> >::iterator it = nodesToRemove.begin();it!=nodesToRemove.end();++it) {
            (*it)->setSelected(false);
        }
        
        
        
        _imp->_undoStack->setActive();
        _imp->_undoStack->push(new RemoveMultipleNodesCommand(this,nodesToRemove,_imp->_selection.bds));
        _imp->_selection.nodes.clear();
        _imp->_selection.bds.clear();
    }
}

void
NodeGraph::selectNode(const boost::shared_ptr<NodeGui>& n,bool addToSelection)
{
    if (!n->isActive() || !n->isVisible()) {
        return;
    }
    bool alreadyInSelection = std::find(_imp->_selection.nodes.begin(),_imp->_selection.nodes.end(),n) != _imp->_selection.nodes.end();
    
    
    assert(n);
    if (addToSelection && !alreadyInSelection) {
        _imp->_selection.nodes.push_back(n);
    } else if (!addToSelection) {
        
        {
            QMutexLocker l(&_imp->_nodesMutex);
            for(std::list<boost::shared_ptr<NodeGui> >::iterator it = _imp->_selection.nodes.begin();it!=_imp->_selection.nodes.end();++it) {
                (*it)->setSelected(false);
            }
        }
        for (std::list<NodeBackDrop*>::iterator it = _imp->_selection.bds.begin(); it!=_imp->_selection.bds.end(); ++it) {
            (*it)->setSelected(false);
        }
        _imp->_selection.nodes.clear();
        _imp->_selection.bds.clear();
        _imp->_selection.nodes.push_back(n);
    }
    
    n->setSelected(true);
    
    ViewerInstance* isViewer = dynamic_cast<ViewerInstance*>(n->getNode()->getLiveInstance());
    if (isViewer) {
        OpenGLViewerI* viewer = isViewer->getUiContext();
        const std::list<ViewerTab*>& viewerTabs = _imp->_gui->getViewersList();
        for (std::list<ViewerTab*>::const_iterator it = viewerTabs.begin();it!=viewerTabs.end();++it) {
            if ((*it)->getViewer() == viewer) {
                _imp->_gui->setLastSelectedViewer((*it));
            }
        }
    }
    
    bool magnifiedNodeSelected = false;
    if (_imp->_magnifiedNode) {
        magnifiedNodeSelected = std::find(_imp->_selection.nodes.begin(),_imp->_selection.nodes.end(),_imp->_magnifiedNode)
        != _imp->_selection.nodes.end();
    }
    if (magnifiedNodeSelected && _imp->_magnifOn) {
        _imp->_magnifOn = false;
        _imp->_magnifiedNode->setScale_natron(_imp->_nodeSelectedScaleBeforeMagnif);
        
    }
    
}

void
NodeGraph::selectBackDrop(NodeBackDrop* bd,
                          bool addToSelection)
{
    bool alreadyInSelection = std::find(_imp->_selection.bds.begin(),_imp->_selection.bds.end(),bd) != _imp->_selection.bds.end();
    assert(bd);
    if (addToSelection && !alreadyInSelection) {
        _imp->_selection.bds.push_back(bd);
    } else if (!addToSelection) {
        {
            QMutexLocker l(&_imp->_nodesMutex);
            for(std::list<boost::shared_ptr<NodeGui> >::iterator it = _imp->_selection.nodes.begin();it!=_imp->_selection.nodes.end();++it) {
                (*it)->setSelected(false);
            }
        }
        for (std::list<NodeBackDrop*>::iterator it = _imp->_selection.bds.begin(); it!=_imp->_selection.bds.end(); ++it) {
            (*it)->setSelected(false);
        }
        _imp->_selection.bds.clear();
        _imp->_selection.nodes.clear();
        _imp->_selection.bds.push_back(bd);
    }
    bd->setSelected(true);

}


<<<<<<< HEAD
void
NodeGraph::updateNavigator()
=======
void NodeGraph::updateNavigator()
>>>>>>> 11fd54d9
{
    if (!areAllNodesVisible()) {
        _imp->_navigator->setPixmap(QPixmap::fromImage(getFullSceneScreenShot()));
        _imp->_navigator->show();
    } else {
        _imp->_navigator->hide();
    }
}
<<<<<<< HEAD

bool
NodeGraph::areAllNodesVisible()
{
    QRectF rect = visibleRect();
=======
bool NodeGraph::areAllNodesVisible(){
    QRectF rect = visibleSceneRect();
>>>>>>> 11fd54d9
    QMutexLocker l(&_imp->_nodesMutex);
    for (std::list<boost::shared_ptr<NodeGui> >::iterator it = _imp->_nodes.begin();it!=_imp->_nodes.end();++it) {
        if ((*it)->isVisible()) {
            if(!rect.contains((*it)->boundingRectWithEdges()))
                return false;
        }
    }
    for (std::list<NodeBackDrop*>::iterator it = _imp->_backdrops.begin();it!=_imp->_backdrops.end();++it) {
        QRectF bbox = (*it)->mapToScene((*it)->boundingRect()).boundingRect();
        if (!rect.contains(bbox)) {
            return false;
        }
    }
    return true;
}

<<<<<<< HEAD
QImage
NodeGraph::getFullSceneScreenShot()
{
    const QTransform& currentTransform = transform();
    setTransform(currentTransform.inverted());
=======
QImage NodeGraph::getFullSceneScreenShot()
{
    
    ///The bbox of all nodes in the nodegraph
>>>>>>> 11fd54d9
    QRectF sceneR = _imp->calcNodesBoundingRect();
    
    ///The visible portion of the nodegraph
    QRectF viewRect = visibleSceneRect();
    
    ///Make sure the visible rect is included in the scene rect
    viewRect = viewRect.intersect(sceneR);
    
    double navWidth = width() * NATRON_NAVIGATOR_BASE_WIDTH;
    double navHeight = height() * NATRON_NAVIGATOR_BASE_HEIGHT;
    
    ///Make sceneR and viewRect keep the same aspect ratio as the navigator
    
    double xScale = navWidth / sceneR.width();
    double yScale =  navHeight / sceneR.height();
    double scaleFactor = std::min(xScale,yScale);
    
    QRectF renderRect(0,0,sceneR.width() * scaleFactor, sceneR.height() * scaleFactor);
    
    ///Render the scene in an image with the same aspect ratio  as the scene rect
    QImage renderImage(renderRect.width(),renderRect.height(),QImage::Format_ARGB32_Premultiplied);
    ///Fill the background
    renderImage.fill(QColor(71,71,71,255));
    
    ///Offset the visible rect corner as an offset relative to the scene rect corner
    viewRect.setX(viewRect.x() - sceneR.x());
    viewRect.setY(viewRect.y() - sceneR.y());
    viewRect.setWidth(viewRect.width() - sceneR.x());
    viewRect.setHeight(viewRect.height() - sceneR.y());
    
    QRectF scaledViewRect = viewRect;
    scaledViewRect.setLeft(viewRect.left() * scaleFactor);
    scaledViewRect.setBottom(viewRect.bottom() * scaleFactor);
    scaledViewRect.setRight(viewRect.right() * scaleFactor);
    scaledViewRect.setTop(viewRect.top() * scaleFactor);
    
    ///Paint the visible portion with a highlight
    QPainter painter(&renderImage);
    
    ///Remove the overlays from the scene before rendering it
    scene()->removeItem(_imp->_cacheSizeText);
    scene()->removeItem(_imp->_navigator);
    
    ///Render into the QImage with downscaling
    scene()->render(&painter,renderImage.rect(),sceneR,Qt::KeepAspectRatio);
    
    ///Add the overlays back
    scene()->addItem(_imp->_navigator);
    scene()->addItem(_imp->_cacheSizeText);
    
   
    painter.fillRect(scaledViewRect, QColor(200,200,200,100));
    QPen p;
    p.setWidth(2);
    p.setBrush(Qt::yellow);
    painter.setPen(p);
    ///Make sure the border is visible
    scaledViewRect.adjust(2, 2, -2, -2);
    painter.drawRect(scaledViewRect);

    ///Now make an image of the size of the navigator and center the render image into it
    QImage img(std::ceil(navWidth), std::ceil(navHeight), QImage::Format_ARGB32_Premultiplied);
    img.fill(QColor(71,71,71,255));
    
<<<<<<< HEAD
}

void
NodeGraphNavigator::setImage(const QImage& img)
{
    QPixmap pix = QPixmap::fromImage(img);
    pix = pix.scaled(_w, _h);
    setPixmap(pix);
=======
    int xOffset = (img.width() - renderImage.width()) / 2;
    int yOffset = (img.height() - renderImage.height()) / 2;
    assert((xOffset + renderImage.width()) <= img.width() && (yOffset + renderImage.height()) <= img.height());
    
    int yDest = yOffset;
    for (int y = 0; y < renderImage.height();++y,++yDest) {
        QRgb* dst_pixels = (QRgb*)img.scanLine(yDest);
        const QRgb* src_pixels = (const QRgb*)renderImage.scanLine(y);
        int xDest = xOffset;
        for (int x = 0; x < renderImage.width();++x,++xDest) {
            dst_pixels[xDest] = src_pixels[x];
        }
    }
    return img;
>>>>>>> 11fd54d9
}

const std::list<boost::shared_ptr<NodeGui> >&
NodeGraph::getAllActiveNodes() const
{
    return _imp->_nodes;
}

std::list<boost::shared_ptr<NodeGui> >
NodeGraph::getAllActiveNodes_mt_safe() const
{
    QMutexLocker l(&_imp->_nodesMutex);
    return _imp->_nodes;
}

void
NodeGraph::moveToTrash(NodeGui* node) {
    assert(node);
    QMutexLocker l(&_imp->_nodesMutex);
    for (std::list<boost::shared_ptr<NodeGui> >::iterator it = _imp->_nodes.begin();it!=_imp->_nodes.end();++it) {
        if ((*it).get() == node) {
            _imp->_nodesTrash.push_back(*it);
            _imp->_nodes.erase(it);
            break;
        }
    }
}

void NodeGraph::restoreFromTrash(NodeGui* node)
{
    assert(node);
    QMutexLocker l(&_imp->_nodesMutex);
    for (std::list<boost::shared_ptr<NodeGui> >::iterator it = _imp->_nodesTrash.begin();it!=_imp->_nodesTrash.end();++it) {
        if ((*it).get() == node) {
            _imp->_nodes.push_back(*it);
            _imp->_nodesTrash.erase(it);
            break;
        }
    }
}


void
NodeGraph::refreshAllEdges()
{
    QMutexLocker l(&_imp->_nodesMutex);
    for (std::list<boost::shared_ptr<NodeGui> >::iterator it = _imp->_nodes.begin();it!=_imp->_nodes.end();++it) {
        (*it)->refreshEdges();
    }
}

// grabbed from QDirModelPrivate::size() in qtbase/src/widgets/itemviews/qdirmodel.cpp
static
QString
QDirModelPrivate_size(quint64 bytes)
{
    // According to the Si standard KB is 1000 bytes, KiB is 1024
    // but on windows sizes are calulated by dividing by 1024 so we do what they do.
    const quint64 kb = 1024;
    const quint64 mb = 1024 * kb;
    const quint64 gb = 1024 * mb;
    const quint64 tb = 1024 * gb;
    if (bytes >= tb)
        return QFileSystemModel::tr("%1 TB").arg(QLocale().toString(qreal(bytes) / tb, 'f', 3));
    if (bytes >= gb)
        return QFileSystemModel::tr("%1 GB").arg(QLocale().toString(qreal(bytes) / gb, 'f', 2));
    if (bytes >= mb)
        return QFileSystemModel::tr("%1 MB").arg(QLocale().toString(qreal(bytes) / mb, 'f', 1));
    if (bytes >= kb)
        return QFileSystemModel::tr("%1 KB").arg(QLocale().toString(bytes / kb));
    return QFileSystemModel::tr("%1 byte(s)").arg(QLocale().toString(bytes));
}


void
NodeGraph::updateCacheSizeText()
{
    _imp->_cacheSizeText->setPlainText(tr("Memory cache size: %1")
                                 .arg(QDirModelPrivate_size(appPTR->getCachesTotalMemorySize())));
}

QRectF
NodeGraphPrivate::calcNodesBoundingRect()
{
    QRectF ret;
    QMutexLocker l(&_nodesMutex);
    for (std::list<boost::shared_ptr<NodeGui> >::iterator it = _nodes.begin();it!=_nodes.end();++it) {
        if ((*it)->isVisible()) {
            ret = ret.united((*it)->boundingRectWithEdges());
        }
    }
    for (std::list<NodeBackDrop*>::iterator it = _backdrops.begin();it!=_backdrops.end();++it) {
        ret = ret.united((*it)->mapToScene((*it)->boundingRect()).boundingRect());
    }
    return ret;
}

void
NodeGraph::toggleCacheInfos()
{
    if (_imp->_cacheSizeText->isVisible()) {
        _imp->_cacheSizeText->hide();
    } else {
        _imp->_cacheSizeText->show();
    }
}

void
NodeGraph::populateMenu()
{
    _imp->_menu->clear();
    
    
    QMenu* editMenu = new QMenu(tr("Edit"),_imp->_menu);
    editMenu->setFont(QFont(NATRON_FONT, NATRON_FONT_SIZE_11));
    _imp->_menu->addAction(editMenu->menuAction());
    
    QAction* copyAction = new QAction(tr("Copy"),editMenu);
    copyAction->setShortcut(QKeySequence::Copy);
    QObject::connect(copyAction,SIGNAL(triggered()),this,SLOT(copySelectedNodes()));
    editMenu->addAction(copyAction);
    
    QAction* cutAction = new QAction(tr("Cut"),editMenu);
    cutAction->setShortcut(QKeySequence::Cut);
    QObject::connect(cutAction,SIGNAL(triggered()),this,SLOT(cutSelectedNodes()));
    editMenu->addAction(cutAction);
    
    
    QAction* pasteAction = new QAction(tr("Paste"),editMenu);
    pasteAction->setShortcut(QKeySequence::Paste);
    pasteAction->setEnabled(!_imp->_nodeClipBoard.isEmpty());
    QObject::connect(pasteAction,SIGNAL(triggered()),this,SLOT(pasteNodeClipBoards()));
    editMenu->addAction(pasteAction);
    
    QAction* duplicateAction = new QAction(tr("Duplicate"),editMenu);
    duplicateAction->setShortcut(QKeySequence(Qt::AltModifier + Qt::Key_C));
    QObject::connect(duplicateAction,SIGNAL(triggered()),this,SLOT(duplicateSelectedNodes()));
    editMenu->addAction(duplicateAction);
    
    QAction* cloneAction = new QAction(tr("Clone"),editMenu);
    cloneAction->setShortcut(QKeySequence(Qt::AltModifier + Qt::Key_K));
    QObject::connect(cloneAction,SIGNAL(triggered()),this,SLOT(cloneSelectedNodes()));
    editMenu->addAction(cloneAction);
    
    QAction* decloneAction = new QAction(tr("Declone"),editMenu);
    decloneAction->setShortcut(QKeySequence(Qt::AltModifier + Qt::ShiftModifier + Qt::Key_K));
    QObject::connect(decloneAction,SIGNAL(triggered()),this,SLOT(decloneSelectedNodes()));
    editMenu->addAction(decloneAction);
    
    QAction* switchInputs = new QAction(tr("Switch inputs 1 & 2"),editMenu);
    QObject::connect(switchInputs, SIGNAL(triggered()), this, SLOT(switchInputs1and2ForSelectedNodes()));
    switchInputs->setShortcut(QKeySequence(Qt::SHIFT + Qt::Key_X));
    editMenu->addAction(switchInputs);
    
    
    
    QAction* displayCacheInfoAction = new QAction(tr("Display memory consumption"),this);
    displayCacheInfoAction->setCheckable(true);
    displayCacheInfoAction->setChecked(_imp->_cacheSizeText->isVisible());
    QObject::connect(displayCacheInfoAction,SIGNAL(triggered()),this,SLOT(toggleCacheInfos()));
    _imp->_menu->addAction(displayCacheInfoAction);
    
    QAction* turnOffPreviewAction = new QAction(tr("Toggle on/off previews"),this);
    turnOffPreviewAction->setCheckable(true);
    turnOffPreviewAction->setChecked(false);
    QObject::connect(turnOffPreviewAction,SIGNAL(triggered()),this,SLOT(togglePreviewsForSelectedNodes()));
    _imp->_menu->addAction(turnOffPreviewAction);
    
    QAction* connectionHints = new QAction(tr("Use connections hint"),this);
    connectionHints->setCheckable(true);
    connectionHints->setChecked(appPTR->getCurrentSettings()->isConnectionHintEnabled());
    QObject::connect(connectionHints,SIGNAL(triggered()),this,SLOT(toggleConnectionHints()));
    _imp->_menu->addAction(connectionHints);

    QAction* knobLinks = new QAction(tr("Display parameters links"),this);
    knobLinks->setCheckable(true);
    knobLinks->setChecked(areKnobLinksVisible());
    knobLinks->setShortcut(QKeySequence(Qt::ShiftModifier + Qt::Key_E));
    QObject::connect(knobLinks,SIGNAL(triggered()),this,SLOT(toggleKnobLinksVisible()));
    _imp->_menu->addAction(knobLinks);
    
    QAction* autoPreview = new QAction(tr("Enable auto preview"),this);
    autoPreview->setCheckable(true);
    autoPreview->setChecked(_imp->_gui->getApp()->getProject()->isAutoPreviewEnabled());
    QObject::connect(autoPreview,SIGNAL(triggered()),this,SLOT(toggleAutoPreview()));
    QObject::connect(_imp->_gui->getApp()->getProject().get(),SIGNAL(autoPreviewChanged(bool)),autoPreview,SLOT(setChecked(bool)));
    _imp->_menu->addAction(autoPreview);
    
    QAction* forceRefreshPreviews = new QAction(tr("Refresh previews"),this);
    forceRefreshPreviews->setShortcut(QKeySequence(Qt::Key_P));
    QObject::connect(forceRefreshPreviews,SIGNAL(triggered()),this,SLOT(forceRefreshAllPreviews()));
    _imp->_menu->addAction(forceRefreshPreviews);

    QAction* frameAllNodes = new QAction(tr("Frame nodes"),this);
    frameAllNodes->setShortcut(QKeySequence(Qt::Key_F));
    QObject::connect(frameAllNodes,SIGNAL(triggered()),this,SLOT(centerOnAllNodes()));
    _imp->_menu->addAction(frameAllNodes);

    _imp->_menu->addSeparator();
    
    std::list<ToolButton*> orederedToolButtons = _imp->_gui->getToolButtonsOrdered();
    for (std::list<ToolButton*>::iterator it = orederedToolButtons.begin(); it!=orederedToolButtons.end(); ++it) {
        (*it)->getMenu()->setIcon((*it)->getIcon());
        _imp->_menu->addAction((*it)->getMenu()->menuAction());
    }
   
    
}

void
NodeGraph::toggleKnobLinksVisible()
{
    _imp->_knobLinksVisible = !_imp->_knobLinksVisible;
    {
        QMutexLocker l(&_imp->_nodesMutex);
        for (std::list<boost::shared_ptr<NodeGui> >::iterator it = _imp->_nodes.begin(); it!=_imp->_nodes.end(); ++it) {
            (*it)->setKnobLinksVisible(_imp->_knobLinksVisible);
        }
        for (std::list<boost::shared_ptr<NodeGui> >::iterator it = _imp->_nodesTrash.begin(); it!=_imp->_nodesTrash.end(); ++it) {
            (*it)->setKnobLinksVisible(_imp->_knobLinksVisible);
        }
    }
}

void
NodeGraph::toggleAutoPreview()
{
    _imp->_gui->getApp()->getProject()->toggleAutoPreview();
}

void
NodeGraph::forceRefreshAllPreviews()
{
    _imp->_gui->forceRefreshAllPreviews();
}

void
NodeGraph::showMenu(const QPoint& pos)
{
    populateMenu();
    _imp->_menu->exec(pos);
}



void
NodeGraph::dropEvent(QDropEvent* e)
{
    if(!e->mimeData()->hasUrls())
        return;
    
    QStringList filesList;
    QList<QUrl> urls = e->mimeData()->urls();
    for(int i = 0; i < urls.size() ; ++i){
        const QUrl& rl = urls.at(i);
        QString path = rl.path();

#ifdef __NATRON_WIN32__
		if (!path.isEmpty() && path.at(0) == QChar('/') || path.at(0) == QChar('\\')) {
			path = path.remove(0,1);
		}	
#endif
        QDir dir(path);
        
        //if the path dropped is not a directory append it
        if(!dir.exists()){
            filesList << path;
        }else{
            //otherwise append everything inside the dir recursively
            SequenceFileDialog::appendFilesFromDirRecursively(&dir,&filesList);
        }

    }
    
    QStringList supportedExtensions;
    std::map<std::string,std::string> writersForFormat;
    appPTR->getCurrentSettings()->getFileFormatsForWritingAndWriter(&writersForFormat);
    for (std::map<std::string,std::string>::const_iterator it = writersForFormat.begin(); it!=writersForFormat.end(); ++it) {
        supportedExtensions.push_back(it->first.c_str());
    }
    
    std::vector< boost::shared_ptr<SequenceParsing::SequenceFromFiles> > files = SequenceFileDialog::fileSequencesFromFilesList(filesList,supportedExtensions);
    
    for (U32 i = 0 ; i < files.size();++i) {
        
        ///get all the decoders
        std::map<std::string,std::string> readersForFormat;
        appPTR->getCurrentSettings()->getFileFormatsForReadingAndReader(&readersForFormat);
        
        boost::shared_ptr<SequenceParsing::SequenceFromFiles>& sequence = files[i];
        
        ///find a decoder for this file type
        std::string ext = sequence->fileExtension();
        std::string extLower;
        for (size_t j = 0; j < ext.size();++j) {
            extLower.append(1,std::tolower(ext.at(j)));
        }
        std::map<std::string,std::string>::iterator found = readersForFormat.find(extLower);
        if (found == readersForFormat.end()) {
            errorDialog("Reader", "No plugin capable of decoding " + extLower + " was found.");
        } else {
            boost::shared_ptr<Natron::Node>  n = getGui()->getApp()->createNode(CreateNodeArgs(found->second.c_str(),"",-1,-1,false));
            const std::vector<boost::shared_ptr<KnobI> >& knobs = n->getKnobs();
            for (U32 i = 0; i < knobs.size(); ++i) {
                if (knobs[i]->typeName() == File_Knob::typeNameStatic()) {
                    boost::shared_ptr<File_Knob> fk = boost::dynamic_pointer_cast<File_Knob>(knobs[i]);
                    assert(fk);
                    
                    if(!fk->isAnimationEnabled() && sequence->count() > 1){
                        errorDialog(tr("Reader").toStdString(), tr("This plug-in doesn't support image sequences, please select only 1 file.").toStdString());
                        break;
                    } else {
                        fk->setValue(sequence->generateValidSequencePattern(),0);
                        if (n->isPreviewEnabled()) {
                            n->computePreviewImage(_imp->_gui->getApp()->getTimeLine()->currentFrame());
                        }
                        break;
                    }
                }
            }
        }
    }
}

void
NodeGraph::dragEnterEvent(QDragEnterEvent* e)
{
    e->accept();
}

void
NodeGraph::dragLeaveEvent(QDragLeaveEvent* e)
{
    e->accept();
}

void
NodeGraph::dragMoveEvent(QDragMoveEvent* e)
{
    e->accept();
}

void
NodeGraph::togglePreviewsForSelectedNodes()
{
    QMutexLocker l(&_imp->_nodesMutex);
    for (std::list<boost::shared_ptr<NodeGui> >::iterator it = _imp->_selection.nodes.begin();
         it!=_imp->_selection.nodes.end();
         ++it) {
        (*it)->togglePreview();
    }
}

void
NodeGraph::switchInputs1and2ForSelectedNodes()
{
    QMutexLocker l(&_imp->_nodesMutex);
    for (std::list<boost::shared_ptr<NodeGui> >::iterator it = _imp->_selection.nodes.begin();
         it!=_imp->_selection.nodes.end();
         ++it) {
        (*it)->onSwitchInputActionTriggered();
    }
}

void
NodeGraph::centerOnNode(const boost::shared_ptr<NodeGui>& n)
{
    _imp->_refreshOverlays = true;
    centerOn(n.get());
}


void
NodeGraph::copySelectedNodes()
{
    if (_imp->_selection.nodes.empty() && _imp->_selection.bds.empty()) {
        Natron::warningDialog(tr("Copy").toStdString(), tr("You must select at least a node to copy first.").toStdString());
        return;
    }

    _imp->copyNodesInternal(_imp->_nodeClipBoard);
}

void
NodeGraphPrivate::resetAllClipboards()
{
    _nodeClipBoard.nodesUI.clear();
    _nodeClipBoard.nodes.clear();
    _nodeClipBoard.bds.clear();
}

void
NodeGraph::cutSelectedNodes()
{
    if (_imp->_selection.nodes.empty() && _imp->_selection.bds.empty()) {
        Natron::warningDialog(tr("Cut").toStdString(), tr("You must select at least a node to cut first.").toStdString());
        return;
    }
    copySelectedNodes();
    deleteSelection();
}

void
NodeGraph::pasteNodeClipBoards()
{
    _imp->pasteNodesInternal(_imp->_nodeClipBoard);
}

void
NodeGraphPrivate::copyNodesInternal(NodeClipBoard& clipboard)
{
    ///Clear clipboard
    clipboard.bds.clear();
    clipboard.nodes.clear();
    clipboard.nodesUI.clear();
    
    std::list<boost::shared_ptr<NodeGui> > nodesToCopy = _selection.nodes;
    for (std::list<NodeBackDrop*>::iterator it = _selection.bds.begin(); it!=_selection.bds.end(); ++it) {
        boost::shared_ptr<NodeBackDropSerialization> bdS(new NodeBackDropSerialization());
        bdS->initialize(*it);
        clipboard.bds.push_back(bdS);
        
        ///Also copy all nodes within the backdrop
        std::list<boost::shared_ptr<NodeGui> > nodesWithinBD = _publicInterface->getNodesWithinBackDrop(*it);
        for (std::list<boost::shared_ptr<NodeGui> >::iterator it2 = nodesWithinBD.begin(); it2!=nodesWithinBD.end(); ++it2) {
            std::list<boost::shared_ptr<NodeGui> >::iterator found = std::find(nodesToCopy.begin(),nodesToCopy.end(),*it2);
            if (found == nodesToCopy.end()) {
                nodesToCopy.push_back(*it2);
            }
        }
    }
    
    for (std::list<boost::shared_ptr<NodeGui> >::iterator it = nodesToCopy.begin();it!=nodesToCopy.end();++it) {
        if ((*it)->getNode()->isMultiInstance()) {
            QString err = QString("%1 cannot be copied.").arg((*it)->getNode()->getName().c_str());
            Natron::errorDialog("Copy", err.toStdString());
            return;
        }
    }
    
    for (std::list<boost::shared_ptr<NodeGui> >::iterator it = nodesToCopy.begin();it!=nodesToCopy.end();++it) {
        
        boost::shared_ptr<NodeSerialization> ns(new NodeSerialization((*it)->getNode()));
        boost::shared_ptr<NodeGuiSerialization> nGuiS(new NodeGuiSerialization);
        (*it)->serialize(nGuiS.get());
        clipboard.nodes.push_back(ns);
        clipboard.nodesUI.push_back(nGuiS);
    }
    


}

void
NodeGraphPrivate::pasteNodesInternal(const NodeClipBoard& clipboard)
{
    if (!clipboard.isEmpty()) {
        std::list<boost::shared_ptr<NodeGui> > newNodes;
        std::list<NodeBackDrop*> newBds;
        
        double xmax = INT_MIN;
        double xmin = INT_MAX;
        ///find out what is the right most X coordinate and offset relative to that coordinate
        for (std::list <boost::shared_ptr<NodeBackDropSerialization> >::const_iterator it = clipboard.bds.begin();
             it!=clipboard.bds.end(); ++it) {
            double x,y;
            int w,h;
            (*it)->getPos(x, y);
            (*it)->getSize(w, h);
            if ((x + w) > xmax) {
                xmax = x + w;
            }
            if (x < xmin) {
                xmin = x;
            }
        }
        for (std::list<boost::shared_ptr<NodeGuiSerialization> >::const_iterator it = clipboard.nodesUI.begin();
             it!=clipboard.nodesUI.end(); ++it) {
            double x = (*it)->getX();
            if (x > xmax) {
                xmax = x;
            }
            if (x < xmin) {
                xmin = x;
            }
        }
    
        
        ///offset of 100 pixels to be sure we copy on the right side of any node (true size of nodes isn't serializd unlike
        ///the size of the backdrops)
        xmax += 100;
        
        double offset = xmax - xmin;
        
        for (std::list <boost::shared_ptr<NodeBackDropSerialization> >::const_iterator it = clipboard.bds.begin();
             it!=clipboard.bds.end(); ++it) {
            NodeBackDrop* bd = pasteBackdrop(**it,QPointF(offset,0));
            newBds.push_back(bd);
        }
        
      
        
        assert(clipboard.nodes.size() == clipboard.nodesUI.size());
        std::list<boost::shared_ptr<NodeSerialization> >::const_iterator itOther = clipboard.nodes.begin();
        for (std::list<boost::shared_ptr<NodeGuiSerialization> >::const_iterator it = clipboard.nodesUI.begin();
             it!=clipboard.nodesUI.end(); ++it,++itOther) {
            boost::shared_ptr<NodeGui> node = pasteNode(**itOther,**it,QPointF(offset,0));
            newNodes.push_back(node);
        }
        assert(clipboard.nodes.size() == newNodes.size());
        
        ///Now that all nodes have been duplicated, try to restore nodes connections
        restoreConnections(clipboard.nodes, newNodes);
        
        
        _undoStack->setActive();
        _undoStack->push(new AddMultipleNodesCommand(_publicInterface,newNodes,newBds));
    }

}

boost::shared_ptr<NodeGui>
NodeGraphPrivate::pasteNode(const NodeSerialization& internalSerialization,
                     const NodeGuiSerialization& guiSerialization,
                     const QPointF& offset)
{
    boost::shared_ptr<Natron::Node> n = _gui->getApp()->loadNode(LoadNodeArgs(internalSerialization.getPluginID().c_str(),
                                                                 "",
                                               internalSerialization.getPluginMajorVersion(),
                                               internalSerialization.getPluginMinorVersion(),&internalSerialization,false));
    assert(n);
    boost::shared_ptr<NodeGui> gui = _gui->getApp()->getNodeGui(n);
    assert(gui);
    
    std::stringstream ss;
    ss << internalSerialization.getPluginLabel();
    ss << (" - copy");
    std::string bearName = ss.str();
    int no = 0;
    while (_publicInterface->checkIfNodeNameExists(ss.str(),gui.get())) {
        ++no;
        ss.str(std::string());
        ss.clear();
        ss << bearName;
        ss << no;
    }
    
    n->setName(ss.str().c_str());
    
    const std::string& masterNodeName = internalSerialization.getMasterNodeName();
    if (masterNodeName.empty()) {
        std::vector<boost::shared_ptr<Natron::Node> > allNodes;
        _gui->getApp()->getActiveNodes(&allNodes);
        n->restoreKnobsLinks(internalSerialization,allNodes);
    } else {
        boost::shared_ptr<Natron::Node> masterNode = _gui->getApp()->getProject()->getNodeByName(masterNodeName);
        
        ///the node could not exist any longer if the user deleted it in the meantime
        if (masterNode) {
            n->getLiveInstance()->slaveAllKnobs(masterNode->getLiveInstance());
        }
    }
   
    
    gui->copyFrom(guiSerialization);
    QPointF newPos = gui->pos() + offset;
    gui->refreshPosition(newPos.x(), newPos.y());
    gui->forceComputePreview(_gui->getApp()->getProject()->currentFrame());
    return gui;
}

void
NodeGraphPrivate::restoreConnections(const std::list<boost::shared_ptr<NodeSerialization> >& serializations,
                        const std::list<boost::shared_ptr<NodeGui> >& newNodes)
{
    ///For all nodes restore its connections
    std::list<boost::shared_ptr<NodeSerialization> >::const_iterator itSer = serializations.begin();
    for (std::list<boost::shared_ptr<NodeGui> >::const_iterator it = newNodes.begin();it!= newNodes.end();++it,++itSer) {
        const std::vector<std::string>& inputNames = (*itSer)->getInputs();
        
        ///Restore each input
        for (U32 i = 0; i < inputNames.size(); ++i) {
            if (inputNames[i].empty()) {
                continue;
            }
            ///find a node with the containing the same name. It should not match exactly because there's already
            /// the "-copy" that was added to its name
            for (std::list<boost::shared_ptr<NodeGui> >::const_iterator it2 = newNodes.begin();it2!= newNodes.end();++it2) {
                if ((*it2)->getNode()->getName().find(inputNames[i]) != std::string::npos) {
                    _publicInterface->getGui()->getApp()->getProject()->connectNodes(i, (*it2)->getNode(), (*it)->getNode());
                    break;
                }
            }
        }
    }
}

NodeBackDrop*
NodeGraphPrivate::pasteBackdrop(const NodeBackDropSerialization& serialization,const QPointF& offset)
{
    NodeBackDrop* bd = new NodeBackDrop(_publicInterface,_root);
    QString name(serialization.getName().c_str());
    name.append(" - copy");
    QString bearName = name;
    int no = 0;
    while (_publicInterface->checkIfBackDropNameExists(name,NULL)) {
        ++no;
        name = bearName;
        name.append(QString::number(no));
    }
    
    bd->initialize(name, true,serialization ,_gui->getPropertiesLayout());
    _publicInterface->insertNewBackDrop(bd);
    double x,y;
    serialization.getPos(x, y);
    bd->setPos_mt_safe(QPointF(x,y) + offset);
    return bd;
}

void
NodeGraph::duplicateSelectedNodes()
{
    if (_imp->_selection.nodes.empty() && _imp->_selection.bds.empty()) {
        Natron::warningDialog(tr("Duplicate").toStdString(), tr("You must select at least a node to duplicate first.").toStdString());
        return;
    }
    
    ///Don't use the member clipboard as the user might have something copied
    NodeClipBoard tmpClipboard;
    _imp->copyNodesInternal(tmpClipboard);
    _imp->pasteNodesInternal(tmpClipboard);
}

void
NodeGraph::cloneSelectedNodes()
{
    
    if (_imp->_selection.nodes.empty() && _imp->_selection.bds.empty()) {
        Natron::warningDialog(tr("Clone").toStdString(), tr("You must select at least a node to clone first.").toStdString());
        return;
    }
   
    double xmax = INT_MIN;
    double xmin = INT_MAX;
    std::list<boost::shared_ptr<NodeGui> > nodesToCopy = _imp->_selection.nodes;
    for (std::list<NodeBackDrop*>::iterator it = _imp->_selection.bds.begin(); it!=_imp->_selection.bds.end(); ++it) {
        
        if ((*it)->isSlave()) {
            Natron::errorDialog(tr("Clone").toStdString(), tr("You cannot clone a node which is already a clone.").toStdString());
            return;
        }
        QRectF bbox = (*it)->boundingRect();
        if ((bbox.x() + bbox.width()) > xmax) {
            xmax = (bbox.x() + bbox.width());
        }
        if (bbox.x() < xmin) {
            xmin = bbox.x();
        }

        ///Also copy all nodes within the backdrop
        std::list<boost::shared_ptr<NodeGui> > nodesWithinBD = getNodesWithinBackDrop(*it);
        for (std::list<boost::shared_ptr<NodeGui> >::iterator it2 = nodesWithinBD.begin(); it2!=nodesWithinBD.end(); ++it2) {
            std::list<boost::shared_ptr<NodeGui> >::iterator found = std::find(nodesToCopy.begin(),nodesToCopy.end(),*it2);
            if (found == nodesToCopy.end()) {
                nodesToCopy.push_back(*it2);
            }
        }
    }
    
    for (std::list<boost::shared_ptr<NodeGui> >::iterator it = nodesToCopy.begin(); it!=nodesToCopy.end();++it) {
        QRectF bbox = (*it)->boundingRect();
        if ((bbox.x() + bbox.width()) > xmax) {
            xmax = bbox.x() + bbox.width();
        }
        if (bbox.x() < xmin) {
            xmin = bbox.x();
        }
        if ((*it)->getNode()->getLiveInstance()->isSlave()) {
            Natron::errorDialog(tr("Clone").toStdString(), tr("You cannot clone a node which is already a clone.").toStdString());
            return;
        }
        if ((*it)->getNode()->getPluginID() == "Viewer") {
            Natron::errorDialog(tr("Clone").toStdString(), tr("Cloning a viewer is not a valid operation.").toStdString());
            return;
        }
        if ((*it)->getNode()->isMultiInstance()) {
            QString err = QString("%1 cannot be cloned.").arg((*it)->getNode()->getName_mt_safe().c_str());
            Natron::errorDialog(tr("Clone").toStdString(),
                                tr(err.toStdString().c_str()).toStdString());
            return ;
        }
    }
    
    ///Offset of some pixels to clone on the right of the original nodes
    xmax += 30;
    
    double offset = xmax - xmin;
    
    std::list<boost::shared_ptr<NodeGui> > newNodes;
    std::list<NodeBackDrop*> newBackdrops;
    
    std::list <boost::shared_ptr<NodeSerialization> > serializations;
    for (std::list<boost::shared_ptr<NodeGui> >::iterator it = nodesToCopy.begin(); it!=nodesToCopy.end();++it) {
        boost::shared_ptr<NodeSerialization>  internalSerialization(new NodeSerialization((*it)->getNode()));
        NodeGuiSerialization guiSerialization;
        (*it)->serialize(&guiSerialization);
        boost::shared_ptr<NodeGui> clone = _imp->pasteNode(*internalSerialization, guiSerialization, QPointF(offset,0));
        
        DotGui* isDot = dynamic_cast<DotGui*>(clone.get());
        ///Dots cannot be cloned, just copy them
        if (!isDot) {
            clone->getNode()->getLiveInstance()->slaveAllKnobs((*it)->getNode()->getLiveInstance());
        }
        
        newNodes.push_back(clone);
        serializations.push_back(internalSerialization);
    }
    
    for (std::list<NodeBackDrop*>::iterator it = _imp->_selection.bds.begin(); it!=_imp->_selection.bds.end(); ++it) {
        NodeBackDropSerialization s;
        s.initialize(*it);
        NodeBackDrop* bd = _imp->pasteBackdrop(s,QPointF(offset,0));
        bd->slaveTo(*it);
        newBackdrops.push_back(bd);
    }
    
    assert(serializations.size() == newNodes.size());
    ///restore connections
    _imp->restoreConnections(serializations, newNodes);
    
    
    _imp->_undoStack->setActive();
    _imp->_undoStack->push(new AddMultipleNodesCommand(this,newNodes,newBackdrops));
    
}

void
NodeGraph::decloneSelectedNodes()
{
    if (_imp->_selection.nodes.empty() && _imp->_selection.bds.empty()) {
        Natron::warningDialog(tr("Declone").toStdString(), tr("You must select at least a node to declone first.").toStdString());
        return;
    }
    std::list<boost::shared_ptr<NodeGui> > nodesToDeclone;
    
    
    for (std::list<boost::shared_ptr<NodeGui> >::iterator it = _imp->_selection.nodes.begin(); it!=_imp->_selection.nodes.end();++it) {
        if ((*it)->getNode()->getLiveInstance()->isSlave()) {
            nodesToDeclone.push_back(*it);
        }
    }

    for (std::list<NodeBackDrop*>::iterator it = _imp->_selection.bds.begin(); it!=_imp->_selection.bds.end(); ++it) {
        
        if ((*it)->isSlave()) {
            ///Also copy all nodes within the backdrop
            std::list<boost::shared_ptr<NodeGui> > nodesWithinBD = getNodesWithinBackDrop(*it);
            for (std::list<boost::shared_ptr<NodeGui> >::iterator it2 = nodesWithinBD.begin(); it2!=nodesWithinBD.end(); ++it2) {
                std::list<boost::shared_ptr<NodeGui> >::iterator found = std::find(nodesToDeclone.begin(),nodesToDeclone.end(),*it2);
                if (found == nodesToDeclone.end()) {
                    nodesToDeclone.push_back(*it2);
                }
            }
        }
    
    }
    _imp->_undoStack->setActive();
    _imp->_undoStack->push(new DecloneMultipleNodesCommand(this,nodesToDeclone,_imp->_selection.bds));
    
}

boost::shared_ptr<NodeGui>
NodeGraph::getNodeGuiSharedPtr(const NodeGui* n) const
{
    for (std::list<boost::shared_ptr<NodeGui> >::const_iterator it = _imp->_nodes.begin();it!=_imp->_nodes.end();++it) {
        if ((*it).get() == n) {
            return *it;
        }
    }
    for (std::list<boost::shared_ptr<NodeGui> >::const_iterator it = _imp->_nodesTrash.begin();it!=_imp->_nodesTrash.end();++it) {
        if ((*it).get() == n) {
            return *it;
        }
    }
    ///it must either be in the trash or in the active nodes
    assert(false);
    return boost::shared_ptr<NodeGui>();
}

void
NodeGraph::setUndoRedoStackLimit(int limit)
{
    _imp->_undoStack->clear();
    _imp->_undoStack->setUndoLimit(limit);
}

void
NodeGraph::deleteNodePermanantly(boost::shared_ptr<NodeGui> n)
{
    std::list<boost::shared_ptr<NodeGui> >::iterator it = std::find(_imp->_nodesTrash.begin(),_imp->_nodesTrash.end(),n);
    if (it != _imp->_nodesTrash.end()) {
        _imp->_nodesTrash.erase(it);
    }
    
    {
        QMutexLocker l(&_imp->_nodesMutex);
        std::list<boost::shared_ptr<NodeGui> >::iterator it = std::find(_imp->_nodes.begin(),_imp->_nodes.end(),n);
        if (it != _imp->_nodes.end()) {
            _imp->_nodes.erase(it);
        }
    }
    
    boost::shared_ptr<Natron::Node> internalNode = n->getNode();
    assert(internalNode);
    n->deleteReferences();

    if (getGui()) {
        getGui()->removeRotoInterface(n.get(),true);
        
        ///now that we made the command dirty, delete the node everywhere in Natron
        getGui()->getApp()->deleteNode(n);
        
        
        getGui()->getCurveEditor()->removeNode(n.get());
        std::list<boost::shared_ptr<NodeGui> >::iterator found = std::find(_imp->_selection.nodes.begin(),_imp->_selection.nodes.end(),n);
        if (found != _imp->_selection.nodes.end()) {
            n->setSelected(false);
            _imp->_selection.nodes.erase(found);
        }
        
    }
    
    ///remove the node from the clipboard if it is
    for (std::list< boost::shared_ptr<NodeSerialization> >::iterator it = _imp->_nodeClipBoard.nodes.begin();
         it!=_imp->_nodeClipBoard.nodes.end(); ++it) {
        if ((*it)->getNode() == internalNode) {
            _imp->_nodeClipBoard.nodes.erase(it);
            break;
        }
    }
    
    for (std::list<boost::shared_ptr<NodeGuiSerialization> >::iterator it = _imp->_nodeClipBoard.nodesUI.begin();
         it!=_imp->_nodeClipBoard.nodesUI.end(); ++it) {
        if ((*it)->getName() == internalNode->getName()) {
            _imp->_nodeClipBoard.nodesUI.erase(it);
            break;
        }
    }
}

void
NodeGraph::invalidateAllNodesParenting()
{
    for (std::list<boost::shared_ptr<NodeGui> >::iterator it = _imp->_nodes.begin(); it!=_imp->_nodes.end(); ++it) {
        (*it)->setParentItem(NULL);
        if ((*it)->scene()) {
            (*it)->scene()->removeItem(it->get());
        }
    }
    for (std::list<boost::shared_ptr<NodeGui> >::iterator it = _imp->_nodesTrash.begin(); it!=_imp->_nodesTrash.end(); ++it) {
        (*it)->setParentItem(NULL);
        if ((*it)->scene()) {
            (*it)->scene()->removeItem(it->get());
        }
    }
    for (std::list<NodeBackDrop*>::iterator it = _imp->_backdrops.begin(); it!=_imp->_backdrops.end(); ++it) {
        (*it)->setParentItem(NULL);
        if ((*it)->scene()) {
            (*it)->scene()->removeItem(*it);
        }
    }
}

void
NodeGraph::centerOnAllNodes()
{
    assert(QThread::currentThread() == qApp->thread());
    QMutexLocker l(&_imp->_nodesMutex);
    double xmin = INT_MAX;
    double xmax = INT_MIN;
    double ymin = INT_MAX;
    double ymax = INT_MIN;
    
    for (std::list<boost::shared_ptr<NodeGui> >::iterator it = _imp->_nodes.begin(); it!=_imp->_nodes.end(); ++it) {
        if ((*it)->isActive() && (*it)->isVisible()) {
            QSize size = (*it)->getSize();
            QPointF pos = (*it)->scenePos();
            xmin = std::min(xmin, pos.x());
            xmax = std::max(xmax,pos.x() + size.width());
            ymin = std::min(ymin,pos.y());
            ymax = std::max(ymax,pos.y() + size.height());
        }
    }
    
    for (std::list<NodeBackDrop*>::iterator it = _imp->_backdrops.begin(); it!=_imp->_backdrops.end(); ++it) {
        QRectF bbox = (*it)->mapToScene((*it)->boundingRect()).boundingRect();
        xmin = std::min(xmin,bbox.x());
        ymin = std::min(ymin,bbox.y());
        xmax = std::max(xmax,bbox.x() + bbox.width());
        ymax = std::max(ymax,bbox.y() + bbox.height());
    }
    
    QRect rect(xmin,ymin,(xmax - xmin),(ymax - ymin));
    fitInView(rect,Qt::KeepAspectRatio);
    _imp->_refreshOverlays = true;
    repaint();
}

void
NodeGraph::toggleConnectionHints()
{
    appPTR->getCurrentSettings()->setConnectionHintsEnabled(!appPTR->getCurrentSettings()->isConnectionHintEnabled());
}

NodeBackDrop* NodeGraph::createBackDrop(QVBoxLayout *dockContainer,bool requestedByLoad,const NodeBackDropSerialization& serialization)
{
    QString name(NATRON_BACKDROP_NODE_NAME);
    int no = _imp->_backdrops.size() + 1;
    name += QString::number(no);
    while (checkIfBackDropNameExists(name,NULL)) {
        ++no;
        name = QString(NATRON_BACKDROP_NODE_NAME);
        name += QString::number(no);
    }
    NodeBackDrop* bd = new NodeBackDrop(this,_imp->_root);
    bd->initialize(name, requestedByLoad,serialization, dockContainer);
    _imp->_backdrops.push_back(bd);
    _imp->_undoStack->setActive();
    if (!requestedByLoad) {
        _imp->_undoStack->push(new AddMultipleNodesCommand(this,bd));
        if (!_imp->_selection.nodes.empty()) {
            ///make the backdrop large enough to contain the selected nodes and position it correctly
            QRectF bbox;
            for (std::list<boost::shared_ptr<NodeGui> >::iterator it = _imp->_selection.nodes.begin(); it!=_imp->_selection.nodes.end(); ++it) {
                QRectF nodeBbox = (*it)->mapToScene((*it)->boundingRect()).boundingRect();
                bbox = bbox.united(nodeBbox);
            }
            
            int border = 100;
            int headerHeight = bd->getHeaderHeight();
            bd->setPos(bbox.x() - border, bbox.y() - border);
            bd->resize(bbox.width() + 2 * border, bbox.height() + 2 * border - headerHeight);
        } else {
            QRectF viewPos = visibleSceneRect();
            QPointF mapped = bd->mapFromScene(QPointF((viewPos.bottomRight().x() + viewPos.topLeft().x()) / 2.,
                                        (viewPos.topLeft().y() + viewPos.bottomRight().y()) / 2.));
            mapped = bd->mapToParent(mapped);
            bd->setPos(mapped);
            bd->resize(NATRON_BACKDROP_DEFAULT_WIDTH,NATRON_BACKDROP_DEFAULT_HEIGHT);
        }
    }

    return bd;
}

bool
NodeGraph::checkIfBackDropNameExists(const QString& n,const NodeBackDrop* bd) const
{
    for (std::list<NodeBackDrop*>::const_iterator it = _imp->_backdrops.begin(); it!=_imp->_backdrops.end(); ++it) {
        if ((*it)->getName() == n && (*it) != bd) {
            return true;
        }
    }
    return false;
}

bool
NodeGraph::checkIfNodeNameExists(const std::string& n,const NodeGui* node) const
{
    
    for (std::list<boost::shared_ptr<NodeGui> >::iterator it = _imp->_nodes.begin(); it!=_imp->_nodes.end(); ++it) {
        if (it->get() != node && (*it)->getNode()->getName() == n) {
            return true;
        }
    }
    return false;
}

std::list<NodeBackDrop*>
NodeGraph::getBackDrops() const
{
    return _imp->_backdrops;
}

std::list<NodeBackDrop*>
NodeGraph::getActiveBackDrops() const
{
    std::list<NodeBackDrop*> ret;
    for (std::list<NodeBackDrop*>::const_iterator it = _imp->_backdrops.begin() ; it!=_imp->_backdrops.end();++it) {
        if ((*it)->isVisible()) {
            ret.push_back(*it);
        }
    }
    return ret;
}



std::list<boost::shared_ptr<NodeGui> > NodeGraph::getNodesWithinBackDrop(const NodeBackDrop* bd) const
{
    QRectF bbox = bd->mapToScene(bd->boundingRect()).boundingRect();
    std::list<boost::shared_ptr<NodeGui> > ret;
    QMutexLocker l(&_imp->_nodesMutex);
    for (std::list<boost::shared_ptr<NodeGui> >::const_iterator it = _imp->_nodes.begin(); it != _imp->_nodes.end();++it) {
        QRectF nodeBbox = (*it)->mapToScene((*it)->boundingRect()).boundingRect();
        if (bbox.contains(nodeBbox)) {
            ret.push_back(*it);
        }
    }
    return ret;
}

void NodeGraph::insertNewBackDrop(NodeBackDrop* bd)
{
    _imp->_backdrops.push_back(bd);
}

void NodeGraph::removeBackDrop(NodeBackDrop* bd)
{
    std::list<NodeBackDrop*>::iterator it = std::find(_imp->_backdrops.begin(),_imp->_backdrops.end(),bd);
    if (it != _imp->_backdrops.end()) {
        _imp->_backdrops.erase(it);
    }
}

void NodeGraph::onTimeChanged(SequenceTime time,int reason)
{
    std::vector<ViewerInstance* > viewers;
    
    boost::shared_ptr<Natron::Project> project = _imp->_gui->getApp()->getProject();
    
    for (std::list<boost::shared_ptr<NodeGui> >::iterator it = _imp->_nodes.begin() ;it!=_imp->_nodes.end();++it) {
        ViewerInstance* isViewer = dynamic_cast<ViewerInstance*>((*it)->getNode()->getLiveInstance());
        if (isViewer) {
            viewers.push_back(isViewer);
        }
        (*it)->refreshKnobsAfterTimeChange(time);
    }
    Natron::OutputEffectInstance* lastTimelineSeekCaller = project->getLastTimelineSeekCaller();
    for(U32 i = 0; i < viewers.size();++i){
        if(viewers[i] != lastTimelineSeekCaller || reason == USER_SEEK) {
            boost::shared_ptr<VideoEngine> engine = viewers[i]->getVideoEngine();
            engine->render(1, //< frame count
                           false, //< seek timeline
                           false, //<refresh tree
                           true, //< forward
                           true, // <same frame
                           false); //< force preview
        }
    }
    project->setLastTimelineSeekCaller(NULL);
}

void NodeGraph::focusInEvent(QFocusEvent* e)
{
    QGraphicsView::focusInEvent(e);
    _imp->_undoStack->setActive();
}

void NodeGraph::focusOutEvent(QFocusEvent* e)
{
    if (_imp->_bendPointsVisible) {
        _imp->setNodesBendPointsVisible(false);
    }
    QGraphicsView::focusOutEvent(e);
}

void NodeGraphPrivate::toggleSelectedNodesEnabled()
{
    std::list<boost::shared_ptr<NodeGui> > toProcess;
    for (std::list<boost::shared_ptr<NodeGui> >::iterator it = _selection.nodes.begin(); it!=_selection.nodes.end(); ++it) {
        if ((*it)->getNode()->isNodeDisabled()) {
            toProcess.push_back(*it);
        }
    }
    ///if some nodes are disabled , enable them before
    
    if (toProcess.size() == _selection.nodes.size()) {
        _undoStack->push(new EnableNodesCommand(_selection.nodes));
    } else if (toProcess.size() > 0) {
        _undoStack->push(new EnableNodesCommand(toProcess));
    } else {
        _undoStack->push(new DisableNodesCommand(_selection.nodes));
    }
}

bool NodeGraph::areKnobLinksVisible() const
{
    return _imp->_knobLinksVisible;
}<|MERGE_RESOLUTION|>--- conflicted
+++ resolved
@@ -460,19 +460,19 @@
 
 }
 
-<<<<<<< HEAD
 NodeGraph::~NodeGraph()
 {
-=======
-NodeGraph::~NodeGraph() {
-    
-    for (std::list<boost::shared_ptr<NodeGui> >::iterator it = _imp->_nodes.begin(); it!=_imp->_nodes.end(); ++it) {
+    for (std::list<boost::shared_ptr<NodeGui> >::iterator it = _imp->_nodes.begin();
+         it!=_imp->_nodes.end();
+         ++it) {
         (*it)->discardGraphPointer();
     }
-    for (std::list<boost::shared_ptr<NodeGui> >::iterator it = _imp->_nodesTrash.begin(); it!=_imp->_nodesTrash.end(); ++it) {
+    for (std::list<boost::shared_ptr<NodeGui> >::iterator it = _imp->_nodesTrash.begin();
+         it!=_imp->_nodesTrash.end();
+         ++it) {
         (*it)->discardGraphPointer();
     }
->>>>>>> 11fd54d9
+
     QGraphicsScene* scene = _imp->_hintInputEdge->scene();
     if (scene) {
         scene->removeItem(_imp->_hintInputEdge);
@@ -581,20 +581,15 @@
     QGraphicsView::paintEvent(e);
 }
 
-<<<<<<< HEAD
 QRectF
-NodeGraph::visibleRect()
-{
-    return mapToScene(viewport()->rect()).boundingRect();
-=======
-QRectF NodeGraph::visibleSceneRect() {
+NodeGraph::visibleSceneRect()
+{
     return mapToScene(visibleWidgetRect()).boundingRect();
 }
 
 QRect NodeGraph::visibleWidgetRect()
 {
     return viewport()->rect();
->>>>>>> 11fd54d9
 }
 
 boost::shared_ptr<NodeGui>
@@ -642,16 +637,11 @@
     
 }
 
-<<<<<<< HEAD
 void
 NodeGraph::moveNodesForIdealPosition(boost::shared_ptr<NodeGui> node)
 {
-    QRectF viewPos = visibleRect();
-=======
-void NodeGraph::moveNodesForIdealPosition(boost::shared_ptr<NodeGui> node) {
     QRectF viewPos = visibleSceneRect();
->>>>>>> 11fd54d9
-    
+
     ///3 possible values:
     /// 0 = default , i.e: we pop the node in the middle of the graph's current view
     /// 1 = pop the node above the selected node and move the inputs of the selected node a little
@@ -2019,12 +2009,8 @@
 }
 
 
-<<<<<<< HEAD
 void
 NodeGraph::updateNavigator()
-=======
-void NodeGraph::updateNavigator()
->>>>>>> 11fd54d9
 {
     if (!areAllNodesVisible()) {
         _imp->_navigator->setPixmap(QPixmap::fromImage(getFullSceneScreenShot()));
@@ -2033,16 +2019,11 @@
         _imp->_navigator->hide();
     }
 }
-<<<<<<< HEAD
 
 bool
 NodeGraph::areAllNodesVisible()
 {
-    QRectF rect = visibleRect();
-=======
-bool NodeGraph::areAllNodesVisible(){
     QRectF rect = visibleSceneRect();
->>>>>>> 11fd54d9
     QMutexLocker l(&_imp->_nodesMutex);
     for (std::list<boost::shared_ptr<NodeGui> >::iterator it = _imp->_nodes.begin();it!=_imp->_nodes.end();++it) {
         if ((*it)->isVisible()) {
@@ -2059,18 +2040,10 @@
     return true;
 }
 
-<<<<<<< HEAD
 QImage
 NodeGraph::getFullSceneScreenShot()
 {
-    const QTransform& currentTransform = transform();
-    setTransform(currentTransform.inverted());
-=======
-QImage NodeGraph::getFullSceneScreenShot()
-{
-    
     ///The bbox of all nodes in the nodegraph
->>>>>>> 11fd54d9
     QRectF sceneR = _imp->calcNodesBoundingRect();
     
     ///The visible portion of the nodegraph
@@ -2120,8 +2093,7 @@
     ///Add the overlays back
     scene()->addItem(_imp->_navigator);
     scene()->addItem(_imp->_cacheSizeText);
-    
-   
+
     painter.fillRect(scaledViewRect, QColor(200,200,200,100));
     QPen p;
     p.setWidth(2);
@@ -2135,31 +2107,20 @@
     QImage img(std::ceil(navWidth), std::ceil(navHeight), QImage::Format_ARGB32_Premultiplied);
     img.fill(QColor(71,71,71,255));
     
-<<<<<<< HEAD
-}
-
-void
-NodeGraphNavigator::setImage(const QImage& img)
-{
-    QPixmap pix = QPixmap::fromImage(img);
-    pix = pix.scaled(_w, _h);
-    setPixmap(pix);
-=======
     int xOffset = (img.width() - renderImage.width()) / 2;
     int yOffset = (img.height() - renderImage.height()) / 2;
     assert((xOffset + renderImage.width()) <= img.width() && (yOffset + renderImage.height()) <= img.height());
     
     int yDest = yOffset;
-    for (int y = 0; y < renderImage.height();++y,++yDest) {
+    for (int y = 0; y < renderImage.height(); ++y,++yDest) {
         QRgb* dst_pixels = (QRgb*)img.scanLine(yDest);
         const QRgb* src_pixels = (const QRgb*)renderImage.scanLine(y);
         int xDest = xOffset;
-        for (int x = 0; x < renderImage.width();++x,++xDest) {
+        for (int x = 0; x < renderImage.width(); ++x,++xDest) {
             dst_pixels[xDest] = src_pixels[x];
         }
     }
     return img;
->>>>>>> 11fd54d9
 }
 
 const std::list<boost::shared_ptr<NodeGui> >&
