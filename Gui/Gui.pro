# ***** BEGIN LICENSE BLOCK *****
# This file is part of Natron <http://www.natron.fr/>,
# Copyright (C) 2016 INRIA and Alexandre Gauthier-Foichat
#
# Natron is free software: you can redistribute it and/or modify
# it under the terms of the GNU General Public License as published by
# the Free Software Foundation; either version 2 of the License, or
# (at your option) any later version.
#
# Natron is distributed in the hope that it will be useful,
# but WITHOUT ANY WARRANTY; without even the implied warranty of
# MERCHANTABILITY or FITNESS FOR A PARTICULAR PURPOSE.  See the
# GNU General Public License for more details.
#
# You should have received a copy of the GNU General Public License
# along with Natron.  If not, see <http://www.gnu.org/licenses/gpl-2.0.html>
# ***** END LICENSE BLOCK *****

TARGET = Gui
TEMPLATE = lib
CONFIG += staticlib
CONFIG += moc rcc
CONFIG += boost glew opengl qt cairo python shiboken pyside
QT += gui core opengl network
greaterThan(QT_MAJOR_VERSION, 4): QT += concurrent

include(../global.pri)
include(../config.pri)

precompile_header {
  # Use Precompiled headers (PCH)
  # we specify PRECOMPILED_DIR, or qmake places precompiled headers in Natron/c++.pch, thus blocking the creation of the Unix executable
  PRECOMPILED_DIR = pch
  PRECOMPILED_HEADER = pch.h
}


#OpenFX C api includes and OpenFX c++ layer includes that are located in the submodule under /libs/OpenFX
INCLUDEPATH += $$PWD/../libs/OpenFX/include
DEPENDPATH  += $$PWD/../libs/OpenFX/include
INCLUDEPATH += $$PWD/../libs/OpenFX_extensions
DEPENDPATH  += $$PWD/../libs/OpenFX_extensions
INCLUDEPATH += $$PWD/../libs/OpenFX/HostSupport/include
DEPENDPATH  += $$PWD/../libs/OpenFX/HostSupport/include
INCLUDEPATH += $$PWD/..
INCLUDEPATH += $$PWD/../libs/SequenceParsing

DEPENDPATH += $$PWD/../Engine
DEPENDPATH += $$PWD/../Global

INCLUDEPATH += $$PWD/../Engine
INCLUDEPATH += $$PWD/../Engine/NatronEngine
INCLUDEPATH += $$PWD/../Global

#To overcome wrongly generated #include <...> by shiboken
INCLUDEPATH += $$PWD
INCLUDEPATH += $$PWD/NatronGui
DEPENDPATH += $$PWD/NatronGui

win32-msvc* {
        CONFIG(64bit) {
                QMAKE_LFLAGS += /MACHINE:X64
        } else {
                QMAKE_LFLAGS += /MACHINE:X86
        }
}

SOURCES += \
    AboutWindow.cpp \
    ActionShortcuts.cpp \
    AddKnobDialog.cpp \
    AnimatedCheckBox.cpp \
    AnimationButton.cpp \
    AutoHideToolBar.cpp \
    BackdropGui.cpp \
    Button.cpp \
    ChannelsComboBox.cpp \
    ClickableLabel.cpp \
    ComboBox.cpp \
    CurveEditor.cpp \
    CurveEditorUndoRedo.cpp \
    CurveGui.cpp \
    CurveWidget.cpp \
    CurveWidgetDialogs.cpp \
    CurveWidgetPrivate.cpp \
    CustomParamInteract.cpp \
    DockablePanel.cpp \
    DockablePanelPrivate.cpp \
    DockablePanelTabWidget.cpp \
    DopeSheet.cpp \
    DopeSheetView.cpp \
    DopeSheetEditorUndoRedo.cpp \
    DopeSheetHierarchyView.cpp \
    DopeSheetEditor.cpp \
    DotGui.cpp \
    Edge.cpp \
    EditExpressionDialog.cpp \
    EditScriptDialog.cpp \
    ExportGroupTemplateDialog.cpp \
    FloatingWidget.cpp \
    QtEnumConvert.cpp \
    GroupBoxLabel.cpp \
    Gui.cpp \
    Gui05.cpp \
    Gui10.cpp \
    Gui15.cpp \
    Gui20.cpp \
    Gui30.cpp \
    Gui40.cpp \
    Gui50.cpp \
    GuiApplicationManager.cpp \
    GuiApplicationManager10.cpp \
    GuiApplicationManagerPrivate.cpp \
    GuiAppInstance.cpp \
    GuiPrivate.cpp \
    Histogram.cpp \
    HostOverlay.cpp \
    InfoViewerWidget.cpp \
    KnobGui.cpp \
    KnobGui10.cpp \
    KnobGui20.cpp \
    KnobGuiFactory.cpp \
    KnobGuiPrivate.cpp \
    KnobGuiFile.cpp \
    FileTypeMainWindow_win.cpp \
    KnobGuiButton.cpp \
    KnobGuiInt.cpp \
    KnobGuiBool.cpp \
    KnobGuiDouble.cpp \
    KnobGuiChoice.cpp \
    KnobGuiSeparator.cpp \
    KnobGuiColor.cpp \
    KnobGuiString.cpp \
    KnobGuiGroup.cpp \
    KnobGuiParametric.cpp \
    KnobUndoCommand.cpp \
    KnobWidgetDnD.cpp \
    Label.cpp \
    LineEdit.cpp \
    LinkToKnobDialog.cpp \
    LogWindow.cpp \
    ManageUserParamsDialog.cpp \
    MessageBox.cpp \
    Menu.cpp \
    MultiInstancePanel.cpp \
    NewLayerDialog.cpp \
    NodeBackdropSerialization.cpp \
    NodeCreationDialog.cpp \
    NodeGraph.cpp \
    NodeGraph05.cpp \
    NodeGraph10.cpp \
    NodeGraph13.cpp \
    NodeGraph15.cpp \
    NodeGraph20.cpp \
    NodeGraph25.cpp \
    NodeGraph30.cpp \
    NodeGraph35.cpp \
    NodeGraph40.cpp \
    NodeGraph45.cpp \
    NodeGraphPrivate.cpp \
    NodeGraphPrivate10.cpp \
    NodeGraphTextItem.cpp \
    NodeGraphUndoRedo.cpp \
    NodeGui.cpp \
    NodeGuiSerialization.cpp \
    NodeSettingsPanel.cpp \
    PanelWidget.cpp \
    PickKnobDialog.cpp \
    PreferencesPanel.cpp \
    PreviewThread.cpp \
    ProjectGui.cpp \
    ProjectGuiSerialization.cpp \
    ProgressPanel.cpp \
    PropertiesBinWrapper.cpp \
    PyGuiApp.cpp \
    PythonPanels.cpp \
    QtDecoder.cpp \
    QtEncoder.cpp \
    RenderingProgressDialog.cpp \
    RenderStatsDialog.cpp \
    ResizableMessageBox.cpp \
    RightClickableWidget.cpp \
    RotoGui.cpp \
    RotoPanel.cpp \
    RotoUndoCommand.cpp \
    ScaleSliderQWidget.cpp \
    ScriptEditor.cpp \
    ScriptTextEdit.cpp \
    SequenceFileDialog.cpp \
    Shaders.cpp \
    SerializableWindow.cpp \
    ShortCutEditor.cpp \
    SpinBox.cpp \
    SpinBoxValidator.cpp \
    SplashScreen.cpp \
    Splitter.cpp \
    TabGroup.cpp \
    TableModelView.cpp \
    TabWidget.cpp \
    TextRenderer.cpp \
    Texture.cpp \
    ticks.cpp \
    ToolButton.cpp \
    TimeLineGui.cpp \
    TrackerGui.cpp \
    Utils.cpp \
    VerticalColorBar.cpp \
    ViewerGL.cpp \
    ViewerGLPrivate.cpp \
    ViewerTab.cpp \
    ViewerTab10.cpp \
    ViewerTab20.cpp \
    ViewerTab30.cpp \
    ViewerTab40.cpp \
    ViewerTabPrivate.cpp \
    NatronGui/natrongui_module_wrapper.cpp \
    NatronGui/pyguiapplication_wrapper.cpp \
    NatronGui/guiapp_wrapper.cpp \
    NatronGui/pymodaldialog_wrapper.cpp \
    NatronGui/pypanel_wrapper.cpp \
    NatronGui/pytabwidget_wrapper.cpp \
    NatronGui/pyviewer_wrapper.cpp


HEADERS += \
    AboutWindow.h \
    ActionShortcuts.h \
    AddKnobDialog.h \
    AnimatedCheckBox.h \
    AnimationButton.h \
    AutoHideToolBar.h \
    BackdropGui.h \
    Button.h \
    ChannelsComboBox.h \
    ClickableLabel.h \
    ComboBox.h \
    CurveEditor.h \
    CurveEditorUndoRedo.h \
    CurveGui.h \
    CurveSelection.h \
    CurveWidget.h \
    CurveWidgetDialogs.h \
    CurveWidgetPrivate.h \
    CustomParamInteract.h \
    DockablePanel.h \
    DockablePanelPrivate.h \
    DockablePanelTabWidget.h \
    DopeSheet.h \
    DopeSheetView.h \
    DopeSheetEditorUndoRedo.h \
    DopeSheetHierarchyView.h \
    DopeSheetEditor.h \
    DotGui.h \
    Edge.h \
    EditExpressionDialog.h \
    EditScriptDialog.h \
    ExportGroupTemplateDialog.h \
    FileTypeMainWindow_win.h \
    FloatingWidget.h \
    QtEnumConvert.h \
    GroupBoxLabel.h \
    Gui.h \
    GuiApplicationManager.h \
    GuiApplicationManagerPrivate.h \
    GuiAppInstance.h \
    GuiDefines.h \
    GuiFwd.h \
    GuiMacros.h \
    GuiPrivate.h \
    Histogram.h \
    HostOverlay.h \
    InfoViewerWidget.h \
    KnobGui.h \
    KnobGuiFactory.h \
    KnobGuiFile.h \
    KnobGuiButton.h \
    KnobGuiInt.h \
    KnobGuiBool.h \
    KnobGuiDouble.h \
    KnobGuiChoice.h \
    KnobGuiSeparator.h \
    KnobGuiColor.h \
    KnobGuiString.h \
    KnobGuiGroup.h \
    KnobGuiParametric.h \
    KnobUndoCommand.h \
    KnobWidgetDnD.h \
    Label.h \
    LineEdit.h \
    LinkToKnobDialog.h \
    LogWindow.h \
    ManageUserParamsDialog.h \
    MessageBox.h \
    Menu.h \
    MultiInstancePanel.h \
    NewLayerDialog.h \
    NodeBackdropSerialization.h \
    NodeClipBoard.h \
    NodeCreationDialog.h \
    NodeGraph.h \
    NodeGraphPrivate.h \
    NodeGraphTextItem.h \
    NodeGraphUndoRedo.h \
    NodeGui.h \
    NodeGuiSerialization.h \
    NodeSettingsPanel.h \
    PanelWidget.h \
    PickKnobDialog.h \
    PreferencesPanel.h \
    PreviewThread.h \
    ProjectGui.h \
    ProjectGuiSerialization.h \
    PropertiesBinWrapper.h \
<<<<<<< HEAD
    ProgressPanel.h \
=======
    PyGlobalGui.h \
    PyGuiApp.h \
>>>>>>> 7f22aadd
    Pyside_Gui_Python.h \
    PythonPanels.h \
    QtDecoder.h \
    QtEncoder.h \
    RegisteredTabs.h \
    RenderingProgressDialog.h \
    RenderStatsDialog.h \
    ResizableMessageBox.h \
    RightClickableWidget.h \
    RotoGui.h \
    RotoPanel.h \
    RotoUndoCommand.h \
    ScaleSliderQWidget.h \
    ScriptEditor.h \
    ScriptTextEdit.h \
    SequenceFileDialog.h \
    Shaders.h \
    SerializableWindow.h \
    ShortCutEditor.h \
    SpinBox.h \
    SpinBoxValidator.h \
    SplashScreen.h \
    Splitter.h \
    TabGroup.h \
    TableModelView.h \
    TabWidget.h \
    TextRenderer.h \
    Texture.h \
    ticks.h \
    TimeLineGui.h \
    ToolButton.h \
    TrackerGui.h \
    Utils.h \
    VerticalColorBar.h \
    ViewerGL.h \
    ViewerGLPrivate.h \
    ViewerTab.h \
    ViewerTabPrivate.h \
    ZoomContext.h \
    ../libs/OpenFX/include/ofxCore.h \
    ../libs/OpenFX/include/ofxDialog.h \
    ../libs/OpenFX/include/ofxImageEffect.h \
    ../libs/OpenFX/include/ofxInteract.h \
    ../libs/OpenFX/include/ofxKeySyms.h \
    ../libs/OpenFX/include/ofxMemory.h \
    ../libs/OpenFX/include/ofxMessage.h \
    ../libs/OpenFX/include/ofxMultiThread.h \
    ../libs/OpenFX/include/ofxNatron.h \
    ../libs/OpenFX/include/ofxOpenGLRender.h \
    ../libs/OpenFX/include/ofxParam.h \
    ../libs/OpenFX/include/ofxParametricParam.h \
    ../libs/OpenFX/include/ofxPixels.h \
    ../libs/OpenFX/include/ofxProgress.h \
    ../libs/OpenFX/include/ofxProperty.h \
    ../libs/OpenFX/include/ofxSonyVegas.h \
    ../libs/OpenFX/include/ofxTimeLine.h \
    ../libs/OpenFX/include/nuke/camera.h \
    ../libs/OpenFX/include/nuke/fnOfxExtensions.h \
    ../libs/OpenFX/include/nuke/fnPublicOfxExtensions.h \
    ../libs/OpenFX/include/tuttle/ofxReadWrite.h \
    ../libs/OpenFX_extensions/ofxhParametricParam.h \
    NatronGui/natrongui_python.h \
    NatronGui/pyguiapplication_wrapper.h \
    NatronGui/guiapp_wrapper.h \
    NatronGui/pymodaldialog_wrapper.h \
    NatronGui/pypanel_wrapper.h \
    NatronGui/pytabwidget_wrapper.h \
    NatronGui/pyviewer_wrapper.h


RESOURCES += \
    GuiResources.qrc

# for i in `find Resources -type f |sort |uniq`; do fgrep -q "$i" GuiResources.qrc || echo "$i"; done |fgrep -v .git |fgrep -v .DS_Store
OTHER_FILES += \
Resources/Fonts/Apache_License.txt \
Resources/Images/Other/natron_picto_tools.svg \
Resources/Images/Other/natron_picto_viewer.svg \
Resources/Images/natronIcon.svg \
Resources/Images/natronIcon256_osx.icns \
Resources/Images/natronIcon256_windows.ico \
Resources/Images/splashscreen.svg \


macx {
OBJECTIVE_SOURCES += \
    QtMac.mm
}<|MERGE_RESOLUTION|>--- conflicted
+++ resolved
@@ -311,12 +311,9 @@
     ProjectGui.h \
     ProjectGuiSerialization.h \
     PropertiesBinWrapper.h \
-<<<<<<< HEAD
     ProgressPanel.h \
-=======
     PyGlobalGui.h \
     PyGuiApp.h \
->>>>>>> 7f22aadd
     Pyside_Gui_Python.h \
     PythonPanels.h \
     QtDecoder.h \
