/* ***** BEGIN LICENSE BLOCK *****
 * This file is part of Natron <http://www.natron.fr/>,
 * Copyright (C) 2016 INRIA and Alexandre Gauthier-Foichat
 *
 * Natron is free software: you can redistribute it and/or modify
 * it under the terms of the GNU General Public License as published by
 * the Free Software Foundation; either version 2 of the License, or
 * (at your option) any later version.
 *
 * Natron is distributed in the hope that it will be useful,
 * but WITHOUT ANY WARRANTY; without even the implied warranty of
 * MERCHANTABILITY or FITNESS FOR A PARTICULAR PURPOSE.  See the
 * GNU General Public License for more details.
 *
 * You should have received a copy of the GNU General Public License
 * along with Natron.  If not, see <http://www.gnu.org/licenses/gpl-2.0.html>
 * ***** END LICENSE BLOCK ***** */

// ***** BEGIN PYTHON BLOCK *****
// from <https://docs.python.org/3/c-api/intro.html#include-files>:
// "Since Python may define some pre-processor definitions which affect the standard headers on some systems, you must include Python.h before any standard headers are included."
#include <Python.h>
// ***** END PYTHON BLOCK *****

#include "KnobGui.h"

#include <cassert>
#include <stdexcept>

#include "Global/Macros.h"

CLANG_DIAG_OFF(deprecated)
CLANG_DIAG_OFF(uninitialized)
#include <QAction>
CLANG_DIAG_ON(deprecated)
CLANG_DIAG_ON(uninitialized)

#include "Engine/ViewIdx.h"

#include "Gui/KnobGuiPrivate.h"
#include "Gui/GuiApplicationManager.h"
#include "Gui/KnobUndoCommand.h" // SetExpressionCommand...


NATRON_NAMESPACE_ENTER;

void
KnobGui::onInternalValueChanged(ViewSpec /*view*/,
                                int dimension,
                                int reason)
{
    if (_imp->guiRemoved) {
        return;
    }
    if ( _imp->widgetCreated && ( (ValueChangedReasonEnum)reason != eValueChangedReasonUserEdited ) ) {
        updateGuiInternal(dimension);
        if ( !getKnob()->getExpression(dimension).empty() ) {
            Q_EMIT refreshCurveEditor();
        }
    }
}

void
KnobGui::updateCurveEditorKeyframes()
{
    Q_EMIT keyFrameSet();
}

void
KnobGui::onMultipleKeySet(const std::list<double>& keys,
                          ViewSpec /*view*/,
                          int /*dimension*/,
                          int reason)
{
    if ( (ValueChangedReasonEnum)reason != eValueChangedReasonUserEdited ) {
        KnobPtr knob = getKnob();
        if ( !knob->getIsSecret() && ( knob->isDeclaredByPlugin()  || knob->isUserKnob() ) ) {
            std::list<SequenceTime> intKeys;
            for (std::list<double>::const_iterator it = keys.begin(); it != keys.end(); ++it) {
                intKeys.push_back(*it);
            }
            knob->getHolder()->getApp()->addMultipleKeyframeIndicatorsAdded(intKeys, true);
        }
    }

    updateCurveEditorKeyframes();
}

void
KnobGui::onMultipleKeyRemoved(const std::list<double>& keys,
                          ViewSpec /*view*/,
                          int /*dimension*/,
                          int reason)
{
    if ( (ValueChangedReasonEnum)reason != eValueChangedReasonUserEdited ) {
        KnobPtr knob = getKnob();
        if ( !knob->getIsSecret() && ( knob->isDeclaredByPlugin()  || knob->isUserKnob() ) ) {
            std::list<SequenceTime> intKeys;
            for (std::list<double>::const_iterator it = keys.begin(); it != keys.end(); ++it) {
                intKeys.push_back(*it);
            }
            knob->getHolder()->getApp()->removeMultipleKeyframeIndicator(intKeys, true);
        }
    }
    
    Q_EMIT keyFrameRemoved();
}

void
KnobGui::onInternalKeySet(double time,
                          ViewSpec /*view*/,
                          int /*dimension*/,
                          int reason,
                          bool added )
{
    if ( (ValueChangedReasonEnum)reason != eValueChangedReasonUserEdited ) {
        if (added) {
            KnobPtr knob = getKnob();
            if ( !knob->getIsSecret() && ( knob->isDeclaredByPlugin() || knob->isUserKnob() ) ) {
                knob->getHolder()->getApp()->addKeyframeIndicator(time);
            }
        }
    }

    updateCurveEditorKeyframes();
}

void
KnobGui::onInternalKeyRemoved(double time,
                              ViewSpec /*view*/,
                              int /*dimension*/,
                              int /*reason*/)
{
    KnobPtr knob = getKnob();

    if ( !knob->getIsSecret() && ( knob->isDeclaredByPlugin() || knob->isUserKnob() ) ) {
        knob->getHolder()->getApp()->removeKeyFrameIndicator(time);
    }
    Q_EMIT keyFrameRemoved();
}

void
KnobGui::copyAnimationToClipboard(int dimension) const
{
    copyToClipBoard(eKnobClipBoardTypeCopyAnim, dimension);
}

void
KnobGui::onCopyAnimationActionTriggered()
{
    QAction* act = qobject_cast<QAction*>( sender() );

    if (!act) {
        return;
    }
    int dim = act->data().toInt();
    copyAnimationToClipboard(dim);
}

void
KnobGui::copyValuesToClipboard(int dimension ) const
{
    copyToClipBoard(eKnobClipBoardTypeCopyValue, dimension);
}

void
KnobGui::onCopyValuesActionTriggered()
{
    QAction* act = qobject_cast<QAction*>( sender() );

    if (!act) {
        return;
    }
    int dim = act->data().toInt();
    copyValuesToClipboard(dim);
}

void
KnobGui::copyLinkToClipboard(int dimension) const
{
    copyToClipBoard(eKnobClipBoardTypeCopyLink, dimension);
}

void
KnobGui::onCopyLinksActionTriggered()
{
    QAction* act = qobject_cast<QAction*>( sender() );

    if (!act) {
        return;
    }
    int dim = act->data().toInt();
    copyLinkToClipboard(dim);
}

void
KnobGui::copyToClipBoard(KnobClipBoardType type,
                         int dimension) const
{
    KnobPtr knob = getKnob();

    if (!knob) {
        return;
    }

    appPTR->setKnobClipBoard(type, knob, dimension);
}

void
KnobGui::pasteClipBoard(int targetDimension)
{
    KnobPtr knob = getKnob();

    if (!knob) {
        return;
    }

    //the dimension from which it was copied from
    int cbDim;
    KnobClipBoardType type;
    KnobPtr fromKnob;
    appPTR->getKnobClipBoard(&type, &fromKnob, &cbDim);
    if (!fromKnob) {
        return;
    }

    if ( (targetDimension == 0) && !getAllDimensionsVisible() ) {
        targetDimension = -1;
    }

    if ( !knob->isAnimationEnabled() && (type == eKnobClipBoardTypeCopyAnim) ) {
        Dialogs::errorDialog( tr("Paste").toStdString(), tr("This parameter does not support animation").toStdString() );

        return;
    }

    if ( !KnobI::areTypesCompatibleForSlave( fromKnob.get(), knob.get() ) ) {
        Dialogs::errorDialog( tr("Paste").toStdString(), tr("You can only copy/paste between parameters of the same type. To overcome this, use an expression instead.").toStdString() );

        return;
    }

    if ( (cbDim != -1) && (targetDimension == -1) ) {
        Dialogs::errorDialog( tr("Paste").toStdString(), tr("When copy/pasting on all dimensions, original and target parameters must have the same dimension.").toStdString() );

        return;
    }

    if ( ( (targetDimension == -1) || (cbDim == -1) ) && ( fromKnob->getDimension() != knob->getDimension() ) ) {
        Dialogs::errorDialog( tr("Paste").toStdString(), tr("When copy/pasting on all dimensions, original and target parameters must have the same dimension.").toStdString() );

        return;
    }

    pushUndoCommand( new PasteUndoCommand(shared_from_this(), type, cbDim, targetDimension, fromKnob) );
} // pasteClipBoard

void
KnobGui::onPasteActionTriggered()
{
    QAction* act = qobject_cast<QAction*>( sender() );

    if (!act) {
        return;
    }

    pasteClipBoard( act->data().toInt() );
}

void
KnobGui::onKnobSlavedChanged(int /*dimension*/,
                             bool b)
{
    if (b) {
        Q_EMIT keyFrameRemoved();
    } else {
        Q_EMIT keyFrameSet();
    }
}

void
KnobGui::linkTo(int dimension)
{
    KnobPtr thisKnob = getKnob();

    assert(thisKnob);
    EffectInstance* isEffect = dynamic_cast<EffectInstance*>( thisKnob->getHolder() );
    if (!isEffect) {
        return;
    }


    for (int i = 0; i < thisKnob->getDimension(); ++i) {
        if ( (i == dimension) || (dimension == -1) ) {
            std::string expr = thisKnob->getExpression(dimension);
            if ( !expr.empty() ) {
                Dialogs::errorDialog( tr("Param Link").toStdString(), tr("This parameter already has an expression set, edit or clear it.").toStdString() );

                return;
            }
        }
    }

    LinkToKnobDialog dialog( shared_from_this(), _imp->copyRightClickMenu->parentWidget() );

    if ( dialog.exec() ) {
        KnobPtr otherKnob = dialog.getSelectedKnobs();
        if (otherKnob) {
            if ( !thisKnob->isTypeCompatible(otherKnob) ) {
                Dialogs::errorDialog( tr("Param Link").toStdString(), tr("Types incompatibles!").toStdString() );

                return;
            }


            for (int i = 0; i < thisKnob->getDimension(); ++i) {
                std::pair<int, KnobPtr > existingLink = thisKnob->getMaster(i);
                if (existingLink.second) {
                    std::string err( tr("Cannot link ").toStdString() );
                    err.append( thisKnob->getLabel() );
                    err.append( " \n " + tr("because the knob is already linked to ").toStdString() );
                    err.append( existingLink.second->getLabel() );
                    Dialogs::errorDialog(tr("Param Link").toStdString(), err);

                    return;
                }
            }

            EffectInstance* otherEffect = dynamic_cast<EffectInstance*>( otherKnob->getHolder() );
            if (!otherEffect) {
                return;
            }

            std::stringstream expr;
            boost::shared_ptr<NodeCollection> thisCollection = isEffect->getNode()->getGroup();
            NodeGroup* otherIsGroup = dynamic_cast<NodeGroup*>(otherEffect);
            if ( otherIsGroup == thisCollection.get() ) {
                expr << "thisGroup"; // make expression generic if possible
            } else {
                expr << otherEffect->getNode()->getFullyQualifiedName();
            }
            expr << "." << otherKnob->getName() << ".get()";
            if (otherKnob->getDimension() > 1) {
                expr << "[dimension]";
            }

            thisKnob->beginChanges();
            for (int i = 0; i < thisKnob->getDimension(); ++i) {
                if ( (i == dimension) || (dimension == -1) ) {
                    thisKnob->setExpression(i, expr.str(), false, false);
                }
            }
            thisKnob->endChanges();


            thisKnob->getHolder()->getApp()->triggerAutoSave();
        }
    }
} // KnobGui::linkTo

void
KnobGui::onLinkToActionTriggered()
{
    QAction* action = qobject_cast<QAction*>( sender() );

    assert(action);

    linkTo( action->data().toInt() );
}

void
KnobGui::onResetDefaultValuesActionTriggered()
{
    QAction *action = qobject_cast<QAction *>( sender() );

    if (action) {
        resetDefault( action->data().toInt() );
    }
}

void
KnobGui::resetDefault(int dimension)
{
    KnobPtr knob = getKnob();
    KnobButton* isBtn = dynamic_cast<KnobButton*>( knob.get() );
    KnobPage* isPage = dynamic_cast<KnobPage*>( knob.get() );
    KnobGroup* isGroup = dynamic_cast<KnobGroup*>( knob.get() );
    KnobSeparator* isSeparator = dynamic_cast<KnobSeparator*>( knob.get() );

    if (!isBtn && !isPage && !isGroup && !isSeparator) {
        std::list<KnobPtr > knobs;
        knobs.push_back(knob);
        pushUndoCommand( new RestoreDefaultsCommand(false, knobs, dimension) );
    }
}

void
KnobGui::setReadOnly_(bool readOnly,
                      int dimension)
{
    if (!_imp->customInteract) {
        setReadOnly(readOnly, dimension);
    }
    ///This code doesn't work since the knob dimensions are still enabled even if readonly
    bool hasDimensionEnabled = false;
    for (int i = 0; i < getKnob()->getDimension(); ++i) {
        if ( getKnob()->isEnabled(i) ) {
            hasDimensionEnabled = true;
        }
    }
    if (_imp->descriptionLabel) {
        _imp->descriptionLabel->setReadOnly(!hasDimensionEnabled);
    }
}

bool
KnobGui::triggerNewLine() const
{
    return _imp->triggerNewLine;
}

void
KnobGui::turnOffNewLine()
{
    _imp->triggerNewLine = false;
}

/*Set the spacing between items in the layout*/
void
KnobGui::setSpacingBetweenItems(int spacing)
{
    _imp->spacingBetweenItems = spacing;
}

int
KnobGui::getSpacingBetweenItems() const
{
    return _imp->spacingBetweenItems;
}

bool
KnobGui::hasWidgetBeenCreated() const
{
    return _imp->widgetCreated;
}

void
KnobGui::onSetValueUsingUndoStack(const Variant & v,
                                  ViewSpec /*view*/,
                                  int dim)
{
    KnobPtr knob = getKnob();

    Knob<int>* isInt = dynamic_cast<Knob<int>*>( knob.get() );
    Knob<bool>* isBool = dynamic_cast<Knob<bool>*>( knob.get() );
    Knob<double>* isDouble = dynamic_cast<Knob<double>*>( knob.get() );
    Knob<std::string>* isString = dynamic_cast<Knob<std::string>*>( knob.get() );

    if (isInt) {
        pushUndoCommand( new KnobUndoCommand<int>(shared_from_this(), isInt->getValue(dim), v.toInt(), dim) );
    } else if (isBool) {
        pushUndoCommand( new KnobUndoCommand<bool>(shared_from_this(), isBool->getValue(dim), v.toBool(), dim) );
    } else if (isDouble) {
        pushUndoCommand( new KnobUndoCommand<double>(shared_from_this(), isDouble->getValue(dim), v.toDouble(), dim) );
    } else if (isString) {
        pushUndoCommand( new KnobUndoCommand<std::string>(shared_from_this(), isString->getValue(dim), v.toString().toStdString(), dim) );
    }
}

void
KnobGui::onSetDirty(bool d)
{
    if (!_imp->customInteract) {
        setDirty(d);
    }
}

void
KnobGui::swapOpenGLBuffers()
{
    if (_imp->customInteract) {
        _imp->customInteract->swapOpenGLBuffers();
    }
}

void
KnobGui::redraw()
{
    if (_imp->customInteract) {
        _imp->customInteract->redraw();
    }
}

void
KnobGui::getViewportSize(double &width,
                         double &height) const
{
    if (_imp->customInteract) {
        _imp->customInteract->getViewportSize(width, height);
    }
}

void
KnobGui::getPixelScale(double & xScale,
                       double & yScale) const
{
    if (_imp->customInteract) {
        _imp->customInteract->getPixelScale(xScale, yScale);
    }
}

void
KnobGui::getBackgroundColour(double &r,
                             double &g,
                             double &b) const
{
    if (_imp->customInteract) {
        _imp->customInteract->getBackgroundColour(r, g, b);
    }
}

void
KnobGui::saveOpenGLContext()
{
    if (_imp->customInteract) {
        _imp->customInteract->saveOpenGLContext();
    }
}

void
KnobGui::restoreOpenGLContext()
{
    if (_imp->customInteract) {
        _imp->customInteract->restoreOpenGLContext();
    }
}

///Should set to the underlying knob the gui ptr
void
KnobGui::setKnobGuiPointer()
{
    getKnob()->setKnobGuiPointer( shared_from_this() );
}

void
KnobGui::onInternalAnimationAboutToBeRemoved(ViewSpec /*view*/,
                                             int dimension)
{
    removeAllKeyframeMarkersOnTimeline(dimension);
}

void
KnobGui::onInternalAnimationRemoved()
{
    Q_EMIT keyFrameRemoved();
}

void
KnobGui::removeAllKeyframeMarkersOnTimeline(int dimension)
{
    KnobPtr knob = getKnob();

    if ( knob->getHolder() && knob->getHolder()->getApp() && !knob->getIsSecret() && ( knob->isDeclaredByPlugin() || knob->isUserKnob() ) ) {
        AppInstance* app = knob->getHolder()->getApp();
        assert(app);
        std::list<SequenceTime> times;
        std::set<SequenceTime> tmpTimes;
        if (dimension == -1) {
            int dim = knob->getDimension();
            for (int i = 0; i < dim; ++i) {
                boost::shared_ptr<Curve> curve = knob->getCurve(ViewIdx(0), i);
                if (curve) {
                    KeyFrameSet kfs = curve->getKeyFrames_mt_safe();
                    for (KeyFrameSet::iterator it = kfs.begin(); it != kfs.end(); ++it) {
                        tmpTimes.insert( it->getTime() );
                    }
                }
            }
            for (std::set<SequenceTime>::iterator it = tmpTimes.begin(); it != tmpTimes.end(); ++it) {
                times.push_back(*it);
            }
        } else {
            boost::shared_ptr<Curve> curve = knob->getCurve(ViewIdx(0), dimension);
            if (curve) {
                KeyFrameSet kfs = curve->getKeyFrames_mt_safe();
                for (KeyFrameSet::iterator it = kfs.begin(); it != kfs.end(); ++it) {
                    times.push_back( it->getTime() );
                }
            }
        }
        if ( !times.empty() ) {
            app->removeMultipleKeyframeIndicator(times, true);
        }
    }
}

void
KnobGui::setAllKeyframeMarkersOnTimeline(int dimension)
{
    KnobPtr knob = getKnob();
    AppInstance* app = knob->getHolder()->getApp();

    assert(app);
    std::list<SequenceTime> times;

    if (dimension == -1) {
        int dim = knob->getDimension();
        for (int i = 0; i < dim; ++i) {
            KeyFrameSet kfs = knob->getCurve(ViewIdx(0), i)->getKeyFrames_mt_safe();
            for (KeyFrameSet::iterator it = kfs.begin(); it != kfs.end(); ++it) {
                times.push_back( it->getTime() );
            }
        }
    } else {
        KeyFrameSet kfs = knob->getCurve(ViewIdx(0), dimension)->getKeyFrames_mt_safe();
        for (KeyFrameSet::iterator it = kfs.begin(); it != kfs.end(); ++it) {
            times.push_back( it->getTime() );
        }
    }
    app->addMultipleKeyframeIndicatorsAdded(times, true);
}

void
KnobGui::setKeyframeMarkerOnTimeline(double time)
{
    KnobPtr knob = getKnob();

    if ( knob->isDeclaredByPlugin() || knob->isUserKnob() ) {
        knob->getHolder()->getApp()->addKeyframeIndicator(time);
    }
}

void
KnobGui::onKeyFrameMoved(ViewSpec /*view*/,
                         int /*dimension*/,
                         double oldTime,
                         double newTime)
{
    KnobPtr knob = getKnob();

    if ( !knob->isAnimationEnabled() || !knob->canAnimate() ) {
        return;
    }
    if ( knob->isDeclaredByPlugin() || knob->isUserKnob() ) {
        AppInstance* app = knob->getHolder()->getApp();
        assert(app);
        app->removeKeyFrameIndicator(oldTime);
        app->addKeyframeIndicator(newTime);
    }
}

void
KnobGui::onAnimationLevelChanged(ViewSpec /*idx*/,
                                 int dimension)
{
    if (!_imp->customInteract) {
        KnobPtr knob = getKnob();
        int dim = knob->getDimension();
        for (int i = 0; i < dim; ++i) {
            if ( (i == dimension) || (dimension == -1) ) {
                reflectAnimationLevel( i, knob->getAnimationLevel(i) );
            }
        }
    }
}

void
KnobGui::onAppendParamEditChanged(int reason,
                                  const Variant & v,
                                  ViewSpec /*view*/,
                                  int dimension,
                                  double time,
                                  bool createNewCommand,
                                  bool setKeyFrame)
{
    pushUndoCommand( new MultipleKnobEditsUndoCommand(shared_from_this(), (ValueChangedReasonEnum)reason, createNewCommand, setKeyFrame, v, dimension, time) );
}

void
KnobGui::onFrozenChanged(bool frozen)
{
    KnobPtr knob = getKnob();
    KnobButton* isBtn = dynamic_cast<KnobButton*>( knob.get() );

    if ( isBtn && !isBtn->isRenderButton() ) {
        return;
    }
    int dims = knob->getDimension();

    for (int i = 0; i < dims; ++i) {
        ///Do not unset read only if the knob is slaved in this dimension because we are still using it.
        if ( !frozen && knob->isSlave(i) ) {
            continue;
        }
        if ( knob->isEnabled(i) ) {
            setReadOnly_(frozen, i);
        }
    }
}

bool
KnobGui::isGuiFrozenForPlayback() const
{
    return getGui() ? getGui()->isGUIFrozen() : false;
}

boost::shared_ptr<Curve>
KnobGui::getCurve(ViewSpec /*view*/,
                  int dimension) const
{
    return _imp->guiCurves[dimension];
}

void
KnobGui::onRedrawGuiCurve(int reason,
                          ViewSpec /*view*/,
                          int /*dimension*/)
{
    CurveChangeReason curveChangeReason = (CurveChangeReason)reason;

    switch (curveChangeReason) {
    case eCurveChangeReasonCurveEditor:
        Q_EMIT refreshDopeSheet();
        break;
    case eCurveChangeReasonDopeSheet:
        Q_EMIT refreshCurveEditor();
        break;
    case eCurveChangeReasonInternal:
        Q_EMIT refreshDopeSheet();
        Q_EMIT refreshCurveEditor();
        break;
    }
}

void
KnobGui::setWarningValue(KnobWarningEnum warn,
                         const QString& value)
{
    QString& warning = _imp->warningsMapping[warn];

    if (warning != value) {
        warning = value;
        refreshKnobWarningIndicatorVisibility();
    }
}

void
KnobGui::refreshKnobWarningIndicatorVisibility()
{
    if (!_imp->warningIndicator) {
        return;
    }
    QString fullTooltip;
    bool hasWarning = false;
    for (std::map<KnobGui::KnobWarningEnum, QString>::iterator it = _imp->warningsMapping.begin(); it != _imp->warningsMapping.end(); ++it) {
        if ( !it->second.isEmpty() ) {
            hasWarning = true;
            fullTooltip += QString::fromUtf8("<p>");
            fullTooltip += it->second;
            fullTooltip += QString::fromUtf8("</p>");
        }
    }
    if (hasWarning) {
        _imp->warningIndicator->setToolTip(fullTooltip);
    }
    _imp->warningIndicator->setVisible(hasWarning);
}

void
KnobGui::onExprChanged(int dimension)
{
    if (_imp->guiRemoved) {
        return;
    }
    KnobPtr knob = getKnob();
    std::string exp = knob->getExpression(dimension);
    reflectExpressionState( dimension, !exp.empty() );
    if ( exp.empty() ) {
        reflectAnimationLevel( dimension, knob->getAnimationLevel(dimension) );
    } else {
        NodeSettingsPanel* isNodeSettings = dynamic_cast<NodeSettingsPanel*>(_imp->container);
        if (isNodeSettings) {
            NodeGuiPtr node = isNodeSettings->getNode();
            if (node) {
                node->onKnobExpressionChanged(this);
            }
        }

        if (_imp->warningIndicator) {
            bool invalid = false;
            QString fullErrTooltip;
            int dims = knob->getDimension();
            for (int i = 0; i < dims; ++i) {
                std::string err;
                if ( !knob->isExpressionValid(i, &err) ) {
                    invalid = true;
                }
                if ( (dims > 1) && invalid ) {
                    fullErrTooltip += QString::fromUtf8("<p><b>");
                    fullErrTooltip += QString::fromUtf8( knob->getDimensionName(i).c_str() );
                    fullErrTooltip += QString::fromUtf8("</b></p>");
                }
                if ( !err.empty() ) {
                    fullErrTooltip += QString::fromUtf8( err.c_str() );
                }
            }
            if (invalid) {
                QString toPrepend;
                toPrepend += QString::fromUtf8("<p>");
                toPrepend += QObject::tr("Invalid expression(s), value returned is the underlying curve:");
                toPrepend += QString::fromUtf8("</p>");
                fullErrTooltip.prepend(toPrepend);

                setWarningValue(eKnobWarningExpressionInvalid, fullErrTooltip);
            } else {
                setWarningValue( eKnobWarningExpressionInvalid, QString() );
            }
        }
        onHelpChanged();
        Q_EMIT expressionChanged();
    }
    updateGUI(dimension);
} // KnobGui::onExprChanged

void
KnobGui::onHelpChanged()
{
    if (_imp->descriptionLabel) {
        _imp->descriptionLabel->setToolTip( toolTip() );
    }
    updateToolTip();
}

void
KnobGui::onHasModificationsChanged()
{
    if (_imp->guiRemoved) {
        return;
    }
    if (_imp->descriptionLabel) {
        bool hasModif = getKnob()->hasModifications();
        _imp->descriptionLabel->setAltered(!hasModif);
    }
    reflectModificationsState();
}

void
KnobGui::onLabelChanged()
{
    if (_imp->descriptionLabel) {
        KnobPtr knob = getKnob();
        if (!knob) {
            return;
        }
        const std::string& iconLabel = knob->getIconLabel();
        if ( !iconLabel.empty() ) {
            return;
        }
<<<<<<< HEAD
        std::string descriptionLabel;
        KnobString* isStringKnob = dynamic_cast<KnobString*>( knob.get() );
        bool isLabelKnob = isStringKnob && isStringKnob->isLabel();
        if (isLabelKnob) {
            descriptionLabel = isStringKnob->getValue();
        } else {
            descriptionLabel = knob->getLabel();
        }

        _imp->descriptionLabel->setText_overload( QString::fromUtf8( descriptionLabel.c_str() ) );
=======
        std::string descriptionLabel = getDescriptionLabel();
        _imp->descriptionLabel->setText_overload(QString::fromUtf8(descriptionLabel.c_str()));
>>>>>>> b2a63c64
        onLabelChangedInternal();
    }
}

void
KnobGui::onDimensionNameChanged(int dimension)
{
    refreshDimensionName(dimension);
}

NATRON_NAMESPACE_EXIT;<|MERGE_RESOLUTION|>--- conflicted
+++ resolved
@@ -856,21 +856,9 @@
         if ( !iconLabel.empty() ) {
             return;
         }
-<<<<<<< HEAD
-        std::string descriptionLabel;
-        KnobString* isStringKnob = dynamic_cast<KnobString*>( knob.get() );
-        bool isLabelKnob = isStringKnob && isStringKnob->isLabel();
-        if (isLabelKnob) {
-            descriptionLabel = isStringKnob->getValue();
-        } else {
-            descriptionLabel = knob->getLabel();
-        }
-
-        _imp->descriptionLabel->setText_overload( QString::fromUtf8( descriptionLabel.c_str() ) );
-=======
+
         std::string descriptionLabel = getDescriptionLabel();
         _imp->descriptionLabel->setText_overload(QString::fromUtf8(descriptionLabel.c_str()));
->>>>>>> b2a63c64
         onLabelChangedInternal();
     }
 }
