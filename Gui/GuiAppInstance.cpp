--- conflicted
+++ resolved
@@ -63,17 +63,7 @@
     boost::shared_ptr<Natron::Node> lastTimelineViewer;
     
     GuiAppInstancePrivate()
-<<<<<<< HEAD
-        : _gui(NULL)
-          , _activeBgProcesses()
-          , _activeBgProcessesMutex()
-          , _isClosing(false)
-          , _showingDialog(false)
-          , _showingDialogMutex()
-          , _previewProvider(new FileDialogPreviewProvider)
-=======
     : _gui(NULL)
-    , _nodeMapping()
     , _activeBgProcesses()
     , _activeBgProcessesMutex()
     , _isClosing(false)
@@ -82,7 +72,6 @@
     , _previewProvider(new FileDialogPreviewProvider)
     , lastTimelineViewerMutex()
     , lastTimelineViewer()
->>>>>>> 9efd6f73
     {
     }
     
@@ -125,13 +114,8 @@
         for (std::map<std::string,std::pair< boost::shared_ptr<Natron::Node>, boost::shared_ptr<NodeGui> > >::iterator it =
              _imp->_previewProvider->readerNodes.begin();
              it != _imp->_previewProvider->readerNodes.end(); ++it) {
-<<<<<<< HEAD
-            it->second.first->removeReferences();
+            it->second.second->getNode()->removeReferences(false);
             it->second.second->deleteReferences();
-=======
-            it->second->getNode()->removeReferences(false);
-            it->second->deleteReferences();
->>>>>>> 9efd6f73
         }
         _imp->_previewProvider->readerNodes.clear();
         
@@ -381,7 +365,7 @@
         boost::shared_ptr<Natron::Node> internalNode = n->getNode();
         if (internalNode) {
             getProject()->removeNode(internalNode);
-            internalNode->removeReferences();
+            internalNode->removeReferences(true);
         }
     }
 }
@@ -784,11 +768,12 @@
 }
 
 void
-<<<<<<< HEAD
 GuiAppInstance::appendToScriptEditor(const std::string& str)
 {
     _imp->_gui->appendToScriptEditor(str);
-=======
+}
+
+void
 GuiAppInstance::setLastViewerUsingTimeline(const boost::shared_ptr<Natron::Node>& node)
 {
     assert(QThread::currentThread() == qApp->thread());
@@ -815,5 +800,4 @@
  
     QMutexLocker k(&_imp->lastTimelineViewerMutex);
     _imp->lastTimelineViewer.reset();
->>>>>>> 9efd6f73
 }