//  Natron
/* This Source Code Form is subject to the terms of the Mozilla Public
 * License, v. 2.0. If a copy of the MPL was not distributed with this
 * file, You can obtain one at http://mozilla.org/MPL/2.0/. */
/*
 * Created by Alexandre GAUTHIER-FOICHAT on 6/1/2012.
 * contact: immarespond at gmail dot com
 *
 */

// from <https://docs.python.org/3/c-api/intro.html#include-files>:
// "Since Python may define some pre-processor definitions which affect the standard headers on some systems, you must include Python.h before any standard headers are included."
#include <Python.h>

#include "GuiAppInstance.h"


#include <QDir>
#include <QSettings>
#include <QMutex>
#include <QCoreApplication>

#include "Gui/GuiApplicationManager.h"
#include "Gui/Gui.h"
#include "Gui/NodeGraph.h"
#include "Gui/NodeGui.h"
#include "Gui/MultiInstancePanel.h"
#include "Gui/ViewerTab.h"
#include "Gui/SplashScreen.h"
#include "Gui/ViewerGL.h"

#include "Engine/Project.h"
#include "Engine/EffectInstance.h"
#include "Engine/Node.h"
#include "Engine/NodeGroup.h"
#include "Engine/Plugin.h"
#include "Engine/ProcessHandler.h"
#include "Engine/Settings.h"
#include "Engine/DiskCacheNode.h"
#include "Engine/KnobFile.h"
#include "Engine/ViewerInstance.h"
using namespace Natron;

struct GuiAppInstancePrivate
{
    Gui* _gui; //< ptr to the Gui interface

    std::list< boost::shared_ptr<ProcessHandler> > _activeBgProcesses;
    QMutex _activeBgProcessesMutex;
    bool _isClosing;

    //////////////
    ////This one is a little tricky:
    ////If the GUI is showing a dialog, then when the exec loop of the dialog returns, it will
    ////immediately process events that were triggered meanwhile. That means that if the dialog
    ////is popped after a request made inside a plugin action, then it may trigger another action
    ////like, say, overlay focus gain on the viewer. If this boolean is true we then don't do any
    ////check on the recursion level of actions. This is a limitation of using the main "qt" thread
    ////as the main "action" thread.
    bool _showingDialog;
    mutable QMutex _showingDialogMutex;

    boost::shared_ptr<FileDialogPreviewProvider> _previewProvider;

    mutable QMutex lastTimelineViewerMutex;
    boost::shared_ptr<Natron::Node> lastTimelineViewer;

    LoadProjectSplashScreen* loadProjectSplash;

    std::string declareAppAndParamsString;
    int overlayRedrawRequests;
<<<<<<< HEAD

=======
    
    mutable QMutex userIsPaintingMutex;
    boost::shared_ptr<Natron::Node> userIsPainting;
    
>>>>>>> 345505d0
    GuiAppInstancePrivate()
    : _gui(NULL)
    , _activeBgProcesses()
    , _activeBgProcessesMutex()
    , _isClosing(false)
    , _showingDialog(false)
    , _showingDialogMutex()
    , _previewProvider(new FileDialogPreviewProvider)
    , lastTimelineViewerMutex()
    , lastTimelineViewer()
    , loadProjectSplash(0)
    , declareAppAndParamsString()
    , overlayRedrawRequests(0)
    , userIsPaintingMutex()
    , userIsPainting()
    {
    }

    void findOrCreateToolButtonRecursive(const boost::shared_ptr<PluginGroupNode>& n);
};

GuiAppInstance::GuiAppInstance(int appID)
    : AppInstance(appID)
      , _imp(new GuiAppInstancePrivate)

{
}

void
GuiAppInstance::resetPreviewProvider()
{
    deletePreviewProvider();
    _imp->_previewProvider.reset(new FileDialogPreviewProvider);
}

void
GuiAppInstance::deletePreviewProvider()
{
    /**
     Kill the nodes used to make the previews in the file dialogs
     **/
    if (_imp->_previewProvider) {
        if (_imp->_previewProvider->viewerNode) {
            _imp->_gui->removeViewerTab(_imp->_previewProvider->viewerUI, true, true);
            boost::shared_ptr<Natron::Node> node = _imp->_previewProvider->viewerNodeInternal;
            if (node) {
                ViewerInstance* liveInstance = dynamic_cast<ViewerInstance*>(node->getLiveInstance());
                if (liveInstance) {
                    node->deactivate(std::list< Natron::Node* > (),false,false,true,false);
                    liveInstance->invalidateUiContext();
                    node->removeReferences(false);
                    _imp->_previewProvider->viewerNode->deleteReferences();
                    _imp->_previewProvider->viewerNodeInternal.reset();
                }
            }

        }

        for (std::map<std::string,std::pair< boost::shared_ptr<Natron::Node>, boost::shared_ptr<NodeGui> > >::iterator it =
             _imp->_previewProvider->readerNodes.begin();
             it != _imp->_previewProvider->readerNodes.end(); ++it) {
            it->second.second->getNode()->removeReferences(false);
            it->second.second->deleteReferences();
        }
        _imp->_previewProvider->readerNodes.clear();

        _imp->_previewProvider.reset();
    }
}

void
GuiAppInstance::aboutToQuit()
{

    deletePreviewProvider();
    _imp->_isClosing = true;
    _imp->_gui->close();
    _imp->_gui->setParent(NULL);
}

GuiAppInstance::~GuiAppInstance()
{
    ///process events before closing gui
    QCoreApplication::processEvents();

    ///clear nodes prematurely so that any thread running is stopped
    getProject()->clearNodes(false);

    QCoreApplication::processEvents();
//#ifndef __NATRON_WIN32__
    _imp->_gui->getNodeGraph()->discardGuiPointer();
    _imp->_gui->deleteLater();
    _imp->_gui = 0;
    _imp.reset();
//#endif
    QCoreApplication::processEvents();
}

bool
GuiAppInstance::isClosing() const
{
    return !_imp || _imp->_isClosing;
}

void
GuiAppInstancePrivate::findOrCreateToolButtonRecursive(const boost::shared_ptr<PluginGroupNode>& n)
{
    _gui->findOrCreateToolButton(n);
    const std::list<boost::shared_ptr<PluginGroupNode> >& children = n->getChildren();
    for (std::list<boost::shared_ptr<PluginGroupNode> >::const_iterator it = children.begin(); it != children.end(); ++it) {
        findOrCreateToolButtonRecursive(*it);
    }
}

void
GuiAppInstance::load(const CLArgs& cl)
{
    appPTR->setLoadingStatus( tr("Creating user interface...") );

    declareCurrentAppVariable_Python();

    _imp->_gui = new Gui(this);
    _imp->_gui->createGui();

    printAutoDeclaredVariable(_imp->declareAppAndParamsString);

    ///if the app is interactive, build the plugins toolbuttons from the groups we extracted off the plugins.
    const std::list<boost::shared_ptr<PluginGroupNode> > & _toolButtons = appPTR->getTopLevelPluginsToolButtons();
    for (std::list<boost::shared_ptr<PluginGroupNode>  >::const_iterator it = _toolButtons.begin(); it != _toolButtons.end(); ++it) {
        _imp->findOrCreateToolButtonRecursive(*it);
    }
    Q_EMIT pluginsPopulated();

    ///show the gui
    _imp->_gui->show();


    QObject::connect(getProject().get(), SIGNAL(formatChanged(Format)), this, SLOT(projectFormatChanged(Format)));

    {
        QSettings settings(NATRON_ORGANIZATION_NAME,NATRON_APPLICATION_NAME);
        if ( !settings.contains("checkForUpdates") ) {
            Natron::StandardButtonEnum reply = Natron::questionDialog(tr("Updates").toStdString(),
                                                                      tr("Do you want " NATRON_APPLICATION_NAME " to check for updates "
                                                                      "on launch of the application ?").toStdString(), false);
            bool checkForUpdates = reply == Natron::eStandardButtonYes;
            appPTR->getCurrentSettings()->setCheckUpdatesEnabled(checkForUpdates);
        }

        if (appPTR->getCurrentSettings()->isCheckForUpdatesEnabled()) {
            appPTR->setLoadingStatus( tr("Checking if updates are available...") );
            checkForNewVersion();
        }
    }

    /// Create auto-save dir if it does not exists
    QDir dir = Natron::Project::autoSavesDir();
    dir.mkpath(".");


    if (getAppID() == 0) {
        appPTR->getCurrentSettings()->doOCIOStartupCheckIfNeeded();

        if (!appPTR->isShorcutVersionUpToDate()) {
            Natron::StandardButtonEnum reply = questionDialog(tr("Shortcuts").toStdString(),
                                                              tr("Default shortcuts for " NATRON_APPLICATION_NAME " have changed, "
                                                                 "would you like to set them to their defaults ? "
                                                                 "Clicking no will keep the old shortcuts hence if a new shortcut has been "
                                                                 "set to something else than an empty shortcut you won't benefit of it.").toStdString(),
                                                              false,
                                                              Natron::StandardButtons(Natron::eStandardButtonYes | Natron::eStandardButtonNo),
                                                              Natron::eStandardButtonNo);
            if (reply == Natron::eStandardButtonYes) {
                appPTR->restoreDefaultShortcuts();
            }
        }
    }

    /// If this is the first instance of the software, try to load an autosave
    if ( (getAppID() == 0) && cl.getFilename().isEmpty() ) {
        if (findAndTryLoadUntitledAutoSave()) {
            ///if we successfully loaded an autosave ignore the specified project in the launch args.
            return;
        }
    }


    QFileInfo info(cl.getFilename());

    if (cl.getFilename().isEmpty() || !info.exists()) {

        getProject()->createViewer();
        execOnProjectCreatedCallback();

    } else {


        if (info.suffix() == "py") {

            appPTR->setLoadingStatus(tr("Loading script: ") + cl.getFilename());

            ///If this is a Python script, execute it
            loadPythonScript(info);
            execOnProjectCreatedCallback();

        } else if (info.suffix() == NATRON_PROJECT_FILE_EXT) {

            ///Otherwise just load the project specified.
            QString name = info.fileName();
            QString path = info.path();
            path += QDir::separator();
            appPTR->setLoadingStatus(tr("Loading project: ") + path + name);
            getProject()->loadProject(path,name);
            ///remove any file open event that might have occured
            appPTR->setFileToOpen("");
        } else {
            Natron::errorDialog(tr("Invalid file").toStdString(),
                                tr(NATRON_APPLICATION_NAME " only accepts python scripts or .ntp project files").toStdString());
            execOnProjectCreatedCallback();
        }
    }
} // load


bool
GuiAppInstance::findAndTryLoadUntitledAutoSave()
{
    QDir savesDir(Project::autoSavesDir());
    QStringList entries = savesDir.entryList(QDir::Files | QDir::NoDotAndDotDot);
    
    QStringList foundAutosaves;
    for (int i = 0; i < entries.size(); ++i) {
        const QString & entry = entries.at(i);
        QString searchStr('.');
        searchStr.append(NATRON_PROJECT_FILE_EXT);
        searchStr.append(".autosave");
        int suffixPos = entry.indexOf(searchStr);
        if (suffixPos == -1 || entry.contains("RENDER_SAVE")) {
            continue;
        }
        
        foundAutosaves << entry;
    }
    if (foundAutosaves.empty()) {
        return false;
    }
    
    QString text = tr("An auto-save was restored successfully. It didn't belong to any project\n"
                      "Would you like to restore it ? Clicking No will remove this auto-save.");
    
    
    appPTR->hideSplashScreen();
    
    Natron::StandardButtonEnum ret = Natron::questionDialog(tr("Auto-save").toStdString(),
                                                            text.toStdString(),false, Natron::StandardButtons(Natron::eStandardButtonYes | Natron::eStandardButtonNo),
                                                            Natron::eStandardButtonYes);
    if ( (ret == Natron::eStandardButtonNo) || (ret == Natron::eStandardButtonEscape) ) {
        Project::clearAutoSavesDir();
        return false;
    }
    
    for (int i = 0; i < foundAutosaves.size(); ++i) {
        const QString& autoSaveFileName = foundAutosaves[i];
        if (i == 0) {
            //Load the first one into the current instance of Natron, then open-up new instances
            if (!getProject()->loadProject(savesDir.path() + '/', autoSaveFileName, true)) {
                return false;
            }
        } else {
            CLArgs cl;
            AppInstance* newApp = appPTR->newAppInstance(cl);
            if (!newApp->getProject()->loadProject(savesDir.path() + '/', autoSaveFileName, true)) {
                return false;
            }
        }
    }
    
    return true;
  
} // findAndTryLoadAutoSave


void
GuiAppInstance::createNodeGui(const boost::shared_ptr<Natron::Node> &node,
                              const boost::shared_ptr<Natron::Node>& parentMultiInstance,
                              bool loadRequest,
                              bool autoConnect,
                              double xPosHint,
                              double yPosHint,
                              bool pushUndoRedoCommand)
{

    boost::shared_ptr<NodeCollection> group = node->getGroup();

    NodeGraph* graph;

    if (group) {
        NodeGraphI* graph_i = group->getNodeGraph();
        assert(graph_i);
        graph = dynamic_cast<NodeGraph*>(graph_i);
        assert(graph);
    } else {
        graph = _imp->_gui->getNodeGraph();
    }

    std::list<boost::shared_ptr<NodeGui> >  selectedNodes = graph->getSelectedNodes();

    boost::shared_ptr<NodeGui> nodegui = _imp->_gui->createNodeGUI(node,loadRequest,xPosHint,yPosHint,pushUndoRedoCommand,autoConnect);

    assert(nodegui);
    if ( parentMultiInstance && nodegui) {
        nodegui->hideGui();


        boost::shared_ptr<NodeGuiI> parentNodeGui_i = parentMultiInstance->getNodeGui();
        assert(parentNodeGui_i);
        nodegui->setParentMultiInstance(boost::dynamic_pointer_cast<NodeGui>(parentNodeGui_i));
    }

    ///It needs to be here because we rely on the _nodeMapping member
    bool isViewer = dynamic_cast<ViewerInstance*>(node->getLiveInstance());
    if (isViewer) {
        _imp->_gui->createViewerGui(node);
    }

    ///must be done after the viewer gui has been created
    if ( node->isRotoNode() || node->isRotoPaintingNode() ) {
        _imp->_gui->createNewRotoInterface( nodegui.get() );
    }

    if ( node->isPointTrackerNode() && !parentMultiInstance ) {
        _imp->_gui->createNewTrackerInterface( nodegui.get() );
    }

    NodeGroup* isGroup = dynamic_cast<NodeGroup*>(node->getLiveInstance());
    if (isGroup) {
        _imp->_gui->createGroupGui(node, loadRequest);
    }

    ///Don't initialize inputs if it is a multi-instance child since it is not part of  the graph
    if ( !parentMultiInstance) {
        nodegui->initializeInputs();
    }

    if (!loadRequest && !isViewer) {
        ///we make sure we can have a clean preview.
        node->computePreviewImage( getTimeLine()->currentFrame() );

        triggerAutoSave();
    }
} // createNodeGui

std::string
GuiAppInstance::openImageFileDialog()
{
    {
        QMutexLocker l(&_imp->_showingDialogMutex);
        _imp->_showingDialog = true;
    }
    std::string ret = _imp->_gui->openImageSequenceDialog();
    {
        QMutexLocker l(&_imp->_showingDialogMutex);
        _imp->_showingDialog = false;
    }
    return ret;
}

std::string
GuiAppInstance::saveImageFileDialog()
{
    {
        QMutexLocker l(&_imp->_showingDialogMutex);
        _imp->_showingDialog = true;
    }
    std::string ret =  _imp->_gui->saveImageSequenceDialog();
    {
        QMutexLocker l(&_imp->_showingDialogMutex);
        _imp->_showingDialog = false;
    }
    return ret;
}

Gui*
GuiAppInstance::getGui() const
{
    return _imp->_gui;
}

bool
GuiAppInstance::shouldRefreshPreview() const
{
    return !_imp->_gui->isUserScrubbingSlider();
}


void
GuiAppInstance::deleteNode(const boost::shared_ptr<NodeGui> & n)
{
    if ( !isClosing() ) {
        boost::shared_ptr<Natron::Node> internalNode = n->getNode();
        if (internalNode) {
            getProject()->removeNode(internalNode);
            internalNode->removeReferences(true);
        }
    }
}

void
GuiAppInstance::errorDialog(const std::string & title,
                            const std::string & message,
                            bool useHtml) const
{
    if (appPTR->isSplashcreenVisible()) {
        appPTR->hideSplashScreen();
    }
    {
        QMutexLocker l(&_imp->_showingDialogMutex);
        _imp->_showingDialog = true;
    }
    _imp->_gui->errorDialog(title, message, useHtml);
    {
        QMutexLocker l(&_imp->_showingDialogMutex);
        _imp->_showingDialog = false;
    }
}

void
GuiAppInstance::errorDialog(const std::string & title,const std::string & message,bool* stopAsking, bool useHtml) const
{
    if (appPTR->isSplashcreenVisible()) {
        appPTR->hideSplashScreen();
    }
    {
        QMutexLocker l(&_imp->_showingDialogMutex);
        _imp->_showingDialog = true;
    }
    _imp->_gui->errorDialog(title, message, stopAsking, useHtml);
    {
        QMutexLocker l(&_imp->_showingDialogMutex);
        _imp->_showingDialog = false;
    }
}

void
GuiAppInstance::warningDialog(const std::string & title,
                              const std::string & message,
                              bool useHtml) const
{
    if (appPTR->isSplashcreenVisible()) {
        appPTR->hideSplashScreen();
    }
    {
        QMutexLocker l(&_imp->_showingDialogMutex);
        _imp->_showingDialog = true;
    }
    _imp->_gui->warningDialog(title, message, useHtml);
    {
        QMutexLocker l(&_imp->_showingDialogMutex);
        _imp->_showingDialog = false;
    }
}

void
GuiAppInstance::warningDialog(const std::string & title,
                              const std::string & message,
                              bool* stopAsking,
                              bool useHtml) const
{
    if (appPTR->isSplashcreenVisible()) {
        appPTR->hideSplashScreen();
    }
    {
        QMutexLocker l(&_imp->_showingDialogMutex);
        _imp->_showingDialog = true;
    }
    _imp->_gui->warningDialog(title, message, stopAsking, useHtml);
    {
        QMutexLocker l(&_imp->_showingDialogMutex);
        _imp->_showingDialog = false;
    }
}

void
GuiAppInstance::informationDialog(const std::string & title,
                                  const std::string & message,
                                  bool useHtml) const
{
    if (appPTR->isSplashcreenVisible()) {
        appPTR->hideSplashScreen();
    }
    {
        QMutexLocker l(&_imp->_showingDialogMutex);
        _imp->_showingDialog = true;
    }
    _imp->_gui->informationDialog(title, message, useHtml);
    {
        QMutexLocker l(&_imp->_showingDialogMutex);
        _imp->_showingDialog = false;
    }
}

void
GuiAppInstance::informationDialog(const std::string & title,
                                  const std::string & message,
                                  bool* stopAsking,
                                  bool useHtml) const
{
    if (appPTR->isSplashcreenVisible()) {
        appPTR->hideSplashScreen();
    }
    {
        QMutexLocker l(&_imp->_showingDialogMutex);
        _imp->_showingDialog = true;
    }
    _imp->_gui->informationDialog(title, message, stopAsking, useHtml);
    {
        QMutexLocker l(&_imp->_showingDialogMutex);
        _imp->_showingDialog = false;
    }
}

Natron::StandardButtonEnum
GuiAppInstance::questionDialog(const std::string & title,
                               const std::string & message,
                               bool useHtml,
                               Natron::StandardButtons buttons,
                               Natron::StandardButtonEnum defaultButton) const
{
    if (appPTR->isSplashcreenVisible()) {
        appPTR->hideSplashScreen();
    }
    {
        QMutexLocker l(&_imp->_showingDialogMutex);
        _imp->_showingDialog = true;
    }
    Natron::StandardButtonEnum ret =  _imp->_gui->questionDialog(title, message,useHtml, buttons,defaultButton);
    {
        QMutexLocker l(&_imp->_showingDialogMutex);
        _imp->_showingDialog = false;
    }

    return ret;
}

Natron::StandardButtonEnum
GuiAppInstance::questionDialog(const std::string & title,
                               const std::string & message,
                               bool useHtml,
                               Natron::StandardButtons buttons,
                               Natron::StandardButtonEnum defaultButton,
                               bool* stopAsking)
{
    if (appPTR->isSplashcreenVisible()) {
        appPTR->hideSplashScreen();
    }
    {
        QMutexLocker l(&_imp->_showingDialogMutex);
        _imp->_showingDialog = true;
    }
    Natron::StandardButtonEnum ret =  _imp->_gui->questionDialog(title, message,useHtml, buttons,defaultButton,stopAsking);
    {
        QMutexLocker l(&_imp->_showingDialogMutex);
        _imp->_showingDialog = false;
    }

    return ret;
}

bool
GuiAppInstance::isShowingDialog() const
{
    QMutexLocker l(&_imp->_showingDialogMutex);

    return _imp->_showingDialog;
}

void
GuiAppInstance::loadProjectGui(boost::archive::xml_iarchive & archive) const
{
    _imp->_gui->loadProjectGui(archive);
}

void
GuiAppInstance::saveProjectGui(boost::archive::xml_oarchive & archive)
{
    _imp->_gui->saveProjectGui(archive);
}

void
GuiAppInstance::setupViewersForViews(int viewsCount)
{
    _imp->_gui->updateViewersViewsMenu(viewsCount);
}

void
GuiAppInstance::setViewersCurrentView(int view)
{
    _imp->_gui->setViewersCurrentView(view);
}

void
GuiAppInstance::startRenderingFullSequence(const AppInstance::RenderWork& w,bool renderInSeparateProcess,const QString& savePath)
{



    ///validate the frame range to render
    int firstFrame,lastFrame;
    if (w.firstFrame == INT_MIN || w.lastFrame == INT_MAX) {
        w.writer->getFrameRange_public(w.writer->getHash(),&firstFrame, &lastFrame, true);
        //if firstframe and lastframe are infinite clamp them to the timeline bounds
        int projectFirst,projectLast;
        getFrameRange(&projectFirst, &projectLast);
        if (firstFrame == INT_MIN) {
            firstFrame = projectFirst;
        }
        if (lastFrame == INT_MAX) {
            lastFrame = projectLast;
        }
        if (firstFrame > lastFrame) {
            Natron::errorDialog( w.writer->getNode()->getLabel_mt_safe(),
                                tr("First frame in the sequence is greater than the last frame").toStdString(), false );

            return;
        }
    } else {
        firstFrame = w.firstFrame;
        lastFrame = w.lastFrame;
    }

    ///get the output file knob to get the name of the sequence
    QString outputFileSequence;

    DiskCacheNode* isDiskCache = dynamic_cast<DiskCacheNode*>(w.writer);
    if (isDiskCache) {
        outputFileSequence = isDiskCache->getNode()->getLabel_mt_safe().c_str();
    } else {
        boost::shared_ptr<KnobI> fileKnob = w.writer->getKnobByName(kOfxImageEffectFileParamName);
        if (fileKnob) {
            Knob<std::string>* isString = dynamic_cast<Knob<std::string>*>(fileKnob.get());
            assert(isString);
            outputFileSequence = isString->getValue().c_str();
        }
    }


    if ( renderInSeparateProcess ) {
        try {
            boost::shared_ptr<ProcessHandler> process( new ProcessHandler(this,savePath,w.writer) );
            QObject::connect( process.get(), SIGNAL( processFinished(int) ), this, SLOT( onProcessFinished() ) );
            notifyRenderProcessHandlerStarted(outputFileSequence,firstFrame,lastFrame,process);
            process->startProcess();

            {
                QMutexLocker l(&_imp->_activeBgProcessesMutex);
                _imp->_activeBgProcesses.push_back(process);
            }
        } catch (const std::exception & e) {
            Natron::errorDialog( w.writer->getNode()->getLabel(),
                                tr("Error while starting rendering").toStdString() + ": " + e.what(), false );
        } catch (...) {
            Natron::errorDialog( w.writer->getNode()->getLabel(),
                                tr("Error while starting rendering").toStdString(),false  );
        }
    } else {
        _imp->_gui->onWriterRenderStarted(outputFileSequence, firstFrame, lastFrame, w.writer);
        w.writer->renderFullSequence(NULL,firstFrame,lastFrame);
    }
} // startRenderingFullSequence

void
GuiAppInstance::onProcessFinished()
{
    ProcessHandler* proc = qobject_cast<ProcessHandler*>( sender() );

    if (proc) {
        QMutexLocker l(&_imp->_activeBgProcessesMutex);
        for (std::list< boost::shared_ptr<ProcessHandler> >::iterator it = _imp->_activeBgProcesses.begin(); it != _imp->_activeBgProcesses.end(); ++it) {
            if ( (*it).get() == proc ) {
                _imp->_activeBgProcesses.erase(it);

                return;
            }
        }
    }
}


void
GuiAppInstance::notifyRenderProcessHandlerStarted(const QString & sequenceName,
                                                  int firstFrame,
                                                  int lastFrame,
                                                  const boost::shared_ptr<ProcessHandler> & process)
{
    _imp->_gui->onProcessHandlerStarted(sequenceName,firstFrame,lastFrame,process);
}

void
GuiAppInstance::setUndoRedoStackLimit(int limit)
{
    _imp->_gui->setUndoRedoStackLimit(limit);
}

void
GuiAppInstance::startProgress(KnobHolder* effect,
                              const std::string & message,
                              bool canCancel)
{
    {
        QMutexLocker l(&_imp->_showingDialogMutex);
        _imp->_showingDialog = true;
    }

    _imp->_gui->startProgress(effect, message, canCancel);
}

void
GuiAppInstance::endProgress(KnobHolder* effect)
{
    _imp->_gui->endProgress(effect);
    {
        QMutexLocker l(&_imp->_showingDialogMutex);
        _imp->_showingDialog = false;
    }
}

bool
GuiAppInstance::progressUpdate(KnobHolder* effect,
                               double t)
{
    bool ret =  _imp->_gui->progressUpdate(effect, t);

    if (!ret) {
        {
            QMutexLocker l(&_imp->_showingDialogMutex);
            _imp->_showingDialog = false;
        }
    }

    return ret;
}

void
GuiAppInstance::onMaxPanelsOpenedChanged(int maxPanels)
{
    _imp->_gui->onMaxVisibleDockablePanelChanged(maxPanels);
}


void
GuiAppInstance::connectViewersToViewerCache()
{
    _imp->_gui->connectViewersToViewerCache();
}

void
GuiAppInstance::disconnectViewersFromViewerCache()
{
    _imp->_gui->disconnectViewersFromViewerCache();
}


boost::shared_ptr<FileDialogPreviewProvider>
GuiAppInstance::getPreviewProvider() const
{
    return _imp->_previewProvider;
}

void
GuiAppInstance::projectFormatChanged(const Format& /*f*/)
{
    if (_imp->_previewProvider && _imp->_previewProvider->viewerNode && _imp->_previewProvider->viewerUI) {
        _imp->_previewProvider->viewerUI->getInternalNode()->renderCurrentFrame(true);
    }
}

bool
GuiAppInstance::isGuiFrozen() const
{
    return _imp->_gui->isGUIFrozen();
}


void
GuiAppInstance::clearViewersLastRenderedTexture()
{
    std::list<ViewerTab*> tabs = _imp->_gui->getViewersList_mt_safe();
    for (std::list<ViewerTab*>::const_iterator it = tabs.begin(); it != tabs.end(); ++it) {
        (*it)->getViewer()->clearLastRenderedTexture();
    }
}

void
GuiAppInstance::redrawAllViewers()
{
    _imp->_gui->redrawAllViewers();
}

void
GuiAppInstance::toggleAutoHideGraphInputs()
{
    _imp->_gui->toggleAutoHideGraphInputs();
}

void
GuiAppInstance::appendToScriptEditor(const std::string& str)
{
    _imp->_gui->appendToScriptEditor(str);
}

void
GuiAppInstance::printAutoDeclaredVariable(const std::string& str)
{
    _imp->_gui->printAutoDeclaredVariable(str);
}

void
GuiAppInstance::setLastViewerUsingTimeline(const boost::shared_ptr<Natron::Node>& node)
{
    if (!node) {
        QMutexLocker k(&_imp->lastTimelineViewerMutex);
        _imp->lastTimelineViewer.reset();
        return;
    }
    if (dynamic_cast<ViewerInstance*>(node->getLiveInstance())) {
        QMutexLocker k(&_imp->lastTimelineViewerMutex);
        _imp->lastTimelineViewer = node;
    }
}

ViewerInstance*
GuiAppInstance::getLastViewerUsingTimeline() const
{
    QMutexLocker k(&_imp->lastTimelineViewerMutex);
    if (!_imp->lastTimelineViewer) {
        return 0;
    }
    return dynamic_cast<ViewerInstance*>(_imp->lastTimelineViewer->getLiveInstance());
}

void
GuiAppInstance::discardLastViewerUsingTimeline()
{

    QMutexLocker k(&_imp->lastTimelineViewerMutex);
    _imp->lastTimelineViewer.reset();
}

void
GuiAppInstance::declareCurrentAppVariable_Python()
{
    std::string appIDStr = getAppIDString();
    /// define the app variable
    std::stringstream ss;
    ss << appIDStr << " = natron.getGuiInstance(" << getAppID() << ") \n";
    const std::vector<boost::shared_ptr<KnobI> >& knobs = getProject()->getKnobs();
    for (std::vector<boost::shared_ptr<KnobI> >::const_iterator it = knobs.begin(); it != knobs.end(); ++it) {
        ss << appIDStr << "." << (*it)->getName() << " = "  << appIDStr  << ".getProjectParam('" <<
        (*it)->getName() << "')\n";
    }

    std::string script = ss.str();
    std::string err;
    _imp->declareAppAndParamsString = script;
    bool ok = Natron::interpretPythonScript(script, &err, 0);
    assert(ok);
}

void
GuiAppInstance::createLoadProjectSplashScreen(const QString& projectFile)
{
    if (_imp->loadProjectSplash) {
        return;
    }
    _imp->loadProjectSplash = new LoadProjectSplashScreen(projectFile);
}

void
GuiAppInstance::updateProjectLoadStatus(const QString& str)
{
    if (!_imp->loadProjectSplash) {
        return;
    }
    _imp->loadProjectSplash->updateText(str);
}

void
GuiAppInstance::closeLoadPRojectSplashScreen()
{
    _imp->loadProjectSplash->deleteLater();
    _imp->loadProjectSplash = 0;
}

void
GuiAppInstance::renderAllViewers()
{
    _imp->_gui->renderAllViewers();
}

void
GuiAppInstance::reloadStylesheet()
{
    if (_imp->_gui) {
        _imp->_gui->reloadStylesheet();
    }
}

void
GuiAppInstance::queueRedrawForAllViewers()
{
    assert(QThread::currentThread() == qApp->thread());
    ++_imp->overlayRedrawRequests;
}

int
GuiAppInstance::getOverlayRedrawRequestsCount() const
{
    assert(QThread::currentThread() == qApp->thread());
    return _imp->overlayRedrawRequests;
}

void
GuiAppInstance::clearOverlayRedrawRequests()
{
    assert(QThread::currentThread() == qApp->thread());
    _imp->overlayRedrawRequests = 0;
}

void
GuiAppInstance::onGroupCreationFinished(const boost::shared_ptr<Natron::Node>& node)
{
    NodeGraph* graph = 0;
    boost::shared_ptr<NodeCollection> collection = node->getGroup();
    assert(collection);
    NodeGroup* isGrp = dynamic_cast<NodeGroup*>(collection.get());
    if (isGrp) {
        NodeGraphI* graph_i = isGrp->getNodeGraph();
        assert(graph_i);
        graph = dynamic_cast<NodeGraph*>(graph_i);
    } else {
        graph = _imp->_gui->getNodeGraph();
    }
    assert(graph);

    boost::shared_ptr<NodeGuiI> node_gui_i = node->getNodeGui();
    assert(node_gui_i);
    boost::shared_ptr<NodeGui> nodeGui = boost::dynamic_pointer_cast<NodeGui>(node_gui_i);
    graph->moveNodesForIdealPosition(nodeGui, true);

    std::list<ViewerInstance* > viewers;
    node->hasViewersConnected(&viewers);
    for (std::list<ViewerInstance* >::iterator it2 = viewers.begin(); it2 != viewers.end(); ++it2) {
        (*it2)->renderCurrentFrame(false);
    }
    AppInstance::onGroupCreationFinished(node);
}

bool
GuiAppInstance::isUserScrubbingSlider() const
{
    return _imp->_gui ? _imp->_gui->isUserScrubbingSlider() : false;
}

void
GuiAppInstance::setUserIsPainting(const boost::shared_ptr<Natron::Node>& rotopaintNode)
{
    {
        QMutexLocker k(&_imp->userIsPaintingMutex);
        _imp->userIsPainting = rotopaintNode;
    }
    _imp->_gui->onFreezeUIButtonClicked(rotopaintNode.get() != 0);
}

boost::shared_ptr<Natron::Node>
GuiAppInstance::getIsUserPainting() const
{
    QMutexLocker k(&_imp->userIsPaintingMutex);
    return _imp->userIsPainting;
}<|MERGE_RESOLUTION|>--- conflicted
+++ resolved
@@ -69,14 +69,10 @@
 
     std::string declareAppAndParamsString;
     int overlayRedrawRequests;
-<<<<<<< HEAD
-
-=======
     
     mutable QMutex userIsPaintingMutex;
     boost::shared_ptr<Natron::Node> userIsPainting;
     
->>>>>>> 345505d0
     GuiAppInstancePrivate()
     : _gui(NULL)
     , _activeBgProcesses()
