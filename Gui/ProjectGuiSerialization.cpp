--- conflicted
+++ resolved
@@ -87,12 +87,9 @@
                 viewerData.checkerboardEnabled = tab->isCheckerboardEnabled();
                 viewerData.fps = tab->getDesiredFps();
                 viewerData.fpsLocked = tab->isFPSLocked();
-<<<<<<< HEAD
                 _viewersData.insert( std::make_pair(viewer->getNode()->getScriptName_mt_safe(),viewerData) );
-=======
                 tab->getTimelineBounds(&viewerData.leftBound, &viewerData.rightBound);
-                _viewersData.insert( std::make_pair(viewer->getNode()->getName_mt_safe(),viewerData) );
->>>>>>> 9efd6f73
+
             }
         }
     }
