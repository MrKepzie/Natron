//  Natron
/* This Source Code Form is subject to the terms of the Mozilla Public
 * License, v. 2.0. If a copy of the MPL was not distributed with this
 * file, You can obtain one at http://mozilla.org/MPL/2.0/. */
/*
 * Created by Alexandre GAUTHIER-FOICHAT on 6/1/2012.
 * contact: immarespond at gmail dot com
 *
 */

#include "Gui/KnobGuiFile.h"

#include <QLabel> // in QtGui on Qt4, in QtWidgets on Qt5
#include <QFormLayout> // in QtGui on Qt4, in QtWidgets on Qt5
#include <QHBoxLayout> // in QtGui on Qt4, in QtWidgets on Qt5
#include <QDebug>
#include <QItemSelectionModel>
#include <QHeaderView>
#include <QPainter>
#include <QStyle>
#include <QApplication>
#include <QStyledItemDelegate>
#include <QFileSystemWatcher>

#include "Engine/Settings.h"
#include "Engine/KnobFile.h"
#include <SequenceParsing.h>
#include "Engine/EffectInstance.h"
#include "Engine/Project.h"
#include "Engine/TimeLine.h"

#include "Gui/GuiApplicationManager.h"
#include "Gui/Button.h"
#include "Gui/SequenceFileDialog.h"
#include "Gui/LineEdit.h"
#include "Gui/KnobUndoCommand.h"
#include "Gui/Gui.h"
#include "Gui/GuiAppInstance.h"
#include "Gui/TableModelView.h"

using namespace Natron;

//===========================FILE_KNOB_GUI=====================================
File_KnobGui::File_KnobGui(boost::shared_ptr<KnobI> knob,
                           DockablePanel *container)
    : KnobGui(knob, container)
    , _lineEdit(0)
    , _openFileButton(0)
    , _lastOpened()
    , _watcher(0)
{
    _knob = boost::dynamic_pointer_cast<File_Knob>(knob);
    assert(_knob);
    QObject::connect( _knob.get(), SIGNAL( openFile() ), this, SLOT( open_file() ) );
}

File_KnobGui::~File_KnobGui()
{
    delete _lineEdit;
    delete _openFileButton;
    delete _watcher;
}

void
File_KnobGui::createWidget(QHBoxLayout* layout)
{
    
    if (_knob->getHolder() && _knob->getEvaluateOnChange()) {
        boost::shared_ptr<TimeLine> timeline = getGui()->getApp()->getTimeLine();
        QObject::connect(timeline.get(), SIGNAL(frameChanged(SequenceTime,int)), this, SLOT(onTimelineFrameChanged(SequenceTime, int)));
    }
    _lineEdit = new LineEdit( layout->parentWidget() );
    layout->parentWidget()->setSizePolicy(QSizePolicy::Preferred, QSizePolicy::Fixed);
    _lineEdit->setPlaceholderText( tr("File path...") );
    _lineEdit->setSizePolicy(QSizePolicy::Expanding, QSizePolicy::Fixed);

    ///set the copy/link actions in the right click menu
    enableRightClickMenu(_lineEdit, 0);


    if ( hasToolTip() ) {
        _lineEdit->setToolTip( toolTip() );
    }
    QObject::connect( _lineEdit, SIGNAL( editingFinished() ), this, SLOT( onReturnPressed() ) );

    _openFileButton = new Button( layout->parentWidget() );
    _openFileButton->setFixedSize(NATRON_MEDIUM_BUTTON_SIZE, NATRON_MEDIUM_BUTTON_SIZE);
    QPixmap pix;
    appPTR->getIcon(NATRON_PIXMAP_OPEN_FILE, &pix);
    _openFileButton->setIcon( QIcon(pix) );
    QObject::connect( _openFileButton, SIGNAL( clicked() ), this, SLOT( onButtonClicked() ) );
    QWidget *container = new QWidget( layout->parentWidget() );
    QHBoxLayout *containerLayout = new QHBoxLayout(container);
    container->setLayout(containerLayout);
    containerLayout->setContentsMargins(0, 0, 0, 0);
    containerLayout->addWidget(_lineEdit);
    containerLayout->addWidget(_openFileButton);

    layout->addWidget(container);
    
}

void
File_KnobGui::onButtonClicked()
{
    open_file();
}


void
File_KnobGui::open_file()
{
    std::vector<std::string> filters;

    if ( !_knob->isInputImageFile() ) {
        filters.push_back("*");
    } else {
        Natron::EffectInstance* effect = dynamic_cast<Natron::EffectInstance*>( _knob->getHolder() );
        if (effect) {
            filters = effect->supportedFileFormats();
        }
    }
    std::string currentPattern = _knob->getValue();
    std::string path = SequenceParsing::removePath(currentPattern);
    QString pathWhereToOpen;
    if ( path.empty() ) {
        pathWhereToOpen = _lastOpened;
    } else {
        pathWhereToOpen = path.c_str();
    }

    SequenceFileDialog dialog( _lineEdit->parentWidget(), filters, _knob->isInputImageFile(),
                               SequenceFileDialog::OPEN_DIALOG, pathWhereToOpen.toStdString(), getGui(),true);
    
    if ( dialog.exec() ) {
        std::string selectedFile = dialog.selectedFiles();
        
        std::string originalSelectedFile = selectedFile;
        path = SequenceParsing::removePath(selectedFile);
        updateLastOpened( path.c_str() );
        
        pushUndoCommand( new KnobUndoCommand<std::string>(this,currentPattern,originalSelectedFile) );
    }
}

void
File_KnobGui::updateLastOpened(const QString &str)
{
    std::string unpathed = str.toStdString();

    _lastOpened = SequenceParsing::removePath(unpathed).c_str();
    getGui()->updateLastSequenceOpenedPath(_lastOpened);
}

void
File_KnobGui::updateGUI(int /*dimension*/)
{
    QString file(_knob->getValue().c_str());
    _lineEdit->setText(file);
    if (_knob->getHolder() && _knob->getEvaluateOnChange() && QFile::exists(file)) {
        if (_watcher && _watcher->files().contains(file)) {
            return;
        }
        delete _watcher;
        _watcher = new QFileSystemWatcher;
        _watcher->addPath(file);
        QObject::connect(_watcher, SIGNAL(fileChanged(QString)), this, SLOT(watchedFileChanged()));

    }
}

void
File_KnobGui::onTimelineFrameChanged(SequenceTime time,int /*reason*/)
{
    ///Get the current file, if it exists, add the file path to the file system watcher
    ///to get notified if the file changes.
    std::string filepath = _knob->getFileName(time, 0);
    QString qfilePath(filepath.c_str());
    if (!QFile::exists(qfilePath)) {
        return;
    }
    
    delete _watcher;
    _watcher = new QFileSystemWatcher;
    _watcher->addPath(qfilePath);
    QObject::connect(_watcher, SIGNAL(fileChanged(QString)), this, SLOT(watchedFileChanged()));
}

void
File_KnobGui::watchedFileChanged()
{
    ///The file has changed, trigger a new render.
    
    ///Make sure the node doesn't hold any cache
    if (_knob->getHolder()) {
        EffectInstance* effect = dynamic_cast<EffectInstance*>(_knob->getHolder());
        if (effect) {
            effect->purgeCaches();
        }
        _knob->getHolder()->evaluate_public(_knob.get(), true, Natron::USER_EDITED);
    }
    
    
}

void
File_KnobGui::onReturnPressed()
{
    QString str = _lineEdit->text();

    ///don't do antyhing if the pattern is the same
    std::string oldValue = _knob->getValue();

    if ( str == oldValue.c_str() ) {
        return;
    }
    pushUndoCommand( new KnobUndoCommand<std::string>( this,oldValue,str.toStdString() ) );
}

void
File_KnobGui::_hide()
{
    _openFileButton->hide();
    _lineEdit->hide();
}

void
File_KnobGui::_show()
{
    _openFileButton->show();
    _lineEdit->show();
}

void
File_KnobGui::setEnabled()
{
    bool enabled = getKnob()->isEnabled(0);

    _openFileButton->setEnabled(enabled);
    _lineEdit->setEnabled(enabled);
}

void
File_KnobGui::setReadOnly(bool readOnly,
                          int /*dimension*/)
{
    _openFileButton->setEnabled(!readOnly);
    _lineEdit->setReadOnly(readOnly);
}

void
File_KnobGui::setDirty(bool dirty)
{
    _lineEdit->setDirty(dirty);
}

boost::shared_ptr<KnobI> File_KnobGui::getKnob() const
{
    return _knob;
}

//============================OUTPUT_FILE_KNOB_GUI====================================
OutputFile_KnobGui::OutputFile_KnobGui(boost::shared_ptr<KnobI> knob,
                                       DockablePanel *container)
    : KnobGui(knob, container)
{
    _knob = boost::dynamic_pointer_cast<OutputFile_Knob>(knob);
    assert(_knob);
    QObject::connect( _knob.get(), SIGNAL( openFile(bool) ), this, SLOT( open_file(bool) ) );
}

OutputFile_KnobGui::~OutputFile_KnobGui()
{
    delete _lineEdit;
    delete _openFileButton;
}

void
OutputFile_KnobGui::createWidget(QHBoxLayout* layout)
{
    _lineEdit = new LineEdit( layout->parentWidget() );
    layout->parentWidget()->setSizePolicy(QSizePolicy::Preferred, QSizePolicy::Fixed);
    QObject::connect( _lineEdit, SIGNAL( editingFinished() ), this, SLOT( onReturnPressed() ) );
    _lineEdit->setPlaceholderText( tr("File path...") );
    if ( hasToolTip() ) {
        _lineEdit->setToolTip( toolTip() );
    }
    _lineEdit->setSizePolicy(QSizePolicy::Expanding, QSizePolicy::Fixed);

    ///set the copy/link actions in the right click menu
    enableRightClickMenu(_lineEdit, 0);


    _openFileButton = new Button( layout->parentWidget() );
    _openFileButton->setFixedSize(NATRON_MEDIUM_BUTTON_SIZE, NATRON_MEDIUM_BUTTON_SIZE);
    QPixmap pix;
    appPTR->getIcon(NATRON_PIXMAP_OPEN_FILE, &pix);
    _openFileButton->setIcon( QIcon(pix) );
    QObject::connect( _openFileButton, SIGNAL( clicked() ), this, SLOT( onButtonClicked() ) );
    QWidget *container = new QWidget( layout->parentWidget() );
    QHBoxLayout *containerLayout = new QHBoxLayout(container);
    container->setLayout(containerLayout);
    containerLayout->setContentsMargins(0, 0, 0, 0);

    containerLayout->addWidget(_lineEdit);
    containerLayout->addWidget(_openFileButton);

    layout->addWidget(container);
}

void
OutputFile_KnobGui::onButtonClicked()
{
    open_file( _knob->isSequencesDialogEnabled() );
}

void
OutputFile_KnobGui::open_file(bool openSequence)
{
    std::vector<std::string> filters;

    if ( !_knob->isOutputImageFile() ) {
        filters.push_back("*");
    } else {
        Natron::EffectInstance* effect = dynamic_cast<Natron::EffectInstance*>( getKnob()->getHolder() );
        if (effect) {
            filters = effect->supportedFileFormats();
        }
    }

    SequenceFileDialog dialog( _lineEdit->parentWidget(), filters, openSequence, SequenceFileDialog::SAVE_DIALOG, _lastOpened.toStdString(), getGui(),true);
    if ( dialog.exec() ) {
        std::string oldPattern = _lineEdit->text().toStdString();
        
        std::string newPattern = dialog.filesToSave();
        updateLastOpened( SequenceParsing::removePath(oldPattern).c_str() );

        pushUndoCommand( new KnobUndoCommand<std::string>(this,oldPattern,newPattern) );
    }
}

void
OutputFile_KnobGui::updateLastOpened(const QString &str)
{
    std::string withoutPath = str.toStdString();

    _lastOpened = SequenceParsing::removePath(withoutPath).c_str();
    getGui()->updateLastSequenceSavedPath(_lastOpened);
}

void
OutputFile_KnobGui::updateGUI(int /*dimension*/)
{
    _lineEdit->setText( _knob->getValue().c_str() );
}

void
OutputFile_KnobGui::onReturnPressed()
{
    QString newPattern = _lineEdit->text();

    pushUndoCommand( new KnobUndoCommand<std::string>( this,_knob->getValue(),newPattern.toStdString() ) );
}

void
OutputFile_KnobGui::_hide()
{
    _openFileButton->hide();
    _lineEdit->hide();
}

void
OutputFile_KnobGui::_show()
{
    _openFileButton->show();
    _lineEdit->show();
}

void
OutputFile_KnobGui::setEnabled()
{
    bool enabled = getKnob()->isEnabled(0);

    _openFileButton->setEnabled(enabled);
    _lineEdit->setEnabled(enabled);
}

void
OutputFile_KnobGui::setReadOnly(bool readOnly,
                                int /*dimension*/)
{
    _openFileButton->setEnabled(!readOnly);
    _lineEdit->setReadOnly(readOnly);
}

void
OutputFile_KnobGui::setDirty(bool dirty)
{
    _lineEdit->setDirty(dirty);
}

boost::shared_ptr<KnobI> OutputFile_KnobGui::getKnob() const
{
    return _knob;
}

//============================PATH_KNOB_GUI====================================
Path_KnobGui::Path_KnobGui(boost::shared_ptr<KnobI> knob,
                           DockablePanel *container)
    : KnobGui(knob, container)
    , _mainContainer(0)
    , _isInsertingItem(false)
{
    _knob = boost::dynamic_pointer_cast<Path_Knob>(knob);
    assert(_knob);
}

Path_KnobGui::~Path_KnobGui()
{
    delete _mainContainer;
}

////////////// TableView delegate

class PathKnobTableItemDelegate
: public QStyledItemDelegate
{
    TableView* _view;
    
public:
    
    explicit PathKnobTableItemDelegate(TableView* view);
    
private:
    
    virtual void paint(QPainter * painter, const QStyleOptionViewItem & option, const QModelIndex & index) const OVERRIDE FINAL;
};

PathKnobTableItemDelegate::PathKnobTableItemDelegate(TableView* view)
: QStyledItemDelegate(view)
, _view(view)
{
}

void
PathKnobTableItemDelegate::paint(QPainter * painter,
                         const QStyleOptionViewItem & option,
                         const QModelIndex & index) const
{
    
    if (!index.isValid() || option.state & QStyle::State_Selected) {
        QStyledItemDelegate::paint(painter,option,index);
        
        return;
    }
    TableItem* item = dynamic_cast<TableModel*>( _view->model() )->item(index);
    if (!item) {
        QStyledItemDelegate::paint(painter,option,index);
        return;
    }
    QPen pen;
    
    if (!item->flags().testFlag(Qt::ItemIsEnabled)) {
        pen.setColor(Qt::black);
    } else {
        pen.setColor( QColor(200,200,200) );
        
    }
    painter->setPen(pen);
    
    // get the proper subrect from the style
    QStyle *style = QApplication::style();
    QRect geom = style->subElementRect(QStyle::SE_ItemViewItemText, &option);
    
    ///Draw the item name column
    if (option.state & QStyle::State_Selected) {
        painter->fillRect( geom, option.palette.highlight() );
    }
    QRect r;
    QString str = item->data(Qt::DisplayRole).toString();
    if (index.column() == 0) {
        ///Env vars are used between brackets
        str.prepend('[');
        str.append(']');
    }
    painter->drawText(geom,Qt::TextSingleLine,str,&r);
}


void
Path_KnobGui::createWidget(QHBoxLayout* layout)
{
    _mainContainer = new QWidget(layout->parentWidget());
    
    if (_knob->isMultiPath()) {
        QVBoxLayout* mainLayout = new QVBoxLayout(_mainContainer);
        mainLayout->setContentsMargins(0, 0, 0, 0);
        
        _table = new TableView( _mainContainer );
        layout->parentWidget()->setSizePolicy(QSizePolicy::Preferred, QSizePolicy::Fixed);
        //    QObject::connect( _table, SIGNAL( editingFinished() ), this, SLOT( onReturnPressed() ) );
        if ( hasToolTip() ) {
            _table->setToolTip( toolTip() );
        }
        _table->setSizePolicy(QSizePolicy::Expanding, QSizePolicy::Fixed);
        _table->setAttribute(Qt::WA_MacShowFocusRect,0);

#if QT_VERSION < 0x050000
        _table->header()->setResizeMode(QHeaderView::ResizeToContents);
#else
        _table->header()->setSectionResizeMode(QHeaderView::ResizeToContents);
#endif
        _table->header()->setStretchLastSection(true);
        _table->setItemDelegate(new PathKnobTableItemDelegate(_table));
        
        _model = new TableModel(0,0,_table);
        QObject::connect( _model,SIGNAL( s_itemChanged(TableItem*) ),this,SLOT( onItemDataChanged(TableItem*) ) );
        
        _table->setTableModel(_model);
        
        _table->setColumnCount(2);
        QStringList headers;
        headers << tr("Variable name") << tr("Value");
        _table->setHorizontalHeaderLabels(headers);
        
        ///set the copy/link actions in the right click menu
        enableRightClickMenu(_table, 0);
        
        QWidget* buttonsContainer = new QWidget(_mainContainer);
        QHBoxLayout* buttonsLayout = new QHBoxLayout(buttonsContainer);
        buttonsLayout->setContentsMargins(0, 0, 0, 0);
        
        _addPathButton = new Button( "+",buttonsContainer );
        _addPathButton->setFixedSize(NATRON_MEDIUM_BUTTON_SIZE, NATRON_MEDIUM_BUTTON_SIZE);
        _addPathButton->setToolTip( tr("Click to add a new project path") );
        QObject::connect( _addPathButton, SIGNAL( clicked() ), this, SLOT( onAddButtonClicked() ) );
        
        _removePathButton = new Button( "-",buttonsContainer);
        _removePathButton->setFixedSize(NATRON_MEDIUM_BUTTON_SIZE,NATRON_MEDIUM_BUTTON_SIZE);
        QObject::connect( _removePathButton, SIGNAL( clicked() ), this, SLOT( onRemoveButtonClicked() ) );
        _removePathButton->setToolTip(tr("Click to remove selected project path"));
        
        
        buttonsLayout->addWidget(_addPathButton);
        buttonsLayout->addWidget(_removePathButton);
        buttonsLayout->addStretch();
        
        mainLayout->addWidget(_table);
        mainLayout->addWidget(buttonsContainer);
        
    } else { // _knob->isMultiPath()
        QHBoxLayout* mainLayout = new QHBoxLayout(_mainContainer);
        mainLayout->setContentsMargins(0, 0, 0, 0);
        _lineEdit = new LineEdit(_mainContainer);
        _lineEdit->setSizePolicy(QSizePolicy::Expanding, QSizePolicy::Fixed);
        if ( hasToolTip() ) {
            _lineEdit->setToolTip( toolTip() );
        }
        enableRightClickMenu(_lineEdit, 0);
        _openFileButton = new Button( layout->parentWidget() );
        _openFileButton->setFixedSize(NATRON_MEDIUM_BUTTON_SIZE, NATRON_MEDIUM_BUTTON_SIZE);
        _openFileButton->setToolTip( tr("Click to select a path to append to/replace this variable.") );
        QPixmap pix;
        appPTR->getIcon(NATRON_PIXMAP_OPEN_FILE, &pix);
        _openFileButton->setIcon( QIcon(pix) );
        QObject::connect( _openFileButton, SIGNAL( clicked() ), this, SLOT( onOpenFileButtonClicked() ) );
        
        mainLayout->addWidget(_lineEdit);
        mainLayout->addWidget(_openFileButton);
    }
    
    layout->addWidget(_mainContainer);
}

void
Path_KnobGui::onAddButtonClicked()
{
    std::vector<std::string> filters;
    SequenceFileDialog dialog( _mainContainer, filters, false, SequenceFileDialog::DIR_DIALOG, _lastOpened.toStdString(),getGui(),true );
    
    if ( dialog.exec() ) {
        std::string dirPath = dialog.selectedDirectory();
        if (dirPath[dirPath.size() - 1] != '/') {
            dirPath += '/';
        }
        updateLastOpened(dirPath.c_str());
        
        
        std::string oldValue = _knob->getValue();
        
        int rowCount = (int)_items.size();
        
        QString varName = QString(tr("Path") + "%1").arg(rowCount);
        createItem(rowCount, dirPath.c_str(), varName);
        std::string newPath = rebuildPath();
        
       
        
        pushUndoCommand( new KnobUndoCommand<std::string>( this,oldValue,newPath ) );
    }

}

void
Path_KnobGui::onOpenFileButtonClicked()
{
    std::vector<std::string> filters;
    SequenceFileDialog dialog( _mainContainer, filters, false, SequenceFileDialog::DIR_DIALOG, _lastOpened.toStdString(),getGui(),true );
    
    if ( dialog.exec() ) {
        std::string dirPath = dialog.currentDirectory().absolutePath().toStdString();
        updateLastOpened(dirPath.c_str());
        std::string varName,varPath;
        bool relative = dialog.getRelativeChoiceProjectPath(varName, varPath);
        if (relative) {
            Natron::Project::makeRelativeToVariable(varName, varPath, dirPath);
        }
        
        std::string oldValue = _knob->getValue();
        
        pushUndoCommand( new KnobUndoCommand<std::string>( this,oldValue,dirPath ) );
    }

}

void
Path_KnobGui::onRemoveButtonClicked()
{
    std::string oldValue = _knob->getValue();
    QModelIndexList selection = _table->selectionModel()->selectedRows();
<<<<<<< HEAD
=======
	if (selection.isEmpty()) {
		return;
	}

    _model->removeRows(selection.front().row(),selection.size());
>>>>>>> ccbf131e
    
    std::list<std::string> removeVars;
    for (int i = 0; i < selection.size(); ++i) {
        Variables::iterator found = _items.find(selection[i].row());
        if (found != _items.end()) {
            removeVars.push_back(found->second.varName->text().toStdString());
            _items.erase(found);
        }
    }
    
    
    _model->removeRows(selection.front().row(),selection.size());

    
    ///Fix all variables if needed
    if (_knob->getHolder() && _knob->getHolder() == getGui()->getApp()->getProject().get() &&
        appPTR->getCurrentSettings()->isAutoFixRelativeFilePathEnabled()) {
        for (std::list<std::string>::iterator it = removeVars.begin(); it != removeVars.end(); ++it) {
            getGui()->getApp()->getProject()->fixRelativeFilePaths(*it, "");
        }
        
    }
    
    std::string newPath = rebuildPath();
    
    pushUndoCommand( new KnobUndoCommand<std::string>( this,oldValue,newPath ) );
}



void
Path_KnobGui::updateLastOpened(const QString &str)
{
    std::string withoutPath = str.toStdString();

    _lastOpened = SequenceParsing::removePath(withoutPath).c_str();
}

void
Path_KnobGui::updateGUI(int /*dimension*/)
{
    QString path(_knob->getValue().c_str());
    
    if (_knob->isMultiPath()) {
        QStringList variables = path.split(QChar(';'));
        
        _model->clear();
        _items.clear();
        for (int i = 0; i < variables.size(); ++i) {
            QStringList cols = variables[i].split(QChar(':'));
            if (cols.size() < 2) {
                continue;
            }
            
            createItem(i, cols[1], cols[0]);
        }
    } else {
        _lineEdit->setText(path);
    }
}

void
Path_KnobGui::createItem(int row,const QString& value,const QString& varName)
{
    
    
    Qt::ItemFlags flags;
    
    ///Project env var is disabled and uneditable and set automatically by the project
    if (varName != NATRON_PROJECT_ENV_VAR_NAME) {
        flags = Qt::ItemIsEnabled | Qt::ItemIsSelectable | Qt::ItemIsEditable;
    }
    TableItem* cell0 = new TableItem;
    cell0->setText(varName);
    cell0->setFlags(flags);
    
    TableItem* cell1 = new TableItem;
    cell1->setText(value);
    cell1->setFlags(flags);
    
    Row r;
    r.varName = cell0;
    r.value = cell1;
    
    _items.insert(std::make_pair(row, r));
    int modelRowCount = _model->rowCount();
    if (row >= modelRowCount) {
        _model->insertRow(row);
    }
    _isInsertingItem = true;
    _table->setItem(row, 0, cell0);
    _table->setItem(row, 1, cell1);
    _isInsertingItem = false;
    _table->resizeColumnToContents(0);
    _table->resizeColumnToContents(1);
}

void
Path_KnobGui::_hide()
{
    _mainContainer->hide();
}

void
Path_KnobGui::_show()
{
    _mainContainer->show();
}

void
Path_KnobGui::setEnabled()
{
    bool enabled = getKnob()->isEnabled(0);
    if (_knob->isMultiPath()) {
        _table->setEnabled(enabled);
        _addPathButton->setEnabled(enabled);
        _removePathButton->setEnabled(enabled);
    } else {
        _lineEdit->setEnabled(enabled);
        _openFileButton->setEnabled(enabled);
    }
}

void
Path_KnobGui::setReadOnly(bool readOnly,
                          int /*dimension*/)
{
    if (_knob->isMultiPath()) {
        _table->setEnabled(!readOnly);
        _addPathButton->setEnabled(!readOnly);
        _removePathButton->setEnabled(!readOnly);
    } else {
        _lineEdit->setReadOnly(readOnly);
        _openFileButton->setEnabled(!readOnly);
    }
}

void
Path_KnobGui::setDirty(bool /*dirty*/)
{
    
}

boost::shared_ptr<KnobI> Path_KnobGui::getKnob() const
{
    return _knob;
}

void
Path_KnobGui::onItemDataChanged(TableItem* /*item*/)
{
    if (_isInsertingItem) {
        return;
    }
    
    std::string newPath = rebuildPath();
    std::string oldPath = _knob->getValue();
    
    if (oldPath != newPath) {
        
        if (_knob->getHolder() && _knob->getHolder() == _knob->getHolder()->getApp()->getProject().get() &&
            appPTR->getCurrentSettings()->isAutoFixRelativeFilePathEnabled()) {
            std::map<std::string,std::string> oldEnv,newEnv;
            
            Natron::Project::makeEnvMap(oldPath,oldEnv);
            Natron::Project::makeEnvMap(newPath, newEnv);
            
            ///Compare the 2 maps to find-out if a path has changed or just a name
            if (oldEnv.size() == newEnv.size()) {
                std::map<std::string,std::string>::iterator itOld = oldEnv.begin();
                for (std::map<std::string,std::string>::iterator itNew = newEnv.begin(); itNew != newEnv.end(); ++itNew, ++itOld) {
                    
                    if (itOld->first != itNew->first) {
                        ///a name has changed
                        getGui()->getApp()->getProject()->fixPathName(itOld->first, itNew->first);
                        break;
                    } else if (itOld->second != itOld->second) {
                        getGui()->getApp()->getProject()->fixRelativeFilePaths(itOld->first, itNew->second);
                        break;
                    }
                }
            }
        }
        
        pushUndoCommand( new KnobUndoCommand<std::string>( this,oldPath,newPath ) );
    }
}

/**
 * @brief A Path knob could also be called Environment_variable_Knob.
 * The string is encoded the following way:
 * [VariableName1]:[Value1];[VariableName2]:[Value2] etc...
 * Split all the ';' characters to get all different variables
 * then for each variable split the ':' to get the name and the value of the variable.
 **/
std::string
Path_KnobGui::rebuildPath() const
{
    std::string path;
    
    Variables::const_iterator next = _items.begin();
    if (!_items.empty()) {
        ++next;
    }
    for (Variables::const_iterator it = _items.begin(); it!= _items.end(); ++it,++next) {
            path += it->second.varName->text().toStdString();
            path += ':';
            path += it->second.value->text().toStdString();
        if (next == _items.end()) {
            --next;
        } else {
            path += ';';
        }
        
    }
    return path;
}<|MERGE_RESOLUTION|>--- conflicted
+++ resolved
@@ -628,14 +628,10 @@
 {
     std::string oldValue = _knob->getValue();
     QModelIndexList selection = _table->selectionModel()->selectedRows();
-<<<<<<< HEAD
-=======
+
 	if (selection.isEmpty()) {
 		return;
 	}
-
-    _model->removeRows(selection.front().row(),selection.size());
->>>>>>> ccbf131e
     
     std::list<std::string> removeVars;
     for (int i = 0; i < selection.size(); ++i) {
