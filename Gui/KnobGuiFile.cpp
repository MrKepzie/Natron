--- conflicted
+++ resolved
@@ -66,26 +66,15 @@
 NATRON_NAMESPACE_ENTER
 
 
-<<<<<<< HEAD
 KnobGuiFile::KnobGuiFile(const KnobGuiPtr& knob, ViewIdx view)
     : KnobGuiWidgets(knob, view)
-=======
-//===========================FILE_KNOB_GUI=====================================
-KnobGuiFile::KnobGuiFile(KnobIPtr knob,
-                         KnobGuiContainerI *container)
-    : KnobGui(knob, container)
->>>>>>> cfea4528
     , _lineEdit(0)
     , _openFileButton(0)
     , _reloadButton(0)
     , _lastOpened()
     , _lastModificationDates()
 {
-<<<<<<< HEAD
     KnobFilePtr k = toKnobFile(knob->getKnob());
-=======
-    KnobFilePtr k = boost::dynamic_pointer_cast<KnobFile>(knob);
->>>>>>> cfea4528
 
     assert(k);
     QObject::connect( k.get(), SIGNAL(openFile()), this, SLOT(open_file()) );
@@ -100,7 +89,6 @@
 void
 KnobGuiFile::createWidget(QHBoxLayout* layout)
 {
-<<<<<<< HEAD
     KnobGuiPtr knobUI = getKnobGui();
     if (!knobUI) {
         return;
@@ -123,13 +111,6 @@
     if ( holderIsEffect && holderIsEffect->isReader() && (knob->getName() == kOfxImageEffectFileParamName) ) {
 
         TimeLinePtr timeline = app->getTimeLine();
-=======
-    KnobFilePtr knob = _knob.lock();
-    EffectInstance* holderIsEffect = dynamic_cast<EffectInstance*>( knob->getHolder() );
-
-    if ( holderIsEffect && holderIsEffect->isReader() && (knob->getName() == kOfxImageEffectFileParamName) ) {
-        TimeLinePtr timeline = getGui()->getApp()->getTimeLine();
->>>>>>> cfea4528
         QObject::connect( timeline.get(), SIGNAL(frameChanged(SequenceTime,int)), this, SLOT(onTimelineFrameChanged(SequenceTime,int)) );
     }
 
@@ -186,12 +167,9 @@
 {
     if (_reloadButton) {
         KnobFilePtr knob = _knob.lock();
-<<<<<<< HEAD
         if (!knob) {
             return;
         }
-=======
->>>>>>> cfea4528
         if (knob) {
             knob->reloadFile();
         }
@@ -201,19 +179,9 @@
 void
 KnobGuiFile::open_file()
 {
-<<<<<<< HEAD
     KnobFilePtr knob = _knob.lock();
     if (!knob) {
         return;
-=======
-    std::vector<std::string> filters;
-    KnobFilePtr knob = _knob.lock();
-
-    if ( !knob->isInputImageFile() ) {
-        filters.push_back("*");
-    } else {
-        appPTR->getSupportedReaderFileFormats(&filters);
->>>>>>> cfea4528
     }
     std::string oldPattern = knob->getFileNameWithoutVariablesExpension(DimIdx(0), getView());
     std::string currentPattern = oldPattern;
@@ -268,12 +236,9 @@
 KnobGuiFile::updateGUI()
 {
     KnobFilePtr knob = _knob.lock();
-<<<<<<< HEAD
-    if (!knob) {
-        return;
-    }
-=======
->>>>>>> cfea4528
+    if (!knob) {
+        return;
+    }
 
     QString filePath = QString::fromUtf8( knob->getFileNameWithoutVariablesExpension().c_str() );
     if (_lineEdit->text() == filePath) {
@@ -454,16 +419,9 @@
     }
     bool hasModif = knob->hasModifications();
 
-<<<<<<< HEAD
     if (_lineEdit) {
         _lineEdit->setIsModified(hasModif);
     }
-=======
-KnobIPtr
-KnobGuiFile::getKnob() const
-{
-    return _knob.lock();
->>>>>>> cfea4528
 }
 
 
@@ -496,12 +454,9 @@
 KnobGuiFile::onMakeAbsoluteTriggered()
 {
     KnobFilePtr knob = _knob.lock();
-<<<<<<< HEAD
-    if (!knob) {
-        return;
-    }
-=======
->>>>>>> cfea4528
+    if (!knob) {
+        return;
+    }
 
     if ( knob->getHolder() && knob->getHolder()->getApp() ) {
         std::string oldValue = knob->getValue(DimIdx(0), getView());
@@ -520,12 +475,9 @@
 KnobGuiFile::onMakeRelativeTriggered()
 {
     KnobFilePtr knob = _knob.lock();
-<<<<<<< HEAD
-    if (!knob) {
-        return;
-    }
-=======
->>>>>>> cfea4528
+    if (!knob) {
+        return;
+    }
 
     if ( knob->getHolder() && knob->getHolder()->getApp() ) {
         std::string oldValue = knob->getValue(DimIdx(0), getView());
@@ -540,12 +492,9 @@
 KnobGuiFile::onSimplifyTriggered()
 {
     KnobFilePtr knob = _knob.lock();
-<<<<<<< HEAD
-    if (!knob) {
-        return;
-    }
-=======
->>>>>>> cfea4528
+    if (!knob) {
+        return;
+    }
 
     if ( knob->getHolder() && knob->getHolder()->getApp() ) {
         std::string oldValue = knob->getValue(DimIdx(0), getView());
@@ -589,7 +538,6 @@
 void
 KnobGuiFile::updateToolTip()
 {
-<<<<<<< HEAD
 
     KnobGuiPtr knobUI = getKnobGui();
     if ( knobUI->hasToolTip() ) {
@@ -597,101 +545,6 @@
     }
 }
 
-=======
-    if ( hasToolTip() ) {
-        QString tt = toolTip();
-        _lineEdit->setToolTip(tt);
-    }
-}
-
-//============================OUTPUT_FILE_KNOB_GUI====================================
-KnobGuiOutputFile::KnobGuiOutputFile(KnobIPtr knob,
-                                     KnobGuiContainerI *container)
-    : KnobGui(knob, container)
-    , _lineEdit(0)
-    , _openFileButton(0)
-    , _rewriteButton(0)
-{
-    KnobOutputFilePtr k = boost::dynamic_pointer_cast<KnobOutputFile>(knob);
-
-    assert(k);
-    QObject::connect( k.get(), SIGNAL(openFile(bool)), this, SLOT(open_file(bool)) );
-    _knob = k;
-}
-
-KnobGuiOutputFile::~KnobGuiOutputFile()
-{
-}
-
-void
-KnobGuiOutputFile::removeSpecificGui()
-{
-    _lineEdit->deleteLater();
-    _openFileButton->deleteLater();
-}
-
-void
-KnobGuiOutputFile::createWidget(QHBoxLayout* layout)
-{
-    KnobOutputFilePtr knob = _knob.lock();
-
-    _lineEdit = new LineEdit( layout->parentWidget() );
-    //layout->parentWidget()->setSizePolicy(QSizePolicy::Preferred, QSizePolicy::Fixed);
-    _lineEdit->setPlaceholderText( tr("File path...") );
-    _lineEdit->setSizePolicy(QSizePolicy::Expanding, QSizePolicy::Fixed);
-
-    ///set the copy/link actions in the right click menu
-    enableRightClickMenu(_lineEdit, 0);
-
-    QObject::connect( _lineEdit, SIGNAL(editingFinished()), this, SLOT(onTextEdited()) );
-
-
-    _openFileButton = new Button( layout->parentWidget() );
-    _openFileButton->setFixedSize(NATRON_MEDIUM_BUTTON_SIZE, NATRON_MEDIUM_BUTTON_SIZE);
-    QPixmap pix;
-    appPTR->getIcon(NATRON_PIXMAP_OPEN_FILE, NATRON_MEDIUM_BUTTON_ICON_SIZE, &pix);
-    _openFileButton->setIcon( QIcon(pix) );
-    _openFileButton->setToolTip( toolTip() );
-    _openFileButton->setFocusPolicy(Qt::NoFocus); // exclude from tab focus
-    QObject::connect( _openFileButton, SIGNAL(clicked()), this, SLOT(onButtonClicked()) );
-
-    layout->addWidget(_lineEdit);
-    layout->addWidget(_openFileButton);
-
-    if ( knob && knob->getHolder() ) {
-        _rewriteButton = new Button( layout->parentWidget() );
-        _rewriteButton->setFixedSize(NATRON_MEDIUM_BUTTON_SIZE, NATRON_MEDIUM_BUTTON_SIZE);
-        _rewriteButton->setFocusPolicy(Qt::NoFocus);
-        QPixmap pixRefresh;
-        appPTR->getIcon(NATRON_PIXMAP_VIEWER_REFRESH, NATRON_MEDIUM_BUTTON_ICON_SIZE, &pixRefresh);
-        _rewriteButton->setIcon( QIcon(pixRefresh) );
-        _rewriteButton->setToolTip( NATRON_NAMESPACE::convertFromPlainText(tr("Rewrite the file."), NATRON_NAMESPACE::WhiteSpaceNormal) );
-        QObject::connect( _rewriteButton, SIGNAL(clicked()), this, SLOT(onRewriteClicked()) );
-        layout->addWidget(_rewriteButton);
-    }
-}
-
-void
-KnobGuiOutputFile::onButtonClicked()
-{
-    KnobOutputFilePtr knob = _knob.lock();
-    if (!knob) {
-        return;
-    }
-    open_file( knob->isSequencesDialogEnabled() );
-}
-
-void
-KnobGuiOutputFile::onRewriteClicked()
-{
-    if (_rewriteButton) {
-        KnobOutputFilePtr knob = _knob.lock();
-        if (knob) {
-            knob->rewriteFile();
-        }
-    }
-}
->>>>>>> cfea4528
 
 KnobGuiPath::KnobGuiPath(const KnobGuiPtr& knob, ViewIdx view)
     : KnobGuiTable(knob, view)
@@ -699,49 +552,14 @@
     , _lineEdit(0)
     , _openFileButton(0)
 {
-<<<<<<< HEAD
     _knob = toKnobPath(knob->getKnob());
     assert( _knob.lock() );
-=======
-    KnobOutputFilePtr knob = _knob.lock();
-    if (!knob) {
-        return;
-    }
-    std::vector<std::string> filters;
-
-    if ( !knob->isOutputImageFile() ) {
-        filters.push_back("*");
-    } else {
-        appPTR->getSupportedWriterFileFormats(&filters);
-    }
-
-    SequenceFileDialog dialog( _lineEdit->parentWidget(), filters, openSequence, SequenceFileDialog::eFileDialogModeSave, _lastOpened.toStdString(), getGui(), true);
-    if ( dialog.exec() ) {
-        std::string oldPattern = _lineEdit->text().toStdString();
-        std::string newPattern = dialog.filesToSave();
-        updateLastOpened( QString::fromUtf8( SequenceParsing::removePath(oldPattern).c_str() ) );
-
-        pushUndoCommand( new KnobUndoCommand<std::string>(shared_from_this(), oldPattern, newPattern) );
-    }
->>>>>>> cfea4528
 }
 
 KnobGuiPath::~KnobGuiPath()
 {
 }
 
-<<<<<<< HEAD
-=======
-void
-KnobGuiOutputFile::updateGUI(int /*dimension*/)
-{
-    KnobOutputFilePtr knob = _knob.lock();
-    if (!knob) {
-        return;
-    }
-    _lineEdit->setText( QString::fromUtf8( knob->getValue().c_str() ) );
-}
->>>>>>> cfea4528
 
 void
 KnobGuiPath::reflectLinkedState(DimIdx /*dimension*/, bool linked)
@@ -749,7 +567,6 @@
     if (!_lineEdit) {
         return;
     }
-<<<<<<< HEAD
     QColor c;
     if (linked) {
         double r,g,b;
@@ -760,198 +577,16 @@
         _lineEdit->setAdditionalDecorationTypeEnabled(LineEdit::eAdditionalDecorationColoredFrame, true, c);
     } else {
         _lineEdit->setAdditionalDecorationTypeEnabled(LineEdit::eAdditionalDecorationColoredFrame, false);
-=======
-    std::string newPattern = _lineEdit->text().toStdString();
-
-//    if (_knob->getHolder() && _knob->getHolder()->getApp()) {
-//        std::map<std::string,std::string> envvar;
-//        _knob->getHolder()->getApp()->getProject()->getEnvironmentVariables(envvar);
-//        Project::findReplaceVariable(envvar,newPattern);
-//    }
-//
-//
-    KnobOutputFilePtr knob = _knob.lock();
-    if (!knob) {
-        return;
-    }
-    pushUndoCommand( new KnobUndoCommand<std::string>( shared_from_this(), knob->getValue(), newPattern ) );
-}
-
-void
-KnobGuiOutputFile::_hide()
-{
-    _openFileButton->hide();
-    _lineEdit->hide();
-}
-
-void
-KnobGuiOutputFile::_show()
-{
-    _openFileButton->show();
-    _lineEdit->show();
-}
-
-void
-KnobGuiOutputFile::setEnabled()
-{
-    bool enabled = getKnob()->isEnabled(0);
-
-    _openFileButton->setEnabled(enabled);
-    _lineEdit->setReadOnly_NoFocusRect(!enabled);
-}
-
-void
-KnobGuiOutputFile::setReadOnly(bool readOnly,
-                               int /*dimension*/)
-{
-    _openFileButton->setEnabled(!readOnly);
-    _lineEdit->setReadOnly_NoFocusRect(readOnly);
-}
-
-void
-KnobGuiOutputFile::setDirty(bool dirty)
-{
-    _lineEdit->setDirty(dirty);
-}
-
-KnobIPtr
-KnobGuiOutputFile::getKnob() const
-{
-    return _knob.lock();
-}
-
-void
-KnobGuiOutputFile::addRightClickMenuEntries(QMenu* menu)
-{
-    QAction* makeAbsoluteAction = new QAction(tr("Make absolute"), menu);
-    QObject::connect( makeAbsoluteAction, SIGNAL(triggered()), this, SLOT(onMakeAbsoluteTriggered()) );
-
-    makeAbsoluteAction->setToolTip( tr("Make the file-path absolute if it was previously relative to any project path") );
-    menu->addAction(makeAbsoluteAction);
-    QAction* makeRelativeToProject = new QAction(tr("Make relative to project"), menu);
-    makeRelativeToProject->setToolTip( tr("Make the file-path relative to the [Project] path") );
-    QObject::connect( makeRelativeToProject, SIGNAL(triggered()), this, SLOT(onMakeRelativeTriggered()) );
-    menu->addAction(makeRelativeToProject);
-    QAction* simplify = new QAction(tr("Simplify"), menu);
-    QObject::connect( simplify, SIGNAL(triggered()), this, SLOT(onSimplifyTriggered()) );
-    simplify->setToolTip( tr("Same as make relative but will pick the longest project variable to simplify") );
-    menu->addAction(simplify);
-
-    menu->addSeparator();
-    QMenu* qtMenu = _lineEdit->createStandardContextMenu();
-    qtMenu->setFont( QApplication::font() ); // necessary
-    qtMenu->setTitle( tr("Edit") );
-    menu->addMenu(qtMenu);
-}
-
-void
-KnobGuiOutputFile::onMakeAbsoluteTriggered()
-{
-    KnobOutputFilePtr knob = _knob.lock();
-
-    if ( knob->getHolder() && knob->getHolder()->getApp() ) {
-        std::string oldValue = knob->getValue();
-        std::string newValue = oldValue;
-        knob->getHolder()->getApp()->getProject()->canonicalizePath(newValue);
-        pushUndoCommand( new KnobUndoCommand<std::string>( shared_from_this(), oldValue, newValue ) );
-    }
-}
-
-void
-KnobGuiOutputFile::onMakeRelativeTriggered()
-{
-    KnobOutputFilePtr knob = _knob.lock();
-
-    if ( knob->getHolder() && knob->getHolder()->getApp() ) {
-        std::string oldValue = knob->getValue();
-        std::string newValue = oldValue;
-        knob->getHolder()->getApp()->getProject()->makeRelativeToProject(newValue);
-        pushUndoCommand( new KnobUndoCommand<std::string>( shared_from_this(), oldValue, newValue ) );
-    }
-}
-
-void
-KnobGuiOutputFile::onSimplifyTriggered()
-{
-    KnobOutputFilePtr knob = _knob.lock();
-
-    if ( knob->getHolder() && knob->getHolder()->getApp() ) {
-        std::string oldValue = knob->getValue();
-        std::string newValue = oldValue;
-        knob->getHolder()->getApp()->getProject()->simplifyPath(newValue);
-        pushUndoCommand( new KnobUndoCommand<std::string>( shared_from_this(), oldValue, newValue ) );
->>>>>>> cfea4528
     }
 }
 
 void
 KnobGuiPath::createWidget(QHBoxLayout* layout)
 {
-<<<<<<< HEAD
-    KnobPathPtr knob = _knob.lock();
-    if (!knob) {
-        return;
-    }
-=======
-    KnobOutputFilePtr knob = _knob.lock();
-    if (!knob) {
-        return;
-    }
-    bool isEnabled = knob->isEnabled(0);
-
-    _lineEdit->setAnimation(3);
-    _lineEdit->setReadOnly_NoFocusRect(hasExpr || !isEnabled);
-    _openFileButton->setEnabled(!hasExpr || isEnabled);
-}
-
-void
-KnobGuiOutputFile::reflectAnimationLevel(int /*dimension*/,
-                                         AnimationLevelEnum /*level*/)
-{
-    _lineEdit->setAnimation(0);
-}
-
-void
-KnobGuiOutputFile::updateToolTip()
-{
-    if ( hasToolTip() ) {
-        QString tt = toolTip();
-        if (_lineEdit) {
-            _lineEdit->setToolTip(tt);
-        }
-    }
-}
-
-//============================PATH_KNOB_GUI====================================
-KnobGuiPath::KnobGuiPath(KnobIPtr knob,
-                         KnobGuiContainerI *container)
-    : KnobGuiTable(knob, container)
-    , _mainContainer(0)
-    , _lineEdit(0)
-    , _openFileButton(0)
-{
-    _knob = boost::dynamic_pointer_cast<KnobPath>(knob);
-    assert( _knob.lock() );
-}
-
-KnobGuiPath::~KnobGuiPath()
-{
-}
-
-void
-KnobGuiPath::removeSpecificGui()
-{
-    if (_mainContainer) {
-        _mainContainer->deleteLater();
-    }
-    KnobGuiTable::removeSpecificGui();
-}
-
-void
-KnobGuiPath::createWidget(QHBoxLayout* layout)
-{
-    KnobPathPtr knob = _knob.lock();
->>>>>>> cfea4528
+    KnobPathPtr knob = _knob.lock();
+    if (!knob) {
+        return;
+    }
 
     KnobGuiPtr knobUI = getKnobGui();
     if ( knob->isMultiPath() ) {
@@ -1079,7 +714,6 @@
 void
 KnobGuiPath::entryRemoved(const QStringList& row)
 {
-<<<<<<< HEAD
     KnobGuiPtr knobUI = getKnobGui();
     if (!knobUI) {
         return;
@@ -1096,9 +730,6 @@
     if (!knob) {
         return;
     }
-=======
-    KnobPathPtr knob = _knob.lock();
->>>>>>> cfea4528
 
     ///Fix all variables if needed
     if ( knob && knob->getHolder() && ( knob->getHolder() == app->getProject() ) &&
@@ -1112,7 +743,6 @@
                           int col,
                           std::string* newEncodedValue)
 {
-<<<<<<< HEAD
 
     KnobGuiPtr knobUI = getKnobGui();
     if (!knobUI) {
@@ -1126,9 +756,6 @@
         return;
     }
     boost::shared_ptr<KnobTable> knob = boost::dynamic_pointer_cast<KnobTable>( _knob.lock() );
-=======
-    KnobTablePtr knob = boost::dynamic_pointer_cast<KnobTable>( getKnob() );
->>>>>>> cfea4528
 
     assert(knob);
 
@@ -1195,12 +822,9 @@
 KnobGuiPath::updateGUI()
 {
     KnobPathPtr knob = _knob.lock();
-<<<<<<< HEAD
-    if (!knob) {
-        return;
-    }
-=======
->>>>>>> cfea4528
+    if (!knob) {
+        return;
+    }
 
     if ( !knob->isMultiPath() ) {
         QString value =  QString::fromUtf8( knob->getFileNameWithoutVariablesExpension(DimIdx(0), getView()).c_str() );
@@ -1241,20 +865,8 @@
 void
 KnobGuiPath::reflectMultipleSelection(bool dirty)
 {
-<<<<<<< HEAD
     if (_lineEdit) {
         _lineEdit->setIsSelectedMultipleTimes(dirty);
-=======
-    KnobPathPtr knob = _knob.lock();
-    if (!knob) {
-        return;
-    }
-    if ( knob->isMultiPath() ) {
-        KnobGuiTable::setReadOnly(readOnly, dimension);
-    } else {
-        _lineEdit->setReadOnly_NoFocusRect(readOnly);
-        _openFileButton->setEnabled(!readOnly);
->>>>>>> cfea4528
     }
 }
 
@@ -1267,13 +879,8 @@
     }
 }
 
-<<<<<<< HEAD
 void
 KnobGuiPath::reflectModificationsState()
-=======
-KnobIPtr
-KnobGuiPath::getKnob() const
->>>>>>> cfea4528
 {
     KnobPathPtr knob = _knob.lock();
     if (!knob) {
@@ -1319,12 +926,9 @@
 KnobGuiPath::onMakeAbsoluteTriggered()
 {
     KnobPathPtr knob = _knob.lock();
-<<<<<<< HEAD
-    if (!knob) {
-        return;
-    }
-=======
->>>>>>> cfea4528
+    if (!knob) {
+        return;
+    }
 
     if ( knob->getHolder() && knob->getHolder()->getApp() ) {
         std::string oldValue = knob->getFileNameWithoutVariablesExpension(DimIdx(0), getView());
@@ -1339,12 +943,9 @@
 KnobGuiPath::onMakeRelativeTriggered()
 {
     KnobPathPtr knob = _knob.lock();
-<<<<<<< HEAD
-    if (!knob) {
-        return;
-    }
-=======
->>>>>>> cfea4528
+    if (!knob) {
+        return;
+    }
 
     if ( knob->getHolder() && knob->getHolder()->getApp() ) {
         std::string oldValue = knob->getFileNameWithoutVariablesExpension(DimIdx(0), getView());
@@ -1359,12 +960,9 @@
 KnobGuiPath::onSimplifyTriggered()
 {
     KnobPathPtr knob = _knob.lock();
-<<<<<<< HEAD
-    if (!knob) {
-        return;
-    }
-=======
->>>>>>> cfea4528
+    if (!knob) {
+        return;
+    }
 
     if ( knob->getHolder() && knob->getHolder()->getApp() ) {
         std::string oldValue = knob->getFileNameWithoutVariablesExpension(DimIdx(0), getView());
@@ -1393,26 +991,13 @@
 
 }
 
-<<<<<<< HEAD
-=======
-void
-KnobGuiPath::reflectExpressionState(int /*dimension*/,
-                                    bool hasExpr)
-{
-    KnobPathPtr knob = _knob.lock();
->>>>>>> cfea4528
 
 
 void
 KnobGuiPath::updateToolTip()
 {
-<<<<<<< HEAD
     KnobGuiPtr knobUI = getKnobGui();
     if ( knobUI && knobUI->hasToolTip() ) {
-=======
-    if ( hasToolTip() ) {
-        QString tt = toolTip();
->>>>>>> cfea4528
         KnobPathPtr knob = _knob.lock();
         if (!knob) {
             return;
