--- conflicted
+++ resolved
@@ -123,15 +123,7 @@
          it != originalNodes.end(); ++it) {
         serializationList.push_back(it->second);
     }
-<<<<<<< HEAD
-=======
-    args.setProperty<int>(kCreateNodeArgsPropPluginVersion, internalSerialization->getPluginMajorVersion(), 0);
-    args.setProperty<int>(kCreateNodeArgsPropPluginVersion, internalSerialization->getPluginMinorVersion(), 1);
-    args.setProperty<bool>(kCreateNodeArgsPropAutoConnect, false);
-    args.setProperty<bool>(kCreateNodeArgsPropAddUndoRedoCommand, false);
-    args.setProperty<bool>(kCreateNodeArgsPropSettingsOpened, false);
-    args.setProperty<bool>(kCreateNodeArgsPropAllowNonUserCreatablePlugins, true);
->>>>>>> d47072d9
+
     
     // Create nodes
     std::list<std::pair<NodePtr, SERIALIZATION_NAMESPACE::NodeSerializationPtr > > createdNodes;
