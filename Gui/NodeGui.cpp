--- conflicted
+++ resolved
@@ -1231,25 +1231,12 @@
         return false;
     }
 
-<<<<<<< HEAD
     boost::shared_ptr<NodeGui> src;
     if (inputs[edgeNumber]) {
         boost::shared_ptr<NodeGuiI> ngi = inputs[edgeNumber]->getNodeGui();
         src = boost::dynamic_pointer_cast<NodeGui>(ngi);
-=======
-    boost::shared_ptr<NodeGui> src = _graph->getGui()->getApp()->getNodeGui(inputs[edgeNumber]);
-    InputEdgesMap::const_iterator it2 = _inputEdges.find(edgeNumber);
-    if ( it2 == _inputEdges.end() ) {
-        return false;
-    } else {
-        it2->second->setSource(src);
-        it2->second->initLine();
-        update();
-        return true;
->>>>>>> d87f102b
-    }
-    
-   
+    }
+    
     _inputEdges[edgeNumber]->setSource(src);
     return true;
     
