--- conflicted
+++ resolved
@@ -1424,12 +1424,8 @@
 
     if (visible != _optionalInputsVisible) {
         _optionalInputsVisible = visible;
-<<<<<<< HEAD
-
-=======
         
         bool isReader = node->getLiveInstance()->isReader();
->>>>>>> 345505d0
         for (U32 i = 0; i < _inputEdges.size() ; ++i) {
             if (isReader || (node->getLiveInstance()->isInputOptional(i) &&
                 node->getLiveInstance()->isInputMask(i) &&
@@ -1758,12 +1754,7 @@
         }
     }
     _graph->restoreFromTrash(this);
-<<<<<<< HEAD
-    _graph->getGui()->getCurveEditor()->addNode(shared_from_this());
-    _graph->getGui()->addNodeGuiToDopeSheetEditor(shared_from_this());
-=======
     //_graph->getGui()->getCurveEditor()->addNode(shared_from_this());
->>>>>>> 345505d0
 
     if (!isMultiInstanceChild && triggerRender) {
         std::list<ViewerInstance* > viewers;
@@ -3448,13 +3439,8 @@
         RenderScale rs;
         rs.x = scaleX;
         rs.y = scaleY;
-<<<<<<< HEAD
-
-        return _defaultOverlay->penMotion(getNode()->getLiveInstance()->getCurrentTime(), rs, pos, viewportPos.toPoint(), 1.);
-=======
         
         return _defaultOverlay->penMotion(getNode()->getLiveInstance()->getCurrentTime(), rs, pos, viewportPos.toPoint(), pressure);
->>>>>>> 345505d0
     }
     return false;
 }
@@ -3466,13 +3452,8 @@
         RenderScale rs;
         rs.x = scaleX;
         rs.y = scaleY;
-<<<<<<< HEAD
-
-        return _defaultOverlay->penUp(getNode()->getLiveInstance()->getCurrentTime(), rs, pos, viewportPos.toPoint(), 1.);
-=======
         
         return _defaultOverlay->penUp(getNode()->getLiveInstance()->getCurrentTime(), rs, pos, viewportPos.toPoint(), pressure);
->>>>>>> 345505d0
     }
     return false;
 }
