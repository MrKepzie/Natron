//  Powiter
/* This Source Code Form is subject to the terms of the Mozilla Public
 * License, v. 2.0. If a copy of the MPL was not distributed with this
 * file, You can obtain one at http://mozilla.org/MPL/2.0/. */
/*
 *Created by Alexandre GAUTHIER-FOICHAT on 6/1/2012.
 *contact: immarespond at gmail dot com
 *
 */

#include "ViewerTab.h"

#include <cassert>
#include <QApplication>
#include <QSlider>
#include <QComboBox>
#include <QHBoxLayout>
#include <QSpacerItem>
#include <QGridLayout>
#include <QGroupBox>
#include <QLabel>
#include <QVBoxLayout>
#include <QAbstractItemView>
#if QT_VERSION < 0x050000
CLANG_DIAG_OFF(unused-private-field);
#include <QtGui/qmime.h>
CLANG_DIAG_ON(unused-private-field);
#endif
#include <QtGui/QKeyEvent>
#include <QtGui/QKeySequence>

#include "Engine/ViewerNode.h"
#include "Engine/VideoEngine.h"
#include "Engine/Settings.h"
#include "Engine/Model.h"

#include "Gui/ViewerGL.h"
#include "Gui/InfoViewerWidget.h"
#include "Gui/SpinBox.h"
#include "Gui/TimeLineGui.h"
#include "Gui/ScaleSlider.h"
#include "Gui/ComboBox.h"
#include "Gui/Button.h"
#include "Gui/Gui.h"
#include "Gui/TabWidget.h"

#include "Global/AppManager.h"

using namespace Powiter;

ViewerTab::ViewerTab(Gui* gui,ViewerNode* node,QWidget* parent):QWidget(parent),
_gui(gui),
_viewerNode(node),
_channelsToDraw(Mask_RGBA),
_maximized(false)
{
    
    installEventFilter(this);
    setObjectName(node->getName().c_str());
    _mainLayout=new QVBoxLayout(this);
    setLayout(_mainLayout);
    _mainLayout->setSpacing(0);
    _mainLayout->setContentsMargins(0, 0, 0, 0);
    
	/*VIEWER SETTINGS*/
    
    /*1st row of buttons*/
    _firstSettingsRow = new QWidget(this);
    _firstRowLayout = new QHBoxLayout(_firstSettingsRow);
    _firstSettingsRow->setLayout(_firstRowLayout);
    _firstRowLayout->setContentsMargins(0, 0, 0, 0);
    _firstRowLayout->setSpacing(0);
    _mainLayout->addWidget(_firstSettingsRow);
    
    // _viewerLayers = new ComboBox(_firstSettingsRow);
    //_firstRowLayout->addWidget(_viewerLayers);
    
    _viewerChannels = new ComboBox(_firstSettingsRow);
    _viewerChannels->setToolTip("<p></br><b>Channels: \n</b></p>"
                                "The channels to display on the viewer.");
	_firstRowLayout->addWidget(_viewerChannels);
    
    _viewerChannels->addItem("Luminance",QIcon(),QKeySequence(Qt::Key_Y));
    _viewerChannels->addItem("RGBA",QIcon(),QKeySequence(Qt::SHIFT+Qt::Key_R));
    _viewerChannels->addItem("R",QIcon(),QKeySequence(Qt::Key_R));
    _viewerChannels->addItem("G",QIcon(),QKeySequence(Qt::Key_G));
    _viewerChannels->addItem("B",QIcon(),QKeySequence(Qt::Key_B));
    _viewerChannels->addItem("A",QIcon(),QKeySequence(Qt::Key_A));
    _viewerChannels->setCurrentIndex(1);
    QObject::connect(_viewerChannels, SIGNAL(currentIndexChanged(int)), this, SLOT(onViewerChannelsChanged(int)));
    
    _zoomCombobox = new ComboBox(_firstSettingsRow);
    _zoomCombobox->setToolTip("<p></br><b>Zoom: \n</b></p>"
                              "The zoom applied to the image on the viewer.");
    _zoomCombobox->addItem("10%");
    _zoomCombobox->addItem("25%");
    _zoomCombobox->addItem("50%");
    _zoomCombobox->addItem("75%");
    _zoomCombobox->addItem("100%");
    _zoomCombobox->addItem("125%");
    _zoomCombobox->addItem("150%");
    _zoomCombobox->addItem("200%");
    _zoomCombobox->addItem("400%");
    _zoomCombobox->addItem("800%");
    _zoomCombobox->addItem("1600%");
    _zoomCombobox->addItem("2400%");
    _zoomCombobox->addItem("3200%");
    _zoomCombobox->addItem("6400%");
    
    _firstRowLayout->addWidget(_zoomCombobox);
    
    _centerViewerButton = new Button(_firstSettingsRow);
    _firstRowLayout->addWidget(_centerViewerButton);
    
    _firstRowLayout->addStretch();
    
    /*2nd row of buttons*/
    _secondSettingsRow = new QWidget(this);
    _secondRowLayout = new QHBoxLayout(_secondSettingsRow);
    _secondSettingsRow->setLayout(_secondRowLayout);
    _secondRowLayout->setSpacing(0);
    _secondRowLayout->setContentsMargins(0, 0, 0, 0);
    //  _secondSettingsRow->setSizePolicy(QSizePolicy::Preferred,QSizePolicy::Minimum);
    _mainLayout->addWidget(_secondSettingsRow);
    
    _gainBox = new SpinBox(_secondSettingsRow,SpinBox::DOUBLE_SPINBOX);
    _gainBox->setToolTip("<p></br><b>Gain: \n</b></p>"
                         "Multiplies the image by \nthis amount before display.");
    _gainBox->setIncrement(0.1);
    _gainBox->setValue(1.0);
    _gainBox->setMinimum(-99.0);
    _secondRowLayout->addWidget(_gainBox);
    
    
    _gainSlider=new ScaleSlider(0, 64, 100,1.0,Powiter::LOG_SCALE,5,_secondSettingsRow);
    _gainSlider->setToolTip("<p></br><b>Gain: \n</b></p>"
                            "Multiplies the image by \nthis amount before display.");
    _secondRowLayout->addWidget(_gainSlider);
    
    
	_refreshButton = new Button(_secondSettingsRow);
    _refreshButton->setShortcut(QKeySequence(Qt::Key_U));
    _refreshButton->setToolTip("Force a new render of the current frame."
                               "<p></br><b>Keyboard shortcut: U</b></p>");
    _secondRowLayout->addWidget(_refreshButton);
    
    _viewerColorSpace=new ComboBox(_secondSettingsRow);
    _viewerColorSpace->setToolTip("<p></br><b>Viewer color process: \n</b></p>"
                                  "The operation applied to the image before it is displayed\n"
                                  "on screen. All the color pipeline in Powiter \n"
                                  "is linear,thus the process converts from linear\n"
                                  "to your monitor's colorspace.");
    _secondRowLayout->addWidget(_viewerColorSpace);
    
    _viewerColorSpace->addItem("Linear(None)");
    _viewerColorSpace->addItem("sRGB");
    _viewerColorSpace->addItem("Rec.709");
    _viewerColorSpace->setCurrentIndex(1);
    
    
    _secondRowLayout->addStretch();
    
	/*=============================================*/
    
	/*OpenGL viewer*/
	viewer=new ViewerGL(this);
    viewer->setSizePolicy(QSizePolicy::Preferred, QSizePolicy::Expanding);
	_mainLayout->addWidget(viewer);
	/*=============================================*/
    /*info bbox & color*/
    _infosWidget = new InfoViewerWidget(viewer,this);
    //  _infosWidget->setSizePolicy(QSizePolicy::Preferred,QSizePolicy::Minimum);
    _mainLayout->addWidget(_infosWidget);
    viewer->setInfoViewer(_infosWidget);
    /*=============================================*/
    
	/*Player buttons*/
    _playerButtonsContainer = new QWidget(this);
	_playerLayout=new QHBoxLayout(_playerButtonsContainer);
    _playerLayout->setSpacing(0);
    _playerLayout->setContentsMargins(0, 0, 0, 0);
    _playerButtonsContainer->setLayout(_playerLayout);
    //   _playerButtonsContainer->setSizePolicy(QSizePolicy::Preferred,QSizePolicy::Minimum);
    _mainLayout->addWidget(_playerButtonsContainer);
    
	_currentFrameBox=new SpinBox(_playerButtonsContainer,SpinBox::INT_SPINBOX);
    _currentFrameBox->setValue(0);
    _currentFrameBox->setMinimum(0);
    _currentFrameBox->setMaximum(0);
    _currentFrameBox->setToolTip("<p></br><b>Current frame number</b></p>");
	_playerLayout->addWidget(_currentFrameBox);
    
	_playerLayout->addStretch();
    
	firstFrame_Button = new Button(_playerButtonsContainer);
    QKeySequence firstFrameKey(Qt::CTRL + Qt::Key_Left);
    firstFrame_Button->setShortcut(firstFrameKey);
    QString tooltip = "First frame";
    tooltip.append("<p></br><b>Keyboard shortcut: ");
    tooltip.append(firstFrameKey.toString(QKeySequence::NativeText));
    tooltip.append("</b></p>");
    firstFrame_Button->setToolTip(tooltip);
	_playerLayout->addWidget(firstFrame_Button);
    
    
    previousKeyFrame_Button=new Button(_playerButtonsContainer);
    QKeySequence previousKeyFrameKey(Qt::CTRL + Qt::SHIFT +  Qt::Key_Left);
    previousKeyFrame_Button->setShortcut(previousKeyFrameKey);
    tooltip = "Previous keyframe";
    tooltip.append("<p></br><b>Keyboard shortcut: ");
    tooltip.append(previousKeyFrameKey.toString(QKeySequence::NativeText));
    tooltip.append("</b></p>");
    previousKeyFrame_Button->setToolTip(tooltip);
    _playerLayout->addWidget(previousKeyFrame_Button);
    
    
    play_Backward_Button=new Button(_playerButtonsContainer);
    QKeySequence playbackFrameKey(Qt::Key_J);
    play_Backward_Button->setShortcut(playbackFrameKey);
    tooltip = "Play backward";
    tooltip.append("<p></br><b>Keyboard shortcut: ");
    tooltip.append(playbackFrameKey.toString(QKeySequence::NativeText));
    tooltip.append("</b></p>");
    play_Backward_Button->setToolTip(tooltip);
    play_Backward_Button->setCheckable(true);
    _playerLayout->addWidget(play_Backward_Button);
    
    
	previousFrame_Button = new Button(_playerButtonsContainer);
    QKeySequence previousFrameKey(Qt::Key_Left);
    previousFrame_Button->setShortcut(previousFrameKey);
    tooltip = "Previous frame";
    tooltip.append("<p></br><b>Keyboard shortcut: ");
    tooltip.append(previousFrameKey.toString(QKeySequence::NativeText));
    tooltip.append("</b></p>");
    previousFrame_Button->setToolTip(tooltip);
	_playerLayout->addWidget(previousFrame_Button);
    
    
    stop_Button = new Button(_playerButtonsContainer);
    QKeySequence stopKey(Qt::Key_K);
    stop_Button->setShortcut(stopKey);
    tooltip = "Stop";
    tooltip.append("<p></br><b>Keyboard shortcut: ");
    tooltip.append(stopKey.toString(QKeySequence::NativeText));
    tooltip.append("</b></p>");
    stop_Button->setToolTip(tooltip);
	_playerLayout->addWidget(stop_Button);
    
    
    nextFrame_Button = new Button(_playerButtonsContainer);
    QKeySequence nextFrameKey(Qt::Key_Right);
    nextFrame_Button->setShortcut(nextFrameKey);
    tooltip = "Next frame";
    tooltip.append("<p></br><b>Keyboard shortcut: ");
    tooltip.append(nextFrameKey.toString(QKeySequence::NativeText));
    tooltip.append("</b></p>");
    nextFrame_Button->setToolTip(tooltip);
	_playerLayout->addWidget(nextFrame_Button);
    
    
	play_Forward_Button = new Button(_playerButtonsContainer);
    QKeySequence playKey(Qt::Key_L);
    play_Forward_Button->setShortcut(playKey);
    tooltip = "Play forward";
    tooltip.append("<p></br><b>Keyboard shortcut: ");
    tooltip.append(playKey.toString(QKeySequence::NativeText));
    tooltip.append("</b></p>");
    play_Forward_Button->setToolTip(tooltip);
    play_Forward_Button->setCheckable(true);
	_playerLayout->addWidget(play_Forward_Button);
	
    
    nextKeyFrame_Button = new Button(_playerButtonsContainer);
    QKeySequence nextKeyFrameKey(Qt::CTRL + Qt::SHIFT +  Qt::Key_Right);
    nextKeyFrame_Button->setShortcut(nextKeyFrameKey);
    tooltip = "Next keyframe";
    tooltip.append("<p></br><b>Keyboard shortcut: ");
    tooltip.append(nextKeyFrameKey.toString(QKeySequence::NativeText));
    tooltip.append("</b></p>");
    nextKeyFrame_Button->setToolTip(tooltip);
	_playerLayout->addWidget(nextKeyFrame_Button);
    
    
	lastFrame_Button = new Button(_playerButtonsContainer);
    QKeySequence lastFrameKey(Qt::CTRL + Qt::Key_Right);
    lastFrame_Button->setShortcut(lastFrameKey);
    tooltip = "Last frame";
    tooltip.append("<p></br><b>Keyboard shortcut: ");
    tooltip.append(lastFrameKey.toString(QKeySequence::NativeText));
    tooltip.append("</b></p>");
    lastFrame_Button->setToolTip(tooltip);
	_playerLayout->addWidget(lastFrame_Button);
    
    
	_playerLayout->addStretch();
    
    
    previousIncrement_Button = new Button(_playerButtonsContainer);
    QKeySequence previousIncrFrameKey(Qt::SHIFT + Qt::Key_Left);
    previousIncrement_Button->setShortcut(previousIncrFrameKey);
    tooltip = "Previous increment";
    tooltip.append("<p></br><b>Keyboard shortcut: ");
    tooltip.append(previousIncrFrameKey.toString(QKeySequence::NativeText));
    tooltip.append("</b></p>");
    previousIncrement_Button->setToolTip(tooltip);
	_playerLayout->addWidget(previousIncrement_Button);
    
    
    incrementSpinBox=new SpinBox(_playerButtonsContainer);
    incrementSpinBox->setValue(10);
    incrementSpinBox->setToolTip("<p></br><b>Frame increment: \n</b></p>"
                                 "The previous/next increment buttons step"
                                 " with this increment.");
    _playerLayout->addWidget(incrementSpinBox);
    
    
    nextIncrement_Button = new Button(_playerButtonsContainer);
    QKeySequence nextIncrFrameKey(Qt::SHIFT + Qt::Key_Right);
    nextIncrement_Button->setShortcut(nextIncrFrameKey);
    tooltip = "Next increment";
    tooltip.append("<p></br><b>Keyboard shortcut: ");
    tooltip.append(nextIncrFrameKey.toString(QKeySequence::NativeText));
    tooltip.append("</b></p>");
    nextIncrement_Button->setToolTip(tooltip);
	_playerLayout->addWidget(nextIncrement_Button);
    
    loopMode_Button = new Button(_playerButtonsContainer);
    loopMode_Button->setCheckable(true);
    loopMode_Button->setChecked(true);
    loopMode_Button->setDown(true);
    loopMode_Button->setToolTip("Behaviour to adopt when the playback\n hit the end of the range: loop or stop.");
	_playerLayout->addWidget(loopMode_Button);
    
    
    _playerLayout->addStretch();
    
    fpsName = new QLabel("fps",_playerButtonsContainer);
    _playerLayout->addWidget(fpsName);
    fpsBox = new SpinBox(_playerButtonsContainer,SpinBox::DOUBLE_SPINBOX);
    fpsBox->decimals(1);
    fpsBox->setValue(24.0);
    fpsBox->setIncrement(0.1);
    fpsBox->setToolTip("<p></br><b>fps: \n</b></p>"
                       "Enter here the desired playback rate.");
    _playerLayout->addWidget(fpsBox);
    
    
    
    QImage imgFirst(POWITER_IMAGES_PATH"firstFrame.png");
    QImage imgPrevKF(POWITER_IMAGES_PATH"prevKF.png");
    QImage imgRewind(POWITER_IMAGES_PATH"rewind.png");
    QImage imgBack1(POWITER_IMAGES_PATH"back1.png");
    QImage imgStop(POWITER_IMAGES_PATH"stop.png");
    QImage imgForward1(POWITER_IMAGES_PATH"forward1.png");
    QImage imgPlay(POWITER_IMAGES_PATH"play.png");
    QImage imgNextKF(POWITER_IMAGES_PATH"nextKF.png");
    QImage imgLast(POWITER_IMAGES_PATH"lastFrame.png");
    QImage imgPrevINCR(POWITER_IMAGES_PATH"previousIncr.png");
    QImage imgNextINCR(POWITER_IMAGES_PATH"nextIncr.png");
    QImage imgRefresh(POWITER_IMAGES_PATH"refresh.png");
    QImage imgCenterViewer(POWITER_IMAGES_PATH"centerViewer.png");
    QImage imgLoopMode(POWITER_IMAGES_PATH"loopmode.png");
    
    QPixmap pixFirst=QPixmap::fromImage(imgFirst);
    QPixmap pixPrevKF=QPixmap::fromImage(imgPrevKF);
    QPixmap pixRewind=QPixmap::fromImage(imgRewind);
    QPixmap pixBack1=QPixmap::fromImage(imgBack1);
    QPixmap pixStop=QPixmap::fromImage(imgStop);
    QPixmap pixForward1=QPixmap::fromImage(imgForward1);
    QPixmap pixPlay=QPixmap::fromImage(imgPlay);
    QPixmap pixNextKF=QPixmap::fromImage(imgNextKF);
    QPixmap pixLast=QPixmap::fromImage(imgLast);
    QPixmap pixPrevIncr=QPixmap::fromImage(imgPrevINCR);
    QPixmap pixNextIncr=QPixmap::fromImage(imgNextINCR);
    QPixmap pixRefresh = QPixmap::fromImage(imgRefresh);
    QPixmap pixCenterViewer = QPixmap::fromImage(imgCenterViewer);
    QPixmap pixLoopMode = QPixmap::fromImage(imgLoopMode);
    
    int iW=20,iH=20;
    pixFirst = pixFirst.scaled(iW,iH);
    pixPrevKF = pixPrevKF.scaled(iW,iH);
    pixRewind = pixRewind.scaled(iW,iH);
    pixBack1 = pixBack1.scaled(iW,iH);
    pixStop = pixStop.scaled(iW,iH);
    pixForward1 = pixForward1.scaled(iW,iH);
    pixPlay = pixPlay.scaled(iW,iH);
    pixNextKF = pixNextKF.scaled(iW,iH);
    pixLast = pixLast.scaled(iW,iH);
    pixPrevIncr = pixPrevIncr.scaled(iW,iH);
    pixNextIncr = pixNextIncr.scaled(iW,iH);
    pixRefresh = pixRefresh.scaled(iW, iH);
    pixCenterViewer = pixCenterViewer.scaled(50, 50);
    pixLoopMode = pixLoopMode.scaled(iW, iH);
    
    firstFrame_Button->setIcon(QIcon(pixFirst));
    previousKeyFrame_Button->setIcon(QIcon(pixPrevKF));
    play_Backward_Button->setIcon(QIcon(pixRewind));
    previousFrame_Button->setIcon(QIcon(pixBack1));
    stop_Button->setIcon(QIcon(pixStop));
    nextFrame_Button->setIcon(QIcon(pixForward1));
    play_Forward_Button->setIcon(QIcon(pixPlay));
    nextKeyFrame_Button->setIcon(QIcon(pixNextKF));
    lastFrame_Button->setIcon(QIcon(pixLast));
    previousIncrement_Button->setIcon(QIcon(pixPrevIncr));
    nextIncrement_Button->setIcon(QIcon(pixNextIncr));
    _refreshButton->setIcon(QIcon(pixRefresh));
    _centerViewerButton->setIcon(QIcon(pixCenterViewer));
    loopMode_Button->setIcon(QIcon(pixLoopMode));
    
    
    _centerViewerButton->setToolTip("Scale the image so it doesn't exceed the size of the viewer and center it."
                                    "<p></br><b>Keyboard shortcut: F</b></p>");
    _centerViewerButton->setShortcut(QKeySequence(Qt::Key_F));
    
	/*=================================================*/
    
	/*frame seeker*/
	frameSeeker = new TimeLineGui(_viewerNode->getTimeLine(),this);
    frameSeeker->setSizePolicy(QSizePolicy::Preferred,QSizePolicy::Minimum);
	_mainLayout->addWidget(frameSeeker);
	/*================================================*/
    
    
    /*slots & signals*/
    QObject::connect(_viewerColorSpace, SIGNAL(currentIndexChanged(QString)), viewer,SLOT(updateColorSpace(QString)));
    QObject::connect(_zoomCombobox, SIGNAL(currentIndexChanged(QString)),viewer, SLOT(zoomSlot(QString)));
    QObject::connect(viewer, SIGNAL(zoomChanged(int)), this, SLOT(updateZoomComboBox(int)));
    QObject::connect(viewer,SIGNAL(frameChanged(int)),_currentFrameBox,SLOT(setValue(int)));
    QObject::connect(viewer,SIGNAL(frameChanged(int)),frameSeeker,SLOT(seekFrame(int)));
    QObject::connect(_gainBox, SIGNAL(valueChanged(double)), viewer,SLOT(updateExposure(double)));
    QObject::connect(_gainSlider, SIGNAL(positionChanged(double)), _gainBox, SLOT(setValue(double)));
    QObject::connect(_gainSlider, SIGNAL(positionChanged(double)), viewer, SLOT(updateExposure(double)));
    QObject::connect(_gainBox, SIGNAL(valueChanged(double)), _gainSlider, SLOT(seekScalePosition(double)));
    QObject::connect(frameSeeker,SIGNAL(currentFrameChanged(int)), _currentFrameBox, SLOT(setValue(int)));
    QObject::connect(_currentFrameBox, SIGNAL(valueChanged(double)), frameSeeker, SLOT(seekFrame(double)));
    
    VideoEngine* vengine = _viewerNode->getVideoEngine();
    
    QObject::connect(vengine, SIGNAL(fpsChanged(double)), _infosWidget, SLOT(setFps(double)));
    QObject::connect(fpsBox, SIGNAL(valueChanged(double)),vengine, SLOT(setDesiredFPS(double)));
    QObject::connect(play_Forward_Button,SIGNAL(clicked(bool)),this,SLOT(startPause(bool)));
    QObject::connect(stop_Button,SIGNAL(clicked()),this,SLOT(abort()));
    QObject::connect(play_Backward_Button,SIGNAL(clicked(bool)),this,SLOT(startBackward(bool)));
    QObject::connect(previousFrame_Button,SIGNAL(clicked()),this,SLOT(previousFrame()));
    QObject::connect(nextFrame_Button,SIGNAL(clicked()),this,SLOT(nextFrame()));
    QObject::connect(previousIncrement_Button,SIGNAL(clicked()),this,SLOT(previousIncrement()));
    QObject::connect(nextIncrement_Button,SIGNAL(clicked()),this,SLOT(nextIncrement()));
    QObject::connect(firstFrame_Button,SIGNAL(clicked()),this,SLOT(firstFrame()));
    QObject::connect(lastFrame_Button,SIGNAL(clicked()),this,SLOT(lastFrame()));
    QObject::connect(_currentFrameBox,SIGNAL(valueChanged(double)),this,SLOT(seek(double)));
    QObject::connect(loopMode_Button, SIGNAL(clicked(bool)), this, SLOT(toggleLoopMode(bool)));
    QObject::connect(frameSeeker,SIGNAL(positionChanged(int)), this, SLOT(seek(int)));
    QObject::connect(_refreshButton, SIGNAL(clicked()), this, SLOT(refresh()));
    
    QObject::connect(_centerViewerButton, SIGNAL(clicked()), this, SLOT(centerViewer()));
    QObject::connect(_viewerNode,SIGNAL(viewerDisconnected()),this,SLOT(disconnectViewer()));
    
    QObject::connect(_viewerNode,SIGNAL(addedCachedFrame(int)),this,SLOT(onCachedFrameAdded(int)));
    QObject::connect(_viewerNode,SIGNAL(removedCachedFrame()),this,SLOT(onCachedFrameRemoved()));
    QObject::connect(_viewerNode,SIGNAL(clearedViewerCache()),this,SLOT(onViewerCacheCleared()));
    
    QObject::connect(vengine, SIGNAL(engineStarted(bool)), this, SLOT(onEngineStarted(bool)));
    QObject::connect(vengine, SIGNAL(engineStopped()), this, SLOT(onEngineStopped()));
    
    
    QObject::connect(_viewerNode, SIGNAL(mustRedraw()), viewer, SLOT(updateGL()));
    QObject::connect(_viewerNode, SIGNAL(mustSwapBuffers()), viewer, SLOT(doSwapBuffers()));
}
void ViewerTab::toggleLoopMode(bool b){
    loopMode_Button->setDown(b);
    _viewerNode->getVideoEngine()->toggleLoopMode(b);
}
void ViewerTab::onEngineStarted(bool forward){
    play_Forward_Button->setChecked(forward);
    play_Forward_Button->setDown(forward);
    play_Backward_Button->setChecked(!forward);
    play_Backward_Button->setDown(!forward);
}

void ViewerTab::onEngineStopped(){
    play_Forward_Button->setChecked(false);
    play_Forward_Button->setDown(false);
    play_Backward_Button->setChecked(false);
    play_Backward_Button->setDown(false);
}

void ViewerTab::updateZoomComboBox(int value){
    assert(value > 0);
    QString str = QString::number(value);
    str.append(QChar('%'));
    str.prepend("  ");
    str.append("  ");
    _zoomCombobox->setCurrentText(str);
}

/*In case they're several viewer around, we need to reset the dag and tell it
 explicitly we want to use this viewer and not another one.*/
void ViewerTab::startPause(bool b){
    abort();
    if(b){
        _viewerNode->getVideoEngine()->render(_viewerNode,/*DAG output*/
                                              _viewerNode->getTimeLine().currentFrame(),/*starting frame*/
                                              -1, /*frame count*/
                                              false, /*fit to viewer ?*/
                                              true, /*forward ?*/
                                              false); /*same frame ?*/
    }
}
void ViewerTab::abort(){
    _viewerNode->getVideoEngine()->abort();
}
void ViewerTab::startBackward(bool b){
    abort();
    if(b){
        _viewerNode->getVideoEngine()->render(_viewerNode,/*DAG output*/
                                              _viewerNode->getTimeLine().currentFrame(),/*starting frame*/
                                              -1, /*frame count*/
                                              false,/*fit to viewer?*/
                                              false,/*forward?*/
                                              false);/*same frame ?*/
    }
}
void ViewerTab::previousFrame(){
    seek(_viewerNode->getTimeLine().currentFrame()-1);
}
void ViewerTab::nextFrame(){
    seek(_viewerNode->getTimeLine().currentFrame()+1);
}
void ViewerTab::previousIncrement(){
    seek(_viewerNode->getTimeLine().currentFrame()-incrementSpinBox->value());
}
void ViewerTab::nextIncrement(){
    seek(_viewerNode->getTimeLine().currentFrame()+incrementSpinBox->value());
}
void ViewerTab::firstFrame(){
    seek(_viewerNode->getTimeLine().firstFrame());
}
void ViewerTab::lastFrame(){
    seek(_viewerNode->getTimeLine().lastFrame());
}
void ViewerTab::seek(int f){
    _viewerNode->getVideoEngine()->seek(f);
}

void ViewerTab::centerViewer(){
<<<<<<< HEAD
    if(viewer->drawing()){
        _viewerNode->updateDAGAndRender(true);
=======
    if(viewer->displayingImage()){
        emit recenteringNeeded();
>>>>>>> e63232c1
    }else{
        viewer->fitToFormat(viewer->displayWindow());
        viewer->updateGL();
    }
}

void ViewerTab::refresh(){
    _viewerNode->getVideoEngine()->forceFullComputationOnNextFrame();
    _viewerNode->updateDAGAndRender();
}

ViewerTab::~ViewerTab()
{
    _viewerNode->setUiContext(NULL);
}


void ViewerTab::keyPressEvent ( QKeyEvent * event ){
    if(event->key() == Qt::Key_Space){
        //releaseKeyboard();
        if(_maximized){
            _maximized=false;
            _gui->minimize();
        }else{
            _maximized=true;
            _gui->maximize(dynamic_cast<TabWidget*>(parentWidget()));
        }
    }else if(event->key() == Qt::Key_Y){
        _viewerChannels->setCurrentIndex(0);
    }else if(event->key() == Qt::Key_R && event->modifiers() == Qt::ShiftModifier ){
        _viewerChannels->setCurrentIndex(1);
    }else if(event->key() == Qt::Key_R && event->modifiers() == Qt::NoModifier){
        _viewerChannels->setCurrentIndex(2);
    }else if(event->key() == Qt::Key_G){
        _viewerChannels->setCurrentIndex(3);
    }else if(event->key() == Qt::Key_B){
        _viewerChannels->setCurrentIndex(4);
    }else if(event->key() == Qt::Key_A){
        _viewerChannels->setCurrentIndex(5);
    }
    
    
}
void ViewerTab::setCurrentViewerInfos(ViewerInfos* viewerInfos,bool onInit){
    viewer->setCurrentViewerInfos(viewerInfos,onInit);
    if(!onInit){
        _currentFrameBox->setMaximum(viewerInfos->lastFrame());
        _currentFrameBox->setMinimum(viewerInfos->firstFrame());
        // int curFirstFrame = frameSeeker->firstFrame();
        // int curLastFrame =  frameSeeker->lastFrame();
        // if ((viewerInfos->firstFrame() != curFirstFrame) || (viewerInfos->lastFrame() != curLastFrame)) {
        frameSeeker->setFrameRange(viewerInfos->firstFrame(), viewerInfos->lastFrame());
        frameSeeker->setBoundaries(viewerInfos->firstFrame(), viewerInfos->lastFrame());
        // }
    }
}
void ViewerTab::onViewerChannelsChanged(int i){
    switch (i) {
        case 0:
            _channelsToDraw = Mask_RGBA;
            break;
        case 1:
            _channelsToDraw = Mask_RGBA;
            break;
        case 2:
            _channelsToDraw = Channel_red;
            break;
        case 3:
            _channelsToDraw = Channel_green;
            break;
        case 4:
            _channelsToDraw = Channel_blue;
            break;
        case 5:
            _channelsToDraw = Channel_alpha;
            break;
        default:
            break;
    }
    viewer->setDisplayChannel(_channelsToDraw, !i ? true : false);
}
bool ViewerTab::eventFilter(QObject *target, QEvent *event){
    if (event->type() == QEvent::MouseButtonPress) {
        _gui->selectNode(_gui->getApp()->getNodeGui(_viewerNode));
        
    }
    return QWidget::eventFilter(target, event);
}

void ViewerTab::disconnectViewer(){
    viewer->disconnectViewer();
}

void ViewerTab::onCachedFrameAdded(int i){
    frameSeeker->addCachedFrame(i);
}
void ViewerTab::onCachedFrameRemoved(){
    frameSeeker->removeCachedFrame();
}
void ViewerTab::onViewerCacheCleared(){
    frameSeeker->clearCachedFrames();
}


QSize ViewerTab::minimumSizeHint() const{
    return QWidget::minimumSizeHint();
}
QSize ViewerTab::sizeHint() const{
    return QWidget::sizeHint();
}
void ViewerTab::enterEvent(QEvent *event)
{   QWidget::enterEvent(event);
    setFocus();
}
void ViewerTab::leaveEvent(QEvent *event)
{
    QWidget::leaveEvent(event);
}<|MERGE_RESOLUTION|>--- conflicted
+++ resolved
@@ -500,7 +500,7 @@
     abort();
     if(b){
         _viewerNode->getVideoEngine()->render(_viewerNode,/*DAG output*/
-                                              _viewerNode->getTimeLine().currentFrame(),/*starting frame*/
+                                              _viewerNode->currentFrame(),/*starting frame*/
                                               -1, /*frame count*/
                                               false, /*fit to viewer ?*/
                                               true, /*forward ?*/
@@ -514,7 +514,7 @@
     abort();
     if(b){
         _viewerNode->getVideoEngine()->render(_viewerNode,/*DAG output*/
-                                              _viewerNode->getTimeLine().currentFrame(),/*starting frame*/
+                                              _viewerNode->currentFrame(),/*starting frame*/
                                               -1, /*frame count*/
                                               false,/*fit to viewer?*/
                                               false,/*forward?*/
@@ -522,35 +522,31 @@
     }
 }
 void ViewerTab::previousFrame(){
-    seek(_viewerNode->getTimeLine().currentFrame()-1);
+    seek(_viewerNode->currentFrame()-1);
 }
 void ViewerTab::nextFrame(){
-    seek(_viewerNode->getTimeLine().currentFrame()+1);
+    seek(_viewerNode->currentFrame()+1);
 }
 void ViewerTab::previousIncrement(){
-    seek(_viewerNode->getTimeLine().currentFrame()-incrementSpinBox->value());
+    seek(_viewerNode->currentFrame()-incrementSpinBox->value());
 }
 void ViewerTab::nextIncrement(){
-    seek(_viewerNode->getTimeLine().currentFrame()+incrementSpinBox->value());
+    seek(_viewerNode->currentFrame()+incrementSpinBox->value());
 }
 void ViewerTab::firstFrame(){
-    seek(_viewerNode->getTimeLine().firstFrame());
+    seek(_viewerNode->firstFrame());
 }
 void ViewerTab::lastFrame(){
-    seek(_viewerNode->getTimeLine().lastFrame());
+    seek(_viewerNode->lastFrame());
 }
 void ViewerTab::seek(int f){
     _viewerNode->getVideoEngine()->seek(f);
 }
 
 void ViewerTab::centerViewer(){
-<<<<<<< HEAD
-    if(viewer->drawing()){
+    if(viewer->displayingImage()){
         _viewerNode->updateDAGAndRender(true);
-=======
-    if(viewer->displayingImage()){
-        emit recenteringNeeded();
->>>>>>> e63232c1
+
     }else{
         viewer->fitToFormat(viewer->displayWindow());
         viewer->updateGL();
