//  Natron
/* This Source Code Form is subject to the terms of the Mozilla Public
 * License, v. 2.0. If a copy of the MPL was not distributed with this
 * file, You can obtain one at http://mozilla.org/MPL/2.0/. */
/*
 * Created by Alexandre GAUTHIER-FOICHAT on 6/1/2012.
 * contact: immarespond at gmail dot com
 *
 */

// from <https://docs.python.org/3/c-api/intro.html#include-files>:
// "Since Python may define some pre-processor definitions which affect the standard headers on some systems, you must include Python.h before any standard headers are included."
#include <Python.h>

#include "ViewerTab.h"

#include <cassert>
#include <QDebug>
#include <QApplication>
#include <QSlider>
#include <QComboBox>
#include <QHBoxLayout>
#include <QSpacerItem>
#include <QGridLayout>
#include <QGroupBox>
#include <QLabel>
#include <QVBoxLayout>
#include <QAbstractItemView>
#include <QCheckBox>
#include <QCoreApplication>
#include <QToolBar>
CLANG_DIAG_OFF(unused-private-field)
// /opt/local/include/QtGui/qmime.h:119:10: warning: private field 'type' is not used [-Wunused-private-field]
#include <QtGui/QKeyEvent>
CLANG_DIAG_ON(unused-private-field)
#include <QtGui/QKeySequence>
#include <QTextDocument>

#include <boost/weak_ptr.hpp>

#include "Engine/ViewerInstance.h"
#include "Engine/Settings.h"
#include "Engine/Project.h"
#include "Engine/TimeLine.h"
#include "Engine/Node.h"
#include "Engine/OutputSchedulerThread.h"
#include "Engine/Transform.h"

#include "Gui/ViewerGL.h"
#include "Gui/InfoViewerWidget.h"
#include "Gui/SpinBox.h"
#include "Gui/TimeLineGui.h"
#include "Gui/ScaleSliderQWidget.h"
#include "Gui/ComboBox.h"
#include "Gui/Button.h"
#include "Gui/Gui.h"
#include "Gui/TabWidget.h"
#include "Gui/GuiAppInstance.h"
#include "Gui/GuiApplicationManager.h"
#include "Gui/ClickableLabel.h"
#include "Gui/NodeGraph.h"
#include "Gui/NodeGui.h"
#include "Gui/RotoGui.h"
#include "Gui/TrackerGui.h"
#include "Gui/MultiInstancePanel.h"
#include "Gui/GuiMacros.h"
#include "Gui/ActionShortcuts.h"

//#define NATRON_TRANSFORM_AFFECTS_OVERLAYS

using namespace Natron;

namespace {
struct InputName
{
    QString name;
    EffectInstance* input;
};

typedef std::map<int,InputName> InputNamesMap;
}

class ChannelsComboBox : public ComboBox
{
    
public:
    
    ChannelsComboBox(QWidget* parent) : ComboBox(parent) {}
    
private:
    
    virtual void paintEvent(QPaintEvent* event) OVERRIDE FINAL
    {
        ComboBox::paintEvent(event);
        
        int idx = activeIndex();
        if (idx != 1) {
            QColor color;
            
            QPainter p(this);
            QPen pen;
            
            switch (idx) {
                case 0:
                    //luminance
                    color.setRgbF(0.5, 0.5, 0.5);
                    break;
                case 2:
                    //r
                    color.setRgbF(1., 0, 0);
                    break;
                case 3:
                    //g
                    color.setRgbF(0., 1., 0.);
                    break;
                case 4:
                    //b
                    color.setRgbF(0., 0. , 1.);
                    break;
                case 5:
                    //a
                    color.setRgbF(1.,1.,1.);
                    break;
            }
            
            pen.setColor(color);
            p.setPen(pen);
            
            
            QRectF bRect = rect();
            QRectF roundedRect = bRect.adjusted(1., 1., -2., -2.);
            
            double roundPixels = 3;
            
            
            QPainterPath path;
            path.addRoundedRect(roundedRect, roundPixels, roundPixels);
            p.drawPath(path);
        }
    }
};

struct ViewerTabPrivate
{
    /*OpenGL viewer*/
    ViewerGL* viewer;
    GuiAppInstance* app;
    QWidget* viewerContainer;
    QHBoxLayout* viewerLayout;
    QWidget* viewerSubContainer;
    QVBoxLayout* viewerSubContainerLayout;
    QVBoxLayout* mainLayout;

    /*Viewer Settings*/
    QWidget* firstSettingsRow, *secondSettingsRow;
    QHBoxLayout* firstRowLayout, *secondRowLayout;

    /*1st row*/
    //ComboBox* viewerLayers;
    ChannelsComboBox* viewerChannels;
    ComboBox* zoomCombobox;
    Button* centerViewerButton;
    Button* clipToProjectFormatButton;
    Button* enableViewerRoI;
    Button* refreshButton;
    QIcon iconRefreshOff, iconRefreshOn;
    int ongoingRenderCount;
    
    Button* activateRenderScale;
    bool renderScaleActive;
    ComboBox* renderScaleCombo;
    QLabel* firstInputLabel;
    ComboBox* firstInputImage;
    ComboBox* compositingOperator;
    QLabel* secondInputLabel;
    ComboBox* secondInputImage;

    /*2nd row*/
    SpinBox* gainBox;
    ScaleSliderQWidget* gainSlider;
    ClickableLabel* autoConstrastLabel;
    QCheckBox* autoContrast;
    ComboBox* viewerColorSpace;
    Button* checkerboardButton;
    ComboBox* viewsComboBox;
    int currentViewIndex;
    QMutex currentViewMutex;
    /*Info*/
    InfoViewerWidget* infoWidget[2];


    /*TimeLine buttons*/
    QWidget* playerButtonsContainer;
    QHBoxLayout* playerLayout;
    SpinBox* currentFrameBox;
    Button* firstFrame_Button;
    Button* previousKeyFrame_Button;
    Button* play_Backward_Button;
    Button* previousFrame_Button;
    Button* stop_Button;
    Button* nextFrame_Button;
    Button* play_Forward_Button;
    Button* nextKeyFrame_Button;
    Button* lastFrame_Button;
    Button* previousIncrement_Button;
    SpinBox* incrementSpinBox;
    Button* nextIncrement_Button;
    Button* playbackMode_Button;
    
    mutable QMutex playbackModeMutex;
    Natron::PlaybackModeEnum playbackMode;
    
    LineEdit* frameRangeEdit;

    ClickableLabel* canEditFrameRangeLabel;

    QCheckBox* canEditFpsBox;
    ClickableLabel* canEditFpsLabel;
    mutable QMutex fpsLockedMutex;
    bool fpsLocked;
    SpinBox* fpsBox;
    Button* turboButton;

    /*frame seeker*/
    TimeLineGui* timeLineGui;
    std::map<NodeGui*,RotoGui*> rotoNodes;
    std::pair<NodeGui*,RotoGui*> currentRoto;
    std::map<NodeGui*,TrackerGui*> trackerNodes;
    std::pair<NodeGui*,TrackerGui*> currentTracker;
    InputNamesMap inputNamesMap;
    mutable QMutex compOperatorMutex;
    ViewerCompositingOperatorEnum compOperator;
    Gui* gui;
    ViewerInstance* viewerNode; // < pointer to the internal node
    
    mutable QMutex visibleToolbarsMutex; //< protects the 4 bool below
    bool infobarVisible;
    bool playerVisible;
    bool timelineVisible;
    bool leftToolbarVisible;
    bool rightToolbarVisible;
    bool topToolbarVisible;
    
    bool isFileDialogViewer;
    
    mutable QMutex checkerboardMutex;
    bool checkerboardEnabled;

    mutable QMutex fpsMutex;
    double fps;
    
    //The last node that took the penDown/motion/keyDown/keyRelease etc...
    boost::weak_ptr<Natron::Node> lastOverlayNode;
    
    ViewerTabPrivate(Gui* gui,
                     ViewerInstance* node)
        : viewer(NULL)
        , app( gui->getApp() )
        , viewerContainer(NULL)
        , viewerLayout(NULL)
        , viewerSubContainer(NULL)
        , viewerSubContainerLayout(NULL)
        , mainLayout(NULL)
        , firstSettingsRow(NULL)
        , secondSettingsRow(NULL)
        , firstRowLayout(NULL)
        , secondRowLayout(NULL)
        , viewerChannels(NULL)
        , zoomCombobox(NULL)
        , centerViewerButton(NULL)
        , clipToProjectFormatButton(NULL)
        , enableViewerRoI(NULL)
        , refreshButton(NULL)
        , iconRefreshOff()
        , iconRefreshOn()
        , ongoingRenderCount(0)
        , activateRenderScale(NULL)
        , renderScaleActive(false)
        , renderScaleCombo(NULL)
        , firstInputLabel(NULL)
        , firstInputImage(NULL)
        , compositingOperator(NULL)
        , secondInputLabel(NULL)
        , secondInputImage(NULL)
        , gainBox(NULL)
        , gainSlider(NULL)
        , autoConstrastLabel(NULL)
        , autoContrast(NULL)
        , viewerColorSpace(NULL)
        , checkerboardButton(NULL)
        , viewsComboBox(NULL)
        , currentViewIndex(0)
        , currentViewMutex()
        , infoWidget()
        , playerButtonsContainer(0)
        , playerLayout(NULL)
        , currentFrameBox(NULL)
        , firstFrame_Button(NULL)
        , previousKeyFrame_Button(NULL)
        , play_Backward_Button(NULL)
        , previousFrame_Button(NULL)
        , stop_Button(NULL)
        , nextFrame_Button(NULL)
        , play_Forward_Button(NULL)
        , nextKeyFrame_Button(NULL)
        , lastFrame_Button(NULL)
        , previousIncrement_Button(NULL)
        , incrementSpinBox(NULL)
        , nextIncrement_Button(NULL)
        , playbackMode_Button(NULL)
        , playbackModeMutex()
        , playbackMode(Natron::ePlaybackModeLoop)
        , frameRangeEdit(NULL)
        , canEditFrameRangeLabel(NULL)
        , canEditFpsBox(NULL)
        , canEditFpsLabel(NULL)
        , fpsLockedMutex()
        , fpsLocked(true)
        , fpsBox(NULL)
        , turboButton(NULL)
        , timeLineGui(NULL)
        , rotoNodes()
        , currentRoto()
        , trackerNodes()
        , currentTracker()
        , inputNamesMap()
        , compOperatorMutex()
        , compOperator(eViewerCompositingOperatorNone)
        , gui(gui)
        , viewerNode(node)
        , visibleToolbarsMutex()
        , infobarVisible(true)
        , playerVisible(true)
        , timelineVisible(true)
        , leftToolbarVisible(true)
        , rightToolbarVisible(true)
        , topToolbarVisible(true)
        , isFileDialogViewer(false)
        , checkerboardMutex()
        , checkerboardEnabled(false)
        , fpsMutex()
        , fps(24.)
        , lastOverlayNode()
    {
        infoWidget[0] = infoWidget[1] = NULL;
        currentRoto.first = NULL;
        currentRoto.second = NULL;
    }
    
#ifdef NATRON_TRANSFORM_AFFECTS_OVERLAYS
    void getOverlayTransform(int time,
                             int view,
                             const boost::shared_ptr<Natron::Node>& target,
                             Natron::EffectInstance* currentNode,
                             Transform::Matrix3x3* transform,
                             bool* ok) const;
#endif
};

ViewerTab::ViewerTab(const std::list<NodeGui*> & existingRotoNodes,
                     NodeGui* currentRoto,
                     const std::list<NodeGui*> & existingTrackerNodes,
                     NodeGui* currentTracker,
                     Gui* gui,
                     ViewerInstance* node,
                     QWidget* parent)
    : QWidget(parent)
    , ScriptObject()
      , _imp( new ViewerTabPrivate(gui,node) )
{
    installEventFilter(this);
    
    std::string nodeName =  node->getNode()->getScriptName();
    setScriptName(nodeName);
    setLabel(nodeName);
    
    NodePtr internalNode = node->getNode();
    QObject::connect(internalNode.get(), SIGNAL(scriptNameChanged(QString)), this, SLOT(onInternalNodeScriptNameChanged(QString)));
    QObject::connect(internalNode.get(), SIGNAL(labelChanged(QString)), this, SLOT(onInternalNodeLabelChanged(QString)));
    
    _imp->mainLayout = new QVBoxLayout(this);
    setLayout(_imp->mainLayout);
    _imp->mainLayout->setSpacing(0);
    _imp->mainLayout->setContentsMargins(0, 0, 0, 0);

    /*VIEWER SETTINGS*/

    /*1st row of buttons*/
    _imp->firstSettingsRow = new QWidget(this);
    _imp->firstRowLayout = new QHBoxLayout(_imp->firstSettingsRow);
    _imp->firstSettingsRow->setLayout(_imp->firstRowLayout);
    _imp->firstRowLayout->setContentsMargins(0, 0, 0, 0);
    _imp->firstRowLayout->setSpacing(0);
    _imp->mainLayout->addWidget(_imp->firstSettingsRow);

    // _viewerLayers = new ComboBox(_firstSettingsRow);
    //_firstRowLayout->addWidget(_viewerLayers);

    _imp->viewerChannels = new ChannelsComboBox(_imp->firstSettingsRow);
    _imp->viewerChannels->setToolTip( "<p><b>" + tr("Channels") + ": \n</b></p>"
                                       + tr("The channels to display on the viewer.") );
    _imp->firstRowLayout->addWidget(_imp->viewerChannels);
    
    QAction* lumiAction = new ActionWithShortcut(kShortcutGroupViewer,kShortcutIDActionLuminance,kShortcutDescActionLuminance,_imp->viewerChannels);
    QAction* rgbAction = new QAction(QIcon(),tr("RGB"),_imp->viewerChannels);
    QAction* rAction = new ActionWithShortcut(kShortcutGroupViewer,kShortcutIDActionR,kShortcutDescActionR,_imp->viewerChannels);
    QAction* gAction = new ActionWithShortcut(kShortcutGroupViewer,kShortcutIDActionG,kShortcutDescActionG,_imp->viewerChannels);
    QAction* bAction = new ActionWithShortcut(kShortcutGroupViewer,kShortcutIDActionB,kShortcutDescActionB,_imp->viewerChannels);
    QAction* aAction = new ActionWithShortcut(kShortcutGroupViewer,kShortcutIDActionA,kShortcutDescActionA,_imp->viewerChannels);

    _imp->viewerChannels->addAction(lumiAction);
    _imp->viewerChannels->addAction(rgbAction);
    _imp->viewerChannels->addAction(rAction);
    _imp->viewerChannels->addAction(gAction);
    _imp->viewerChannels->addAction(bAction);
    _imp->viewerChannels->addAction(aAction);
    _imp->viewerChannels->setCurrentIndex(1);
    QObject::connect( _imp->viewerChannels, SIGNAL( currentIndexChanged(int) ), this, SLOT( onViewerChannelsChanged(int) ) );

    _imp->zoomCombobox = new ComboBox(_imp->firstSettingsRow);
    _imp->zoomCombobox->setToolTip( "<p><b>" + tr("Zoom") + ": \n</b></p>"
                                     + tr("The zoom applied to the image on the viewer.") );
    _imp->zoomCombobox->addItem("10%");
    _imp->zoomCombobox->addItem("25%");
    _imp->zoomCombobox->addItem("50%");
    _imp->zoomCombobox->addItem("75%");
    ActionWithShortcut* level100Action = new ActionWithShortcut(kShortcutGroupViewer,kShortcutIDActionZoomLevel100,kShortcutDescActionZoomLevel100,this);
    _imp->zoomCombobox->addAction(level100Action);
    _imp->zoomCombobox->addItem("125%");
    _imp->zoomCombobox->addItem("150%");
    _imp->zoomCombobox->addItem("200%");
    _imp->zoomCombobox->addItem("400%");
    _imp->zoomCombobox->addItem("800%");
    _imp->zoomCombobox->addItem("1600%");
    _imp->zoomCombobox->addItem("2400%");
    _imp->zoomCombobox->addItem("3200%");
    _imp->zoomCombobox->addItem("6400%");
    _imp->zoomCombobox->setMaximumWidthFromText("100000%");

    _imp->firstRowLayout->addWidget(_imp->zoomCombobox);

    _imp->centerViewerButton = new Button(_imp->firstSettingsRow);
    _imp->centerViewerButton->setFocusPolicy(Qt::NoFocus);
    _imp->centerViewerButton->setFixedSize(NATRON_MEDIUM_BUTTON_SIZE, NATRON_MEDIUM_BUTTON_SIZE);
    _imp->firstRowLayout->addWidget(_imp->centerViewerButton);


    _imp->clipToProjectFormatButton = new Button(_imp->firstSettingsRow);
    _imp->clipToProjectFormatButton->setFocusPolicy(Qt::NoFocus);
    _imp->clipToProjectFormatButton->setFixedSize(NATRON_MEDIUM_BUTTON_SIZE, NATRON_MEDIUM_BUTTON_SIZE);
    _imp->clipToProjectFormatButton->setCheckable(true);
    _imp->clipToProjectFormatButton->setChecked(true);
    _imp->clipToProjectFormatButton->setDown(true);
    _imp->firstRowLayout->addWidget(_imp->clipToProjectFormatButton);

    _imp->enableViewerRoI = new Button(_imp->firstSettingsRow);
    _imp->enableViewerRoI->setFocusPolicy(Qt::NoFocus);
    _imp->enableViewerRoI->setFixedSize(NATRON_MEDIUM_BUTTON_SIZE, NATRON_MEDIUM_BUTTON_SIZE);
    _imp->enableViewerRoI->setCheckable(true);
    _imp->enableViewerRoI->setChecked(false);
    _imp->enableViewerRoI->setDown(false);
    _imp->firstRowLayout->addWidget(_imp->enableViewerRoI);

    _imp->refreshButton = new Button(_imp->firstSettingsRow);
    _imp->refreshButton->setFocusPolicy(Qt::NoFocus);
    _imp->refreshButton->setFixedSize(NATRON_MEDIUM_BUTTON_SIZE, NATRON_MEDIUM_BUTTON_SIZE);
    _imp->refreshButton->setToolTip(tr("Forces a new render of the current frame.") +
                                     "<p><b>" + tr("Keyboard shortcut") + ": U</b></p>");
    _imp->firstRowLayout->addWidget(_imp->refreshButton);

    _imp->activateRenderScale = new Button(_imp->firstSettingsRow);
    _imp->activateRenderScale->setFocusPolicy(Qt::NoFocus);
    _imp->activateRenderScale->setFixedSize(NATRON_MEDIUM_BUTTON_SIZE, NATRON_MEDIUM_BUTTON_SIZE);
    QKeySequence rsKs(Qt::CTRL + Qt::Key_P);
    _imp->activateRenderScale->setToolTip("<p><b>" + tr("Proxy mode") + "</b></p>" + tr(
                                               "Activates the downscaling by the amount indicated by the value on the right. \n"
                                               "The rendered images are degraded and as a result of this the whole rendering pipeline \n"
                                               "is much faster.") +
                                           "<p><b>" + tr("Keyboard shortcut") + ": " + rsKs.toString(QKeySequence::NativeText) + "</b></p>");
    _imp->activateRenderScale->setCheckable(true);
    _imp->activateRenderScale->setChecked(false);
    _imp->activateRenderScale->setDown(false);
    _imp->firstRowLayout->addWidget(_imp->activateRenderScale);

    _imp->renderScaleCombo = new ComboBox(_imp->firstSettingsRow);
    _imp->renderScaleCombo->setFocusPolicy(Qt::NoFocus);
    _imp->renderScaleCombo->setToolTip( tr("When proxy mode is activated, it scales down the rendered image by this factor \n"
                                            "to accelerate the rendering.") );
    
    QAction* proxy2 = new ActionWithShortcut(kShortcutGroupViewer,kShortcutIDActionProxyLevel2,kShortcutDescActionProxyLevel2,
                                             _imp->renderScaleCombo);
    QAction* proxy4 = new ActionWithShortcut(kShortcutGroupViewer,kShortcutIDActionProxyLevel4,kShortcutDescActionProxyLevel4,
                                             _imp->renderScaleCombo);
    QAction* proxy8 = new ActionWithShortcut(kShortcutGroupViewer,kShortcutIDActionProxyLevel8,kShortcutDescActionProxyLevel8,
                                             _imp->renderScaleCombo);
    QAction* proxy16 = new ActionWithShortcut(kShortcutGroupViewer,kShortcutIDActionProxyLevel16,kShortcutDescActionProxyLevel16,
                                             _imp->renderScaleCombo);
    QAction* proxy32 = new ActionWithShortcut(kShortcutGroupViewer,kShortcutIDActionProxyLevel32,kShortcutDescActionProxyLevel32,
                                             _imp->renderScaleCombo);
    _imp->renderScaleCombo->addAction(proxy2);
    _imp->renderScaleCombo->addAction(proxy4);
    _imp->renderScaleCombo->addAction(proxy8);
    _imp->renderScaleCombo->addAction(proxy16);
    _imp->renderScaleCombo->addAction(proxy32);
    _imp->firstRowLayout->addWidget(_imp->renderScaleCombo);

    _imp->firstRowLayout->addStretch();

    _imp->firstInputLabel = new QLabel("A:",_imp->firstSettingsRow);
    _imp->firstRowLayout->addWidget(_imp->firstInputLabel);

    _imp->firstInputImage = new ComboBox(_imp->firstSettingsRow);
    _imp->firstInputImage->addItem(" - ");
    QObject::connect( _imp->firstInputImage,SIGNAL( currentIndexChanged(QString) ),this,SLOT( onFirstInputNameChanged(QString) ) );

    _imp->firstRowLayout->addWidget(_imp->firstInputImage);

    _imp->compositingOperator = new ComboBox(_imp->firstSettingsRow);
    QObject::connect( _imp->compositingOperator,SIGNAL( currentIndexChanged(int) ),this,SLOT( onCompositingOperatorIndexChanged(int) ) );
    _imp->compositingOperator->addItem(" - ",QIcon(),QKeySequence(),"Only the A input is used.");
    _imp->compositingOperator->addItem("Over",QIcon(),QKeySequence(),"A + B(1 - Aalpha)");
    _imp->compositingOperator->addItem("Under",QIcon(),QKeySequence(),"A(1 - Balpha) + B");
    _imp->compositingOperator->addItem("Minus",QIcon(),QKeySequence(),"A - B");
    _imp->compositingOperator->addItem("Wipe",QIcon(),QKeySequence(),"Wipe betweens A and B");
    _imp->firstRowLayout->addWidget(_imp->compositingOperator);

    _imp->secondInputLabel = new QLabel("B:",_imp->firstSettingsRow);
    _imp->firstRowLayout->addWidget(_imp->secondInputLabel);

    _imp->secondInputImage = new ComboBox(_imp->firstSettingsRow);
    QObject::connect( _imp->secondInputImage,SIGNAL( currentIndexChanged(QString) ),this,SLOT( onSecondInputNameChanged(QString) ) );
    _imp->secondInputImage->addItem(" - ");
    _imp->firstRowLayout->addWidget(_imp->secondInputImage);

    _imp->firstRowLayout->addStretch();

    /*2nd row of buttons*/
    _imp->secondSettingsRow = new QWidget(this);
    _imp->secondRowLayout = new QHBoxLayout(_imp->secondSettingsRow);
    _imp->secondSettingsRow->setLayout(_imp->secondRowLayout);
    _imp->secondRowLayout->setSpacing(0);
    _imp->secondRowLayout->setContentsMargins(0, 0, 0, 0);
    _imp->mainLayout->addWidget(_imp->secondSettingsRow);

    _imp->gainBox = new SpinBox(_imp->secondSettingsRow,SpinBox::eSpinBoxTypeDouble);
    _imp->gainBox->setToolTip( "<p><b>" + tr("Gain") + ": \n</b></p>" + tr(
                                    "Multiplies the image by \nthis amount before display.") );
    _imp->gainBox->setIncrement(0.1);
    _imp->gainBox->setValue(1.0);
    _imp->gainBox->setMinimum(0.0);
    _imp->secondRowLayout->addWidget(_imp->gainBox);


    _imp->gainSlider = new ScaleSliderQWidget(0, 64,1.0,ScaleSliderQWidget::eDataTypeDouble,Natron::eScaleTypeLinear,_imp->secondSettingsRow);
    _imp->gainSlider->setToolTip( "<p><b>" + tr("Gain") + ": \n</b></p>" + tr(
                                       "Multiplies the image by \nthis amount before display.") );
    _imp->secondRowLayout->addWidget(_imp->gainSlider);

    QString autoContrastToolTip( "<p><b>" + tr("Auto-contrast") + ": \n</b></p>" + tr(
                                     "Automatically adjusts the gain and the offset applied \n"
                                     "to the colors of the visible image portion on the viewer.") );
    _imp->autoConstrastLabel = new ClickableLabel(tr("Auto-contrast:"),_imp->secondSettingsRow);
    _imp->autoConstrastLabel->setToolTip(autoContrastToolTip);
    _imp->secondRowLayout->addWidget(_imp->autoConstrastLabel);

    _imp->autoContrast = new QCheckBox(_imp->secondSettingsRow);
    _imp->autoContrast->setAttribute(Qt::WA_LayoutUsesWidgetRect);
    _imp->autoContrast->setToolTip(autoContrastToolTip);
    _imp->secondRowLayout->addWidget(_imp->autoContrast);

    _imp->viewerColorSpace = new ComboBox(_imp->secondSettingsRow);
    _imp->viewerColorSpace->setToolTip( "<p><b>" + tr("Viewer color process") + ": \n</b></p>" + tr(
                                             "The operation applied to the image before it is displayed\n"
                                             "on screen. All the color pipeline \n"
                                             "is linear,thus the process converts from linear\n"
                                             "to your monitor's colorspace.") );
    _imp->secondRowLayout->addWidget(_imp->viewerColorSpace);

    _imp->viewerColorSpace->addItem("Linear(None)");
    _imp->viewerColorSpace->addItem("sRGB");
    _imp->viewerColorSpace->addItem("Rec.709");
    _imp->viewerColorSpace->setCurrentIndex(1);
    
    QPixmap pixCheckerboardEnabled,pixCheckerboardDisabld;
    appPTR->getIcon(Natron::NATRON_PIXMAP_VIEWER_CHECKERBOARD_ENABLED, &pixCheckerboardEnabled);
    appPTR->getIcon(Natron::NATRON_PIXMAP_VIEWER_CHECKERBOARD_DISABLED, &pixCheckerboardDisabld);
    QIcon icCk;
    icCk.addPixmap(pixCheckerboardEnabled,QIcon::Normal,QIcon::On);
    icCk.addPixmap(pixCheckerboardDisabld,QIcon::Normal,QIcon::Off);
    _imp->checkerboardButton = new Button(icCk,"",_imp->secondSettingsRow);
    _imp->checkerboardButton->setFocusPolicy(Qt::NoFocus);
    _imp->checkerboardButton->setCheckable(true); 
    _imp->checkerboardButton->setChecked(false);
    _imp->checkerboardButton->setDown(false);
    _imp->checkerboardButton->setToolTip(tr("When checked the viewer will draw a checkerboard instead of black "
                                             "in transparant areas (within the project window only)."));
    _imp->checkerboardButton->setFixedSize(NATRON_MEDIUM_BUTTON_SIZE, NATRON_MEDIUM_BUTTON_SIZE);
    QObject::connect(_imp->checkerboardButton,SIGNAL(clicked(bool)),this,SLOT(onCheckerboardButtonClicked()));
    _imp->secondRowLayout->addWidget(_imp->checkerboardButton);

    _imp->viewsComboBox = new ComboBox(_imp->secondSettingsRow);
    _imp->viewsComboBox->setToolTip( "<p><b>" + tr("Active view") + ": \n</b></p>" + tr(
                                          "Tells the viewer what view should be displayed.") );
    _imp->secondRowLayout->addWidget(_imp->viewsComboBox);
    _imp->viewsComboBox->hide();
    int viewsCount = _imp->app->getProject()->getProjectViewsCount(); //getProjectViewsCount
    updateViewsMenu(viewsCount);

    _imp->secondRowLayout->addStretch();

    /*=============================================*/

    /*OpenGL viewer*/
    _imp->viewerContainer = new QWidget(this);
    _imp->viewerLayout = new QHBoxLayout(_imp->viewerContainer);
    _imp->viewerLayout->setContentsMargins(0, 0, 0, 0);
    _imp->viewerLayout->setSpacing(0);

    _imp->viewerSubContainer = new QWidget(_imp->viewerContainer);
    //_imp->viewerSubContainer->setStyleSheet("background-color:black");
    _imp->viewerSubContainerLayout = new QVBoxLayout(_imp->viewerSubContainer);
    _imp->viewerSubContainerLayout->setContentsMargins(0, 0, 0, 0);
    _imp->viewerSubContainerLayout->setSpacing(1);


    _imp->viewer = new ViewerGL(this);

    _imp->viewerSubContainerLayout->addWidget(_imp->viewer);

    
    /*info bbox & color*/
    QString inputNames[2] = {
        "A:", "B:"
    };
    for (int i = 0; i < 2; ++i) {
        _imp->infoWidget[i] = new InfoViewerWidget(_imp->viewer,inputNames[i],this);
        _imp->viewerSubContainerLayout->addWidget(_imp->infoWidget[i]);
        _imp->viewer->setInfoViewer(_imp->infoWidget[i],i);
        if (i == 1) {
            _imp->infoWidget[i]->hide();
        }
    }

    _imp->viewerLayout->addWidget(_imp->viewerSubContainer);

    _imp->mainLayout->addWidget(_imp->viewerContainer);
    /*=============================================*/

    /*=============================================*/

    /*Player buttons*/
    _imp->playerButtonsContainer = new QWidget(this);
    _imp->playerLayout = new QHBoxLayout(_imp->playerButtonsContainer);
    _imp->playerLayout->setSpacing(0);
    _imp->playerLayout->setContentsMargins(0, 0, 0, 0);
    _imp->playerButtonsContainer->setLayout(_imp->playerLayout);
    _imp->mainLayout->addWidget(_imp->playerButtonsContainer);

    _imp->currentFrameBox = new SpinBox(_imp->playerButtonsContainer,SpinBox::eSpinBoxTypeInt);
    _imp->currentFrameBox->setValue(0);
    _imp->currentFrameBox->setToolTip("<p><b>" + tr("Current frame number") + "</b></p>");
    _imp->playerLayout->addWidget(_imp->currentFrameBox);

    _imp->playerLayout->addStretch();

    _imp->firstFrame_Button = new Button(_imp->playerButtonsContainer);
    _imp->firstFrame_Button->setFocusPolicy(Qt::NoFocus);
    _imp->firstFrame_Button->setFixedSize(NATRON_MEDIUM_BUTTON_SIZE, NATRON_MEDIUM_BUTTON_SIZE);
    QKeySequence firstFrameKey(Qt::CTRL + Qt::Key_Left);
    QString tooltip = "First frame";
    tooltip.append( "<p><b>" + tr("Keyboard shortcut: ") );
    tooltip.append( firstFrameKey.toString(QKeySequence::NativeText) );
    tooltip.append("</b></p>");
    _imp->firstFrame_Button->setToolTip(tooltip);
    _imp->playerLayout->addWidget(_imp->firstFrame_Button);


    _imp->previousKeyFrame_Button = new Button(_imp->playerButtonsContainer);
    _imp->previousKeyFrame_Button->setFocusPolicy(Qt::NoFocus);
    _imp->previousKeyFrame_Button->setFixedSize(NATRON_MEDIUM_BUTTON_SIZE, NATRON_MEDIUM_BUTTON_SIZE);
    QKeySequence previousKeyFrameKey(Qt::CTRL + Qt::SHIFT +  Qt::Key_Left);
    tooltip = tr("Previous keyframe");
    tooltip.append( tr("<p><b>Keyboard shortcut: ") );
    tooltip.append( previousKeyFrameKey.toString(QKeySequence::NativeText) );
    tooltip.append("</b></p>");
    _imp->previousKeyFrame_Button->setToolTip(tooltip);


    _imp->play_Backward_Button = new Button(_imp->playerButtonsContainer);
    _imp->play_Backward_Button->setFocusPolicy(Qt::NoFocus);
    _imp->play_Backward_Button->setFixedSize(NATRON_MEDIUM_BUTTON_SIZE, NATRON_MEDIUM_BUTTON_SIZE);
    QKeySequence playbackFrameKey(Qt::Key_J);
    tooltip = tr("Play backward");
    tooltip.append( "<p><b>" + tr("Keyboard shortcut: ") );
    tooltip.append( playbackFrameKey.toString(QKeySequence::NativeText) );
    tooltip.append("</b></p>");
    _imp->play_Backward_Button->setToolTip(tooltip);
    _imp->play_Backward_Button->setCheckable(true);
    _imp->play_Backward_Button->setDown(false);
    _imp->playerLayout->addWidget(_imp->play_Backward_Button);


    _imp->previousFrame_Button = new Button(_imp->playerButtonsContainer);
    _imp->previousFrame_Button->setFocusPolicy(Qt::NoFocus);
    _imp->previousFrame_Button->setFixedSize(NATRON_MEDIUM_BUTTON_SIZE, NATRON_MEDIUM_BUTTON_SIZE);
    QKeySequence previousFrameKey(Qt::Key_Left);
    tooltip = tr("Previous frame");
    tooltip.append( "<p><b>" + tr("Keyboard shortcut: ") );
    tooltip.append( previousFrameKey.toString(QKeySequence::NativeText) );
    tooltip.append("</b></p>");
    _imp->previousFrame_Button->setToolTip(tooltip);
    _imp->playerLayout->addWidget(_imp->previousFrame_Button);


    _imp->stop_Button = new Button(_imp->playerButtonsContainer);
    _imp->stop_Button->setFocusPolicy(Qt::NoFocus);
    _imp->stop_Button->setFixedSize(NATRON_MEDIUM_BUTTON_SIZE, NATRON_MEDIUM_BUTTON_SIZE);
    QKeySequence stopKey(Qt::Key_K);
    tooltip = tr("Stop");
    tooltip.append( "<p><b>" + tr("Keyboard shortcut: ") );
    tooltip.append( stopKey.toString(QKeySequence::NativeText) );
    tooltip.append("</b></p>");
    _imp->stop_Button->setToolTip(tooltip);
    _imp->playerLayout->addWidget(_imp->stop_Button);


    _imp->nextFrame_Button = new Button(_imp->playerButtonsContainer);
    _imp->nextFrame_Button->setFocusPolicy(Qt::NoFocus);
    _imp->nextFrame_Button->setFixedSize(NATRON_MEDIUM_BUTTON_SIZE, NATRON_MEDIUM_BUTTON_SIZE);
    QKeySequence nextFrameKey(Qt::Key_Right);
    tooltip = tr("Next frame");
    tooltip.append( "<p><b>" + tr("Keyboard shortcut: ") );
    tooltip.append( nextFrameKey.toString(QKeySequence::NativeText) );
    tooltip.append("</b></p>");
    _imp->nextFrame_Button->setToolTip(tooltip);
    _imp->playerLayout->addWidget(_imp->nextFrame_Button);


    _imp->play_Forward_Button = new Button(_imp->playerButtonsContainer);
    _imp->play_Forward_Button->setFocusPolicy(Qt::NoFocus);
    _imp->play_Forward_Button->setFixedSize(NATRON_MEDIUM_BUTTON_SIZE, NATRON_MEDIUM_BUTTON_SIZE);
    QKeySequence playKey(Qt::Key_L);
    tooltip = tr("Play forward");
    tooltip.append( "<p><b>" + tr("Keyboard shortcut: ") );
    tooltip.append( playKey.toString(QKeySequence::NativeText) );
    tooltip.append("</b></p>");
    _imp->play_Forward_Button->setToolTip(tooltip);
    _imp->play_Forward_Button->setCheckable(true);
    _imp->play_Forward_Button->setDown(false);
    _imp->playerLayout->addWidget(_imp->play_Forward_Button);


    _imp->nextKeyFrame_Button = new Button(_imp->playerButtonsContainer);
    _imp->nextKeyFrame_Button->setFocusPolicy(Qt::NoFocus);
    _imp->nextKeyFrame_Button->setFixedSize(NATRON_MEDIUM_BUTTON_SIZE, NATRON_MEDIUM_BUTTON_SIZE);
    QKeySequence nextKeyFrameKey(Qt::CTRL + Qt::SHIFT +  Qt::Key_Right);
    tooltip = tr("Next keyframe");
    tooltip.append( "<p><b>" + tr("Keyboard shortcut: ") );
    tooltip.append( nextKeyFrameKey.toString(QKeySequence::NativeText) );
    tooltip.append("</b></p>");
    _imp->nextKeyFrame_Button->setToolTip(tooltip);


    _imp->lastFrame_Button = new Button(_imp->playerButtonsContainer);
    _imp->lastFrame_Button->setFocusPolicy(Qt::NoFocus);
    _imp->lastFrame_Button->setFixedSize(NATRON_MEDIUM_BUTTON_SIZE, NATRON_MEDIUM_BUTTON_SIZE);
    QKeySequence lastFrameKey(Qt::CTRL + Qt::Key_Right);
    tooltip = tr("Last frame");
    tooltip.append( "<p><b>" + tr("Keyboard shortcut: ") );
    tooltip.append( lastFrameKey.toString(QKeySequence::NativeText) );
    tooltip.append("</b></p>");
    _imp->lastFrame_Button->setToolTip(tooltip);
    _imp->playerLayout->addWidget(_imp->lastFrame_Button);


    _imp->playerLayout->addStretch();

    _imp->playerLayout->addWidget(_imp->previousKeyFrame_Button);
    _imp->playerLayout->addWidget(_imp->nextKeyFrame_Button);

    _imp->playerLayout->addStretch();

    _imp->previousIncrement_Button = new Button(_imp->playerButtonsContainer);
    _imp->previousIncrement_Button->setFocusPolicy(Qt::NoFocus);
    _imp->previousIncrement_Button->setFixedSize(NATRON_MEDIUM_BUTTON_SIZE, NATRON_MEDIUM_BUTTON_SIZE);
    QKeySequence previousIncrFrameKey(Qt::SHIFT + Qt::Key_Left);
    tooltip = tr("Previous increment");
    tooltip.append( "<p><b>" + tr("Keyboard shortcut: ") );
    tooltip.append( previousIncrFrameKey.toString(QKeySequence::NativeText) );
    tooltip.append("</b></p>");
    _imp->previousIncrement_Button->setToolTip(tooltip);
    _imp->playerLayout->addWidget(_imp->previousIncrement_Button);


    _imp->incrementSpinBox = new SpinBox(_imp->playerButtonsContainer);
    _imp->incrementSpinBox->setValue(10);
    _imp->incrementSpinBox->setToolTip( "<p><b>" + tr("Frame increment") + ": \n</b></p>" + tr(
                                            "The previous/next increment buttons step"
                                            " with this increment.") );
    _imp->playerLayout->addWidget(_imp->incrementSpinBox);


    _imp->nextIncrement_Button = new Button(_imp->playerButtonsContainer);
    _imp->nextIncrement_Button->setFocusPolicy(Qt::NoFocus);
    _imp->nextIncrement_Button->setFixedSize(NATRON_MEDIUM_BUTTON_SIZE, NATRON_MEDIUM_BUTTON_SIZE);
    QKeySequence nextIncrFrameKey(Qt::SHIFT + Qt::Key_Right);
    tooltip = tr("Next increment");
    tooltip.append( "<p><b>" + tr("Keyboard shortcut: ") );
    tooltip.append( nextIncrFrameKey.toString(QKeySequence::NativeText) );
    tooltip.append("</b></p>");
    _imp->nextIncrement_Button->setToolTip(tooltip);
    _imp->playerLayout->addWidget(_imp->nextIncrement_Button);

    _imp->playbackMode_Button = new Button(_imp->playerButtonsContainer);
    _imp->playbackMode_Button->setFocusPolicy(Qt::NoFocus);
    _imp->playbackMode_Button->setFixedSize(NATRON_MEDIUM_BUTTON_SIZE, NATRON_MEDIUM_BUTTON_SIZE);
    _imp->playbackMode_Button->setToolTip( tr("Behaviour to adopt when the playback\n hit the end of the range: loop,bounce or stop.") );
    _imp->playerLayout->addWidget(_imp->playbackMode_Button);


    _imp->playerLayout->addStretch();
    
    QFont font(appFont,appFontSize);
    
    _imp->canEditFrameRangeLabel = new ClickableLabel(tr("Frame range"),_imp->playerButtonsContainer);
    _imp->canEditFrameRangeLabel->setFont(font);
    
    _imp->playerLayout->addWidget(_imp->canEditFrameRangeLabel);

    _imp->frameRangeEdit = new LineEdit(_imp->playerButtonsContainer);
    QObject::connect( _imp->frameRangeEdit,SIGNAL( editingFinished() ),this,SLOT( onFrameRangeEditingFinished() ) );
    _imp->frameRangeEdit->setToolTip( Qt::convertFromPlainText(tr("Define here the timeline bounds in which the cursor will playback. Alternatively"
                                                                  " you can drag the red markers on the timeline. The frame range of the project "
                                                                  "is the part coloured in grey on the timeline."),
                                                               Qt::WhiteSpaceNormal) );
    boost::shared_ptr<TimeLine> timeline = _imp->app->getTimeLine();
    _imp->frameRangeEdit->setMaximumWidth(70);

    _imp->playerLayout->addWidget(_imp->frameRangeEdit);


    _imp->playerLayout->addStretch();

    _imp->canEditFpsBox = new QCheckBox(_imp->playerButtonsContainer);
    
    QString canEditFpsBoxTT = Qt::convertFromPlainText(tr("When unchecked, the frame rate will be automatically set by "
                                                          " the informations of the input stream of the Viewer.  "
                                                          "When checked, you're free to set the frame rate of the Viewer.")
                                                       ,Qt::WhiteSpaceNormal);
    
    _imp->canEditFpsBox->setFixedSize(NATRON_MEDIUM_BUTTON_SIZE, NATRON_MEDIUM_BUTTON_SIZE);
    _imp->canEditFpsBox->setToolTip(canEditFpsBoxTT);
    _imp->canEditFpsBox->setChecked(!_imp->fpsLocked);
    QObject::connect( _imp->canEditFpsBox,SIGNAL( clicked(bool) ),this,SLOT( onCanSetFPSClicked(bool) ) );
    
    _imp->canEditFpsLabel = new ClickableLabel(tr("fps"),_imp->playerButtonsContainer);
    QObject::connect(_imp->canEditFpsLabel, SIGNAL(clicked(bool)),this,SLOT(onCanSetFPSLabelClicked(bool)));
    _imp->canEditFpsLabel->setToolTip(canEditFpsBoxTT);
    _imp->canEditFpsLabel->setFont(font);
    
    _imp->playerLayout->addWidget(_imp->canEditFpsBox);
    _imp->playerLayout->addWidget(_imp->canEditFpsLabel);
    
    _imp->fpsBox = new SpinBox(_imp->playerButtonsContainer,SpinBox::eSpinBoxTypeDouble);
    _imp->fpsBox->setReadOnly(_imp->fpsLocked);
    _imp->fpsBox->decimals(1);
    _imp->fpsBox->setValue(24.0);
    _imp->fpsBox->setIncrement(0.1);
    _imp->fpsBox->setToolTip( "<p><b>" + tr("fps") + ": \n</b></p>" + tr(
                                  "Enter here the desired playback rate.") );
    
    _imp->playerLayout->addWidget(_imp->fpsBox);
    
    QPixmap pixFreezeEnabled,pixFreezeDisabled;
    appPTR->getIcon(Natron::NATRON_PIXMAP_FREEZE_ENABLED,&pixFreezeEnabled);
    appPTR->getIcon(Natron::NATRON_PIXMAP_FREEZE_DISABLED,&pixFreezeDisabled);
    QIcon icFreeze;
    icFreeze.addPixmap(pixFreezeEnabled,QIcon::Normal,QIcon::On);
    icFreeze.addPixmap(pixFreezeDisabled,QIcon::Normal,QIcon::Off);
    _imp->turboButton = new Button(icFreeze,"",_imp->playerButtonsContainer);
    _imp->turboButton->setCheckable(true);
    _imp->turboButton->setChecked(false);
    _imp->turboButton->setDown(false);
    _imp->turboButton->setFixedSize(NATRON_SMALL_BUTTON_SIZE,NATRON_SMALL_BUTTON_SIZE);
    _imp->turboButton->setToolTip("<p><b>" + tr("Turbo mode:") + "</p></b><p>" +
                                  tr("When checked, everything besides the viewer will not be refreshed in the user interface "
                                                                                              "for maximum efficiency during playback.") + "</p>");
    _imp->turboButton->setFocusPolicy(Qt::NoFocus);
    QObject::connect( _imp->turboButton, SIGNAL (clicked(bool)), getGui(), SLOT(onFreezeUIButtonClicked(bool) ) );
    _imp->playerLayout->addWidget(_imp->turboButton);

    QPixmap pixFirst;
    QPixmap pixPrevKF;
    QPixmap pixRewindEnabled;
    QPixmap pixRewindDisabled;
    QPixmap pixBack1;
    QPixmap pixStop;
    QPixmap pixForward1;
    QPixmap pixPlayEnabled;
    QPixmap pixPlayDisabled;
    QPixmap pixNextKF;
    QPixmap pixLast;
    QPixmap pixPrevIncr;
    QPixmap pixNextIncr;
    QPixmap pixRefresh;
    QPixmap pixRefreshActive;
    QPixmap pixCenterViewer;
    QPixmap pixLoopMode;
    QPixmap pixClipToProjectEnabled;
    QPixmap pixClipToProjectDisabled;
    QPixmap pixViewerRoIEnabled;
    QPixmap pixViewerRoIDisabled;
    QPixmap pixViewerRs;
    QPixmap pixViewerRsChecked;

    appPTR->getIcon(NATRON_PIXMAP_PLAYER_FIRST_FRAME,&pixFirst);
    appPTR->getIcon(NATRON_PIXMAP_PLAYER_PREVIOUS_KEY,&pixPrevKF);
    appPTR->getIcon(NATRON_PIXMAP_PLAYER_REWIND_ENABLED,&pixRewindEnabled);
    appPTR->getIcon(NATRON_PIXMAP_PLAYER_REWIND_DISABLED,&pixRewindDisabled);
    appPTR->getIcon(NATRON_PIXMAP_PLAYER_PREVIOUS,&pixBack1);
    appPTR->getIcon(NATRON_PIXMAP_PLAYER_STOP,&pixStop);
    appPTR->getIcon(NATRON_PIXMAP_PLAYER_NEXT,&pixForward1);
    appPTR->getIcon(NATRON_PIXMAP_PLAYER_PLAY_ENABLED,&pixPlayEnabled);
    appPTR->getIcon(NATRON_PIXMAP_PLAYER_PLAY_DISABLED,&pixPlayDisabled);
    appPTR->getIcon(NATRON_PIXMAP_PLAYER_NEXT_KEY,&pixNextKF);
    appPTR->getIcon(NATRON_PIXMAP_PLAYER_LAST_FRAME,&pixLast);
    appPTR->getIcon(NATRON_PIXMAP_PLAYER_PREVIOUS_INCR,&pixPrevIncr);
    appPTR->getIcon(NATRON_PIXMAP_PLAYER_NEXT_INCR,&pixNextIncr);
    appPTR->getIcon(NATRON_PIXMAP_VIEWER_REFRESH,&pixRefresh);
    appPTR->getIcon(NATRON_PIXMAP_VIEWER_REFRESH_ACTIVE,&pixRefreshActive);
    appPTR->getIcon(NATRON_PIXMAP_VIEWER_CENTER,&pixCenterViewer);
    appPTR->getIcon(NATRON_PIXMAP_PLAYER_LOOP_MODE,&pixLoopMode);
    appPTR->getIcon(NATRON_PIXMAP_VIEWER_CLIP_TO_PROJECT_ENABLED,&pixClipToProjectEnabled);
    appPTR->getIcon(NATRON_PIXMAP_VIEWER_CLIP_TO_PROJECT_DISABLED,&pixClipToProjectDisabled);
    appPTR->getIcon(NATRON_PIXMAP_VIEWER_ROI_ENABLED,&pixViewerRoIEnabled);
    appPTR->getIcon(NATRON_PIXMAP_VIEWER_ROI_DISABLED,&pixViewerRoIDisabled);
    appPTR->getIcon(NATRON_PIXMAP_VIEWER_RENDER_SCALE,&pixViewerRs);
    appPTR->getIcon(NATRON_PIXMAP_VIEWER_RENDER_SCALE_CHECKED,&pixViewerRsChecked);

    _imp->firstFrame_Button->setIcon( QIcon(pixFirst) );
    _imp->previousKeyFrame_Button->setIcon( QIcon(pixPrevKF) );
    
    QIcon icRewind;
    icRewind.addPixmap(pixRewindEnabled,QIcon::Normal,QIcon::On);
    icRewind.addPixmap(pixRewindDisabled,QIcon::Normal,QIcon::Off);
    _imp->play_Backward_Button->setIcon( icRewind );
    _imp->previousFrame_Button->setIcon( QIcon(pixBack1) );
    _imp->stop_Button->setIcon( QIcon(pixStop) );
    _imp->nextFrame_Button->setIcon( QIcon(pixForward1) );
    
    QIcon icPlay;
    icPlay.addPixmap(pixPlayEnabled,QIcon::Normal,QIcon::On);
    icPlay.addPixmap(pixPlayDisabled,QIcon::Normal,QIcon::Off);
    _imp->play_Forward_Button->setIcon( icPlay );
    _imp->nextKeyFrame_Button->setIcon( QIcon(pixNextKF) );
    _imp->lastFrame_Button->setIcon( QIcon(pixLast) );
    _imp->previousIncrement_Button->setIcon( QIcon(pixPrevIncr) );
    _imp->nextIncrement_Button->setIcon( QIcon(pixNextIncr) );
    _imp->iconRefreshOff = QIcon(pixRefresh);
    _imp->iconRefreshOn = QIcon(pixRefreshActive);
    _imp->refreshButton->setIcon(_imp->iconRefreshOff);
    _imp->centerViewerButton->setIcon( QIcon(pixCenterViewer) );
    _imp->playbackMode_Button->setIcon( QIcon(pixLoopMode) );

    QIcon icClip;
    icClip.addPixmap(pixClipToProjectEnabled,QIcon::Normal,QIcon::On);
    icClip.addPixmap(pixClipToProjectDisabled,QIcon::Normal,QIcon::Off);
    _imp->clipToProjectFormatButton->setIcon(icClip);

    QIcon icRoI;
    icRoI.addPixmap(pixViewerRoIEnabled,QIcon::Normal,QIcon::On);
    icRoI.addPixmap(pixViewerRoIDisabled,QIcon::Normal,QIcon::Off);
    _imp->enableViewerRoI->setIcon(icRoI);

    QIcon icViewerRs;
    icViewerRs.addPixmap(pixViewerRs,QIcon::Normal,QIcon::Off);
    icViewerRs.addPixmap(pixViewerRsChecked,QIcon::Normal,QIcon::On);
    _imp->activateRenderScale->setIcon(icViewerRs);


    _imp->centerViewerButton->setToolTip(tr("Scales the image so it doesn't exceed the size of the viewer and centers it.") +
                                          "<p><b>" + tr("Keyboard shortcut") + ": F</b></p>");

    _imp->clipToProjectFormatButton->setToolTip("<p>" + tr("Clips the portion of the image displayed "
                                                            "on the viewer to the project format. "
                                                            "When off, everything in the union of all nodes "
                                                            "region of definition will be displayed.") + "</p>"
                                                 "<p><b>" + tr("Keyboard shortcut") + ": " + QKeySequence(Qt::SHIFT + Qt::Key_C).toString() +
                                                 "</b></p>");

    QKeySequence enableViewerKey(Qt::SHIFT + Qt::Key_W);
    _imp->enableViewerRoI->setToolTip("<p>" + tr("When active, enables the region of interest that will limit"
                                                  " the portion of the viewer that is kept updated.") + "</p>"
                                       "<p><b>" + tr("Keyboard shortcut:") + enableViewerKey.toString() + "</b></p>");
    /*=================================================*/

    /*frame seeker*/
    _imp->timeLineGui = new TimeLineGui(node,timeline,_imp->gui,this);
    QObject::connect(_imp->timeLineGui, SIGNAL( boundariesChanged(SequenceTime,SequenceTime)),
                     this, SLOT(onTimelineBoundariesChanged(SequenceTime, SequenceTime)));
    QObject::connect(gui->getApp()->getProject().get(), SIGNAL(frameRangeChanged(int,int)), _imp->timeLineGui, SLOT(onProjectFrameRangeChanged(int,int)));
    _imp->timeLineGui->setSizePolicy(QSizePolicy::Preferred,QSizePolicy::Minimum);
    _imp->mainLayout->addWidget(_imp->timeLineGui);
    int leftBound,rightBound;
    gui->getApp()->getFrameRange(&leftBound, &rightBound);
    _imp->timeLineGui->setBoundaries(leftBound, rightBound);
    onTimelineBoundariesChanged(leftBound,rightBound);
    _imp->timeLineGui->setFrameRangeEdited(false);
    /*================================================*/


    /*slots & signals*/
    
    manageTimelineSlot(false,timeline);
    
    boost::shared_ptr<Node> wrapperNode = _imp->viewerNode->getNode();
    QObject::connect( wrapperNode.get(),SIGNAL( inputChanged(int) ),this,SLOT( onInputChanged(int) ) );
    QObject::connect( wrapperNode.get(),SIGNAL( inputLabelChanged(int,QString) ),this,SLOT( onInputNameChanged(int,QString) ) );
    QObject::connect( _imp->viewerNode,SIGNAL(clipPreferencesChanged()), this, SLOT(onClipPreferencesChanged()));
    QObject::connect( _imp->viewerNode,SIGNAL( activeInputsChanged() ),this,SLOT( onActiveInputsChanged() ) );
    QObject::connect( _imp->viewerColorSpace, SIGNAL( currentIndexChanged(int) ), this,
                      SLOT( onColorSpaceComboBoxChanged(int) ) );
    QObject::connect( _imp->zoomCombobox, SIGNAL( currentIndexChanged(QString) ),_imp->viewer, SLOT( zoomSlot(QString) ) );
    QObject::connect( _imp->viewer, SIGNAL( zoomChanged(int) ), this, SLOT( updateZoomComboBox(int) ) );
    QObject::connect( _imp->gainBox, SIGNAL( valueChanged(double) ), this,SLOT( onGainSliderChanged(double) ) );
    QObject::connect( _imp->gainSlider, SIGNAL( positionChanged(double) ), _imp->gainBox, SLOT( setValue(double) ) );
    QObject::connect( _imp->gainSlider, SIGNAL( positionChanged(double) ), this, SLOT( onGainSliderChanged(double) ) );
    QObject::connect( _imp->gainBox, SIGNAL( valueChanged(double) ), _imp->gainSlider, SLOT( seekScalePosition(double) ) );
    QObject::connect( _imp->currentFrameBox, SIGNAL( valueChanged(double) ), this, SLOT( onCurrentTimeSpinBoxChanged(double) ) );

    QObject::connect( _imp->play_Forward_Button,SIGNAL( clicked(bool) ),this,SLOT( startPause(bool) ) );
    QObject::connect( _imp->stop_Button,SIGNAL( clicked() ),this,SLOT( abortRendering() ) );
    QObject::connect( _imp->play_Backward_Button,SIGNAL( clicked(bool) ),this,SLOT( startBackward(bool) ) );
    QObject::connect( _imp->previousFrame_Button,SIGNAL( clicked() ),this,SLOT( previousFrame() ) );
    QObject::connect( _imp->nextFrame_Button,SIGNAL( clicked() ),this,SLOT( nextFrame() ) );
    QObject::connect( _imp->previousIncrement_Button,SIGNAL( clicked() ),this,SLOT( previousIncrement() ) );
    QObject::connect( _imp->nextIncrement_Button,SIGNAL( clicked() ),this,SLOT( nextIncrement() ) );
    QObject::connect( _imp->firstFrame_Button,SIGNAL( clicked() ),this,SLOT( firstFrame() ) );
    QObject::connect( _imp->lastFrame_Button,SIGNAL( clicked() ),this,SLOT( lastFrame() ) );
    QObject::connect( _imp->playbackMode_Button, SIGNAL( clicked(bool) ), this, SLOT( togglePlaybackMode() ) );
    

    
    QObject::connect( _imp->refreshButton, SIGNAL( clicked() ), this, SLOT( refresh() ) );
    QObject::connect( _imp->centerViewerButton, SIGNAL( clicked() ), this, SLOT( centerViewer() ) );
    QObject::connect( _imp->viewerNode,SIGNAL( viewerDisconnected() ),this,SLOT( disconnectViewer() ) );
    QObject::connect( _imp->fpsBox, SIGNAL( valueChanged(double) ), this, SLOT( onSpinboxFpsChanged(double) ) );

    QObject::connect( _imp->viewerNode->getRenderEngine(),SIGNAL( renderFinished(int) ),this,SLOT( onEngineStopped() ) );
    manageSlotsForInfoWidget(0,true);

    QObject::connect( _imp->clipToProjectFormatButton,SIGNAL( clicked(bool) ),this,SLOT( onClipToProjectButtonToggle(bool) ) );
    QObject::connect( _imp->viewsComboBox,SIGNAL( currentIndexChanged(int) ),this,SLOT( showView(int) ) );
    QObject::connect( _imp->enableViewerRoI, SIGNAL( clicked(bool) ), this, SLOT( onEnableViewerRoIButtonToggle(bool) ) );
    QObject::connect( _imp->autoContrast,SIGNAL( clicked(bool) ),this,SLOT( onAutoContrastChanged(bool) ) );
    QObject::connect( _imp->autoConstrastLabel,SIGNAL( clicked(bool) ),this,SLOT( onAutoContrastChanged(bool) ) );
    QObject::connect( _imp->autoConstrastLabel,SIGNAL( clicked(bool) ),_imp->autoContrast,SLOT( setChecked(bool) ) );
    QObject::connect( _imp->renderScaleCombo,SIGNAL( currentIndexChanged(int) ),this,SLOT( onRenderScaleComboIndexChanged(int) ) );
    QObject::connect( _imp->activateRenderScale,SIGNAL( toggled(bool) ),this,SLOT( onRenderScaleButtonClicked(bool) ) );
    
    QObject::connect( _imp->viewerNode, SIGNAL( viewerRenderingStarted() ), this, SLOT( onViewerRenderingStarted() ) );
    QObject::connect( _imp->viewerNode, SIGNAL( viewerRenderingEnded() ), this, SLOT( onViewerRenderingStopped() ) );

    connectToViewerCache();

    for (std::list<NodeGui*>::const_iterator it = existingRotoNodes.begin(); it != existingRotoNodes.end(); ++it) {
        createRotoInterface(*it);
    }
    if ( currentRoto && currentRoto->isSettingsPanelVisible() ) {
        setRotoInterface(currentRoto);
    }

    for (std::list<NodeGui*>::const_iterator it = existingTrackerNodes.begin(); it != existingTrackerNodes.end(); ++it) {
        createTrackerInterface(*it);
    }
    if ( currentTracker && currentTracker->isSettingsPanelVisible() ) {
        setRotoInterface(currentTracker);
    }

    setSizePolicy(QSizePolicy::Ignored, QSizePolicy::Preferred);
    
    _imp->viewerNode->setUiContext(getViewer());

}

void
ViewerTab::onColorSpaceComboBoxChanged(int v)
{
    Natron::ViewerColorSpaceEnum colorspace;

    if (v == 0) {
        colorspace = Natron::eViewerColorSpaceLinear;
    } else if (1) {
        colorspace = Natron::eViewerColorSpaceSRGB;
    } else if (2) {
        colorspace = Natron::eViewerColorSpaceRec709;
    } else {
        assert(false);
    }
    _imp->viewer->setLut( (int)colorspace );
    _imp->viewerNode->onColorSpaceChanged(colorspace);
}

void
ViewerTab::onEnableViewerRoIButtonToggle(bool b)
{
    _imp->enableViewerRoI->setDown(b);
    _imp->viewer->setUserRoIEnabled(b);
}

void
ViewerTab::updateViewsMenu(int count)
{
    int currentIndex = _imp->viewsComboBox->activeIndex();

    _imp->viewsComboBox->clear();
    if (count == 1) {
        _imp->viewsComboBox->hide();
        _imp->viewsComboBox->addItem( tr("Main") );
    } else if (count == 2) {
        _imp->viewsComboBox->show();
        _imp->viewsComboBox->addItem( tr("Left"),QIcon(),QKeySequence(Qt::CTRL + Qt::Key_1) );
        _imp->viewsComboBox->addItem( tr("Right"),QIcon(),QKeySequence(Qt::CTRL + Qt::Key_2) );
    } else {
        _imp->viewsComboBox->show();
        for (int i = 0; i < count; ++i) {
            _imp->viewsComboBox->addItem( QString( tr("View ") ) + QString::number(i + 1),QIcon(),Gui::keySequenceForView(i) );
        }
    }
    if ( ( currentIndex < _imp->viewsComboBox->count() ) && (currentIndex != -1) ) {
        _imp->viewsComboBox->setCurrentIndex(currentIndex);
    } else {
        _imp->viewsComboBox->setCurrentIndex(0);
    }
    _imp->gui->updateViewsActions(count);
}

void
ViewerTab::setCurrentView(int view)
{
    _imp->viewsComboBox->setCurrentIndex(view);
}

int
ViewerTab::getCurrentView() const
{
    QMutexLocker l(&_imp->currentViewMutex);

    return _imp->currentViewIndex;
}

void
ViewerTab::setPlaybackMode(Natron::PlaybackModeEnum mode)
{
    QPixmap pix;
    switch (mode) {
        case Natron::ePlaybackModeLoop:
            appPTR->getIcon(NATRON_PIXMAP_PLAYER_LOOP_MODE, &pix);
            break;
        case Natron::ePlaybackModeBounce:
            appPTR->getIcon(NATRON_PIXMAP_PLAYER_BOUNCE, &pix);
            break;
        case Natron::ePlaybackModeOnce:
            appPTR->getIcon(NATRON_PIXMAP_PLAYER_PLAY_ONCE, &pix);
            break;
        default:
            break;
    }
    {
        QMutexLocker k(&_imp->playbackModeMutex);
        _imp->playbackMode = mode;
    }
    _imp->playbackMode_Button->setIcon(QIcon(pix));
    _imp->viewerNode->getRenderEngine()->setPlaybackMode(mode);

}

Natron::PlaybackModeEnum
ViewerTab::getPlaybackMode() const
{
    QMutexLocker k(&_imp->playbackModeMutex);
    return _imp->playbackMode;
}

void
ViewerTab::togglePlaybackMode()
{
    Natron::PlaybackModeEnum mode = _imp->viewerNode->getRenderEngine()->getPlaybackMode();
    mode = (Natron::PlaybackModeEnum)(((int)mode + 1) % 3);
    QPixmap pix;
    switch (mode) {
        case Natron::ePlaybackModeLoop:
            appPTR->getIcon(NATRON_PIXMAP_PLAYER_LOOP_MODE, &pix);
            break;
        case Natron::ePlaybackModeBounce:
            appPTR->getIcon(NATRON_PIXMAP_PLAYER_BOUNCE, &pix);
            break;
        case Natron::ePlaybackModeOnce:
            appPTR->getIcon(NATRON_PIXMAP_PLAYER_PLAY_ONCE, &pix);
            break;
        default:
            break;
    }
    {
        QMutexLocker k(&_imp->playbackModeMutex);
        _imp->playbackMode = mode;
    }
    _imp->playbackMode_Button->setIcon(QIcon(pix));
    _imp->viewerNode->getRenderEngine()->setPlaybackMode(mode);
}

void
ViewerTab::onClipToProjectButtonToggle(bool b)
{
    _imp->clipToProjectFormatButton->setDown(b);
    _imp->viewer->setClipToDisplayWindow(b);
}


void
ViewerTab::updateZoomComboBox(int value)
{
    assert(value > 0);
    QString str = QString::number(value);
    str.append( QChar('%') );
    str.prepend("  ");
    str.append("  ");
    _imp->zoomCombobox->setCurrentText_no_emit(str);
}

/*In case they're several viewer around, we need to reset the dag and tell it
   explicitly we want to use this viewer and not another one.*/
void
ViewerTab::startPause(bool b)
{
    abortRendering();
    if (b) {
        _imp->gui->getApp()->setLastViewerUsingTimeline(_imp->viewerNode->getNode());
        _imp->play_Forward_Button->setDown(true);
        _imp->play_Forward_Button->setChecked(true);
        if (appPTR->getCurrentSettings()->isAutoTurboEnabled()) {
            _imp->gui->onFreezeUIButtonClicked(true);
        }
        boost::shared_ptr<TimeLine> timeline = _imp->timeLineGui->getTimeline();
        _imp->viewerNode->getRenderEngine()->renderFromCurrentFrame(OutputSchedulerThread::eRenderDirectionForward);
    }
}

void
ViewerTab::abortRendering()
{
    _imp->play_Forward_Button->setDown(false);
    _imp->play_Backward_Button->setDown(false);
    _imp->play_Forward_Button->setChecked(false);
    _imp->play_Backward_Button->setChecked(false);
    if (_imp->gui->isGUIFrozen() && appPTR->getCurrentSettings()->isAutoTurboEnabled()) {
        _imp->gui->onFreezeUIButtonClicked(false);
    }
    ///Abort all viewers because they are all synchronised.
    const std::list<boost::shared_ptr<NodeGui> > & activeNodes = _imp->gui->getNodeGraph()->getAllActiveNodes();

    for (std::list<boost::shared_ptr<NodeGui> >::const_iterator it = activeNodes.begin(); it != activeNodes.end(); ++it) {
        ViewerInstance* isViewer = dynamic_cast<ViewerInstance*>( (*it)->getNode()->getLiveInstance() );
        if (isViewer) {
            isViewer->getRenderEngine()->abortRendering(true);
        }
    }
}

void
ViewerTab::onEngineStopped()
{
    if (!_imp->gui) {
        return;
    }
    _imp->play_Forward_Button->setDown(false);
    _imp->play_Backward_Button->setDown(false);
    _imp->play_Forward_Button->setChecked(false);
    _imp->play_Backward_Button->setChecked(false);
    if (_imp->gui->isGUIFrozen() && appPTR->getCurrentSettings()->isAutoTurboEnabled()) {
        _imp->gui->onFreezeUIButtonClicked(false);
    }
}

void
ViewerTab::startBackward(bool b)
{
    abortRendering();
    if (b) {
        _imp->gui->getApp()->setLastViewerUsingTimeline(_imp->viewerNode->getNode());
        _imp->play_Backward_Button->setDown(true);
        _imp->play_Backward_Button->setChecked(true);
        if (appPTR->getCurrentSettings()->isAutoTurboEnabled()) {
            _imp->gui->onFreezeUIButtonClicked(true);
        }
        boost::shared_ptr<TimeLine> timeline = _imp->timeLineGui->getTimeline();
        _imp->viewerNode->getRenderEngine()->renderFromCurrentFrame(OutputSchedulerThread::eRenderDirectionBackward);

    }
}

void
ViewerTab::seek(SequenceTime time)
{
    _imp->currentFrameBox->setValue(time);
    _imp->timeLineGui->seek(time);
    
}

void
ViewerTab::previousFrame()
{
    int prevFrame = _imp->timeLineGui->currentFrame() -1 ;
    if (prevFrame  < _imp->timeLineGui->leftBound()) {
        prevFrame = _imp->timeLineGui->rightBound();
    }
    seek(prevFrame);
}

void
ViewerTab::nextFrame()
{
    int nextFrame = _imp->timeLineGui->currentFrame() + 1;
    if (nextFrame  > _imp->timeLineGui->rightBound()) {
        nextFrame = _imp->timeLineGui->leftBound();
    }
    seek(nextFrame);
}

void
ViewerTab::previousIncrement()
{
    seek( _imp->timeLineGui->currentFrame() - _imp->incrementSpinBox->value() );
}

void
ViewerTab::nextIncrement()
{
    seek( _imp->timeLineGui->currentFrame() + _imp->incrementSpinBox->value() );
}

void
ViewerTab::firstFrame()
{
    seek( _imp->timeLineGui->leftBound() );
}

void
ViewerTab::lastFrame()
{
    seek( _imp->timeLineGui->rightBound() );
}

void
ViewerTab::onTimeLineTimeChanged(SequenceTime time,
                                 int /*reason*/)
{
    if (!_imp->gui) {
        return;
    }
    _imp->currentFrameBox->setValue(time);
    
    if (_imp->timeLineGui->getTimeline() != _imp->gui->getApp()->getTimeLine()) {
        _imp->viewerNode->renderCurrentFrame(true);
    }
}

void
ViewerTab::onCurrentTimeSpinBoxChanged(double time)
{
    _imp->timeLineGui->seek(time);
}

void
ViewerTab::centerViewer()
{
    _imp->viewer->fitImageToFormat();
    if ( _imp->viewer->displayingImage() ) {
        _imp->viewerNode->renderCurrentFrame(false);
    } else {
        _imp->viewer->updateGL();
    }
}

void
ViewerTab::refresh()
{
    _imp->viewerNode->forceFullComputationOnNextFrame();
    _imp->viewerNode->renderCurrentFrame(false);
}

ViewerTab::~ViewerTab()
{
    if (_imp->gui) {
        if (_imp->viewerNode) {
            _imp->viewerNode->invalidateUiContext();
        }
        if ( _imp->app && !_imp->app->isClosing() && (_imp->gui->getLastSelectedViewer() == this) ) {
            assert(_imp->gui);
            _imp->gui->setLastSelectedViewer(NULL);
        }
    }
    for (std::map<NodeGui*,RotoGui*>::iterator it = _imp->rotoNodes.begin(); it != _imp->rotoNodes.end(); ++it) {
        delete it->second;
    }
    for (std::map<NodeGui*,TrackerGui*>::iterator it = _imp->trackerNodes.begin(); it != _imp->trackerNodes.end(); ++it) {
        delete it->second;
    }
}

void
ViewerTab::keyPressEvent(QKeyEvent* e)
{
    Qt::KeyboardModifiers modifiers = e->modifiers();
    Qt::Key key = (Qt::Key)e->key();

    if ( isKeybind(kShortcutGroupGlobal, kShortcutIDActionShowPaneFullScreen, modifiers, key) ) { //< this shortcut is global
        if ( parentWidget() ) {
            QKeyEvent* ev = new QKeyEvent(QEvent::KeyPress,key, modifiers);
            QCoreApplication::postEvent(parentWidget(),ev);
        }
    } else if ( isKeybind(kShortcutGroupViewer, kShortcutIDActionLuminance, modifiers, key) ) {
        int currentIndex = _imp->viewerChannels->activeIndex();
        if (currentIndex == 0) {
            _imp->viewerChannels->setCurrentIndex(1);
        } else {
            _imp->viewerChannels->setCurrentIndex(0);
        }
    } else if ( isKeybind(kShortcutGroupViewer, kShortcutIDActionR, modifiers, key) ) {
        int currentIndex = _imp->viewerChannels->activeIndex();
        if (currentIndex == 2) {
            _imp->viewerChannels->setCurrentIndex(1);
        } else {
            _imp->viewerChannels->setCurrentIndex(2);
        }
    } else if ( isKeybind(kShortcutGroupViewer, kShortcutIDActionG, modifiers, key) ) {
        int currentIndex = _imp->viewerChannels->activeIndex();
        if (currentIndex == 3) {
            _imp->viewerChannels->setCurrentIndex(1);
        } else {
            _imp->viewerChannels->setCurrentIndex(3);
        }
    } else if ( isKeybind(kShortcutGroupViewer, kShortcutIDActionB, modifiers, key) ) {
        int currentIndex = _imp->viewerChannels->activeIndex();
        if (currentIndex == 4) {
            _imp->viewerChannels->setCurrentIndex(1);
        } else {
            _imp->viewerChannels->setCurrentIndex(4);
        }
    } else if ( isKeybind(kShortcutGroupViewer, kShortcutIDActionA, modifiers, key) ) {
        int currentIndex = _imp->viewerChannels->activeIndex();
        if (currentIndex == 5) {
            _imp->viewerChannels->setCurrentIndex(1);
        } else {
            _imp->viewerChannels->setCurrentIndex(5);
        }
    } else if ( isKeybind(kShortcutGroupPlayer, kShortcutIDActionPlayerPrevious, modifiers, key) ) {
        previousFrame();
    } else if ( isKeybind(kShortcutGroupPlayer, kShortcutIDActionPlayerBackward, modifiers, key) ) {
        startBackward( !_imp->play_Backward_Button->isDown() );
    } else if ( isKeybind(kShortcutGroupPlayer, kShortcutIDActionPlayerStop, modifiers, key) ) {
        abortRendering();
    } else if ( isKeybind(kShortcutGroupPlayer, kShortcutIDActionPlayerForward, modifiers, key) ) {
        startPause( !_imp->play_Forward_Button->isDown() );
    } else if ( isKeybind(kShortcutGroupPlayer, kShortcutIDActionPlayerNext, modifiers, key) ) {
        nextFrame();
    } else if ( isKeybind(kShortcutGroupPlayer, kShortcutIDActionPlayerPrevIncr, modifiers, key) ) {
        //prev incr
        previousIncrement();
    } else if ( isKeybind(kShortcutGroupPlayer, kShortcutIDActionPlayerNextIncr, modifiers, key) ) {
        //next incr
        nextIncrement();
    } else if ( isKeybind(kShortcutGroupPlayer, kShortcutIDActionPlayerFirst, modifiers, key) ) {
        //first frame
        firstFrame();
    } else if ( isKeybind(kShortcutGroupPlayer, kShortcutIDActionPlayerLast, modifiers, key) ) {
        //last frame
        lastFrame();
    } else if ( isKeybind(kShortcutGroupPlayer, kShortcutIDActionPlayerPrevKF, modifiers, key) ) {
        //prev key
        _imp->app->getTimeLine()->goToPreviousKeyframe();
    } else if ( isKeybind(kShortcutGroupPlayer, kShortcutIDActionPlayerNextKF, modifiers, key) ) {
        //next key
        _imp->app->getTimeLine()->goToNextKeyframe();
    } else if ( isKeybind(kShortcutGroupViewer, kShortcutIDActionFitViewer, modifiers, key) ) {
        centerViewer();
    } else if ( isKeybind(kShortcutGroupViewer, kShortcutIDActionClipEnabled, modifiers, key) ) {
        onClipToProjectButtonToggle( !_imp->clipToProjectFormatButton->isDown() );
    } else if ( isKeybind(kShortcutGroupViewer, kShortcutIDActionRefresh, modifiers, key) ) {
        refresh();
    } else if ( isKeybind(kShortcutGroupViewer, kShortcutIDActionROIEnabled, modifiers, key) ) {
        onEnableViewerRoIButtonToggle( !_imp->enableViewerRoI->isDown() );
    } else if ( isKeybind(kShortcutGroupViewer, kShortcutIDActionProxyEnabled, modifiers, key) ) {
        onRenderScaleButtonClicked(!_imp->renderScaleActive);
    } else if ( isKeybind(kShortcutGroupViewer, kShortcutIDActionProxyLevel2, modifiers, key) ) {
        _imp->renderScaleCombo->setCurrentIndex(0);
    } else if ( isKeybind(kShortcutGroupViewer, kShortcutIDActionProxyLevel4, modifiers, key) ) {
        _imp->renderScaleCombo->setCurrentIndex(1);
    } else if ( isKeybind(kShortcutGroupViewer, kShortcutIDActionProxyLevel8, modifiers, key) ) {
        _imp->renderScaleCombo->setCurrentIndex(2);
    } else if ( isKeybind(kShortcutGroupViewer, kShortcutIDActionProxyLevel16, modifiers, key) ) {
        _imp->renderScaleCombo->setCurrentIndex(3);
    } else if ( isKeybind(kShortcutGroupViewer, kShortcutIDActionProxyLevel32, modifiers, key) ) {
        _imp->renderScaleCombo->setCurrentIndex(4);
    } else if (isKeybind(kShortcutGroupViewer, kShortcutIDActionZoomLevel100, modifiers, key) ) {
        _imp->viewer->zoomSlot(100);
        _imp->zoomCombobox->setCurrentIndex_no_emit(4);
    }
} // keyPressEvent


void
ViewerTab::onGainSliderChanged(double v)
{
    _imp->viewer->setGain(v);
    _imp->viewerNode->onGainChanged(v);
}

void
ViewerTab::onViewerChannelsChanged(int i)
{
    Natron::DisplayChannelsEnum channels;

    switch (i) {
    case 0:
        channels = Natron::eDisplayChannelsY;
        break;
    case 1:
        channels = Natron::eDisplayChannelsRGB;
        break;
    case 2:
        channels = Natron::eDisplayChannelsR;
        break;
    case 3:
        channels = Natron::eDisplayChannelsG;
        break;
    case 4:
        channels = Natron::eDisplayChannelsB;
        break;
    case 5:
        channels = Natron::eDisplayChannelsA;
        break;
    default:
        channels = Natron::eDisplayChannelsRGB;
        break;
    }
    _imp->viewerNode->setDisplayChannels(channels);
}

bool
ViewerTab::eventFilter(QObject *target,
                       QEvent* e)
{
    if (e->type() == QEvent::MouseButtonPress) {
        if (_imp->gui && _imp->app) {
            boost::shared_ptr<NodeGuiI> gui_i = _imp->viewerNode->getNode()->getNodeGui();
            assert(gui_i);
            boost::shared_ptr<NodeGui> gui = boost::dynamic_pointer_cast<NodeGui>(gui_i);
            _imp->gui->selectNode(gui);
        }
    }

    return QWidget::eventFilter(target, e);
}

void
ViewerTab::disconnectViewer()
{
    _imp->viewer->disconnectViewer();
}

QSize
ViewerTab::minimumSizeHint() const
{
    if (!_imp->playerButtonsContainer->isVisible()) {
        return QSize(500,200);
    }
    return QWidget::minimumSizeHint();
}

QSize
ViewerTab::sizeHint() const
{
    if (!_imp->playerButtonsContainer->isVisible()) {
        return QSize(500,200);
    }

    return QWidget::sizeHint();
}

void
ViewerTab::showView(int view)
{
    {
        QMutexLocker l(&_imp->currentViewMutex);
        
        _imp->currentViewIndex = view;
    }
    abortRendering();
    _imp->viewerNode->renderCurrentFrame(true);
}

#ifdef NATRON_TRANSFORM_AFFECTS_OVERLAYS
//OpenGL is column-major for matrixes
static void transformToOpenGLMatrix(const Transform::Matrix3x3& mat,GLdouble* oglMat)
{
    oglMat[0] = mat.a; oglMat[4] = mat.b; oglMat[8]  = mat.c; oglMat[12] = 0;
    oglMat[1] = mat.d; oglMat[5] = mat.e; oglMat[9]  = mat.f; oglMat[13] = 0;
    oglMat[2] = mat.g; oglMat[6] = mat.h; oglMat[10] = mat.i; oglMat[14] = 0;
    oglMat[3] = 0;     oglMat[7] = 0;     oglMat[11] = 0;     oglMat[15] = 1;
}
#endif

void
ViewerTab::drawOverlays(double scaleX,
                        double scaleY) const
{

    if ( !_imp->app || !_imp->viewer ||  _imp->app->isClosing() || isFileDialogViewer() || _imp->gui->isGUIFrozen()) {
        return;
    }
    
#ifdef NATRON_TRANSFORM_AFFECTS_OVERLAYS
    int time = _imp->app->getTimeLine()->currentFrame();
    int view = getCurrentView();
#endif
    
    std::list<boost::shared_ptr<Natron::Node> >  nodes;
    getGui()->getNodesEntitledForOverlays(nodes);
    
    ///Draw overlays in reverse order of appearance so that the first (top) panel is drawn on top of everything else
    for (std::list<boost::shared_ptr<Natron::Node> >::reverse_iterator it = nodes.rbegin(); it != nodes.rend(); ++it) {
        
#ifdef NATRON_TRANSFORM_AFFECTS_OVERLAYS
        Transform::Matrix3x3 mat(1,0,0,0,1,0,0,0,1);
        bool ok;
        _imp->getOverlayTransform(time, view, *it, getInternalNode(), &mat, &ok);
        if (ok) {
            //Ok we've got a transform here, apply it to the OpenGL model view matrix
            
            GLdouble oglMat[16];
            transformToOpenGLMatrix(mat,oglMat);
            glPushMatrix();
            glMultMatrixd(oglMat);
        }
#endif
        
        if (_imp->currentRoto.first && (*it) == _imp->currentRoto.first->getNode()) {
            if ( _imp->currentRoto.second && _imp->currentRoto.first->isSettingsPanelVisible() ) {
                _imp->currentRoto.second->drawOverlays(scaleX, scaleY);
            }
        } else if (_imp->currentTracker.first && (*it) == _imp->currentTracker.first->getNode()) {
            if ( _imp->currentTracker.second && _imp->currentTracker.first->isSettingsPanelVisible() ) {
                _imp->currentTracker.second->drawOverlays(scaleX, scaleY);
            }
        } else {
            
            Natron::EffectInstance* effect = (*it)->getLiveInstance();
            assert(effect);
            effect->setCurrentViewportForOverlays(_imp->viewer);
            effect->drawOverlay_public(scaleX,scaleY);
        }
#ifdef NATRON_TRANSFORM_AFFECTS_OVERLAYS
        if (ok) {
            glPopMatrix();
        }
#endif
    }
}

bool
ViewerTab::notifyOverlaysPenDown_internal(const boost::shared_ptr<Natron::Node>& node, double scaleX, double scaleY, const QPointF & viewportPos, const QPointF & pos, QMouseEvent* e)
{
    if (_imp->currentRoto.first && node == _imp->currentRoto.first->getNode()) {
        if ( _imp->currentRoto.second && _imp->currentRoto.first->isSettingsPanelVisible() ) {
            if ( _imp->currentRoto.second->penDown(scaleX, scaleY,viewportPos,pos,e) ) {
                _imp->lastOverlayNode = node;
                return true;
            }
        }
    } else if (_imp->currentTracker.first && node == _imp->currentTracker.first->getNode()) {
        if ( _imp->currentTracker.second && _imp->currentTracker.first->isSettingsPanelVisible() ) {
            if ( _imp->currentTracker.second->penDown(scaleX, scaleY,viewportPos,pos,e) ) {
                _imp->lastOverlayNode = node;
                return true;
            }
        }
    } else {
        
        Natron::EffectInstance* effect = node->getLiveInstance();
        assert(effect);
        effect->setCurrentViewportForOverlays(_imp->viewer);
        bool didSmthing = effect->onOverlayPenDown_public(scaleX,scaleY,viewportPos, pos);
        if (didSmthing) {
            //http://openfx.sourceforge.net/Documentation/1.3/ofxProgrammingReference.html
            // if the instance returns kOfxStatOK, the host should not pass the pen motion
            
            // to any other interactive object it may own that shares the same view.
            _imp->lastOverlayNode = node;
            return true;
        }
    }
    return false;
}

bool
ViewerTab::notifyOverlaysPenDown(double scaleX,
                                 double scaleY,
                                 const QPointF & viewportPos,
                                 const QPointF & pos,
                                 QMouseEvent* e)
{

    if ( !_imp->app || _imp->app->isClosing() ) {
        return false;
    }

    std::list<boost::shared_ptr<Natron::Node> >  nodes;
    getGui()->getNodesEntitledForOverlays(nodes);
    
    
    boost::shared_ptr<Natron::Node> lastOverlay = _imp->lastOverlayNode.lock();
    if (lastOverlay) {
        for (std::list<boost::shared_ptr<Natron::Node> >::iterator it = nodes.begin(); it != nodes.end(); ++it) {
            if (*it == lastOverlay) {
                
                if (notifyOverlaysPenDown_internal(*it, scaleX, scaleY, viewportPos, pos, e)) {
                    return true;
                } else {
                    nodes.erase(it);
                    break;
                }
            }
        }
    }
    
    for (std::list<boost::shared_ptr<Natron::Node> >::reverse_iterator it = nodes.rbegin(); it != nodes.rend(); ++it) {
        if (notifyOverlaysPenDown_internal(*it, scaleX, scaleY, viewportPos, pos, e)) {
            return true;
        }
    }

    return false;
}


bool
ViewerTab::notifyOverlaysPenDoubleClick(double scaleX,
                                        double scaleY,
                                        const QPointF & viewportPos,
                                        const QPointF & pos,
                                        QMouseEvent* e)
{
    if ( !_imp->app || _imp->app->isClosing() ) {
        return false;
    }

    if ( _imp->currentRoto.second && _imp->currentRoto.first->isSettingsPanelVisible() ) {
        if ( _imp->currentRoto.second->penDoubleClicked(scaleX, scaleY, viewportPos, pos, e) ) {
            _imp->lastOverlayNode = _imp->currentRoto.first->getNode();
            return true;
        }
    }

    if ( _imp->currentTracker.second && _imp->currentTracker.first->isSettingsPanelVisible() ) {
        if ( _imp->currentTracker.second->penDoubleClicked(scaleX, scaleY, viewportPos, pos, e) ) {
            _imp->lastOverlayNode = _imp->currentRoto.first->getNode();
            return true;
        }
    }

    return false;
}

bool
ViewerTab::notifyOverlaysPenMotion_internal(const boost::shared_ptr<Natron::Node>& node,double scaleX, double scaleY, const QPointF & viewportPos, const QPointF & pos, QMouseEvent* e)
{
    if (_imp->currentRoto.first && node == _imp->currentRoto.first->getNode()) {
        if ( _imp->currentRoto.second && _imp->currentRoto.first->isSettingsPanelVisible() ) {
            if ( _imp->currentRoto.second->penMotion(scaleX, scaleY, viewportPos, pos, e) ) {
                _imp->lastOverlayNode = node;
                return true;
            }
        }
    } else if (_imp->currentTracker.first && node == _imp->currentTracker.first->getNode()) {
        if ( _imp->currentTracker.second && _imp->currentTracker.first->isSettingsPanelVisible() ) {
            if ( _imp->currentTracker.second->penMotion(scaleX, scaleY, viewportPos, pos, e) ) {
                _imp->lastOverlayNode = node;
                return true;
            }
        }
    } else {
        
        Natron::EffectInstance* effect = node->getLiveInstance();
        assert(effect);
        effect->setCurrentViewportForOverlays(_imp->viewer);
        bool didSmthing = effect->onOverlayPenMotion_public(scaleX,scaleY,viewportPos, pos);
        if (didSmthing) {
            //http://openfx.sourceforge.net/Documentation/1.3/ofxProgrammingReference.html
            // if the instance returns kOfxStatOK, the host should not pass the pen motion
            
            // to any other interactive object it may own that shares the same view.
            _imp->lastOverlayNode = node;
            return true;
        }
    }
    return false;
}

bool
ViewerTab::notifyOverlaysPenMotion(double scaleX,
                                   double scaleY,
                                   const QPointF & viewportPos,
                                   const QPointF & pos,
                                   QMouseEvent* e)
{
    bool didSomething = false;

    if ( !_imp->app || _imp->app->isClosing() ) {
        return false;
    }
    
    std::list<boost::shared_ptr<Natron::Node> >  nodes;
    getGui()->getNodesEntitledForOverlays(nodes);
    
    
    boost::shared_ptr<Natron::Node> lastOverlay = _imp->lastOverlayNode.lock();
    if (lastOverlay) {
        for (std::list<boost::shared_ptr<Natron::Node> >::iterator it = nodes.begin(); it != nodes.end(); ++it) {
            if (*it == lastOverlay) {
                if (notifyOverlaysPenMotion_internal(*it, scaleX, scaleY, viewportPos, pos, e)) {
                    return true;
                } else {
                    nodes.erase(it);
                    break;
                }
            }
        }
    }

    
    for (std::list<boost::shared_ptr<Natron::Node> >::reverse_iterator it = nodes.rbegin(); it != nodes.rend(); ++it) {
        if (notifyOverlaysPenMotion_internal(*it, scaleX, scaleY, viewportPos, pos, e)) {
            return true;
        }
    }

   

   

    return didSomething;
}

bool
ViewerTab::notifyOverlaysPenUp(double scaleX,
                               double scaleY,
                               const QPointF & viewportPos,
                               const QPointF & pos,
                               QMouseEvent* e)
{
    bool didSomething = false;

    if ( !_imp->app || _imp->app->isClosing() ) {
        return false;
    }
    
    _imp->lastOverlayNode.reset();
    
    std::list<boost::shared_ptr<Natron::Node> >  nodes;
    getGui()->getNodesEntitledForOverlays(nodes);
    for (std::list<boost::shared_ptr<Natron::Node> >::const_iterator it = nodes.begin(); it != nodes.end(); ++it) {
        
        if (_imp->currentRoto.first && (*it) == _imp->currentRoto.first->getNode()) {
            
            if ( _imp->currentRoto.second && _imp->currentRoto.first->isSettingsPanelVisible() ) {
                didSomething |= _imp->currentRoto.second->penUp(scaleX, scaleY, viewportPos, pos, e);
            }
        }
        if (_imp->currentTracker.first && (*it) == _imp->currentTracker.first->getNode()) {
            if ( _imp->currentTracker.second && _imp->currentTracker.first->isSettingsPanelVisible() ) {
                didSomething |=  _imp->currentTracker.second->penUp(scaleX, scaleY, viewportPos, pos, e)  ;
            }
        }
        
        Natron::EffectInstance* effect = (*it)->getLiveInstance();
        assert(effect);
        effect->setCurrentViewportForOverlays(_imp->viewer);
        didSomething |= effect->onOverlayPenUp_public(scaleX,scaleY,viewportPos, pos);
        
        
    }

   

    

    return didSomething;
}

bool
ViewerTab::notifyOverlaysKeyDown_internal(const boost::shared_ptr<Natron::Node>& node,double scaleX,double scaleY,QKeyEvent* e,
                                          Natron::Key k,
                                          Natron::KeyboardModifiers km)
{
    if (_imp->currentRoto.first && node == _imp->currentRoto.first->getNode()) {
        
        if ( _imp->currentRoto.second && _imp->currentRoto.first->isSettingsPanelVisible() ) {
            if ( _imp->currentRoto.second->keyDown(scaleX, scaleY, e) ) {
                _imp->lastOverlayNode = node;
                return true;
            }
        }
    } else if (_imp->currentTracker.first && node == _imp->currentTracker.first->getNode()) {
        if ( _imp->currentTracker.second && _imp->currentTracker.first->isSettingsPanelVisible() ) {
            if ( _imp->currentTracker.second->keyDown(scaleX, scaleY, e) ) {
                _imp->lastOverlayNode = node;
                return true;
            }
        }
        
    } else {
        
        Natron::EffectInstance* effect = node->getLiveInstance();
        assert(effect);
        effect->setCurrentViewportForOverlays(_imp->viewer);
        bool didSmthing = effect->onOverlayKeyDown_public(scaleX,scaleY,k,km);
        if (didSmthing) {
            //http://openfx.sourceforge.net/Documentation/1.3/ofxProgrammingReference.html
            // if the instance returns kOfxStatOK, the host should not pass the pen motion
            
            // to any other interactive object it may own that shares the same view.
            _imp->lastOverlayNode = node;
            return true;
        }
    }
    return false;
}

bool
ViewerTab::notifyOverlaysKeyDown(double scaleX,
                                 double scaleY,
                                 QKeyEvent* e)
{
    bool didSomething = false;

    if ( !_imp->app || _imp->app->isClosing() ) {
        return false;
    }

    Natron::Key natronKey = QtEnumConvert::fromQtKey( (Qt::Key)e->key() );
    Natron::KeyboardModifiers natronMod = QtEnumConvert::fromQtModifiers( e->modifiers() );
    
    std::list<boost::shared_ptr<Natron::Node> >  nodes;
    getGui()->getNodesEntitledForOverlays(nodes);
    
    boost::shared_ptr<Natron::Node> lastOverlay = _imp->lastOverlayNode.lock();
    if (lastOverlay) {
        for (std::list<boost::shared_ptr<Natron::Node> >::iterator it = nodes.begin(); it != nodes.end(); ++it) {
            if (*it == lastOverlay) {
                if (notifyOverlaysKeyDown_internal(*it, scaleX, scaleY, e, natronKey, natronMod)) {
                    return true;
                } else {
                    nodes.erase(it);
                    break;
                }
            }
        }
    }

    
    for (std::list<boost::shared_ptr<Natron::Node> >::reverse_iterator it = nodes.rbegin();
         it != nodes.rend();
         ++it) {
        if (notifyOverlaysKeyDown_internal(*it, scaleX, scaleY, e, natronKey, natronMod)) {
            return true;
        }
    }


    return didSomething;
}

bool
ViewerTab::notifyOverlaysKeyUp(double scaleX,
                               double scaleY,
                               QKeyEvent* e)
{
    bool didSomething = false;

    if ( !_imp->app || _imp->app->isClosing() ) {
        return false;
    }
    
    _imp->lastOverlayNode.reset();


    std::list<boost::shared_ptr<Natron::Node> >  nodes;
    getGui()->getNodesEntitledForOverlays(nodes);
    for (std::list<boost::shared_ptr<Natron::Node> >::const_iterator it = nodes.begin(); it != nodes.end(); ++it) {
        Natron::EffectInstance* effect = (*it)->getLiveInstance();
        assert(effect);
        
        if (_imp->currentRoto.first && (*it) == _imp->currentRoto.first->getNode()) {
            if ( _imp->currentRoto.second && _imp->currentRoto.first->isSettingsPanelVisible() ) {
                didSomething |= _imp->currentRoto.second->keyUp(scaleX, scaleY, e);
            }
        }
        if (_imp->currentTracker.first && (*it) == _imp->currentTracker.first->getNode()) {
            if ( _imp->currentTracker.second && _imp->currentTracker.first->isSettingsPanelVisible() ) {
                didSomething |= _imp->currentTracker.second->keyUp(scaleX, scaleY, e);
            }
        }
        
        effect->setCurrentViewportForOverlays(_imp->viewer);
        didSomething |= effect->onOverlayKeyUp_public( scaleX,scaleY,
                                            QtEnumConvert::fromQtKey( (Qt::Key)e->key() ),QtEnumConvert::fromQtModifiers( e->modifiers() ) );
        
    }
    
   

    

    return didSomething;
}

bool
ViewerTab::notifyOverlaysKeyRepeat_internal(const boost::shared_ptr<Natron::Node>& node,double scaleX,double scaleY,QKeyEvent* e,Natron::Key k,
                                      Natron::KeyboardModifiers km)
{
    if (_imp->currentRoto.first && node == _imp->currentRoto.first->getNode()) {
        
        if ( _imp->currentRoto.second && _imp->currentRoto.first->isSettingsPanelVisible() ) {
            if ( _imp->currentRoto.second->keyRepeat(scaleX, scaleY, e) ) {
                _imp->lastOverlayNode = node;
                return true;
            }
        }
    } else {
        //if (_imp->currentTracker.second && _imp->currentTracker.first->isSettingsPanelVisible()) {
        //    if (_imp->currentTracker.second->loseFocus(scaleX, scaleY,e)) {
        //        return true;
        //    }
        //}
        Natron::EffectInstance* effect = node->getLiveInstance();
        assert(effect);
        effect->setCurrentViewportForOverlays(_imp->viewer);
        bool didSmthing = effect->onOverlayKeyRepeat_public( scaleX,scaleY,k,km);
        if (didSmthing) {
            //http://openfx.sourceforge.net/Documentation/1.3/ofxProgrammingReference.html
            // if the instance returns kOfxStatOK, the host should not pass the pen motion
            
            // to any other interactive object it may own that shares the same view.
            _imp->lastOverlayNode = node;
            return true;
        }
    }
    return false;
}

bool
ViewerTab::notifyOverlaysKeyRepeat(double scaleX,
                                   double scaleY,
                                   QKeyEvent* e)
{
    if ( !_imp->app || _imp->app->isClosing() ) {
        return false;
    }
    
    Natron::Key natronKey = QtEnumConvert::fromQtKey( (Qt::Key)e->key() );
    Natron::KeyboardModifiers natronMod = QtEnumConvert::fromQtModifiers( e->modifiers() );
    
    std::list<boost::shared_ptr<Natron::Node> >  nodes;
    getGui()->getNodesEntitledForOverlays(nodes);
    
    boost::shared_ptr<Natron::Node> lastOverlay = _imp->lastOverlayNode.lock();
    if (lastOverlay) {
        for (std::list<boost::shared_ptr<Natron::Node> >::iterator it = nodes.begin(); it != nodes.end(); ++it) {
            if (*it == lastOverlay) {
                if (notifyOverlaysKeyRepeat_internal(*it, scaleX, scaleY, e, natronKey, natronMod)) {
                    return true;
                } else {
                    nodes.erase(it);
                    break;
                }
            }
        }
    }
    

    
    for (std::list<boost::shared_ptr<Natron::Node> >::reverse_iterator it = nodes.rbegin(); it != nodes.rend(); ++it) {
        if (notifyOverlaysKeyRepeat_internal(*it, scaleX, scaleY, e, natronKey, natronMod)) {
            return true;
        }
    }

   


    return false;
}

bool
ViewerTab::notifyOverlaysFocusGained(double scaleX,
                                     double scaleY)
{
    if ( !_imp->app || _imp->app->isClosing() ) {
        return false;
    }
    bool ret = false;
    std::list<boost::shared_ptr<Natron::Node> >  nodes;
    getGui()->getNodesEntitledForOverlays(nodes);
    for (std::list<boost::shared_ptr<Natron::Node> >::const_iterator it = nodes.begin(); it != nodes.end(); ++it) {
        Natron::EffectInstance* effect = (*it)->getLiveInstance();
        assert(effect);
        
        effect->setCurrentViewportForOverlays(_imp->viewer);
        bool didSmthing = effect->onOverlayFocusGained_public(scaleX,scaleY);
        if (didSmthing) {
            ret = true;
        }
        
    }

    return ret;
}

bool
ViewerTab::notifyOverlaysFocusLost(double scaleX,
                                   double scaleY)
{
    if ( !_imp->app || _imp->app->isClosing() ) {
        return false;
    }
    bool ret = false;
    std::list<boost::shared_ptr<Natron::Node> >  nodes;
    getGui()->getNodesEntitledForOverlays(nodes);
    for (std::list<boost::shared_ptr<Natron::Node> >::const_iterator it = nodes.begin(); it != nodes.end(); ++it) {
        
        
        if (_imp->currentRoto.first && (*it) == _imp->currentRoto.first->getNode()) {
            
            if ( _imp->currentRoto.second && _imp->currentRoto.first->isSettingsPanelVisible() ) {
                _imp->currentRoto.second->focusOut();
            }
        } else if (_imp->currentTracker.first && (*it) == _imp->currentTracker.first->getNode()) {
            if ( _imp->currentTracker.second && _imp->currentTracker.first->isSettingsPanelVisible() ) {
                if ( _imp->currentTracker.second->loseFocus(scaleX, scaleY) ) {
                    return true;
                }
            }
        }
        
        Natron::EffectInstance* effect = (*it)->getLiveInstance();
        assert(effect);
        
        effect->setCurrentViewportForOverlays(_imp->viewer);
        bool didSmthing = effect->onOverlayFocusLost_public(scaleX,scaleY);
        if (didSmthing) {
            ret = true;
        }
    }
    
    


    return ret;
}

bool
ViewerTab::isClippedToProject() const
{
    return _imp->viewer->isClippingImageToProjectWindow();
}

std::string
ViewerTab::getColorSpace() const
{
    Natron::ViewerColorSpaceEnum lut = (Natron::ViewerColorSpaceEnum)_imp->viewerNode->getLutType();

    switch (lut) {
    case Natron::eViewerColorSpaceLinear:

        return "Linear(None)";
        break;
    case Natron::eViewerColorSpaceSRGB:

        return "sRGB";
        break;
    case Natron::eViewerColorSpaceRec709:

        return "Rec.709";
        break;
    default:

        return "";
        break;
    }
}

void
ViewerTab::setUserRoIEnabled(bool b)
{
    onEnableViewerRoIButtonToggle(b);
}

bool
ViewerTab::isAutoContrastEnabled() const
{
    return _imp->viewerNode->isAutoContrastEnabled();
}

void
ViewerTab::setAutoContrastEnabled(bool b)
{
    _imp->autoContrast->setChecked(b);
    _imp->gainSlider->setEnabled(!b);
    _imp->gainBox->setEnabled(!b);
    _imp->viewerNode->onAutoContrastChanged(b,true);
}

void
ViewerTab::setUserRoI(const RectD & r)
{
    _imp->viewer->setUserRoI(r);
}

void
ViewerTab::setClipToProject(bool b)
{
    onClipToProjectButtonToggle(b);
}

void
ViewerTab::setColorSpace(const std::string & colorSpaceName)
{
    int index = _imp->viewerColorSpace->itemIndex( colorSpaceName.c_str() );

    if (index != -1) {
        _imp->viewerColorSpace->setCurrentIndex(index);
    }
}

void
ViewerTab::setGain(double d)
{
    _imp->gainBox->setValue(d);
    _imp->gainSlider->seekScalePosition(d);
    _imp->viewerNode->onGainChanged(d);
}

double
ViewerTab::getGain() const
{
    return _imp->viewerNode->getGain();
}

void
ViewerTab::setMipMapLevel(int level)
{
    if (level > 0) {
        _imp->renderScaleCombo->setCurrentIndex(level - 1);
    }

    _imp->viewerNode->onMipMapLevelChanged(level);
}

int
ViewerTab::getMipMapLevel() const
{
    return _imp->viewerNode->getMipMapLevel();
}

void
ViewerTab::setRenderScaleActivated(bool act)
{
    onRenderScaleButtonClicked(act);
}

bool
ViewerTab::getRenderScaleActivated() const
{
    return _imp->viewerNode->getMipMapLevel() != 0;
}

void
ViewerTab::setZoomOrPannedSinceLastFit(bool enabled)
{
    _imp->viewer->setZoomOrPannedSinceLastFit(enabled);
}

bool
ViewerTab::getZoomOrPannedSinceLastFit() const
{
    return _imp->viewer->getZoomOrPannedSinceLastFit();
}

Natron::DisplayChannelsEnum
ViewerTab::getChannels() const
{
    return _imp->viewerNode->getChannels();
}

std::string
ViewerTab::getChannelsString(Natron::DisplayChannelsEnum c)
{
    switch (c) {
        case Natron::eDisplayChannelsRGB:
            
            return "RGB";
        case Natron::eDisplayChannelsR:
            
            return "R";
        case Natron::eDisplayChannelsG:
            
            return "G";
        case Natron::eDisplayChannelsB:
            
            return "B";
        case Natron::eDisplayChannelsA:
            
            return "A";
        case Natron::eDisplayChannelsY:
            
            return "Luminance";
            break;
        default:
            
            return "";
    }
}

std::string
ViewerTab::getChannelsString() const
{
    Natron::DisplayChannelsEnum c = _imp->viewerNode->getChannels();
    return getChannelsString(c);
}

void
ViewerTab::setChannels(const std::string & channelsStr)
{
    int index = _imp->viewerChannels->itemIndex( channelsStr.c_str() );

    if (index != -1) {
        _imp->viewerChannels->setCurrentIndex(index);
    }
}

ViewerGL*
ViewerTab::getViewer() const
{
    return _imp->viewer;
}

ViewerInstance*
ViewerTab::getInternalNode() const
{
    return _imp->viewerNode;
}

void
ViewerTab::discardInternalNodePointer()
{
    _imp->viewerNode = 0;
}

Gui*
ViewerTab::getGui() const
{
    return _imp->gui;
}


void
ViewerTab::onAutoContrastChanged(bool b)
{
    _imp->gainSlider->setEnabled(!b);
    _imp->gainBox->setEnabled(!b);
    _imp->viewerNode->onAutoContrastChanged(b,b);
    if (!b) {
        _imp->viewerNode->onGainChanged( _imp->gainBox->value() );
    }
}

void
ViewerTab::onRenderScaleComboIndexChanged(int index)
{
    int level;

    if (_imp->renderScaleActive) {
        level = index + 1;
    } else {
        level = 0;
    }
    _imp->viewerNode->onMipMapLevelChanged(level);
}

void
ViewerTab::onRenderScaleButtonClicked(bool checked)
{
    _imp->activateRenderScale->blockSignals(true);
    _imp->renderScaleActive = checked;
    _imp->activateRenderScale->setDown(checked);
    _imp->activateRenderScale->setChecked(checked);
    _imp->activateRenderScale->blockSignals(false);
    onRenderScaleComboIndexChanged( _imp->renderScaleCombo->activeIndex() );
}

void
ViewerTab::setInfoBarResolution(const Format & f)
{
    _imp->infoWidget[0]->setResolution(f);
    _imp->infoWidget[1]->setResolution(f);
}

void
ViewerTab::createTrackerInterface(NodeGui* n)
{
    boost::shared_ptr<MultiInstancePanel> multiPanel = n->getMultiInstancePanel();
    if (!multiPanel) {
        return;
    }
    boost::shared_ptr<TrackerPanel> trackPanel = boost::dynamic_pointer_cast<TrackerPanel>(multiPanel);

    assert(trackPanel);
    TrackerGui* tracker = new TrackerGui(trackPanel,this);
    std::pair<std::map<NodeGui*,TrackerGui*>::iterator,bool> ret = _imp->trackerNodes.insert( std::make_pair(n,tracker) );
    assert(ret.second);
    if (!ret.second) {
        qDebug() << "ViewerTab::createTrackerInterface() failed";
        delete tracker;

        return;
    }
    QObject::connect( n,SIGNAL( settingsPanelClosed(bool) ),this,SLOT( onTrackerNodeGuiSettingsPanelClosed(bool) ) );
    if ( n->isSettingsPanelVisible() ) {
        setTrackerInterface(n);
    } else {
        tracker->getButtonsBar()->hide();
    }
}

void
ViewerTab::setTrackerInterface(NodeGui* n)
{
    assert(n);
    std::map<NodeGui*,TrackerGui*>::iterator it = _imp->trackerNodes.find(n);
    if ( it != _imp->trackerNodes.end() ) {
        if (_imp->currentTracker.first == n) {
            return;
        }

        ///remove any existing tracker gui
        if (_imp->currentTracker.first != NULL) {
            removeTrackerInterface(_imp->currentTracker.first, false,true);
        }

        ///Add the widgets

        ///if there's a current roto add it before it
        int index;
        if (_imp->currentRoto.second) {
            index = _imp->mainLayout->indexOf( _imp->currentRoto.second->getCurrentButtonsBar() );
            assert(index != -1);
        } else {
            index = _imp->mainLayout->indexOf(_imp->viewerContainer);
        }

        assert(index >= 0);
        QWidget* buttonsBar = it->second->getButtonsBar();
        _imp->mainLayout->insertWidget(index,buttonsBar);
        
        {
            QMutexLocker l(&_imp->visibleToolbarsMutex);
            if (_imp->topToolbarVisible) {
                buttonsBar->show();
            }
        }

        _imp->currentTracker.first = n;
        _imp->currentTracker.second = it->second;
        _imp->viewer->redraw();
    }
}

void
ViewerTab::removeTrackerInterface(NodeGui* n,
                                  bool permanently,
                                  bool removeAndDontSetAnother)
{
    std::map<NodeGui*,TrackerGui*>::iterator it = _imp->trackerNodes.find(n);

    if ( it != _imp->trackerNodes.end() ) {
        if (!_imp->gui) {
            if (permanently) {
                delete it->second;
            }

            return;
        }

        if (_imp->currentTracker.first == n) {
            ///Remove the widgets of the current tracker node

            int buttonsBarIndex = _imp->mainLayout->indexOf( _imp->currentTracker.second->getButtonsBar() );
            assert(buttonsBarIndex >= 0);
            QLayoutItem* buttonsBar = _imp->mainLayout->itemAt(buttonsBarIndex);
            assert(buttonsBar);
            _imp->mainLayout->removeItem(buttonsBar);
            buttonsBar->widget()->hide();

            if (!removeAndDontSetAnother) {
                ///If theres another tracker node, set it as the current tracker interface
                std::map<NodeGui*,TrackerGui*>::iterator newTracker = _imp->trackerNodes.end();
                for (std::map<NodeGui*,TrackerGui*>::iterator it2 = _imp->trackerNodes.begin(); it2 != _imp->trackerNodes.end(); ++it2) {
                    if ( (it2->second != it->second) && it2->first->isSettingsPanelVisible() ) {
                        newTracker = it2;
                        break;
                    }
                }

                _imp->currentTracker.first = 0;
                _imp->currentTracker.second = 0;

                if ( newTracker != _imp->trackerNodes.end() ) {
                    setTrackerInterface(newTracker->first);
                }
            }
        }

        if (permanently) {
            delete it->second;
            _imp->trackerNodes.erase(it);
        }
    }
}

void
ViewerTab::createRotoInterface(NodeGui* n)
{
    RotoGui* roto = new RotoGui( n,this,getRotoGuiSharedData(n) );
    QObject::connect( roto,SIGNAL( selectedToolChanged(int) ),_imp->gui,SLOT( onRotoSelectedToolChanged(int) ) );
    std::pair<std::map<NodeGui*,RotoGui*>::iterator,bool> ret = _imp->rotoNodes.insert( std::make_pair(n,roto) );

    assert(ret.second);
    if (!ret.second) {
        qDebug() << "ViewerTab::createRotoInterface() failed";
        delete roto;

        return;
    }
    QObject::connect( n,SIGNAL( settingsPanelClosed(bool) ),this,SLOT( onRotoNodeGuiSettingsPanelClosed(bool) ) );
    if ( n->isSettingsPanelVisible() ) {
        setRotoInterface(n);
    } else {
        roto->getToolBar()->hide();
        roto->getCurrentButtonsBar()->hide();
    }
}

void
ViewerTab::setRotoInterface(NodeGui* n)
{
    assert(n);
    std::map<NodeGui*,RotoGui*>::iterator it = _imp->rotoNodes.find(n);
    if ( it != _imp->rotoNodes.end() ) {
        if (_imp->currentRoto.first == n) {
            return;
        }

        ///remove any existing roto gui
        if (_imp->currentRoto.first != NULL) {
            removeRotoInterface(_imp->currentRoto.first, false,true);
        }

        ///Add the widgets
        QToolBar* toolBar = it->second->getToolBar();
        _imp->viewerLayout->insertWidget(0, toolBar);
        
        {
            QMutexLocker l(&_imp->visibleToolbarsMutex);
            if (_imp->leftToolbarVisible) {
                toolBar->show();
            }
        }

        ///If there's a tracker add it right after the tracker
        int index;
        if (_imp->currentTracker.second) {
            index = _imp->mainLayout->indexOf( _imp->currentTracker.second->getButtonsBar() );
            assert(index != -1);
            ++index;
        } else {
            index = _imp->mainLayout->indexOf(_imp->viewerContainer);
        }
        assert(index >= 0);
        QWidget* buttonsBar = it->second->getCurrentButtonsBar();
        _imp->mainLayout->insertWidget(index,buttonsBar);
        
        {
            QMutexLocker l(&_imp->visibleToolbarsMutex);
            if (_imp->topToolbarVisible) {
                buttonsBar->show();
            }
        }

        QObject::connect( it->second,SIGNAL( roleChanged(int,int) ),this,SLOT( onRotoRoleChanged(int,int) ) );
        _imp->currentRoto.first = n;
        _imp->currentRoto.second = it->second;
        _imp->viewer->redraw();
    }
}

void
ViewerTab::removeRotoInterface(NodeGui* n,
                               bool permanently,
                               bool removeAndDontSetAnother)
{
    std::map<NodeGui*,RotoGui*>::iterator it = _imp->rotoNodes.find(n);

    if ( it != _imp->rotoNodes.end() ) {
        if (_imp->currentRoto.first == n) {
            QObject::disconnect( _imp->currentRoto.second,SIGNAL( roleChanged(int,int) ),this,SLOT( onRotoRoleChanged(int,int) ) );
            ///Remove the widgets of the current roto node
            assert(_imp->viewerLayout->count() > 1);
            QLayoutItem* currentToolBarItem = _imp->viewerLayout->itemAt(0);
            QToolBar* currentToolBar = qobject_cast<QToolBar*>( currentToolBarItem->widget() );
            currentToolBar->hide();
            assert( currentToolBar == _imp->currentRoto.second->getToolBar() );
            _imp->viewerLayout->removeItem(currentToolBarItem);
            int buttonsBarIndex = _imp->mainLayout->indexOf( _imp->currentRoto.second->getCurrentButtonsBar() );
            assert(buttonsBarIndex >= 0);
            QLayoutItem* buttonsBar = _imp->mainLayout->itemAt(buttonsBarIndex);
            assert(buttonsBar);
            _imp->mainLayout->removeItem(buttonsBar);
            buttonsBar->widget()->hide();

            if (!removeAndDontSetAnother) {
                ///If theres another roto node, set it as the current roto interface
                std::map<NodeGui*,RotoGui*>::iterator newRoto = _imp->rotoNodes.end();
                for (std::map<NodeGui*,RotoGui*>::iterator it2 = _imp->rotoNodes.begin(); it2 != _imp->rotoNodes.end(); ++it2) {
                    if ( (it2->second != it->second) && it2->first->isSettingsPanelVisible() ) {
                        newRoto = it2;
                        break;
                    }
                }

                _imp->currentRoto.first = 0;
                _imp->currentRoto.second = 0;

                if ( newRoto != _imp->rotoNodes.end() ) {
                    setRotoInterface(newRoto->first);
                }
            }
        }

        if (permanently) {
            delete it->second;
            _imp->rotoNodes.erase(it);
        }
    }
}

void
ViewerTab::getRotoContext(std::map<NodeGui*,RotoGui*>* rotoNodes,
                          std::pair<NodeGui*,RotoGui*>* currentRoto) const
{
    *rotoNodes = _imp->rotoNodes;
    *currentRoto = _imp->currentRoto;
}

void
ViewerTab::getTrackerContext(std::map<NodeGui*,TrackerGui*>* trackerNodes,
                             std::pair<NodeGui*,TrackerGui*>* currentTracker) const
{
    *trackerNodes = _imp->trackerNodes;
    *currentTracker = _imp->currentTracker;
}

void
ViewerTab::onRotoRoleChanged(int previousRole,
                             int newRole)
{
    RotoGui* roto = qobject_cast<RotoGui*>( sender() );

    if (roto) {
        assert(roto == _imp->currentRoto.second);

        ///Remove the previous buttons bar
        int buttonsBarIndex = _imp->mainLayout->indexOf( _imp->currentRoto.second->getButtonsBar( (RotoGui::RotoRoleEnum)previousRole ) );
        assert(buttonsBarIndex >= 0);
        _imp->mainLayout->removeItem( _imp->mainLayout->itemAt(buttonsBarIndex) );


        ///Set the new buttons bar
        int viewerIndex = _imp->mainLayout->indexOf(_imp->viewerContainer);
        assert(viewerIndex >= 0);
        _imp->mainLayout->insertWidget( viewerIndex, _imp->currentRoto.second->getButtonsBar( (RotoGui::RotoRoleEnum)newRole ) );
    }
}

void
ViewerTab::updateRotoSelectedTool(int tool,
                                  RotoGui* sender)
{
    if ( _imp->currentRoto.second && (_imp->currentRoto.second != sender) ) {
        _imp->currentRoto.second->setCurrentTool( (RotoGui::RotoToolEnum)tool,false );
    }
}

boost::shared_ptr<RotoGuiSharedData>
ViewerTab::getRotoGuiSharedData(NodeGui* node) const
{
    std::map<NodeGui*,RotoGui*>::const_iterator found = _imp->rotoNodes.find(node);

    if ( found == _imp->rotoNodes.end() ) {
        return boost::shared_ptr<RotoGuiSharedData>();
    } else {
        return found->second->getRotoGuiSharedData();
    }
}

void
ViewerTab::onRotoEvaluatedForThisViewer()
{
    _imp->gui->onViewerRotoEvaluated(this);
}

void
ViewerTab::onRotoNodeGuiSettingsPanelClosed(bool closed)
{
    NodeGui* n = qobject_cast<NodeGui*>( sender() );

    if (n) {
        if (closed) {
            removeRotoInterface(n, false,false);
        } else {
            if (n != _imp->currentRoto.first) {
                setRotoInterface(n);
            }
        }
    }
}

void
ViewerTab::onTrackerNodeGuiSettingsPanelClosed(bool closed)
{
    NodeGui* n = qobject_cast<NodeGui*>( sender() );

    if (n) {
        if (closed) {
            removeTrackerInterface(n, false,false);
        } else {
            if (n != _imp->currentTracker.first) {
                setTrackerInterface(n);
            }
        }
    }
}

void
ViewerTab::notifyAppClosing()
{
    _imp->gui = 0;
    _imp->timeLineGui->discardGuiPointer();
    _imp->app = 0;
}

void
ViewerTab::onCompositingOperatorChangedInternal(Natron::ViewerCompositingOperatorEnum oldOp,Natron::ViewerCompositingOperatorEnum newOp)
{
    if ( (oldOp == eViewerCompositingOperatorNone) && (newOp != eViewerCompositingOperatorNone) ) {
        _imp->viewer->resetWipeControls();
    }
    
    _imp->secondInputImage->setEnabled_natron(newOp != eViewerCompositingOperatorNone);

    
    if (newOp == eViewerCompositingOperatorNone || !_imp->secondInputImage->getEnabled_natron()  || _imp->secondInputImage->activeIndex() == 0) {
        manageSlotsForInfoWidget(1, false);
        _imp->infoWidget[1]->hide();
    } else if (newOp != eViewerCompositingOperatorNone) {
        manageSlotsForInfoWidget(1, true);
        _imp->infoWidget[1]->show();
    }
    
    _imp->viewer->updateGL();
}

void
ViewerTab::onCompositingOperatorIndexChanged(int index)
{
    ViewerCompositingOperatorEnum newOp,oldOp;
    {
        QMutexLocker l(&_imp->compOperatorMutex);
        oldOp = _imp->compOperator;
        switch (index) {
        case 0:
            _imp->compOperator = eViewerCompositingOperatorNone;
            _imp->secondInputImage->setEnabled_natron(false);
            manageSlotsForInfoWidget(1, false);
            _imp->infoWidget[1]->hide();
            break;
        case 1:
            _imp->compOperator = eViewerCompositingOperatorOver;
            break;
        case 2:
            _imp->compOperator = eViewerCompositingOperatorUnder;
            break;
        case 3:
            _imp->compOperator = eViewerCompositingOperatorMinus;
            break;
        case 4:
            _imp->compOperator = eViewerCompositingOperatorWipe;
            break;
        default:
            break;
        }
        newOp = _imp->compOperator;
    }

    onCompositingOperatorChangedInternal(oldOp, newOp);
}

void
ViewerTab::setCompositingOperator(Natron::ViewerCompositingOperatorEnum op)
{
    int comboIndex;

    switch (op) {
    case Natron::eViewerCompositingOperatorNone:
        comboIndex = 0;
        break;
    case Natron::eViewerCompositingOperatorOver:
        comboIndex = 1;
        break;
    case Natron::eViewerCompositingOperatorUnder:
        comboIndex = 2;
        break;
    case Natron::eViewerCompositingOperatorMinus:
        comboIndex = 3;
        break;
    case Natron::eViewerCompositingOperatorWipe:
        comboIndex = 4;
        break;
    default:
        break;
    }
    Natron::ViewerCompositingOperatorEnum oldOp;
    {
        QMutexLocker l(&_imp->compOperatorMutex);
        oldOp = _imp->compOperator;
        _imp->compOperator = op;
        
    }
    _imp->compositingOperator->setCurrentIndex_no_emit(comboIndex);
    onCompositingOperatorChangedInternal(oldOp, op);
    
    

}

ViewerCompositingOperatorEnum
ViewerTab::getCompositingOperator() const
{
    QMutexLocker l(&_imp->compOperatorMutex);

    return _imp->compOperator;
}

void
ViewerTab::setInputA(int index)
{
    InputNamesMap::iterator found = _imp->inputNamesMap.find(index);
    if (found == _imp->inputNamesMap.end()) {
        return;
    }
    
    int comboboxIndex = _imp->firstInputImage->itemIndex(found->second.name);
    if (comboboxIndex == -1) {
        return;
    }
    _imp->firstInputImage->setCurrentIndex(comboboxIndex);
    _imp->viewerNode->setInputA(index);
    _imp->viewerNode->renderCurrentFrame(true);
    
}

void
ViewerTab::setInputB(int index)
{
    InputNamesMap::iterator found = _imp->inputNamesMap.find(index);
    if (found == _imp->inputNamesMap.end()) {
        return;
    }
    
    int comboboxIndex = _imp->secondInputImage->itemIndex(found->second.name);
    if (comboboxIndex == -1) {
        return;
    }
    _imp->secondInputImage->setCurrentIndex(comboboxIndex);
    _imp->viewerNode->setInputB(index);
    _imp->viewerNode->renderCurrentFrame(true);
}

///Called when the user change the combobox choice
void
ViewerTab::onFirstInputNameChanged(const QString & text)
{
    int inputIndex = -1;

    for (InputNamesMap::iterator it = _imp->inputNamesMap.begin(); it != _imp->inputNamesMap.end(); ++it) {
        if (it->second.name == text) {
            inputIndex = it->first;
            break;
        }
    }
    _imp->viewerNode->setInputA(inputIndex);
    _imp->viewerNode->renderCurrentFrame(true);
}

///Called when the user change the combobox choice
void
ViewerTab::onSecondInputNameChanged(const QString & text)
{
    int inputIndex = -1;

    for (InputNamesMap::iterator it = _imp->inputNamesMap.begin(); it != _imp->inputNamesMap.end(); ++it) {
        if (it->second.name == text) {
            inputIndex = it->first;
            break;
        }
    }
    _imp->viewerNode->setInputB(inputIndex);
    if (inputIndex == -1) {
        manageSlotsForInfoWidget(1, false);
        //setCompositingOperator(Natron::eViewerCompositingOperatorNone);
        _imp->infoWidget[1]->hide();
    } else {
        if ( !_imp->infoWidget[1]->isVisible() ) {
            _imp->infoWidget[1]->show();
            manageSlotsForInfoWidget(1, true);
            _imp->secondInputImage->setEnabled_natron(true);
            if (_imp->compOperator == Natron::eViewerCompositingOperatorNone) {
                _imp->viewer->resetWipeControls();
                setCompositingOperator(Natron::eViewerCompositingOperatorWipe);
            }
        }
    }
    _imp->viewerNode->renderCurrentFrame(true);
}

///This function is called only when the user changed inputs on the node graph
void
ViewerTab::onActiveInputsChanged()
{
    int activeInputs[2];

    _imp->viewerNode->getActiveInputs(activeInputs[0], activeInputs[1]);
    InputNamesMap::iterator foundA = _imp->inputNamesMap.find(activeInputs[0]);
    if ( foundA != _imp->inputNamesMap.end() ) {
        int indexInA = _imp->firstInputImage->itemIndex(foundA->second.name);
        assert(indexInA != -1);
        _imp->firstInputImage->setCurrentIndex_no_emit(indexInA);
    } else {
        _imp->firstInputImage->setCurrentIndex_no_emit(0);
    }

    Natron::ViewerCompositingOperatorEnum op = getCompositingOperator();
    _imp->secondInputImage->setEnabled_natron(op != Natron::eViewerCompositingOperatorNone);

    InputNamesMap::iterator foundB = _imp->inputNamesMap.find(activeInputs[1]);
    if ( foundB != _imp->inputNamesMap.end() ) {
        int indexInB = _imp->secondInputImage->itemIndex(foundB->second.name);

        assert(indexInB != -1);
        _imp->secondInputImage->setCurrentIndex_no_emit(indexInB);
    } else {
        _imp->secondInputImage->setCurrentIndex_no_emit(0);
    }

    if (op == eViewerCompositingOperatorNone || !_imp->secondInputImage->getEnabled_natron()  || _imp->secondInputImage->activeIndex() == 0) {
        manageSlotsForInfoWidget(1, false);
        _imp->infoWidget[1]->hide();
    } else if (op != eViewerCompositingOperatorNone) {
        manageSlotsForInfoWidget(1, true);
        _imp->infoWidget[1]->show();
    }
    
    bool autoWipe = appPTR->getCurrentSettings()->isAutoWipeEnabled();
    
    /*if ( ( (activeInputs[0] == -1) || (activeInputs[1] == -1) ) //only 1 input is valid
         && ( op != eViewerCompositingOperatorNone) ) {
        //setCompositingOperator(eViewerCompositingOperatorNone);
        _imp->infoWidget[1]->hide();
        manageSlotsForInfoWidget(1, false);
        // _imp->secondInputImage->setEnabled_natron(false);
    }
    else*/ if ( autoWipe && (activeInputs[0] != -1) && (activeInputs[1] != -1) && (activeInputs[0] != activeInputs[1])
                && (op == eViewerCompositingOperatorNone) ) {
        _imp->viewer->resetWipeControls();
        setCompositingOperator(Natron::eViewerCompositingOperatorWipe);
    }
    
}

void
ViewerTab::onClipPreferencesChanged()
{
    //Try to set auto-fps if it is enabled
    if (_imp->fpsLocked) {
        
        int activeInputs[2];
        
        _imp->viewerNode->getActiveInputs(activeInputs[0], activeInputs[1]);
        EffectInstance* input0 = activeInputs[0] != - 1 ? _imp->viewerNode->getInput(activeInputs[0]) : 0;
        if (input0) {
            _imp->fpsBox->setValue(input0->getPreferredFrameRate());
        } else {
            EffectInstance* input1 = activeInputs[1] != - 1 ? _imp->viewerNode->getInput(activeInputs[1]) : 0;
            if (input1) {
                _imp->fpsBox->setValue(input1->getPreferredFrameRate());
            } else {
                _imp->fpsBox->setValue(getGui()->getApp()->getProjectFrameRate());
            }
        }
        onSpinboxFpsChanged(_imp->fpsBox->value());
    }

}

void
ViewerTab::onInputChanged(int inputNb)
{
    ///rebuild the name maps
    EffectInstance* inp = 0;
    std::vector<boost::shared_ptr<Natron::Node> > inputs  = _imp->viewerNode->getNode()->getInputs_mt_safe();
    if (inputNb >= 0 && inputNb < (int)inputs.size()) {
        if (inputs[inputNb]) {
            inp = inputs[inputNb]->getLiveInstance();
        }
    }
    

    if (inp) {
        InputNamesMap::iterator found = _imp->inputNamesMap.find(inputNb);
        if ( found != _imp->inputNamesMap.end() ) {
            const std::string & curInputName = found->second.input->getNode()->getLabel();
            found->second.input = inp;
            int indexInA = _imp->firstInputImage->itemIndex( curInputName.c_str() );
            int indexInB = _imp->secondInputImage->itemIndex( curInputName.c_str() );
            assert(indexInA != -1 && indexInB != -1);
            found->second.name = inp->getNode()->getLabel().c_str();
            _imp->firstInputImage->setItemText(indexInA, found->second.name);
            _imp->secondInputImage->setItemText(indexInB, found->second.name);
        } else {
            InputName inpName;
            inpName.input = inp;
            inpName.name = inp->getNode()->getLabel().c_str();
            _imp->inputNamesMap.insert( std::make_pair(inputNb,inpName) );
            _imp->firstInputImage->addItem(inpName.name);
            _imp->secondInputImage->addItem(inpName.name);
        }
    } else {
        InputNamesMap::iterator found = _imp->inputNamesMap.find(inputNb);

        ///The input has been disconnected
        if ( found != _imp->inputNamesMap.end() ) {
            const std::string & curInputName = found->second.input->getNode()->getLabel();
            _imp->firstInputImage->blockSignals(true);
            _imp->secondInputImage->blockSignals(true);
            _imp->firstInputImage->removeItem( curInputName.c_str() );
            _imp->secondInputImage->removeItem( curInputName.c_str() );
            _imp->firstInputImage->blockSignals(false);
            _imp->secondInputImage->blockSignals(false);
            _imp->inputNamesMap.erase(found);
        }
    }
}

void
ViewerTab::onInputNameChanged(int inputNb,
                              const QString & name)
{
    InputNamesMap::iterator found = _imp->inputNamesMap.find(inputNb);

    assert( found != _imp->inputNamesMap.end() );
    int indexInA = _imp->firstInputImage->itemIndex(found->second.name);
    int indexInB = _imp->secondInputImage->itemIndex(found->second.name);
    assert(indexInA != -1 && indexInB != -1);
    _imp->firstInputImage->setItemText(indexInA, name);
    _imp->secondInputImage->setItemText(indexInB, name);
    found->second.name = name;
}

void
ViewerTab::manageSlotsForInfoWidget(int textureIndex,
                                    bool connect)
{
    RenderEngine* engine = _imp->viewerNode->getRenderEngine();
    assert(engine);
    if (connect) {
        QObject::connect( engine, SIGNAL( fpsChanged(double,double) ), _imp->infoWidget[textureIndex], SLOT( setFps(double,double) ) );
        QObject::connect( engine,SIGNAL( renderFinished(int) ),_imp->infoWidget[textureIndex],SLOT( hideFps() ) );
    } else {
        QObject::disconnect( engine, SIGNAL( fpsChanged(double,double) ), _imp->infoWidget[textureIndex],
                            SLOT( setFps(double,double) ) );
        QObject::disconnect( engine,SIGNAL( renderFinished(int) ),_imp->infoWidget[textureIndex],SLOT( hideFps() ) );
    }
}

void
ViewerTab::setImageFormat(int textureIndex,Natron::ImageComponentsEnum components,Natron::ImageBitDepthEnum depth)
{
    _imp->infoWidget[textureIndex]->setImageFormat(components,depth);
}

void
ViewerTab::onFrameRangeEditingFinished()
{
    QString text = _imp->frameRangeEdit->text();
    ///try to parse the frame range, if failed set it back to what the timeline currently is
    int i = 0;
    QString firstStr;

    while ( i < text.size() && text.at(i).isDigit() ) {
        firstStr.push_back( text.at(i) );
        ++i;
    }

    ///advance the marker to the second digit if any
    while ( i < text.size() && !text.at(i).isDigit() ) {
        ++i;
    }
    
    int curLeft,curRight;
    getTimelineBounds(&curLeft, &curRight);

    bool ok;
    int first = firstStr.toInt(&ok);
    if (!ok) {
        QString text = QString("%1 - %2").arg( curLeft ).arg( curRight );
        _imp->frameRangeEdit->setText(text);
        _imp->frameRangeEdit->adjustSize();

        return;
    }

    if ( i == text.size() ) {
        ///there's no second marker, set the timeline's boundaries to be the same frame
        setTimelineBounds(first, first);
    } else {
        QString secondStr;
        while ( i < text.size() && text.at(i).isDigit() ) {
            secondStr.push_back( text.at(i) );
            ++i;
        }
        int second = secondStr.toInt(&ok);
        if (!ok) {
            ///there's no second marker, set the timeline's boundaries to be the same frame
            setTimelineBounds(first, first);
        } else {
            setTimelineBounds(first, second);
        }
    }
    _imp->frameRangeEdit->adjustSize();
}


void
ViewerTab::onCanSetFPSLabelClicked(bool toggled)
{
    _imp->canEditFpsBox->setChecked(toggled);
    onCanSetFPSClicked(toggled);
}

void
ViewerTab::onCanSetFPSClicked(bool toggled)
{
    _imp->fpsBox->setReadOnly(!toggled);
    {
        QMutexLocker l(&_imp->fpsLockedMutex);
        _imp->fpsLocked = !toggled;
    }

}

void
ViewerTab::setFPSLocked(bool fpsLocked)
{
    _imp->canEditFpsBox->setChecked(!fpsLocked);
    onCanSetFPSClicked(!fpsLocked);
}

void
ViewerTab::onTimelineBoundariesChanged(SequenceTime first,
                                       SequenceTime second)
{
    QString text = QString("%1 - %2").arg(first).arg(second);

    _imp->frameRangeEdit->setText(text);
    _imp->frameRangeEdit->adjustSize();
}


bool
ViewerTab::isFPSLocked() const
{
    QMutexLocker k(&_imp->fpsLockedMutex);
    
    return _imp->fpsLocked;
}

void
ViewerTab::connectToViewerCache()
{
    _imp->timeLineGui->connectSlotsToViewerCache();
}

void
ViewerTab::disconnectFromViewerCache()
{
    _imp->timeLineGui->disconnectSlotsFromViewerCache();
}

void
ViewerTab::clearTimelineCacheLine()
{
    if (_imp->timeLineGui) {
        _imp->timeLineGui->clearCachedFrames();
    }
}

void
ViewerTab::toggleInfobarVisbility()
{
    bool visible;
    {
        QMutexLocker l(&_imp->visibleToolbarsMutex);
        visible = !_imp->infobarVisible;
    }
    setInfobarVisible(visible);
}

void
ViewerTab::togglePlayerVisibility()
{
    bool visible;
    {
        QMutexLocker l(&_imp->visibleToolbarsMutex);
        visible = !_imp->playerVisible;
    }
    setPlayerVisible(visible);
}

void
ViewerTab::toggleTimelineVisibility()
{
    bool visible;
    {
        QMutexLocker l(&_imp->visibleToolbarsMutex);
        visible = !_imp->timelineVisible;
    }
    setTimelineVisible(visible);
}

void
ViewerTab::toggleLeftToolbarVisiblity()
{
    bool visible;
    {
        QMutexLocker l(&_imp->visibleToolbarsMutex);
        visible = !_imp->leftToolbarVisible;
    }
    setLeftToolbarVisible(visible);
}

void
ViewerTab::toggleRightToolbarVisibility()
{
    bool visible;
    {
        QMutexLocker l(&_imp->visibleToolbarsMutex);
        visible =  !_imp->rightToolbarVisible;
    }
    setRightToolbarVisible(visible);
}

void
ViewerTab::toggleTopToolbarVisibility()
{
    bool visible;
    {
        QMutexLocker l(&_imp->visibleToolbarsMutex);
        visible = !_imp->topToolbarVisible;
    }
    setTopToolbarVisible(visible);
}

void
ViewerTab::setLeftToolbarVisible(bool visible)
{
    QMutexLocker l(&_imp->visibleToolbarsMutex);
    _imp->leftToolbarVisible = visible;
    if (_imp->currentRoto.second) {
        _imp->currentRoto.second->getToolBar()->setVisible(_imp->leftToolbarVisible);
    }
}

void
ViewerTab::setRightToolbarVisible(bool visible)
{
    QMutexLocker l(&_imp->visibleToolbarsMutex);
    _imp->rightToolbarVisible = visible;
}

void
ViewerTab::setTopToolbarVisible(bool visible)
{
    QMutexLocker l(&_imp->visibleToolbarsMutex);
    _imp->topToolbarVisible = visible;
    _imp->firstSettingsRow->setVisible(_imp->topToolbarVisible);
    _imp->secondSettingsRow->setVisible(_imp->topToolbarVisible);
    if (_imp->currentRoto.second) {
        _imp->currentRoto.second->getCurrentButtonsBar()->setVisible(_imp->topToolbarVisible);
    }
    if (_imp->currentTracker.second) {
        _imp->currentTracker.second->getButtonsBar()->setVisible(_imp->topToolbarVisible);
    }
}

void
ViewerTab::setPlayerVisible(bool visible)
{
    QMutexLocker l(&_imp->visibleToolbarsMutex);
    _imp->playerVisible = visible;
    _imp->playerButtonsContainer->setVisible(_imp->playerVisible);

}

void
ViewerTab::setTimelineVisible(bool visible)
{
    QMutexLocker l(&_imp->visibleToolbarsMutex);
    _imp->timelineVisible = visible;
    _imp->timeLineGui->setVisible(_imp->timelineVisible);

}

void
ViewerTab::setInfobarVisible(bool visible)
{
    QMutexLocker l(&_imp->visibleToolbarsMutex);
    _imp->infobarVisible = visible;
    for (int i = 0; i < 2; ++i) {
        if (i == 1) {
            int inputIndex = -1;
            
            for (InputNamesMap::iterator it = _imp->inputNamesMap.begin(); it != _imp->inputNamesMap.end(); ++it) {
                if (it->second.name == _imp->secondInputImage->getCurrentIndexText()) {
                    inputIndex = it->first;
                    break;
                }
            }
            if (getCompositingOperator() == eViewerCompositingOperatorNone || inputIndex == -1) {
                continue;
            }
        }
        
        _imp->infoWidget[i]->setVisible(_imp->infobarVisible);
    }

}

void
ViewerTab::showAllToolbars()
{
    if (!isTopToolbarVisible()) {
        toggleTopToolbarVisibility();
    }
    if (!isRightToolbarVisible()) {
        toggleRightToolbarVisibility();
    }
    if (!isLeftToolbarVisible()) {
        toggleLeftToolbarVisiblity();
    }
    if (!isInfobarVisible()) {
        toggleInfobarVisbility();
    }
    if (!isPlayerVisible()) {
        togglePlayerVisibility();
    }
    if (!isTimelineVisible()) {
        toggleTimelineVisibility();
    }
}

void
ViewerTab::hideAllToolbars()
{
    if (isTopToolbarVisible()) {
        toggleTopToolbarVisibility();
    }
    if (isRightToolbarVisible()) {
        toggleRightToolbarVisibility();
    }
    if (isLeftToolbarVisible()) {
        toggleLeftToolbarVisiblity();
    }
    if (isInfobarVisible()) {
        toggleInfobarVisbility();
    }
    if (isPlayerVisible()) {
        togglePlayerVisibility();
    }
    if (isTimelineVisible()) {
        toggleTimelineVisibility();
    }
}

bool
ViewerTab::isInfobarVisible() const
{
    QMutexLocker l(&_imp->visibleToolbarsMutex);
    return _imp->infobarVisible;
}

bool
ViewerTab::isTopToolbarVisible() const
{
    QMutexLocker l(&_imp->visibleToolbarsMutex);
    return _imp->topToolbarVisible;
}

bool
ViewerTab::isPlayerVisible() const
{
    QMutexLocker l(&_imp->visibleToolbarsMutex);
    return _imp->playerVisible;
}

bool
ViewerTab::isTimelineVisible() const
{
    QMutexLocker l(&_imp->visibleToolbarsMutex);
    return _imp->timelineVisible;
}

bool
ViewerTab::isLeftToolbarVisible() const
{
    QMutexLocker l(&_imp->visibleToolbarsMutex);
    return _imp->leftToolbarVisible;
}

bool
ViewerTab::isRightToolbarVisible() const
{
    QMutexLocker l(&_imp->visibleToolbarsMutex);
    return _imp->rightToolbarVisible;
}

void
ViewerTab::setAsFileDialogViewer()
{
    _imp->isFileDialogViewer = true;
}

bool
ViewerTab::isFileDialogViewer() const
{
    return _imp->isFileDialogViewer;
}

void
ViewerTab::setCustomTimeline(const boost::shared_ptr<TimeLine>& timeline)
{
    _imp->timeLineGui->setTimeline(timeline);
    manageTimelineSlot(true,timeline);
}

void
ViewerTab::manageTimelineSlot(bool disconnectPrevious,const boost::shared_ptr<TimeLine>& timeline)
{
    if (disconnectPrevious) {
        boost::shared_ptr<TimeLine> previous = _imp->timeLineGui->getTimeline();
        QObject::disconnect( _imp->nextKeyFrame_Button,SIGNAL( clicked(bool) ),previous.get(), SLOT( goToNextKeyframe() ) );
        QObject::disconnect( _imp->previousKeyFrame_Button,SIGNAL( clicked(bool) ),previous.get(), SLOT( goToPreviousKeyframe() ) );
        QObject::disconnect( previous.get(),SIGNAL( frameChanged(SequenceTime,int) ),
                         this, SLOT( onTimeLineTimeChanged(SequenceTime,int) ) );
        

    }
    
    QObject::connect( _imp->nextKeyFrame_Button,SIGNAL( clicked(bool) ),timeline.get(), SLOT( goToNextKeyframe() ) );
    QObject::connect( _imp->previousKeyFrame_Button,SIGNAL( clicked(bool) ),timeline.get(), SLOT( goToPreviousKeyframe() ) );
    QObject::connect( timeline.get(),SIGNAL( frameChanged(SequenceTime,int) ),
                     this, SLOT( onTimeLineTimeChanged(SequenceTime,int) ) );


}

boost::shared_ptr<TimeLine>
ViewerTab::getTimeLine() const
{
    return _imp->timeLineGui->getTimeline();
}

void
ViewerTab::onVideoEngineStopped()
{
    ///Refresh knobs
    if (_imp->gui->isGUIFrozen()) {
        _imp->gui->getNodeGraph()->refreshNodesKnobsAtTime(_imp->timeLineGui->getTimeline()->currentFrame());
    }
}

void
ViewerTab::onCheckerboardButtonClicked()
{
    {
        QMutexLocker l(&_imp->checkerboardMutex);
        _imp->checkerboardEnabled = !_imp->checkerboardEnabled;
    }
    _imp->checkerboardButton->setDown(_imp->checkerboardEnabled);
    _imp->viewer->redraw();
}

bool ViewerTab::isCheckerboardEnabled() const
{
    QMutexLocker l(&_imp->checkerboardMutex);
    return _imp->checkerboardEnabled;
}

void ViewerTab::setCheckerboardEnabled(bool enabled)
{
    {
        QMutexLocker l(&_imp->checkerboardMutex);
        _imp->checkerboardEnabled = enabled;
    }
    _imp->checkerboardButton->setDown(enabled);
    _imp->checkerboardButton->setChecked(enabled);

}

void
ViewerTab::onSpinboxFpsChanged(double fps)
{
    _imp->viewerNode->getRenderEngine()->setDesiredFPS(fps);
    QMutexLocker k(&_imp->fpsMutex);
    _imp->fps = fps;
}

double
ViewerTab::getDesiredFps() const
{
    QMutexLocker l(&_imp->fpsMutex);
    return _imp->fps;
}

void
ViewerTab::setDesiredFps(double fps)
{
    {
        QMutexLocker l(&_imp->fpsMutex);
        _imp->fps = fps;
    }
    _imp->fpsBox->setValue(fps);
    _imp->viewerNode->getRenderEngine()->setDesiredFPS(fps);
}

void
ViewerTab::onViewerRenderingStarted()
{
    
    if (!_imp->ongoingRenderCount) {
        _imp->refreshButton->setIcon(_imp->iconRefreshOn);
    }
    ++_imp->ongoingRenderCount;
}

void
ViewerTab::onViewerRenderingStopped()
{
    --_imp->ongoingRenderCount;
    if (!_imp->ongoingRenderCount) {
        _imp->refreshButton->setIcon(_imp->iconRefreshOff);
    }
}

void
ViewerTab::setTurboButtonDown(bool down)
{
    _imp->turboButton->setDown(down);
    _imp->turboButton->setChecked(down);
}

void 
ViewerTab::redrawGLWidgets()
{
	_imp->viewer->updateGL();
	_imp->timeLineGui->updateGL();
}

void
ViewerTab::getTimelineBounds(int* left,int* right) const
{
    return _imp->timeLineGui->getBounds(left, right);
}

void
ViewerTab::setTimelineBounds(int left,int right)
{
    _imp->timeLineGui->setBoundaries(left, right);
}

void
ViewerTab::setFrameRangeEdited(bool edited)
{
    _imp->timeLineGui->setFrameRangeEdited(edited);
}

<<<<<<< HEAD
void
ViewerTab::setFrameRange(int left,int right)
{
    setTimelineBounds(left, right);
    onTimelineBoundariesChanged(left, right);
}

void
ViewerTab::onInternalNodeLabelChanged(const QString& name)
{
    TabWidget* parent = dynamic_cast<TabWidget*>(parentWidget() );
    if (parent) {
        setLabel(name.toStdString());
        parent->setTabLabel(this, name);
    }
}

void
ViewerTab::onInternalNodeScriptNameChanged(const QString& /*name*/)
{
    // always running in the main thread
    std::string newName = _imp->viewerNode->getNode()->getFullyQualifiedName();
    std::string oldName = getScriptName();
  
    assert( qApp && qApp->thread() == QThread::currentThread() );
    getGui()->unregisterTab(this);
    setScriptName(newName);
    getGui()->registerTab(this,this);
    TabWidget* parent = dynamic_cast<TabWidget*>(parentWidget() );
    if (parent) {
        parent->onTabScriptNameChanged(this, oldName, newName);
    }
}
=======
#ifdef NATRON_TRANSFORM_AFFECTS_OVERLAYS
void
ViewerTabPrivate::getOverlayTransform(int time,
                                      int view,
                                      const boost::shared_ptr<Natron::Node>& target,
                                      Natron::EffectInstance* currentNode,
                                      Transform::Matrix3x3* transform,
                                      bool* ok) const
{
    if (currentNode == target->getLiveInstance()) {
        *ok = true;
        return;
    }
    RenderScale s;
    s.x = s.y = 1.;
    Transform::Matrix3x3 mat;
    Natron::EffectInstance* input = 0;
    Natron::StatusEnum stat = eStatusReplyDefault;
    if (!currentNode->getNode()->isNodeDisabled()) {
        stat = currentNode->getTransform_public(time, s, view, &input, &mat);
    }
    if (stat == eStatusFailed) {
        *ok = false;
        return;
        
    } else if (stat == eStatusReplyDefault) {
        //No transfo matrix found, pass to the input...
        
        ///Test all inputs recursively, going from last to first, preferring non optional inputs.
        std::list<Natron::EffectInstance*> nonOptionalInputs;
        std::list<Natron::EffectInstance*> optionalInputs;
        int maxInp = currentNode->getMaxInputCount();
        
        ///We cycle in reverse by default. It should be a setting of the application.
        ///In this case it will return input B instead of input A of a merge for example.
        for (int i = maxInp - 1; i >= 0; --i) {
            Natron::EffectInstance* inp = currentNode->getInput(i);
            bool optional = currentNode->isInputOptional(i);
            if (inp) {
                if (optional) {
                    optionalInputs.push_back(inp);
                } else {
                    nonOptionalInputs.push_back(inp);
                }
            }
        }
        
        if (nonOptionalInputs.empty() && optionalInputs.empty()) {
            *ok = false;
            return;
        }
        
        ///Cycle through all non optional inputs first
        for (std::list<Natron::EffectInstance*> ::iterator it = nonOptionalInputs.begin(); it != nonOptionalInputs.end(); ++it) {
            bool isOk;
            getOverlayTransform(time, view, target, *it, transform, &isOk);
            if (isOk) {
                *ok = true;
                return;
            }
        }
        
        ///Cycle through optional inputs...
        for (std::list<Natron::EffectInstance*> ::iterator it = optionalInputs.begin(); it != optionalInputs.end(); ++it) {
            bool isOk;
            getOverlayTransform(time, view, target, *it, transform, &isOk);
            if (isOk) {
                *ok = true;
                return;
            }
            
        }
        *ok = false;
    } else {
        assert(input);
        double par = input->getPreferredAspectRatio();

        //The mat is in pixel coordinates, though
        mat = Transform::matMul(Transform::matPixelToCanonical(par, 1, 1, false),mat);
        mat = Transform::matMul(mat,Transform::matCanonicalToPixel(par, 1, 1, false));
        *transform = Transform::matMul(*transform, mat);
        getOverlayTransform(time, view, target, input, transform, ok);
    }
}
#endif
>>>>>>> d87f102b
<|MERGE_RESOLUTION|>--- conflicted
+++ resolved
@@ -3623,7 +3623,7 @@
     _imp->timeLineGui->setFrameRangeEdited(edited);
 }
 
-<<<<<<< HEAD
+
 void
 ViewerTab::setFrameRange(int left,int right)
 {
@@ -3657,7 +3657,7 @@
         parent->onTabScriptNameChanged(this, oldName, newName);
     }
 }
-=======
+
 #ifdef NATRON_TRANSFORM_AFFECTS_OVERLAYS
 void
 ViewerTabPrivate::getOverlayTransform(int time,
@@ -3742,5 +3742,4 @@
         getOverlayTransform(time, view, target, input, transform, ok);
     }
 }
-#endif
->>>>>>> d87f102b
+#endif