--- conflicted
+++ resolved
@@ -39,13 +39,10 @@
 class KnobGui;
 class Knob;
 class Node;
-<<<<<<< HEAD
-=======
 namespace Powiter {
 class ChannelSet;
 }
 
->>>>>>> 2d51b9e6
 class NodeGui : public QObject,public QGraphicsItem
 {
     Q_OBJECT
