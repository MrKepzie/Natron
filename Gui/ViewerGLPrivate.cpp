--- conflicted
+++ resolved
@@ -98,15 +98,6 @@
     , pickerState(ePickerStateInactive)
     , lastPickerPos()
     , zoomCtx()   // protected by mutex
-<<<<<<< HEAD
-=======
-    , clipToDisplayWindow(true)   // protected by mutex
-    , wipeControlsMutex()
-    , mixAmount(1.)   // protected by mutex
-    , wipeAngle(M_PI_2)   // protected by mutex
-    , wipeCenter()
-    , wipeInitialized(false)
->>>>>>> c1baa047
     , selectionRectangle()
     , checkerboardTextureID(0)
     , checkerboardTileSize(0)
@@ -246,7 +237,7 @@
     RectD rod = _this->getRoD(textureIndex);
 
     ViewerNodePtr internalNode = _this->getViewerTab()->getInternalNode();
-    bool clipToDisplayWindow = internalNode->isClipToProjectEnabled();
+    bool clipToDisplayWindow = internalNode->isClipToFormatEnabled();
 
     RectD rectClippedToRoI(canonicalRoIRoundedToTileSize);
     rectClippedToRoI.intersect(rod, &rectClippedToRoI);
