//  Natron
//
/* This Source Code Form is subject to the terms of the Mozilla Public
 * License, v. 2.0. If a copy of the MPL was not distributed with this
 * file, You can obtain one at http://mozilla.org/MPL/2.0/. */
/*
 * Created by Alexandre GAUTHIER-FOICHAT on 6/1/2012.
 * contact: immarespond at gmail dot com
 *
 */

#include "MultiInstancePanel.h"

CLANG_DIAG_OFF(deprecated)
CLANG_DIAG_OFF(uninitialized)
#include <QVBoxLayout>
#include <QPixmap>
#include <QDebug>
#include <QCoreApplication>
#include <QThread>
#include <QHeaderView>
#include <QStyledItemDelegate>
#include <QUndoCommand>
#include <QPainter>
#include <QLabel>
#include <QWaitCondition>
#include <QtConcurrentMap>
#include <QMenu>
CLANG_DIAG_ON(deprecated)
CLANG_DIAG_ON(uninitialized)

#include <boost/bind.hpp>
#include <boost/weak_ptr.hpp>

#include "Gui/Button.h"
#include "Gui/ComboBox.h"
#include "Gui/GuiApplicationManager.h"
#include "Gui/GuiAppInstance.h"
#include "Gui/AnimatedCheckBox.h"
#include "Gui/SpinBox.h"
#include "Gui/TableModelView.h"
#include "Gui/NodeGui.h"
#include "Gui/DockablePanel.h"
#include "Gui/NodeGraph.h"
#include "Gui/Gui.h"

#include "Engine/Node.h"
#include "Engine/KnobTypes.h"
#include "Engine/KnobFile.h"
#include "Engine/EffectInstance.h"
#include "Engine/Curve.h"
#include "Engine/TimeLine.h"

#include <ofxNatron.h>

#define kTrackBackwardButtonName "trackBackward"
#define kTrackPreviousButtonName "trackPrevious"
#define kTrackNextButtonName "trackNext"
#define kTrackForwardButtonName "trackForward"
#define kTrackCenterName "center"
#define kTrackInvertName "invert"
using namespace Natron;

namespace {
typedef std::list < std::pair<boost::weak_ptr<Node>,bool> > Nodes;

boost::shared_ptr<Double_Knob>
getCenterKnobForTracker(Node* node)
{
    boost::shared_ptr<KnobI> knob = node->getKnobByName(kTrackCenterName);

    assert(knob);
    boost::shared_ptr<Double_Knob> dblKnob = boost::dynamic_pointer_cast<Double_Knob>(knob);
    assert(dblKnob);

    return dblKnob;
}
}

struct MultiInstancePanelPrivate
{
    MultiInstancePanel* publicInterface;
    bool guiCreated;
    boost::weak_ptr<NodeGui> mainInstance;
    //pair <pointer,selected?>
    Nodes instances;
    TableView* view;
    TableModel* model;
    QWidget* buttonsContainer;
    QHBoxLayout* buttonsLayout;
    Button* addButton;
    Button* removeButton;
    Button* selectAll;
    Button* resetTracksButton;

    ///Set to true when we receive a signal from a knob value change
    ///this is to avoid infinite recursion with the dataChanged signal from the TableItem
    bool executingKnobValueChanged;

    ///same as above but when we're dealing with unslave/slaving parameters
    int knobValueRecursion;

    MultiInstancePanelPrivate(MultiInstancePanel* publicI,
                              const boost::shared_ptr<NodeGui> & node)
        : publicInterface(publicI)
          , guiCreated(false)
          , mainInstance(node)
          , instances()
          , view(0)
          , model(0)
          , buttonsContainer(0)
          , buttonsLayout(0)
          , addButton(0)
          , removeButton(0)
          , selectAll(0)
          , resetTracksButton(0)
          , executingKnobValueChanged(false)
          , knobValueRecursion(0)
    {
    }

    boost::shared_ptr<Natron::Node> getMainInstance() const
    {
        return mainInstance.lock()->getNode();
    }

    /**
     * @brief Called to make an exact copy of a main-instance's knob. The resulting copy will
     * be what is displayed on the GUI
     **/
    void createKnob(const boost::shared_ptr<KnobI> & ref)
    {
        if ( ref->isInstanceSpecific() ) {
            return;
        }

        bool declaredByPlugin = ref->isDeclaredByPlugin();
        Button_Knob* isButton = dynamic_cast<Button_Knob*>( ref.get() );
        Choice_Knob* isChoice = dynamic_cast<Choice_Knob*>( ref.get() );
        String_Knob* isString = dynamic_cast<String_Knob*>( ref.get() );
        Double_Knob* isDouble = dynamic_cast<Double_Knob*>( ref.get() );
        Int_Knob* isInt = dynamic_cast<Int_Knob*>( ref.get() );
        
        boost::shared_ptr<KnobHelper> ret;
        if ( isInt  ) {
            boost::shared_ptr<Int_Knob> intKnb = Natron::createKnob<Int_Knob>(publicInterface, ref->getDescription(),ref->getDimension(),declaredByPlugin);
            intKnb->setMinimumsAndMaximums(isInt->getMinimums(), isInt->getMaximums());
            intKnb->setDisplayMinimumsAndMaximums(isInt->getDisplayMinimums(), isInt->getDisplayMaximums());
            ret = intKnb;
        } else if ( dynamic_cast<Bool_Knob*>( ref.get() ) ) {
            ret = Natron::createKnob<Bool_Knob>(publicInterface, ref->getDescription(),ref->getDimension(),declaredByPlugin);
        } else if ( isDouble ) {
            boost::shared_ptr<Double_Knob> dblKnob = Natron::createKnob<Double_Knob>(publicInterface, ref->getDescription(),ref->getDimension(),declaredByPlugin);
            dblKnob->setMinimumsAndMaximums(isDouble->getMinimums(), isDouble->getMaximums());
            dblKnob->setDisplayMinimumsAndMaximums(isDouble->getDisplayMinimums(), isDouble->getDisplayMaximums());
            ret = dblKnob;
        } else if (isChoice) {
            boost::shared_ptr<Choice_Knob> choice = Natron::createKnob<Choice_Knob>(publicInterface,
                                                                                    ref->getDescription(),ref->getDimension(),declaredByPlugin);
            choice->populateChoices( isChoice->getEntries_mt_safe(),isChoice->getEntriesHelp_mt_safe() );
            ret = choice;
        } else if (isString) {
            boost::shared_ptr<String_Knob> strKnob = Natron::createKnob<String_Knob>(publicInterface,
                                                                                     ref->getDescription(),ref->getDimension(),declaredByPlugin);
            if ( isString->isCustomKnob() ) {
                strKnob->setAsCustom();
            }
            if ( isString->isMultiLine() ) {
                strKnob->setAsMultiLine();
            }
            if ( isString->isLabel() ) {
                strKnob->setAsLabel();
            }
            if ( isString->usesRichText() ) {
                strKnob->setUsesRichText(true);
            }
            ret = strKnob;
        } else if ( dynamic_cast<Parametric_Knob*>( ref.get() ) ) {
            ret = Natron::createKnob<Parametric_Knob>(publicInterface, ref->getDescription(),ref->getDimension(),declaredByPlugin);
        } else if ( dynamic_cast<Color_Knob*>( ref.get() ) ) {
            ret = Natron::createKnob<Color_Knob>(publicInterface, ref->getDescription(),ref->getDimension(),declaredByPlugin);
        } else if ( dynamic_cast<Path_Knob*>( ref.get() ) ) {
            ret = Natron::createKnob<Path_Knob>(publicInterface, ref->getDescription(),ref->getDimension(),declaredByPlugin);
        } else if ( dynamic_cast<File_Knob*>( ref.get() ) ) {
            ret = Natron::createKnob<File_Knob>(publicInterface, ref->getDescription(),ref->getDimension(),declaredByPlugin);
        } else if ( dynamic_cast<OutputFile_Knob*>( ref.get() ) ) {
            ret = Natron::createKnob<OutputFile_Knob>(publicInterface, ref->getDescription(),ref->getDimension(),declaredByPlugin);
        } else if (isButton) {
            boost::shared_ptr<Button_Knob> btn = Natron::createKnob<Button_Knob>(publicInterface,
                                                                                 ref->getDescription(),ref->getDimension(),declaredByPlugin);
            ///set the name prior to calling setIconForButton
            btn->setName( ref->getName() );
            publicInterface->setIconForButton( btn.get() );
            ret = btn;
        } else if ( dynamic_cast<Page_Knob*>( ref.get() ) ) {
            ret = Natron::createKnob<Page_Knob>(publicInterface, ref->getDescription(),ref->getDimension(),declaredByPlugin);
        }
        assert(ret);
        ret->clone(ref);
        ret->setName( ref->getName() );
        ret->setAnimationEnabled( ref->isAnimationEnabled() );
        ret->setHintToolTip( ref->getHintToolTip() );
        ret->setEvaluateOnChange( ref->getEvaluateOnChange() );
        ret->setIsPersistant(false);
        if ( ref->isNewLineTurnedOff() ) {
            ret->turnOffNewLine();
        }
        bool refSecret = ref->getIsSecret();

        if (refSecret) {
            ret->setSecret(true);
        }
    } // createKnob

    void addTableRow(const boost::shared_ptr<Natron::Node> & node);

    void removeRow(int index);

    void getInstanceSpecificKnobs(const Node* node,
                                  std::list<boost::shared_ptr<KnobI> >* knobs) const
    {
        const std::vector<boost::shared_ptr<KnobI> > & instanceKnobs = node->getKnobs();

        for (U32 i = 0; i < instanceKnobs.size(); ++i) {
            Int_Knob* isInt = dynamic_cast<Int_Knob*>( instanceKnobs[i].get() );
            Bool_Knob* isBool = dynamic_cast<Bool_Knob*>( instanceKnobs[i].get() );
            Double_Knob* isDouble = dynamic_cast<Double_Knob*>( instanceKnobs[i].get() );
            Color_Knob* isColor = dynamic_cast<Color_Knob*>( instanceKnobs[i].get() );
            String_Knob* isString = dynamic_cast<String_Knob*>( instanceKnobs[i].get() );

            if ( instanceKnobs[i]->isInstanceSpecific() ) {
                if (!isInt && !isBool && !isDouble && !isColor && !isString) {
                    qDebug() << "Multi-instance panel doesn't support the following type of knob: " << instanceKnobs[i]->typeName().c_str();
                    continue;
                }

                knobs->push_back(instanceKnobs[i]);
            }
        }
    }

    void getNodesFromSelection(const QModelIndexList & indexes,std::list<std::pair<Node*,bool> >* nodes);

    void pushUndoCommand(QUndoCommand* cmd)
    {
        mainInstance.lock()->getSettingPanel()->pushUndoCommand(cmd);
    }

    boost::shared_ptr<Natron::Node> getInstanceFromItem(TableItem* item) const;
};

MultiInstancePanel::MultiInstancePanel(const boost::shared_ptr<NodeGui> & node)
    : QObject()
      , NamedKnobHolder( node->getNode()->getApp() )
      , _imp( new MultiInstancePanelPrivate(this,node) )
{
}

MultiInstancePanel::~MultiInstancePanel()
{
}

////////////// TableView delegate

class TableItemDelegate
    : public QStyledItemDelegate
{
    TableView* _view;
    MultiInstancePanel* _panel;

public:

    explicit TableItemDelegate(TableView* view,
                               MultiInstancePanel* panel);

private:

    virtual void paint(QPainter * painter, const QStyleOptionViewItem & option, const QModelIndex & index) const OVERRIDE FINAL;
};

TableItemDelegate::TableItemDelegate(TableView* view,
                                     MultiInstancePanel* panel)
    : QStyledItemDelegate(view)
      , _view(view)
      , _panel(panel)
{
}

void
TableItemDelegate::paint(QPainter * painter,
                         const QStyleOptionViewItem & option,
                         const QModelIndex & index) const
{
    QStyledItemDelegate::paint(painter,option,index);

    if (!index.isValid() || (index.column() == 0) || option.state & QStyle::State_Selected) {
        QStyledItemDelegate::paint(painter,option,index);

        return;
    }
    TableModel* model = dynamic_cast<TableModel*>( _view->model() );
    assert(model);
    if (!model) {
        return;
    }
    TableItem* item = model->item(index);
    assert(item);
    if (!item) {
        return;
    }
    int dim;
    boost::shared_ptr<KnobI> knob = _panel->getKnobForItem(item, &dim);
    assert(knob);
    if (!knob) {
        return;
    }
    assert(0 <= dim);
    Natron::AnimationLevelEnum level = knob->getAnimationLevel(dim);
    if (level == eAnimationLevelNone) {
        QStyledItemDelegate::paint(painter,option,index);

        return;
    }

    QStyleOptionViewItem opt = option;
    initStyleOption(&opt, index);

    const QWidget* widget = _view->cellWidget( index.row(), index.column() );
    if (!widget) {
        QStyledItemDelegate::paint(painter,option,index);

        return;
    }
    QColor bgColor;
    if (level == eAnimationLevelOnKeyframe) {
        bgColor.setRgb(21,97,248);
    } else if (level == eAnimationLevelInterpolatedValue) {
        bgColor.setRgb(86,117,156);
    }


    //   widget->render(painter);
}

boost::shared_ptr<Natron::Node> MultiInstancePanel::getMainInstance() const
{
    return _imp->getMainInstance();
}

boost::shared_ptr<NodeGui>
MultiInstancePanel::getMainInstanceGui() const
{
    return _imp->mainInstance.lock();
}

Gui*
MultiInstancePanel::getGui() const
{
    return _imp->mainInstance.lock()->getDagGui()->getGui();
}

std::string
MultiInstancePanel::getName_mt_safe() const
{
    return _imp->getMainInstance()->getName_mt_safe();
}

void
MultiInstancePanel::initializeKnobs()
{
    const std::vector<boost::shared_ptr<KnobI> > & mainInstanceKnobs = _imp->getMainInstance()->getKnobs();

    for (U32 i = 0; i < mainInstanceKnobs.size(); ++i) {
        _imp->createKnob(mainInstanceKnobs[i]);
    }
    ///copy page children
    const std::vector<boost::shared_ptr<KnobI> > & knobs = getKnobs();
    for (U32 i = 0; i < knobs.size(); ++i) {
        Page_Knob* isPage = dynamic_cast<Page_Knob*>( knobs[i].get() );

        if (isPage) {
            ///find the corresponding knob in the main instance knobs
            boost::shared_ptr<KnobI> other = _imp->getMainInstance()->getKnobByName( isPage->getName() );
            assert(other);
            Page_Knob* otherPage = dynamic_cast<Page_Knob*>( other.get() );
            assert(otherPage);
            const std::vector<boost::shared_ptr<KnobI> > & otherChildren = otherPage->getChildren();
            bool isNodePage = otherPage->getName() == "Node";
            for (U32 j = 0; j < otherChildren.size(); ++j) {
                if ( !otherChildren[j]->isInstanceSpecific() ) {
                    boost::shared_ptr<KnobI> thisChild = getKnobByName( otherChildren[j]->getName() );
                    assert(thisChild);
                    isPage->addKnob(thisChild);
                    if ( isNodePage && !thisChild->isDeclaredByPlugin() ) {
                        thisChild->setAllDimensionsEnabled(false);
                    }
                }
            }
        }
    }
    initializeExtraKnobs();
}

bool
MultiInstancePanel::isGuiCreated() const
{
    return _imp->guiCreated;
}

void
MultiInstancePanel::createMultiInstanceGui(QVBoxLayout* layout)
{
    appendExtraGui(layout);
    layout->addSpacing(20);

    std::list<boost::shared_ptr<KnobI> > instanceSpecificKnobs;
    _imp->getInstanceSpecificKnobs(_imp->getMainInstance().get(), &instanceSpecificKnobs);

    _imp->view = new TableView( layout->parentWidget() );
    QObject::connect( _imp->view,SIGNAL( deleteKeyPressed() ),this,SLOT( onDeleteKeyPressed() ) );
    QObject::connect( _imp->view,SIGNAL( itemRightClicked(TableItem*) ),this,SLOT( onItemRightClicked(TableItem*) ) );
    TableItemDelegate* delegate = new TableItemDelegate(_imp->view,this);
    _imp->view->setItemDelegate(delegate);

    _imp->model = new TableModel(0,0,_imp->view);
    QObject::connect( _imp->model,SIGNAL( s_itemChanged(TableItem*) ),this,SLOT( onItemDataChanged(TableItem*) ) );
    _imp->view->setTableModel(_imp->model);

    QItemSelectionModel *selectionModel = _imp->view->selectionModel();
    QObject::connect( selectionModel, SIGNAL( selectionChanged(QItemSelection,QItemSelection) ),this,
                      SLOT( onSelectionChanged(QItemSelection,QItemSelection) ) );
    QStringList dimensionNames;
    for (std::list<boost::shared_ptr<KnobI> >::iterator it = instanceSpecificKnobs.begin(); it != instanceSpecificKnobs.end(); ++it) {
        QString knobDesc( (*it)->getDescription().c_str() );
        int dims = (*it)->getDimension();
        for (int i = 0; i < dims; ++i) {
            QString dimName(knobDesc);
            if (dims > 1) {
                dimName += ' ';
                dimName += (*it)->getDimensionName(i).c_str();
            }
            dimensionNames.push_back(dimName);
        }
    }
    dimensionNames.prepend("Enabled");

    _imp->view->setColumnCount( dimensionNames.size() );
    _imp->view->setHorizontalHeaderLabels(dimensionNames);

    _imp->view->setAttribute(Qt::WA_MacShowFocusRect,0);

#if QT_VERSION < 0x050000
    _imp->view->header()->setResizeMode(QHeaderView::ResizeToContents);
#else
    _imp->view->header()->setSectionResizeMode(QHeaderView::ResizeToContents);
#endif
    _imp->view->header()->setStretchLastSection(true);


    layout->addWidget(_imp->view);

    _imp->buttonsContainer = new QWidget( layout->parentWidget() );
    _imp->buttonsLayout = new QHBoxLayout(_imp->buttonsContainer);
    _imp->buttonsLayout->setContentsMargins(0, 0, 0, 0);
    _imp->addButton = new Button(QIcon(),"+",_imp->buttonsContainer);
    _imp->addButton->setToolTip("Add new");
    _imp->buttonsLayout->addWidget(_imp->addButton);
    QObject::connect( _imp->addButton, SIGNAL( clicked(bool) ), this, SLOT( onAddButtonClicked() ) );

    _imp->removeButton = new Button(QIcon(),"-",_imp->buttonsContainer);
    _imp->removeButton->setToolTip( tr("Remove selection") );
    _imp->buttonsLayout->addWidget(_imp->removeButton);
    QObject::connect( _imp->removeButton, SIGNAL( clicked(bool) ), this, SLOT( onRemoveButtonClicked() ) );
    QPixmap selectAll;
    appPTR->getIcon(NATRON_PIXMAP_SELECT_ALL, &selectAll);

    _imp->selectAll = new Button(QIcon(selectAll),"",_imp->buttonsContainer);
    _imp->selectAll->setFixedSize(NATRON_SMALL_BUTTON_SIZE,NATRON_SMALL_BUTTON_SIZE);
    _imp->selectAll->setToolTip( tr("Select all") );
    _imp->buttonsLayout->addWidget(_imp->selectAll);
    QObject::connect( _imp->selectAll, SIGNAL( clicked(bool) ), this, SLOT( onSelectAllButtonClicked() ) );

    _imp->resetTracksButton = new Button("Reset",_imp->buttonsContainer);
    QObject::connect( _imp->resetTracksButton, SIGNAL( clicked(bool) ), this, SLOT( resetSelectedInstances() ) );
    _imp->buttonsLayout->addWidget(_imp->resetTracksButton);
    _imp->resetTracksButton->setToolTip( tr("Reset selected items") );

    layout->addWidget(_imp->buttonsContainer);
    appendButtons(_imp->buttonsLayout);
    _imp->buttonsLayout->addStretch();

    ///Deactivate the main-instance since this is more convenient this way for the user.
    //_imp->getMainInstance()->deactivate(std::list<Natron::Node* >(),false,false,false,false);
    _imp->guiCreated = true;
} // createMultiInstanceGui

class AddNodeCommand
    : public QUndoCommand
{
    bool _firstRedoCalled;
    boost::shared_ptr<Node> _node;
    MultiInstancePanel* _panel;

public:

    AddNodeCommand(MultiInstancePanel* panel,
                   const boost::shared_ptr<Node> & node,
                   QUndoCommand* parent = 0)
        : QUndoCommand(parent)
          , _firstRedoCalled(false)
          , _node(node)
          , _panel(panel)
    {
    }

    virtual ~AddNodeCommand()
    {
    }

    virtual void undo() OVERRIDE FINAL
    {
        int index = _panel->getNodeIndex(_node);

        assert(index != -1);
        _panel->removeRow(index);
        _node->deactivate();
        _panel->getMainInstance()->getApp()->redrawAllViewers();
        setText( QObject::tr("Add %1").arg( _node->getName().c_str() ) );
    }

    virtual void redo() OVERRIDE FINAL
    {
        if (_firstRedoCalled) {
            _node->activate();
            _panel->addRow(_node);
        }
        _panel->getMainInstance()->getApp()->redrawAllViewers();
        _firstRedoCalled = true;
        setText( QObject::tr("Add %1").arg( _node->getName().c_str() ) );
    }
};

boost::shared_ptr<Natron::Node> MultiInstancePanel::createNewInstance(bool useUndoRedoStack)
{
    return addInstanceInternal(useUndoRedoStack);
}

void
MultiInstancePanel::onAddButtonClicked()
{
    ignore_result(addInstanceInternal(true));
}

boost::shared_ptr<Natron::Node> MultiInstancePanel::addInstanceInternal(bool useUndoRedoStack)
{
    boost::shared_ptr<Natron::Node> mainInstance = _imp->getMainInstance();
    CreateNodeArgs args( mainInstance->getPluginID().c_str(),
                         mainInstance->getName(),
                         -1,-1,
                        true,
                        INT_MIN,INT_MIN,
                        false,  //< never use the undo-stack of the nodegraph since we use the one of the dockablepanel
                        true,
                        QString(),
                        CreateNodeArgs::DefaultValuesList(),
                        mainInstance->getGroup());
    boost::shared_ptr<Node> newInstance = _imp->getMainInstance()->getApp()->createNode(args);
    
    if (useUndoRedoStack) {
        _imp->pushUndoCommand( new AddNodeCommand(this,newInstance) );
    }

    return newInstance;
}

void
MultiInstancePanel::onChildCreated(const boost::shared_ptr<Natron::Node>& node)
{
    _imp->addTableRow(node);
}

const std::list< std::pair<boost::weak_ptr<Natron::Node>,bool> > &
MultiInstancePanel::getInstances() const
{
    assert( QThread::currentThread() == qApp->thread() );

    return _imp->instances;
}

void
MultiInstancePanel::addRow(const boost::shared_ptr<Natron::Node> & node)
{
    _imp->addTableRow(node);
}

void
MultiInstancePanelPrivate::addTableRow(const boost::shared_ptr<Natron::Node> & node)
{
    for (Nodes::iterator it = instances.begin(); it!=instances.end(); ++it) {
        if (it->first.lock() == node) {
            return;
        }
    }
    
    instances.push_back( std::make_pair(node,false) );
    int newRowIndex = view->rowCount();
    model->insertRow(newRowIndex);

    std::list<boost::shared_ptr<KnobI> > instanceSpecificKnobs;
    {
        const std::vector<boost::shared_ptr<KnobI> > & instanceKnobs = node->getKnobs();
        for (U32 i = 0; i < instanceKnobs.size(); ++i) {
            boost::shared_ptr<KnobSignalSlotHandler> slotsHandler =
                instanceKnobs[i]->getSignalSlotHandler();
            if (slotsHandler) {
                QObject::connect( slotsHandler.get(), SIGNAL( valueChanged(int,int) ), publicInterface,SLOT( onInstanceKnobValueChanged(int,int) ) );
            }

            if ( instanceKnobs[i]->isInstanceSpecific() ) {
                Int_Knob* isInt = dynamic_cast<Int_Knob*>( instanceKnobs[i].get() );
                Bool_Knob* isBool = dynamic_cast<Bool_Knob*>( instanceKnobs[i].get() );
                Double_Knob* isDouble = dynamic_cast<Double_Knob*>( instanceKnobs[i].get() );
                Color_Knob* isColor = dynamic_cast<Color_Knob*>( instanceKnobs[i].get() );
                String_Knob* isString = dynamic_cast<String_Knob*>( instanceKnobs[i].get() );
                if (!isInt && !isBool && !isDouble && !isColor && !isString) {
                    qDebug() << "Multi-instance panel doesn't support the following type of knob: " << instanceKnobs[i]->typeName().c_str();
                    continue;
                }

                instanceSpecificKnobs.push_back(instanceKnobs[i]);
            }
        }
    }


    ///first add the enabled column
    {
        AnimatedCheckBox* checkbox = new AnimatedCheckBox();
        QObject::connect( checkbox,SIGNAL( toggled(bool) ),publicInterface,SLOT( onCheckBoxChecked(bool) ) );
        checkbox->setChecked( !node->isNodeDisabled() );
        view->setCellWidget(newRowIndex, 0, checkbox);
        TableItem* newItem = new TableItem;
        newItem->setFlags(Qt::ItemIsEnabled | Qt::ItemIsSelectable | Qt::ItemIsEditable | Qt::ItemIsUserCheckable);
        view->setItem(newRowIndex, 0, newItem);
        view->resizeColumnToContents(0);
    }
    int columnIndex = 1;
    for (std::list<boost::shared_ptr<KnobI> >::iterator it = instanceSpecificKnobs.begin(); it != instanceSpecificKnobs.end(); ++it) {
        Int_Knob* isInt = dynamic_cast<Int_Knob*>( it->get() );
        Bool_Knob* isBool = dynamic_cast<Bool_Knob*>( it->get() );
        Double_Knob* isDouble = dynamic_cast<Double_Knob*>( it->get() );
        Color_Knob* isColor = dynamic_cast<Color_Knob*>( it->get() );
        String_Knob* isString = dynamic_cast<String_Knob*>( it->get() );


        ///Only these types are supported
        if (!isInt && !isBool && !isDouble && !isColor && !isString) {
            continue;
        }

        for (int i = 0; i < (*it)->getDimension(); ++i) {
            TableItem* newItem = new TableItem;
            Qt::ItemFlags flags = Qt::ItemIsEnabled | Qt::ItemIsSelectable | Qt::ItemIsEditable;

            if (isBool) {
                bool checked = isBool->getValue(i);
                AnimatedCheckBox* checkbox = new AnimatedCheckBox();
                checkbox->setChecked(checked);
                view->setCellWidget(newRowIndex, columnIndex, checkbox);
                flags |= Qt::ItemIsUserCheckable;
            } else if (isInt) {
                newItem->setData( Qt::DisplayRole, isInt->getValue(i) );
            } else if (isDouble) {
                newItem->setData( Qt::DisplayRole, isDouble->getValue(i) );
            } else if (isString) {
                newItem->setData( Qt::DisplayRole, isString->getValue(i).c_str() );
            }
            newItem->setFlags(flags);

            view->setItem(newRowIndex, columnIndex, newItem);
            view->resizeColumnToContents(columnIndex);
            ++columnIndex;
        }
    }

    ///clear current selection
    view->selectionModel()->clear();

    ///select the new item
    QModelIndex newIndex = model->index(newRowIndex, 0);
    assert( newIndex.isValid() );
    view->selectionModel()->select(newIndex, QItemSelectionModel::ClearAndSelect | QItemSelectionModel::Rows);
} // addTableRow

void
MultiInstancePanel::selectNode(const boost::shared_ptr<Natron::Node> & node,
                               bool addToSelection)
{
    if (!addToSelection) {
        _imp->view->selectionModel()->clear();
    }

    int index = -1;
    int i = 0;
    for (std::list< std::pair<boost::weak_ptr<Node>,bool > >::iterator it = _imp->instances.begin(); it != _imp->instances.end(); ++it,++i) {
        if (it->first.lock() == node) {
            index = i;
            break;
        }
    }
    assert(index != -1);

    QItemSelection newSelection( _imp->model->index(index, 0),_imp->model->index(index,_imp->view->columnCount() - 1) );
    _imp->view->selectionModel()->select(newSelection, QItemSelectionModel::Select);
}

void
MultiInstancePanel::removeNodeFromSelection(const boost::shared_ptr<Natron::Node> & node)
{
    int index = -1;
    int i = 0;

    for (std::list< std::pair<boost::weak_ptr<Node>,bool > >::iterator it = _imp->instances.begin(); it != _imp->instances.end(); ++it,++i) {
        if (it->first.lock() == node) {
            index = i;
            break;
        }
    }
    assert(index != -1);
    QItemSelection newSelection( _imp->model->index(index, 0),_imp->model->index(index,_imp->view->columnCount() - 1) );
    _imp->view->selectionModel()->select(newSelection, QItemSelectionModel::Deselect);
}

void
MultiInstancePanel::clearSelection()
{
    _imp->view->selectionModel()->clear();
}

void
MultiInstancePanel::selectNodes(const std::list<Natron::Node*> & nodes,
                                bool addToSelection)
{
    //_imp->view->selectionModel()->blockSignals(true);
    if (!addToSelection) {
        _imp->view->clearSelection();
    }
//    for (std::list< std::pair<boost::shared_ptr<Node>,bool > >::iterator it2 = _imp->instances.begin();
//         it2!=_imp->instances.end(); ++it2) {
//        it2->second = false;
//    }
//    _imp->view->selectionModel()->blockSignals(false);
    if ( nodes.empty() ) {
        return;
    }


    QItemSelection newSelection;
    for (std::list<Natron::Node*>::const_iterator it = nodes.begin(); it != nodes.end(); ++it) {
        int i = 0;
        for (std::list< std::pair<boost::weak_ptr<Node>,bool > >::iterator it2 = _imp->instances.begin();
             it2 != _imp->instances.end(); ++it2,++i) {
            if (it2->first.lock().get() == *it) {
                QItemSelection sel( _imp->model->index(i, 0),_imp->model->index(i,_imp->view->columnCount() - 1) );
                newSelection.merge(sel, QItemSelectionModel::Select);
                break;
            }
        }
    }
    _imp->view->selectionModel()->select(newSelection, QItemSelectionModel::Select);
}

class RemoveNodeCommand
    : public QUndoCommand
{
    MultiInstancePanel* _panel;
    std::list<boost::shared_ptr<Natron::Node> > _nodes;

public:

    RemoveNodeCommand(MultiInstancePanel* panel,
                      const std::list<boost::shared_ptr<Natron::Node> > & nodes,
                      QUndoCommand* parent = 0)
        : QUndoCommand(parent)
          , _panel(panel)
          , _nodes(nodes)
    {
    }

    virtual ~RemoveNodeCommand()
    {
    }

    virtual void undo() OVERRIDE FINAL
    {
        
        _panel->addInstances(_nodes);
        _panel->getMainInstance()->getApp()->triggerAutoSave();
        _panel->getMainInstance()->getApp()->redrawAllViewers();
        setText( QObject::tr("Remove instance(s)") );
    }

    virtual void redo() OVERRIDE FINAL
    {
        _panel->removeInstances(_nodes);
        _panel->getMainInstance()->getApp()->triggerAutoSave();
        _panel->getMainInstance()->getApp()->redrawAllViewers();
        setText( QObject::tr("Remove instance(s)") );
    }
};

void
MultiInstancePanel::removeInstances(const std::list<boost::shared_ptr<Natron::Node> >& instances)
{
    boost::shared_ptr<Node> mainInstance = getMainInstance();
    std::list<boost::shared_ptr<Natron::Node> >::const_iterator next = instances.begin();
    if (!instances.empty()) {
	   ++next;
	}
   
    for (std::list<boost::shared_ptr<Natron::Node> >::const_iterator it = instances.begin(); it != instances.end(); ++it,++next) {
        int index = getNodeIndex(*it);
        assert(index != -1);
        removeRow(index);
        bool isMainInstance = (*it) == mainInstance;
        (*it)->deactivate( std::list<Natron::Node* >(),false,false,!isMainInstance,next == instances.end() );
		if (next == instances.end()) {
			--next;
		}
    }
    

}

void
MultiInstancePanel::addInstances(const std::list<boost::shared_ptr<Natron::Node> >& instances)
{
    std::list<boost::shared_ptr<Natron::Node> >::const_iterator next = instances.begin();
    if (!instances.empty()) {
		++next;
	}
    for (std::list<boost::shared_ptr<Natron::Node> >::const_iterator it = instances.begin(); it != instances.end(); ++it,++next) {
        addRow(*it);
        (*it)->activate( std::list<Natron::Node* >(),false,next == instances.end() );
		if (next == instances.end()) {
			--next;
		}
    }
}

void
MultiInstancePanel::removeRow(int index)
{
    _imp->removeRow(index);
}

void
MultiInstancePanelPrivate::removeRow(int index)
{
    if ( (index < 0) || ( index >= (int)instances.size() ) ) {
        throw std::invalid_argument("Index out of range");
    }
    model->removeRows(index);
    Nodes::iterator it = instances.begin();
    std::advance(it, index);
    instances.erase(it);
}

int
MultiInstancePanel::getNodeIndex(const boost::shared_ptr<Natron::Node> & node) const
{
    int i = 0;
    Nodes::iterator it = _imp->instances.begin();

    for (; it != _imp->instances.end(); ++it,++i) {
        if (it->first.lock() == node) {
            return i;
        }
    }

    return -1;
}

void
MultiInstancePanel::onDeleteKeyPressed()
{
    removeInstancesInternal();
}

void
MultiInstancePanel::onRemoveButtonClicked()
{
    removeInstancesInternal();
}

void
MultiInstancePanel::removeInstancesInternal()
{
    const QItemSelection selection = _imp->view->selectionModel()->selection();
    std::list<boost::shared_ptr<Node> > instances;
    QModelIndexList indexes = selection.indexes();
    std::set<int> rows;

    for (int i = 0; i < indexes.size(); ++i) {
        rows.insert( indexes[i].row() );
    }

    for (std::set<int>::iterator it = rows.begin(); it != rows.end(); ++it) {
        assert( *it >= 0 && *it < (int)_imp->instances.size() );
        std::list< std::pair<boost::weak_ptr<Node>,bool > >::iterator it2 = _imp->instances.begin();
        std::advance(it2, *it);
        instances.push_back(it2->first.lock());
    }
    _imp->pushUndoCommand( new RemoveNodeCommand(this,instances) );
}

void
MultiInstancePanel::onSelectAllButtonClicked()
{
    _imp->view->selectAll();
}

bool
MultiInstancePanel::isSettingsPanelVisible() const
{
    NodeSettingsPanel* panel = _imp->mainInstance.lock()->getSettingPanel();

    assert(panel);

    return !panel->isClosed();
}


void
MultiInstancePanel::onSettingsPanelClosed(bool closed)
{
    std::list<Node*> selection;

    getSelectedInstances(&selection);

    std::list<Node*>::iterator next = selection.begin();
	if (!selection.empty()) {
		++next;
	}
    for (std::list<Node*>::iterator it = selection.begin(); it != selection.end(); ++it,++next) {
        if (closed) {
            (*it)->hideKeyframesFromTimeline( next == selection.end() );
        } else {
            (*it)->showKeyframesOnTimeline( next == selection.end() );
        }
		if (next == selection.end()) {
			--next;
		}
    }
}

void
MultiInstancePanel::onSelectionChanged(const QItemSelection & newSelection,
                                       const QItemSelection & oldSelection)
{
    std::list<std::pair<Node*,bool> > previouslySelectedInstances;
    QModelIndexList oldIndexes = oldSelection.indexes();

    _imp->getNodesFromSelection(oldIndexes, &previouslySelectedInstances);

    bool copyOnUnSlave = previouslySelectedInstances.size()  <= 1;

    /// new selection
    std::list<std::pair<Node*,bool> > newlySelectedInstances;
    QModelIndexList newIndexes = newSelection.indexes();
    for (int i = 0; i < newIndexes.size(); ++i) {
        TableItem* item = _imp->model->item(newIndexes[i]);
        if (item) {
            item->setFlags(item->flags() | Qt::ItemIsEditable);
        }
    }
    _imp->getNodesFromSelection(newIndexes, &newlySelectedInstances);

    ///Don't consider items that are in both previouslySelectedInstances && newlySelectedInstances
    
    QModelIndexList rows = _imp->view->selectionModel()->selectedRows();
    bool setDirty = rows.count() > 1;
    std::list<std::pair<Node*,bool> >::iterator nextPreviouslySelected = previouslySelectedInstances.begin();
	if (!previouslySelectedInstances.empty()) {
		++nextPreviouslySelected;
	}
    
    
    for (std::list<std::pair<Node*,bool> >::iterator it = previouslySelectedInstances.begin();
         it != previouslySelectedInstances.end(); ++it,++nextPreviouslySelected) {
        ///if the item is in the new selection, don't consider it
        bool skip = false;
        for (std::list<std::pair<Node*,bool> >::iterator it2 = newlySelectedInstances.begin();
             it2 != newlySelectedInstances.end(); ++it2) {
            if (it2->first == it->first) {
                skip = true;
                break;
            }
        }
        ///disconnect all the knobs
        if (!it->second || skip) {
            continue;
        }

        it->first->hideKeyframesFromTimeline( nextPreviouslySelected == previouslySelectedInstances.end() );
        
        it->first->getLiveInstance()->blockEvaluation();
        const std::vector<boost::shared_ptr<KnobI> > & knobs = it->first->getKnobs();
        for (U32 i = 0; i < knobs.size(); ++i) {
            if ( knobs[i]->isDeclaredByPlugin() && !knobs[i]->isInstanceSpecific() && !knobs[i]->getIsSecret() ) {
                for (int j = 0; j < knobs[i]->getDimension(); ++j) {
                    if ( knobs[i]->isSlave(j) ) {
                        knobs[i]->unSlave(j, copyOnUnSlave);
                    }
                }
            }
        }
        it->first->getLiveInstance()->unblockEvaluation();

        for (Nodes::iterator it2 = _imp->instances.begin(); it2 != _imp->instances.end(); ++it2) {
            if (it2->first.lock().get() == it->first) {
                it2->second = false;
                break;
            }
        }
		if (nextPreviouslySelected == previouslySelectedInstances.end()) {
			--nextPreviouslySelected;
		}
    }
    
    std::list<SequenceTime> allKeysToAdd;
    std::list<std::pair<Node*,bool> >::iterator nextNewlySelected = newlySelectedInstances.begin();
	if (!newlySelectedInstances.empty()) {
		++nextNewlySelected;
	}
    for (std::list<std::pair<Node*,bool> >::iterator it = newlySelectedInstances.begin();
         it != newlySelectedInstances.end(); ++it,++nextNewlySelected) {
        ///if the item is in the old selection, don't consider it
        bool skip = false;
        for (std::list<std::pair<Node*,bool> >::iterator it2 = previouslySelectedInstances.begin();
             it2 != previouslySelectedInstances.end(); ++it2) {
            if (it2->first == it->first) {
                skip = true;
                break;
            }
        }

        if (it->second || skip) {
            continue;
        }

        if ( isSettingsPanelVisible() ) {
            it->first->showKeyframesOnTimeline( nextNewlySelected == newlySelectedInstances.end() );
        }

        ///slave all the knobs that are declared by the plug-in (i.e: not the ones from the "Node" page)
        //and which are not instance specific (not the knob displayed in the table)
        const std::vector<boost::shared_ptr<KnobI> > & knobs = it->first->getKnobs();
        for (U32 i = 0; i < knobs.size(); ++i) {
            if ( knobs[i]->isDeclaredByPlugin() && !knobs[i]->isInstanceSpecific() && !knobs[i]->getIsSecret() ) {
                boost::shared_ptr<KnobI> otherKnob = getKnobByName( knobs[i]->getName() );
                assert(otherKnob);

                ///Don't slave knobs when several are selected otherwise all the instances would then share the same values
                ///while being selected
                if (!setDirty) {
                    ///do not slave buttons, handle them separatly in onButtonTriggered()
                    Button_Knob* isButton = dynamic_cast<Button_Knob*>( knobs[i].get() );
                    if (!isButton) {
                        otherKnob->clone(knobs[i]);
                        knobs[i]->blockEvaluation();
                        for (int j = 0; j < knobs[i]->getDimension(); ++j) {
                            knobs[i]->slaveTo(j, otherKnob, j,true);
                        }
                        knobs[i]->unblockEvaluation();
                    }
                }

                otherKnob->setAllDimensionsEnabled(true);
                otherKnob->setDirty(setDirty);
            }
        }
        for (Nodes::iterator it2 = _imp->instances.begin(); it2 != _imp->instances.end(); ++it2) {
            if (it2->first.lock().get() == it->first) {
                it2->second = true;
                break;
            }
        }

		if (nextNewlySelected == newlySelectedInstances.end()) {
			--nextNewlySelected;
		}
    }


    if ( newlySelectedInstances.empty() ) {
        ///disable knobs
        const std::vector<boost::shared_ptr<KnobI> > & knobs = getKnobs();
        for (U32 i = 0; i < knobs.size(); ++i) {
            if ( knobs[i]->isDeclaredByPlugin() && !knobs[i]->isInstanceSpecific() ) {
                knobs[i]->setAllDimensionsEnabled(false);
                knobs[i]->setDirty(false);
            }
        }
    }
    
    getGui()->redrawAllViewers();
} // onSelectionChanged

void
MultiInstancePanelPrivate::getNodesFromSelection(const QModelIndexList & indexes,
                                                 std::list<std::pair<Node*,bool> >* nodes)
{
    std::set<int> rows;

    for (int i = 0; i < indexes.size(); ++i) {
        rows.insert( indexes[i].row() );
    }

    for (std::set<int>::iterator it = rows.begin(); it != rows.end(); ++it) {
        assert( *it >= 0 && *it < (int)instances.size() );
        std::list< std::pair<boost::weak_ptr<Node>,bool > >::iterator it2 = instances.begin();
        std::advance(it2, *it);
        boost::shared_ptr<Node> node = it2->first.lock();
        if ( !node->isNodeDisabled() ) {
            nodes->push_back( std::make_pair(node.get(), it2->second) );
        }
    }
}

boost::shared_ptr<Natron::Node>
MultiInstancePanelPrivate::getInstanceFromItem(TableItem* item) const
{
    assert( item->row() >= 0 && item->row() < (int)instances.size() );
    int i = 0;
    for (std::list< std::pair<boost::weak_ptr<Node>,bool > >::const_iterator it = instances.begin(); it != instances.end(); ++it,++i) {
        if ( i == item->row() ) {
            return it->first.lock();
        }
    }

    return boost::shared_ptr<Natron::Node>();
}

boost::shared_ptr<KnobI> MultiInstancePanel::getKnobForItem(TableItem* item,
                                                            int* dimension) const
{
    QModelIndex modelIndex = _imp->model->index(item);

    assert( modelIndex.row() < (int)_imp->instances.size() );
    Nodes::iterator nIt = _imp->instances.begin();
    std::advance( nIt, modelIndex.row() );
    const std::vector<boost::shared_ptr<KnobI> > & knobs = nIt->first.lock()->getKnobs();
    int instanceSpecificIndex = 1; //< 1 because we skip the enable cell
    for (U32 i = 0; i < knobs.size(); ++i) {
        if ( knobs[i]->isInstanceSpecific() ) {
            for (int j = 0; j < knobs[i]->getDimension(); ++j) {
                if ( instanceSpecificIndex == modelIndex.column() ) {
                    *dimension = j;

                    return knobs[i];
                }
                ++instanceSpecificIndex;
            }
        }
    }
    *dimension = -1;

    return boost::shared_ptr<KnobI>();
}

void
MultiInstancePanel::onItemDataChanged(TableItem* item)
{
    if (_imp->executingKnobValueChanged) {
        return;
    }
    QVariant data = item->data(Qt::DisplayRole);
    QModelIndex modelIndex = _imp->model->index(item);

    ///The enabled cell is handled in onCheckBoxChecked
    if (modelIndex.column() == 0) {
        return;
    }
    int time = getApp()->getTimeLine()->currentFrame();
    
    assert( modelIndex.row() < (int)_imp->instances.size() );
    Nodes::iterator nIt = _imp->instances.begin();
    std::advance( nIt, modelIndex.row() );
    const std::vector<boost::shared_ptr<KnobI> > & knobs = nIt->first.lock()->getKnobs();
    int instanceSpecificIndex = 1; //< 1 because we skip the enable cell
    for (U32 i = 0; i < knobs.size(); ++i) {
        if ( knobs[i]->isInstanceSpecific() ) {
            for (int j = 0; j < knobs[i]->getDimension(); ++j) {
                if ( instanceSpecificIndex == modelIndex.column() ) {

                    Int_Knob* isInt = dynamic_cast<Int_Knob*>( knobs[i].get() );
                    Bool_Knob* isBool = dynamic_cast<Bool_Knob*>( knobs[i].get() );
                    Double_Knob* isDouble = dynamic_cast<Double_Knob*>( knobs[i].get() );
                    Color_Knob* isColor = dynamic_cast<Color_Knob*>( knobs[i].get() );
                    String_Knob* isString = dynamic_cast<String_Knob*>( knobs[i].get() );
                    
                    if (knobs[i]->isAnimationEnabled()) {
                        if (isInt) {
                            isInt->setValueAtTime(time, data.toInt(), j);
                        } else if (isBool) {
                            isBool->setValueAtTime(time, data.toBool(), j);
                        } else if (isDouble) {
                            isDouble->setValueAtTime(time, data.toDouble(), j);
                        } else if (isColor) {
                            isColor->setValueAtTime(time, data.toDouble(), j);
                        } else if (isString) {
                            isString->setValueAtTime(time, data.toString().toStdString(), j);
                        }
                    } else {
                        if (isInt) {
                            isInt->setValue(data.toInt(), j, true);
                        } else if (isBool) {
                            isBool->setValue(data.toBool(), j, true);
                        } else if (isDouble) {
                            isDouble->setValue(data.toDouble(), j, true);
                        } else if (isColor) {
                            isColor->setValue(data.toDouble(), j, true);
                        } else if (isString) {
                            isString->setValue(data.toString().toStdString(), j, true);
                        }
                    }
                    return;
                }
                ++instanceSpecificIndex;
            }
        }
    }
}

void
MultiInstancePanel::onItemRightClicked(TableItem* item)
{
    boost::shared_ptr<Natron::Node> instance = _imp->getInstanceFromItem(item);

    if (instance) {
        showMenuForInstance( instance.get() );
    }
}

///The checkbox interacts directly with the kDisableNodeKnobName knob of the node
///It doesn't call deactivate() on the node so calling isActivated() on a node
///will still return true even if you set the value of kDisableNodeKnobName to false.
void
MultiInstancePanel::onCheckBoxChecked(bool checked)
{
    AnimatedCheckBox* checkbox = qobject_cast<AnimatedCheckBox*>( sender() );

    if (!checkbox) {
        return;
    }

    ///find the row which owns this checkbox
    for (int i = 0; i < _imp->model->rowCount(); ++i) {
        QWidget* w = _imp->view->cellWidget(i, 0);
        if (w == checkbox) {
            assert( i < (int)_imp->instances.size() );
            Nodes::iterator it = _imp->instances.begin();
            std::advance(it, i);
            boost::shared_ptr<KnobI> enabledKnob = it->first.lock()->getKnobByName(kDisableNodeKnobName);
            assert(enabledKnob);
            Bool_Knob* bKnob = dynamic_cast<Bool_Knob*>( enabledKnob.get() );
            assert(bKnob);
            bKnob->setValue(!checked, 0);
            break;
        }
    }
    getApp()->redrawAllViewers();
}

void
MultiInstancePanel::onInstanceKnobValueChanged(int dim,
                                               int reason)
{
    if ( (Natron::ValueChangedReasonEnum)reason == Natron::eValueChangedReasonSlaveRefresh ) {
        return;
    }

    KnobSignalSlotHandler* signalEmitter = qobject_cast<KnobSignalSlotHandler*>( sender() );
    if (!signalEmitter) {
        return;
    }
    boost::shared_ptr<KnobI> knob = signalEmitter->getKnob();
    if ( !knob->isDeclaredByPlugin() ) {
        return;
    }
    KnobHolder* holder = knob->getHolder();
    assert(holder);
    int rowIndex = 0;
    int colIndex = 1;
    for (Nodes::iterator it = _imp->instances.begin(); it != _imp->instances.end(); ++it,++rowIndex) {
        boost::shared_ptr<Node> node = it->first.lock();
        if ( holder == node->getLiveInstance() ) {
            const std::vector<boost::shared_ptr<KnobI> > & knobs = node->getKnobs();
            for (U32 i = 0; i < knobs.size(); ++i) {
                if ( knobs[i]->isInstanceSpecific() ) {
                    if (knobs[i] == knob) {
                        colIndex += dim;
                        TableItem* item = _imp->model->item(rowIndex, colIndex);
                        if (!item) {
                            continue;
                        }
                        QVariant data;
                        Int_Knob* isInt = dynamic_cast<Int_Knob*>( knobs[i].get() );
                        Bool_Knob* isBool = dynamic_cast<Bool_Knob*>( knobs[i].get() );
                        Double_Knob* isDouble = dynamic_cast<Double_Knob*>( knobs[i].get() );
                        Color_Knob* isColor = dynamic_cast<Color_Knob*>( knobs[i].get() );
                        String_Knob* isString = dynamic_cast<String_Knob*>( knobs[i].get() );
                        if (isInt) {
                            data.setValue<int>( isInt->getValue(dim) );
                        } else if (isBool) {
                            data.setValue<bool>( isBool->getValue(dim) );
                        } else if (isDouble) {
                            data.setValue<double>( isDouble->getValue(dim) );
                        } else if (isColor) {
                            data.setValue<double>( isColor->getValue(dim) );
                        } else if (isString) {
                            data.setValue<QString>( isString->getValue(dim).c_str() );
                        }
                        _imp->executingKnobValueChanged = true;
                        item->setData(Qt::DisplayRole,data);
                        _imp->executingKnobValueChanged = false;

                        return;
                    }
                    colIndex += knobs[i]->getDimension();
                } else if ( (knobs[i] == knob) && !_imp->knobValueRecursion ) {
                    ///If the knob is slaved to a knob used only for GUI, unslave it before updating value and reslave back
                    std::pair<int,boost::shared_ptr<KnobI> > master = knob->getMaster(dim);
                    if (master.second) {
                        ++_imp->knobValueRecursion;
                        knob->unSlave(dim, false);
                        Knob<int>* isInt = dynamic_cast<Knob<int>*>( knob.get() );
                        Knob<bool>* isBool = dynamic_cast<Knob<bool>*>( knob.get() );
                        Knob<double>* isDouble = dynamic_cast<Knob<double>*>( knob.get() );
                        Knob<std::string>* isString = dynamic_cast<Knob<std::string>*>( knob.get() );
                        if (isInt) {
                            Knob<int>* masterKnob = dynamic_cast<Knob<int>*>( master.second.get() );
                            assert(masterKnob);
                            if (masterKnob) {
                                masterKnob->clone( knob.get() );
                            }
                        } else if (isBool) {
                            Knob<bool>* masterKnob = dynamic_cast<Knob<bool>*>( master.second.get() );
                            assert(masterKnob);
                            if (masterKnob) {
                                masterKnob->clone( knob.get() );
                            }
                        } else if (isDouble) {
                            Knob<double>* masterKnob = dynamic_cast<Knob<double>*>( master.second.get() );
                            assert(masterKnob);
                            if (masterKnob) {
                                masterKnob->clone( knob.get() );
                            }
                        } else if (isString) {
                            Knob<std::string>* masterKnob = dynamic_cast<Knob<std::string>*>( master.second.get() );
                            assert(masterKnob);
                            if (masterKnob) {
                                masterKnob->clone( knob.get() );
                            }
                        }
                        knob->slaveTo(dim, master.second, master.first,true);
                        --_imp->knobValueRecursion;
                    }
                }
            }

            return;
        }
    }
} // onInstanceKnobValueChanged

void
MultiInstancePanel::getSelectedInstances(std::list<Natron::Node*>* instances) const
{
    const QItemSelection selection = _imp->view->selectionModel()->selection();
    QModelIndexList indexes = selection.indexes();
    std::set<int> rows;

    for (int i = 0; i < indexes.size(); ++i) {
        rows.insert( indexes[i].row() );
    }

    for (std::set<int>::iterator it = rows.begin(); it != rows.end(); ++it) {
        assert( *it >= 0 && *it < (int)_imp->instances.size() );
        std::list< std::pair<boost::weak_ptr<Node>,bool > >::iterator it2 = _imp->instances.begin();
        std::advance(it2, *it);
        instances->push_back( it2->first.lock().get() );
    }
}

void
MultiInstancePanel::resetSelectedInstances()
{
    std::list<Natron::Node*> selectedInstances;

    getSelectedInstances(&selectedInstances);
    _imp->view->selectionModel()->clear();
    resetInstances(selectedInstances);
}

void
MultiInstancePanel::resetAllInstances()
{
    _imp->view->selectionModel()->clear();
    std::list<Natron::Node*> all;
    for (Nodes::iterator it = _imp->instances.begin(); it != _imp->instances.end(); ++it) {
        all.push_back( it->first.lock().get() );
    }
    resetInstances(all);
}

void
MultiInstancePanel::resetInstances(const std::list<Natron::Node*> & instances)
{
    if ( instances.empty() ) {
        return;
    }

    std::list<Natron::Node*>::const_iterator next = instances.begin();
    ++next;
    for (std::list<Natron::Node*>::const_iterator it = instances.begin(); it != instances.end(); ++it,++next) {
        //invalidate the cache by incrementing the age
        (*it)->incrementKnobsAge();
        if ( (*it)->areKeyframesVisibleOnTimeline() ) {
            (*it)->hideKeyframesFromTimeline( next == instances.end() );
        }
        const std::vector<boost::shared_ptr<KnobI> > & knobs = (*it)->getKnobs();
        for (U32 i = 0; i < knobs.size(); ++i) {
            Button_Knob* isBtn = dynamic_cast<Button_Knob*>( knobs[i].get() );

            if ( !isBtn && (knobs[i]->getName() != kUserLabelKnobName) && (knobs[i]->getName() != kOfxParamStringSublabelName) ) {
                knobs[i]->blockEvaluation();
                int dims = knobs[i]->getDimension();
                for (int j = 0; j < dims; ++j) {
                    knobs[i]->resetToDefaultValue(j);
                }
                knobs[i]->unblockEvaluation();
            }
        }
    }
    instances.front()->getLiveInstance()->evaluate_public(NULL, true, Natron::eValueChangedReasonUserEdited);

    ///To update interacts, kinda hack but can't figure out where else put this
    getMainInstance()->getApp()->redrawAllViewers();
}

void
MultiInstancePanel::evaluate(KnobI* knob,
                             bool /*isSignificant*/,
                             Natron::ValueChangedReasonEnum reason)
{
    Button_Knob* isButton = dynamic_cast<Button_Knob*>(knob);

    if ( isButton && (reason == eValueChangedReasonUserEdited) ) {
        onButtonTriggered(isButton);
    }
}

void
MultiInstancePanel::onButtonTriggered(Button_Knob* button)
{
    std::list<Node*> selectedInstances;

    getSelectedInstances(&selectedInstances);

    ///Forward the button click event to all the selected instances
    int time = getApp()->getTimeLine()->currentFrame();
    for (std::list<Node*>::iterator it = selectedInstances.begin(); it != selectedInstances.end(); ++it) {
        boost::shared_ptr<KnobI> k = (*it)->getKnobByName( button->getName() );
        assert( k && dynamic_cast<Button_Knob*>( k.get() ) );
        (*it)->getLiveInstance()->onKnobValueChanged_public(k.get(),eValueChangedReasonUserEdited,time, true);
    }
}

void
MultiInstancePanel::onKnobValueChanged(KnobI* k,
                                       Natron::ValueChangedReasonEnum reason,
                                       SequenceTime time,
                                       bool /*originatedFromMainThread*/)
{
    if ( !k->isDeclaredByPlugin() ) {
        if (k->getName() == kDisableNodeKnobName) {
<<<<<<< HEAD
            _imp->mainInstance.lock()->onDisabledKnobToggled( dynamic_cast<Bool_Knob*>(k)->getValue() );
=======
            Bool_Knob* boolKnob = dynamic_cast<Bool_Knob*>(k);
            assert(boolKnob);
            if (boolKnob) {
                _imp->mainInstance->onDisabledKnobToggled( boolKnob->getValue() );
            }
>>>>>>> 7c7fc346
        }
    } else {
        if (reason == Natron::eValueChangedReasonUserEdited) {
            ///Buttons are already handled in evaluate()
            Button_Knob* isButton = dynamic_cast<Button_Knob*>(k);
            if (isButton) {
                return;
            }
            ///for all selected instances update the same knob because it might not be slaved (see
            ///onSelectionChanged for an explanation why)
            for (Nodes::iterator it = _imp->instances.begin(); it != _imp->instances.end(); ++it) {
                if (it->second) {
                    boost::shared_ptr<KnobI> sameKnob = it->first.lock()->getKnobByName( k->getName() );
                    assert(sameKnob);
                    Knob<int>* isInt = dynamic_cast<Knob<int>*>( sameKnob.get() );
                    Knob<bool>* isBool = dynamic_cast<Knob<bool>*>( sameKnob.get() );
                    Knob<double>* isDouble = dynamic_cast<Knob<double>*>( sameKnob.get() );
                    Knob<std::string>* isString = dynamic_cast<Knob<std::string>*>( sameKnob.get() );
                    if (isInt) {
                        isInt->clone(k);
                    } else if (isBool) {
                        isBool->clone(k);
                    } else if (isDouble) {
                        isDouble->clone(k);
                    } else if (isString) {
                        isString->clone(k);
                    }

                    sameKnob->getHolder()->onKnobValueChanged_public(sameKnob.get(), eValueChangedReasonPluginEdited,time, true);
                }
            }
        }
    }
}

namespace  {
enum ExportTransformTypeEnum
{
    eExportTransformTypeStabilize,
    eExportTransformTypeMatchMove
};
}

/////////////// Tracker panel
struct TrackerPanelPrivate
{
    TrackerPanel* publicInterface;
    Button* averageTracksButton;
    
    mutable QMutex updateViewerMutex;
    bool updateViewerOnTrackingEnabled;
    
    QLabel* exportLabel;
    QWidget* exportContainer;
    QHBoxLayout* exportLayout;
    ComboBox* exportChoice;
    Button* exportButton;
    boost::shared_ptr<Page_Knob> transformPage;
    boost::shared_ptr<Int_Knob> referenceFrame;

    
    TrackScheduler scheduler;

    

    TrackerPanelPrivate(TrackerPanel* publicInterface)
        : publicInterface(publicInterface)
          , averageTracksButton(0)
          , updateViewerMutex()
          , updateViewerOnTrackingEnabled(true)
          , exportLabel(0)
          , exportContainer(0)
          , exportLayout(0)
          , exportChoice(0)
          , exportButton(0)
          , transformPage()
          , referenceFrame()
          , scheduler(publicInterface)
    {
    }

    void createTransformFromSelection(const std::list<Node*> & selection,bool linked,ExportTransformTypeEnum type);

    void createCornerPinFromSelection(const std::list<Node*> & selection,bool linked,bool useTransformRefFrame,bool invert);
    
    bool getTrackInstancesForButton(std::list<Button_Knob*>* trackButtons,const std::string& buttonName);
};

TrackerPanel::TrackerPanel(const boost::shared_ptr<NodeGui> & node)
    : MultiInstancePanel(node)
      , _imp( new TrackerPanelPrivate(this) )
{
    QObject::connect(&_imp->scheduler, SIGNAL(trackingStarted()), this, SLOT(onTrackingStarted()));
    QObject::connect(&_imp->scheduler, SIGNAL(trackingFinished()), this, SLOT(onTrackingFinished()));
    QObject::connect(&_imp->scheduler, SIGNAL(progressUpdate(double)), this, SLOT(onTrackingProgressUpdate(double)));
}

TrackerPanel::~TrackerPanel()
{
    _imp->scheduler.quitThread();
}

void
TrackerPanel::appendExtraGui(QVBoxLayout* layout)
{
    _imp->exportLabel = new QLabel( tr("Export data"),layout->parentWidget() );
    layout->addWidget(_imp->exportLabel);
    layout->addSpacing(10);
    _imp->exportContainer = new QWidget( layout->parentWidget() );
    _imp->exportLayout = new QHBoxLayout(_imp->exportContainer);
    _imp->exportLayout->setContentsMargins(0, 0, 0, 0);

    _imp->exportChoice = new ComboBox(_imp->exportContainer);
    _imp->exportChoice->setToolTip( tr("<p><b>CornerPinOFX (Use current frame):</p></b>"
                                       "<p>Warp the image according to the relative transform using the current frame as reference.</p>"
                                       "<p><b>CornerPinOFX (Use transform ref frame):</p></b>"
                                       "<p>Warp the image according to the relative transform using the "
                                       "reference frame specified in the transform tab.</p>"
                                       "<p><b>CornerPinOFX (Stabilize):</p></b>"
                                       "<p>Transform the image so that the tracked points do not move.</p>"
//                                      "<p><b>Transform (Stabilize):</p></b>"
//                                      "<p>Transform the image so that the tracked points do not move.</p>"
//                                      "<p><b>Transform (Match-move):</p></b>"
//                                      "<p>Transform another image so that it moves to match the tracked points.</p>"
//                                      "<p>The linked versions keep a link between the new node and the track, the others just copy"
//                                      " the values.</p>"
                                       ) );
    std::vector<std::string> choices;
    std::vector<std::string> helps;

    choices.push_back(tr("CornerPinOFX (Use current frame. Linked)").toStdString());
    helps.push_back(tr("Warp the image according to the relative transform using the current frame as reference.").toStdString());
//
//    choices.push_back(tr("CornerPinOFX (Use transform ref frame. Linked)").toStdString());
//    helps.push_back(tr("Warp the image according to the relative transform using the "
//                       "reference frame specified in the transform tab.").toStdString());
    
    choices.push_back(tr("CornerPinOFX (Stabilize. Linked)").toStdString());
    helps.push_back(tr("Transform the image so that the tracked points do not move.").toStdString());

    choices.push_back( tr("CornerPinOFX (Use current frame. Copy)").toStdString() );
    helps.push_back( tr("Same as the linked version except that it copies values instead of "
                        "referencing them via a link to the track").toStdString() );
    
    choices.push_back(tr("CornerPinOFX (Stabilize. Copy)").toStdString());
    helps.push_back(tr("Same as the linked version except that it copies values instead of "
                       "referencing them via a link to the track").toStdString());

    choices.push_back( tr("CornerPinOFX (Use transform ref frame. Copy)").toStdString() );
    helps.push_back( tr("Same as the linked version except that it copies values instead of "
                        "referencing them via a link to the track").toStdString() );
    

//    choices.push_back(tr("Transform (Stabilize. Linked)").toStdString());
//    helps.push_back(tr("Transform the image so that the tracked points do not move.").toStdString());
//
//    choices.push_back(tr("Transform (Match-move. Linked)").toStdString());
//    helps.push_back(tr("Transform another image so that it moves to match the tracked points.").toStdString());
//
//    choices.push_back(tr("Transform (Stabilize. Copy)").toStdString());
//    helps.push_back(tr("Same as the linked version except that it copies values instead of "
//                       "referencing them via a link to the track").toStdString());
//
//    choices.push_back(tr("Transform (Match-move. Copy)").toStdString());
//    helps.push_back(tr("Same as the linked version except that it copies values instead of "
//                       "referencing them via a link to the track").toStdString());
    for (U32 i = 0; i < choices.size(); ++i) {
        _imp->exportChoice->addItem( choices[i].c_str(),QIcon(),QKeySequence(),helps[i].c_str() );
    }
    _imp->exportLayout->addWidget(_imp->exportChoice);

    _imp->exportButton = new Button(tr("Export"),_imp->exportContainer);
    QObject::connect( _imp->exportButton,SIGNAL( clicked(bool) ),this,SLOT( onExportButtonClicked() ) );
    _imp->exportLayout->addWidget(_imp->exportButton);
    _imp->exportLayout->addStretch();
    layout->addWidget(_imp->exportContainer);
} // appendExtraGui

void
TrackerPanel::appendButtons(QHBoxLayout* buttonLayout)
{
    _imp->averageTracksButton = new Button( tr("Average tracks"),buttonLayout->parentWidget() );
    _imp->averageTracksButton->setToolTip( tr("Make a new track which is the average of the selected tracks") );
    QObject::connect( _imp->averageTracksButton, SIGNAL( clicked(bool) ), this, SLOT( onAverageTracksButtonClicked() ) );
    buttonLayout->addWidget(_imp->averageTracksButton);
}

void
TrackerPanel::initializeExtraKnobs()
{
    _imp->transformPage = Natron::createKnob<Page_Knob>(this, "Transform",1,false);

    _imp->referenceFrame = Natron::createKnob<Int_Knob>(this,"Reference frame",1,false);
    _imp->referenceFrame->setAnimationEnabled(false);
    _imp->referenceFrame->setHintToolTip("This is the frame number at which the transform will be an identity.");
    _imp->transformPage->addKnob(_imp->referenceFrame);
}

void
TrackerPanel::setIconForButton(Button_Knob* knob)
{
    const std::string name = knob->getName();

    if (name == kTrackPreviousButtonName) {
        knob->setIconFilePath(NATRON_IMAGES_PATH "back1.png");
    } else if (name == kTrackNextButtonName) {
        knob->setIconFilePath(NATRON_IMAGES_PATH "forward1.png");
    } else if (name == kTrackBackwardButtonName) {
        knob->setIconFilePath(NATRON_IMAGES_PATH "rewind.png");
    } else if (name == kTrackForwardButtonName) {
        knob->setIconFilePath(NATRON_IMAGES_PATH "play.png");
    }
}

void
TrackerPanel::onAverageTracksButtonClicked()
{
    std::list<Natron::Node*> selectedInstances;

    getSelectedInstances(&selectedInstances);
    if ( selectedInstances.empty() ) {
        Natron::warningDialog( tr("Average").toStdString(), tr("No tracks selected").toStdString() );

        return;
    }

    boost::shared_ptr<Node> newInstance = addInstanceInternal(true);
    ///give an appropriate name to the new instance
    int avgIndex = 0;
    const std::list< std::pair<boost::weak_ptr<Natron::Node>,bool > > & allInstances = getInstances();
    for (std::list< std::pair<boost::weak_ptr<Natron::Node>,bool > >::const_iterator it = allInstances.begin();
         it != allInstances.end(); ++it) {
        if ( QString( it->first.lock()->getName().c_str() ).contains("average",Qt::CaseInsensitive) ) {
            ++avgIndex;
        }
    }
    QString newName = QString("Average%1").arg(avgIndex + 1);
    newInstance->setName(newName);
    newInstance->updateEffectLabelKnob(newName);

    boost::shared_ptr<Double_Knob> newInstanceCenter = getCenterKnobForTracker( newInstance.get() );
    std::list<boost::shared_ptr<Double_Knob> > centers;
    RangeD keyframesRange;
    keyframesRange.min = INT_MAX;
    keyframesRange.max = INT_MIN;

    for (std::list<Natron::Node*>::iterator it = selectedInstances.begin(); it != selectedInstances.end(); ++it) {
        boost::shared_ptr<Double_Knob> dblKnob = getCenterKnobForTracker(*it);
        centers.push_back(dblKnob);
        double mini,maxi;
        bool hasKey = dblKnob->getFirstKeyFrameTime(0, &mini);
        if (!hasKey) {
            continue;
        }
        if (mini < keyframesRange.min) {
            keyframesRange.min = mini;
        }
        hasKey = dblKnob->getLastKeyFrameTime(0, &maxi);

        ///both dimensions must have keyframes
        assert(hasKey);
        if (maxi > keyframesRange.max) {
            keyframesRange.max = maxi;
        }
    }
    if (keyframesRange.min == INT_MIN) {
        keyframesRange.min = 0;
    }
    if (keyframesRange.max == INT_MAX) {
        keyframesRange.max = 0;
    }

    newInstanceCenter->blockEvaluation();
    for (double t = keyframesRange.min; t <= keyframesRange.max; ++t) {
        std::pair<double,double> average;
        average.first = 0;
        average.second = 0;
        const size_t centersNb = centers.size();
        if (centersNb) {
            for (std::list<boost::shared_ptr<Double_Knob> >::iterator it = centers.begin(); it != centers.end(); ++it) {
                double x = (*it)->getValueAtTime(t,0);
                double y = (*it)->getValueAtTime(t,1);
                average.first += x;
                average.second += y;
            }
            average.first /= centersNb;
            average.second /= centersNb;
            newInstanceCenter->setValueAtTime(t, average.first, 0);
            if (t == keyframesRange.max) {
                newInstanceCenter->unblockEvaluation();
            }
            newInstanceCenter->setValueAtTime(t, average.second, 1);
        }
    }
} // onAverageTracksButtonClicked

void
TrackerPanel::onButtonTriggered(Button_Knob* button)
{
    std::string name = button->getName();

    ///hack the trackBackward and trackForward buttons behaviour so they appear to progress simultaneously
    if (name == kTrackBackwardButtonName) {
        trackBackward();
    } else if (name == kTrackForwardButtonName) {
        trackForward();
    } else if (name == kTrackPreviousButtonName) {
        trackPrevious();
    } else if (name == kTrackNextButtonName) {
        trackNext();
    }
}

static void
handleTrackNextAndPrevious(Button_Knob* selectedInstance,
                           SequenceTime currentFrame)
{
//        ///When a reason of eValueChangedReasonUserEdited is given, the tracker plug-in will move the timeline so just send it
//        ///upon the last track if we want to update the viewer
//        Natron::ValueChangedReasonEnum reason;
//        if (updateViewer) {
//            reason = next == selectedInstances.end() ? eValueChangedReasonNatronGuiEdited : eValueChangedReasonNatronInternalEdited;
//        } else {
//            reason = eValueChangedReasonNatronInternalEdited;
//        }
        selectedInstance->getHolder()->onKnobValueChanged_public(selectedInstance,eValueChangedReasonNatronInternalEdited,currentFrame,
                                                                 true);
}

void
TrackerPanel::onTrackingStarted()
{
    ///freeze the tracker node
    setKnobsFrozen(true);
    if (getGui()) {
        getGui()->startProgress(getMainInstance()->getLiveInstance(), tr("Tracking...").toStdString());
    }

}

void
TrackerPanel::onTrackingFinished()
{
    setKnobsFrozen(false);
    Q_EMIT trackingEnded();
    if (getGui()) {
        getGui()->endProgress(getMainInstance()->getLiveInstance());
    }
}

void
TrackerPanel::onTrackingProgressUpdate(double progress)
{
    if (getGui()) {
        if (!getGui()->progressUpdate(getMainInstance()->getLiveInstance(), progress)) {
            _imp->scheduler.abortTracking();
        }
    }
}

bool
TrackerPanelPrivate::getTrackInstancesForButton(std::list<Button_Knob*>* trackButtons,const std::string& buttonName)
{
    std::list<Node*> selectedInstances;
    
    publicInterface->getSelectedInstances(&selectedInstances);
    if ( selectedInstances.empty() ) {
        Natron::warningDialog( QObject::tr("Tracker").toStdString(), QObject::tr("You must select something to track first").toStdString() );
        return false;
    }
    
    Button_Knob* prevBtn = dynamic_cast<Button_Knob*>( publicInterface->getKnobByName(buttonName).get() );
    assert(prevBtn);
    
    for (std::list<Node*>::const_iterator it = selectedInstances.begin(); it != selectedInstances.end(); ++it) {
        if ( !(*it)->getLiveInstance() ) {
            return false;
        }
        if ( (*it)->isNodeDisabled() ) {
            continue;
        }
        boost::shared_ptr<KnobI> k = (*it)->getKnobByName( prevBtn->getName() );
        Button_Knob* bKnob = dynamic_cast<Button_Knob*>( k.get() );
        assert(bKnob);
        trackButtons->push_back(bKnob);
    }
    return true;
}

bool
TrackerPanel::trackBackward()
{
    assert(QThread::currentThread() == qApp->thread());
    

    std::list<Button_Knob*> instanceButtons;
    if (!_imp->getTrackInstancesForButton(&instanceButtons, kTrackPreviousButtonName)) {
        return false;
    }
    
    boost::shared_ptr<TimeLine> timeline = getApp()->getTimeLine();
    int end = timeline->leftBound() - 1;
    int start = timeline->currentFrame();
    
    _imp->scheduler.track(start, end, false, instanceButtons);
    
    return true;
} // trackBackward

bool
TrackerPanel::trackForward()
{
    assert(QThread::currentThread() == qApp->thread());
    
    
    std::list<Button_Knob*> instanceButtons;
    if (!_imp->getTrackInstancesForButton(&instanceButtons, kTrackNextButtonName)) {
        return false;
    }
    
    boost::shared_ptr<TimeLine> timeline = getApp()->getTimeLine();
    int end = timeline->rightBound() + 1;
    int start = timeline->currentFrame();
    
    _imp->scheduler.track(start, end, true, instanceButtons);
    
    return true;

} // trackForward

void
TrackerPanel::stopTracking()
{
    _imp->scheduler.abortTracking();
}

bool
TrackerPanel::trackPrevious()
{
    std::list<Node*> selectedInstances;

    getSelectedInstances(&selectedInstances);
    if ( selectedInstances.empty() ) {
        Natron::warningDialog( tr("Tracker").toStdString(), tr("You must select something to track first").toStdString() );

        return false;
    }
    std::list<Button_Knob*> instanceButtons;
    if (!_imp->getTrackInstancesForButton(&instanceButtons, kTrackPreviousButtonName)) {
        return false;
    }

    boost::shared_ptr<TimeLine> timeline = getApp()->getTimeLine();

    int start = timeline->currentFrame();
    int end = start - 1;
    
    _imp->scheduler.track(start, end, false, instanceButtons);

    return true;
}

bool
TrackerPanel::trackNext()
{
    std::list<Node*> selectedInstances;
    
    getSelectedInstances(&selectedInstances);
    if ( selectedInstances.empty() ) {
        Natron::warningDialog( tr("Tracker").toStdString(), tr("You must select something to track first").toStdString() );
        
        return false;
    }
    std::list<Button_Knob*> instanceButtons;
    if (!_imp->getTrackInstancesForButton(&instanceButtons, kTrackNextButtonName)) {
        return false;
    }
    
    boost::shared_ptr<TimeLine> timeline = getApp()->getTimeLine();
    
    int start = timeline->currentFrame();
    int end = start + 1;
    
    _imp->scheduler.track(start, end, true, instanceButtons);
    
    return true;
}

void
TrackerPanel::clearAllAnimationForSelection()
{
    std::list<Node*> selectedInstances;

    getSelectedInstances(&selectedInstances);
    for (std::list<Node*>::const_iterator it = selectedInstances.begin(); it != selectedInstances.end(); ++it) {
        const std::vector<boost::shared_ptr<KnobI> > & knobs = (*it)->getKnobs();
        for (U32 i = 0; i < knobs.size(); ++i) {
            for (int dim = 0; dim < knobs[i]->getDimension(); ++dim) {
                knobs[i]->removeAnimation(dim);
            }
        }
    }
}

void
TrackerPanel::clearBackwardAnimationForSelection()
{
    int time = getApp()->getTimeLine()->currentFrame();
    std::list<Node*> selectedInstances;

    getSelectedInstances(&selectedInstances);
    for (std::list<Node*>::const_iterator it = selectedInstances.begin(); it != selectedInstances.end(); ++it) {
        const std::vector<boost::shared_ptr<KnobI> > & knobs = (*it)->getKnobs();
        for (U32 i = 0; i < knobs.size(); ++i) {
            for (int dim = 0; dim < knobs[i]->getDimension(); ++dim) {
                knobs[i]->deleteAnimationBeforeTime(time,dim,Natron::eValueChangedReasonPluginEdited);
            }
        }
    }
}

void
TrackerPanel::clearForwardAnimationForSelection()
{
    int time = getApp()->getTimeLine()->currentFrame();
    std::list<Node*> selectedInstances;

    getSelectedInstances(&selectedInstances);
    for (std::list<Node*>::const_iterator it = selectedInstances.begin(); it != selectedInstances.end(); ++it) {
        const std::vector<boost::shared_ptr<KnobI> > & knobs = (*it)->getKnobs();
        for (U32 i = 0; i < knobs.size(); ++i) {
            for (int dim = 0; dim < knobs[i]->getDimension(); ++dim) {
                knobs[i]->deleteAnimationAfterTime(time,dim,Natron::eValueChangedReasonPluginEdited);
            }
        }
    }
}

void
TrackerPanel::setUpdateViewerOnTracking(bool update)
{
    QMutexLocker k(&_imp->updateViewerMutex);
    _imp->updateViewerOnTrackingEnabled = update;
}

bool
TrackerPanel::isUpdateViewerOnTrackingEnabled() const
{
    QMutexLocker k(&_imp->updateViewerMutex);
    return _imp->updateViewerOnTrackingEnabled;
}

void
TrackerPanel::onExportButtonClicked()
{
    int index = _imp->exportChoice->activeIndex();
    std::list<Node*> selection;

    getSelectedInstances(&selection);
    ///This is the full list, decomment when everything will be possible to do
//    switch (index) {
//        case 0:
//            _imp->createCornerPinFromSelection(selection, true, false);
//            break;
//        case 1:
//            _imp->createCornerPinFromSelection(selection, true, true);
//            break;
//        case 2:
//            _imp->createCornerPinFromSelection(selection, false, false);
//            break;
//        case 3:
//            _imp->createCornerPinFromSelection(selection, false, true);
//            break;
//        case 4:
//            _imp->createTransformFromSelection(selection, true, eExportTransformTypeStabilize);
//            break;
//        case 5:
//            _imp->createTransformFromSelection(selection, true, eExportTransformTypeMatchMove);
//            break;
//        case 6:
//            _imp->createTransformFromSelection(selection, false, eExportTransformTypeStabilize);
//            break;
//        case 7:
//            _imp->createTransformFromSelection(selection, false, eExportTransformTypeMatchMove);
//            break;
//        default:
//            break;
    //    }
    switch (index) {
        case 0:
            _imp->createCornerPinFromSelection(selection, true, false,false);
            break;
        case 1:
            _imp->createCornerPinFromSelection(selection, true, false,true);
            break;
        case 2:
            _imp->createCornerPinFromSelection(selection, false, false,false);
            break;
        case 3:
            _imp->createCornerPinFromSelection(selection, false, false,true);
            break;
        case 4:
            _imp->createCornerPinFromSelection(selection, false, true,false);
            break;
        default:
            break;
    }
}

void
TrackerPanelPrivate::createTransformFromSelection(const std::list<Node*> & /*selection*/,
                                                  bool /*linked*/,
                                                  ExportTransformTypeEnum /*type*/)
{
}

namespace  {

boost::shared_ptr<Double_Knob>
getCornerPinPoint(Natron::Node* node,
                  bool isFrom,
                  int index)
{
    assert(0 <= index && index < 4);
    QString name = isFrom ? QString("from%1").arg(index + 1) : QString("to%1").arg(index + 1);
    boost::shared_ptr<KnobI> knob = node->getKnobByName( name.toStdString() );
    assert(knob);
    boost::shared_ptr<Double_Knob>  ret = boost::dynamic_pointer_cast<Double_Knob>(knob);
    assert(ret);
    return ret;
}
}

void
TrackerPanelPrivate::createCornerPinFromSelection(const std::list<Node*> & selection,
                                                  bool linked,
                                                  bool useTransformRefFrame,
                                                  bool invert)
{
    if ( (selection.size() > 4) || selection.empty() ) {
        Natron::errorDialog( QObject::tr("Export").toStdString(),
                             QObject::tr("Export to corner pin needs between 1 and 4 selected tracks.").toStdString() );

        return;
    }

    boost::shared_ptr<Double_Knob> centers[4];
    int i = 0;
    for (std::list<Node*>::const_iterator it = selection.begin(); it != selection.end(); ++it,++i) {
        centers[i] = getCenterKnobForTracker(*it);
        assert(centers[i]);
    }
    GuiAppInstance* app = publicInterface->getGui()->getApp();
    boost::shared_ptr<Natron::Node> cornerPin = app->createNode( CreateNodeArgs("CornerPinOFX  [Transform]",
                                                                                "",
                                                                                -1, -1,
                                                                                false, //< don't autoconnect
                                                                                INT_MIN,
                                                                                INT_MIN,
                                                                                true,
                                                                                true,
                                                                                QString(),
                                                                                CreateNodeArgs::DefaultValuesList(),
                                                                                publicInterface->getMainInstance()->getGroup()) );
    if (!cornerPin) {
        return;
    }

    ///Move the node on the right of the tracker node
    boost::shared_ptr<NodeGuiI> cornerPinGui_i = cornerPin->getNodeGui();
    NodeGui* cornerPinGui = dynamic_cast<NodeGui*>(cornerPinGui_i.get());
    assert(cornerPinGui);

    boost::shared_ptr<NodeGui> mainInstanceGui = publicInterface->getMainInstanceGui();
    assert(mainInstanceGui);

    QPointF mainInstancePos = mainInstanceGui->scenePos();
    mainInstancePos = cornerPinGui->mapToParent( cornerPinGui->mapFromScene(mainInstancePos) );
    cornerPinGui->refreshPosition( mainInstancePos.x() + mainInstanceGui->getSize().width() * 2, mainInstancePos.y() );

    boost::shared_ptr<Double_Knob> toPoints[4];
    boost::shared_ptr<Double_Knob>  fromPoints[4];
    
    int timeForFromPoints = useTransformRefFrame ? referenceFrame->getValue() : app->getTimeLine()->currentFrame();

    for (unsigned int i = 0; i < selection.size(); ++i) {
        fromPoints[i] = getCornerPinPoint(cornerPin.get(), true, i);
        assert(fromPoints[i] && centers[i]);
        for (int j = 0; j < fromPoints[i]->getDimension(); ++j) {
            fromPoints[i]->setValue(centers[i]->getValueAtTime(timeForFromPoints,j), j);
        }

        toPoints[i] = getCornerPinPoint(cornerPin.get(), false, i);
        assert(toPoints[i]);
        if (!linked) {
            toPoints[i]->cloneAndUpdateGui(centers[i].get());
        } else {
            dynamic_cast<KnobI*>(toPoints[i].get())->slaveTo(0, centers[i], 0);
            dynamic_cast<KnobI*>(toPoints[i].get())->slaveTo(1, centers[i], 1);
        }
    }

    ///Disable all non used points
    for (unsigned int i = selection.size(); i < 4; ++i) {
        QString enableName = QString("enable%1").arg(i + 1);
        boost::shared_ptr<KnobI> knob = cornerPin->getKnobByName( enableName.toStdString() );
        assert(knob);
        Bool_Knob* enableKnob = dynamic_cast<Bool_Knob*>( knob.get() );
        assert(enableKnob);
        enableKnob->setValue(false, 0);
    }
    
    if (invert) {
        boost::shared_ptr<KnobI> invertKnob = cornerPin->getKnobByName(kTrackInvertName);
        assert(invertKnob);
        Bool_Knob* isBool = dynamic_cast<Bool_Knob*>(invertKnob.get());
        assert(isBool);
        isBool->setValue(true, 0);
    }
    
} // createCornerPinFromSelection

void
TrackerPanel::showMenuForInstance(Natron::Node* instance)
{
    QMenu menu( getGui() );

    menu.setFont( QFont(appFont,appFontSize) );

    QAction* copyTrackAnimation = new QAction(tr("Copy track animation"),&menu);
    menu.addAction(copyTrackAnimation);

    QAction* ret = menu.exec( QCursor::pos() );
    if (ret == copyTrackAnimation) {
        boost::shared_ptr<Double_Knob> centerKnob = getCenterKnobForTracker(instance);
        assert(centerKnob);
        centerKnob->copyAnimationToClipboard();
    }
}


struct TrackArgs
{
    int start,end;
    bool forward;
    std::list<Button_Knob*> instances;
};

struct TrackSchedulerPrivate
{
    const TrackerPanel* panel;
    
    QMutex argsMutex;
    TrackArgs curArgs,requestedArgs;
    
    mutable QMutex mustQuitMutex;
    bool mustQuit;
    QWaitCondition mustQuitCond;
    
    mutable QMutex abortRequestedMutex;
    int abortRequested;
    QWaitCondition abortRequestedCond;
    
    QMutex startRequesstMutex;
    int startRequests;
    QWaitCondition startRequestsCond;
    
    mutable QMutex isWorkingMutex;
    bool isWorking;
    
    
    TrackSchedulerPrivate(const TrackerPanel* panel)
    : panel(panel)
    , argsMutex()
    , curArgs()
    , requestedArgs()
    , mustQuitMutex()
    , mustQuit(false)
    , mustQuitCond()
    , abortRequestedMutex()
    , abortRequested(0)
    , abortRequestedCond()
    , startRequesstMutex()
    , startRequests(0)
    , startRequestsCond()
    , isWorkingMutex()
    , isWorking(false)
    {
        
    }
    
    bool checkForExit()
    {
        QMutexLocker k(&mustQuitMutex);
        if (mustQuit) {
            mustQuit = false;
            mustQuitCond.wakeAll();
            return true;
        }
        return false;
    }
    
};


TrackScheduler::TrackScheduler(const TrackerPanel* panel)
: QThread()
, _imp(new TrackSchedulerPrivate(panel))
{
    setObjectName("TrackScheduler");
}

TrackScheduler::~TrackScheduler()
{
    
}

bool
TrackScheduler::isWorking() const
{
    QMutexLocker k(&_imp->isWorkingMutex);
    return _imp->isWorking;
}

void
TrackScheduler::run()
{
    for (;;) {
        
        ///Check for exit of the thread
        if (_imp->checkForExit()) {
            return;
        }
        
        ///Flag that we're working
        {
            QMutexLocker k(&_imp->isWorkingMutex);
            _imp->isWorking = true;
        }
        
        ///Copy the requested args to the args used for processing
        {
            QMutexLocker k(&_imp->argsMutex);
            _imp->curArgs = _imp->requestedArgs;
        }
        
        boost::shared_ptr<TimeLine> timeline = _imp->panel->getApp()->getTimeLine();

        int end = _imp->curArgs.end;
        int start = _imp->curArgs.start;
        int cur = start;
        
        int framesCount = _imp->curArgs.forward ? (end - start) : (start - end);
        
        bool reportProgress = _imp->curArgs.instances.size() > 1 || framesCount > 1;
        if (reportProgress) {
            Q_EMIT trackingStarted();
        }
        
        while (cur != end) {
            
            
            ///Launch parallel thread for each track using the global thread pool
            QtConcurrent::map(_imp->curArgs.instances,
                              boost::bind(&handleTrackNextAndPrevious,
                                          _1,
                                          cur)).waitForFinished();
            
            
            double progress;
            if (_imp->curArgs.forward) {
                ++cur;
                progress = (double)(cur - start) / framesCount;
            } else {
                --cur;
                progress = (double)(start - cur) / framesCount;
            }
            
            ///Ok all tracks are finished now for this frame, refresh viewer if needed
            bool updateViewer = _imp->panel->isUpdateViewerOnTrackingEnabled();
            if (updateViewer) {
                timeline->seekFrame(cur, NULL, Natron::eTimelineChangeReasonPlaybackSeek);
            }

            if (reportProgress) {
                ///Notify we progressed of 1 frame
                Q_EMIT progressUpdate(progress);
            }
            
            ///Check for abortion
            {
                QMutexLocker k(&_imp->abortRequestedMutex);
                if (_imp->abortRequested > 0) {
                    _imp->abortRequested = 0;
                    _imp->abortRequestedCond.wakeAll();
                    break;
                }
            }

        }
        
        if (reportProgress) {
            Q_EMIT trackingFinished();
        }
        
        ///Flag that we're no longer working
        {
            QMutexLocker k(&_imp->isWorkingMutex);
            _imp->isWorking = false;
        }
        
        ///Make sure we really reset the abort flag
        {
            QMutexLocker k(&_imp->abortRequestedMutex);
            if (_imp->abortRequested > 0) {
                _imp->abortRequested = 0;
                
            }
        }
        
        ///Sleep or restart if we've requests in the queue
        {
            QMutexLocker k(&_imp->startRequesstMutex);
            while (_imp->startRequests <= 0) {
                _imp->startRequestsCond.wait(&_imp->startRequesstMutex);
            }
            _imp->startRequests = 0;
        }
        
    }
}

void
TrackScheduler::track(int startingFrame,int end,bool forward, const std::list<Button_Knob*> & selectedInstances)
{
    if ((forward && startingFrame >= end) || (!forward && startingFrame <= end)) {
        Q_EMIT trackingFinished();
        return;
    }
    {
        QMutexLocker k(&_imp->argsMutex);
        _imp->requestedArgs.start = startingFrame;
        _imp->requestedArgs.end = end;
        _imp->requestedArgs.forward = forward;
        _imp->requestedArgs.instances = selectedInstances;
    }
    if (isRunning()) {
        QMutexLocker k(&_imp->startRequesstMutex);
        ++_imp->startRequests;
        _imp->startRequestsCond.wakeAll();
    } else {
        start();
    }
}


void TrackScheduler::abortTracking()
{
    if (!isRunning() || !isWorking()) {
        return;
    }
    
    
    {
        QMutexLocker k(&_imp->abortRequestedMutex);
        ++_imp->abortRequested;
        _imp->abortRequestedCond.wakeAll();
    }
    
}

void
TrackScheduler::quitThread()
{
    if (!isRunning()) {
        return;
    }
    
    abortTracking();
    
    {
        QMutexLocker k(&_imp->mustQuitMutex);
        _imp->mustQuit = true;

        {
            QMutexLocker k(&_imp->startRequesstMutex);
            ++_imp->startRequests;
            _imp->startRequestsCond.wakeAll();
        }
        
        while (_imp->mustQuit) {
            _imp->mustQuitCond.wait(&_imp->mustQuitMutex);
        }

    }

    
    wait();
    
}<|MERGE_RESOLUTION|>--- conflicted
+++ resolved
@@ -1486,15 +1486,11 @@
 {
     if ( !k->isDeclaredByPlugin() ) {
         if (k->getName() == kDisableNodeKnobName) {
-<<<<<<< HEAD
-            _imp->mainInstance.lock()->onDisabledKnobToggled( dynamic_cast<Bool_Knob*>(k)->getValue() );
-=======
             Bool_Knob* boolKnob = dynamic_cast<Bool_Knob*>(k);
             assert(boolKnob);
             if (boolKnob) {
-                _imp->mainInstance->onDisabledKnobToggled( boolKnob->getValue() );
-            }
->>>>>>> 7c7fc346
+                _imp->mainInstance.lock()->onDisabledKnobToggled( boolKnob->getValue() );
+            }
         }
     } else {
         if (reason == Natron::eValueChangedReasonUserEdited) {
