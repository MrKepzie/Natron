--- conflicted
+++ resolved
@@ -1224,11 +1224,8 @@
 }
 void ViewerGL::setCurrentViewerInfos(ViewerInfos* viewerInfos,bool){
     _currentViewerInfos = viewerInfos;
-<<<<<<< HEAD
-    Format* df = appPTR->findExistingFormat(displayWindow().w(), displayWindow().h());
-=======
-    Format* df=_viewerTab->getGui()->_appInstance->getModel()->findExistingFormat(displayWindow().width(), displayWindow().height());
->>>>>>> ff30408d
+    Format* df = appPTR->findExistingFormat(displayWindow().width(), displayWindow().height());
+
     if(df)
         _currentViewerInfos->displayWindow().name(df->name());
     updateDataWindowAndDisplayWindowInfo();
