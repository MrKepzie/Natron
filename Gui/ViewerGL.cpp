--- conflicted
+++ resolved
@@ -1315,35 +1315,6 @@
     }
 }
 
-<<<<<<< HEAD
-=======
-void
-ViewerGL::setGain(double d)
-{
-    // always running in the main thread
-    assert( qApp && qApp->thread() == QThread::currentThread() );
-    _imp->displayTextures[0].gain = d;
-    _imp->displayTextures[1].gain = d;
-}
-
-void
-ViewerGL::setGamma(double g)
-{
-    // always running in the main thread
-    assert( qApp && qApp->thread() == QThread::currentThread() );
-    _imp->displayTextures[0].gamma = g;
-    _imp->displayTextures[1].gamma = g;
-}
-
-void
-ViewerGL::setLut(int lut)
-{
-    // always running in the main thread
-    assert( qApp && qApp->thread() == QThread::currentThread() );
-    _imp->displayingImageLut = (ViewerColorSpaceEnum)lut;
-}
-
->>>>>>> 6396310c
 #if QT_VERSION < QT_VERSION_CHECK(5, 0, 0)
 #define QMouseEventLocalPos(e) ( e->posF() )
 #else
