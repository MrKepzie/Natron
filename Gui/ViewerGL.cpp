--- conflicted
+++ resolved
@@ -297,13 +297,6 @@
     RectI rod = getRoD();
     {
         QMutexLocker l(&_imp->clipToDisplayWindowMutex);
-<<<<<<< HEAD
-        RectI actualRoD = getRoD();
-        if (mipMapLevel != 0) {
-            actualRoD = actualRoD.upscalePowerOfTwo(mipMapLevel);
-        }
-=======
->>>>>>> 85305dc2
         if (_imp->clipToDisplayWindow) {
             ///clip the RoD to the portion where data lies. (i.e: r might be smaller than rod when it is the project window.)
             ///if so then we don't want to display "all" the project window.
