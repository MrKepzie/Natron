//  Natron
/* This Source Code Form is subject to the terms of the Mozilla Public
 * License, v. 2.0. If a copy of the MPL was not distributed with this
 * file, You can obtain one at http://mozilla.org/MPL/2.0/. */
/*
 *Created by Alexandre GAUTHIER-FOICHAT on 6/1/2012.
 *contact: immarespond at gmail dot com
 *
 */

#include "ViewerGL.h"

#include <cassert>
#include <map>

#include <QtCore/QCoreApplication>
#include <QtCore/QEvent>
#include <QtCore/QFile>
#include <QtCore/QHash>
#include <QtCore/QMutex>
#include <QtCore/QWaitCondition>
#include <QtGui/QPainter>
#include <QtGui/QImage>
#include <QMenu> // in QtGui on Qt4, in QtWidgets on Qt5
#include <QDockWidget> // in QtGui on Qt4, in QtWidgets on Qt5
#include <QtGui/QPainter>
CLANG_DIAG_OFF(unused-private-field)
// /opt/local/include/QtGui/qmime.h:119:10: warning: private field 'type' is not used [-Wunused-private-field]
#include <QtGui/QKeyEvent>
CLANG_DIAG_ON(unused-private-field)
#include <QtGui/QVector4D>
#include <QtOpenGL/QGLShaderProgram>

#include "Global/Macros.h"
GCC_DIAG_OFF(unused-parameter);
GCC_DIAG_ON(unused-parameter);


#include "Engine/ChannelSet.h"
#include "Engine/Format.h"
#include "Engine/FrameEntry.h"
#include "Engine/ImageInfo.h"
#include "Engine/Lut.h"
#include "Engine/MemoryFile.h"
#include "Engine/Settings.h"
#include "Engine/Timer.h"
#include "Engine/VideoEngine.h"
#include "Engine/ViewerInstance.h"
#include "Engine/Project.h"

#include "Gui/GuiApplicationManager.h"
#include "Gui/GuiAppInstance.h"
#include "Gui/Gui.h"
#include "Gui/InfoViewerWidget.h"
#include "Gui/Texture.h"
#include "Gui/Shaders.h"
#include "Gui/SpinBox.h"
#include "Gui/TabWidget.h"
#include "Gui/TextRenderer.h"
#include "Gui/TimeLineGui.h"
#include "Gui/ViewerTab.h"
#include "Gui/ProjectGui.h"

// warning: 'gluErrorString' is deprecated: first deprecated in OS X 10.9 [-Wdeprecated-declarations]
CLANG_DIAG_OFF(deprecated-declarations)
GCC_DIAG_OFF(deprecated-declarations)

#define USER_ROI_BORDER_TICK_SIZE 15.f
#define USER_ROI_CROSS_RADIUS 15.f
#define USER_ROI_SELECTION_POINT_SIZE 8.f
#define USER_ROI_CLICK_TOLERANCE 8.f

/*This class is the the core of the viewer : what displays images, overlays, etc...
 Everything related to OpenGL will (almost always) be in this class */

//using namespace Imf;
//using namespace Imath;
using namespace Natron;
using std::cout; using std::endl;

namespace {
/**
 *@class ZoomContext
 *@brief Holds all zoom related variables. This is an internal class used by the ViewerGL.
 *The variables stored here are the minimal variables needed to enable the zoom and the drag
 *of the image.
 *The top and right edges of the ortographic projection can be computed as such:
 *
 * top = bottom + heightWidget/zoomFactor
 * right = left + widthWidget/zoomFactor
 *
 *
 *During the computations made in the ViewerGL, we define 2 coordinate systems:
 *  - The viewport (or widget) coordinate system, with origin top left.
 *  - The image coordinate system with the origin bottom left.
 *To transform the coordinates between one system to another is a simple mapping operation,
 *which yields :
 *
 * Ximg = (Xwidget/widthWidget) * ( right - left ) + left
 * Yimg = (Ywidget/heightWidget) * (bottom - top) + top  [notice the y inversion here]
 *
 *Let us define the zoomFactor being the ratio of screen pixels size divided by image pixels size.
 *
 *Zooming to a point is simply a matter of changing the orthographic projection.
 *When zooming, the position of the center should never change, relativly to the orthographic projection.
 *Which means that the old position (before zooming) expressed in its own orthographic projection, should equal
 *the new position (after zooming) expressed in its own orthographic projection.
 *That is:
 *
 * - For the x coordinate:  (Ximg - left_old) * zoomFactor_old == (Ximg - left_new) * zoomFactor_new
 *Where Ximg is the X coordinate of the zoom center in image coordinates, left_old is the left edge of
 *the orthographic projection before zooming, and the left_new the left edge after zooming.
 *
 *This formula yields:
 *
 *  left_new = Ximg - (Ximg - left_old)*(zoomFactor_old/zoomFactor_new).
 *
 * -The y coordinate follows exactly the same reasoning and the following equation can be found:
 *
 *  bottom_new = Yimg - (Yimg - bottom_old)*(zoomFactor_old/zoomFactor_new).
 *
 * Retrieving top_new and right_new can be done with the formulas exhibited above.
 *
 *A last note on the zoom is the initialisation. A desired effect can be to initialise the image
 *so it appears centered in the viewer and that fit entirely in the viewer. This can be done as such:
 *
 *The zoomFactor needed to fit the image in the viewer can be computed with the ratio of the
 *height of the widget by the height of the image :
 *
 * zoomFactor = heightWidget / heightImage
 *
 *The left and bottom edges can then be initialised :
 *
 * left = widthImage / 2 - ( widthWidget / ( 2 * zoomFactor ) )
 * bottom = heightImage / 2 - ( heightWidget / ( 2 * zoomFactor ) )
 *
 *TRANSLATING THE IMAGE : (panning around)
 *
 *Translation is simply a matter of displacing the edges of the orthographic projection
 *by a delta. The delta is the difference between the last mouse position (in image coordinates)
 *and the new mouse position (in image coordinates).
 *
 *Translating is just doing so:
 *
 *  bottom += Yimg_old - Yimg_new
 *  left += Ximg_old - Ximg_new
 **/
class ZoomContext {
public:
    ZoomContext()
    : _zoomLeft(0.)
    , _zoomBottom(0.)
    , _zoomFactor(1.)
    , _zoomPAR(1.)
    , _screenWidth(0)
    , _screenHeight(0)
    {}

    /// width of a screen pixel in zoom coordinates
    double screenPixelWidth() const
    {
        return 1./ (_zoomFactor * _zoomPAR);
    }

    /// height of a screen pixel in zoom coordinates
    double screenPixelHeight() const
    {
        return 1./ _zoomFactor;
    }

    double left() const
    {
        return _zoomLeft;
    }

    double right() const
    {
        return _zoomLeft + _screenWidth / (_zoomFactor * _zoomPAR);
    }

    double bottom() const
    {
        return _zoomBottom;
    }

    double top() const
    {
        return _zoomBottom + _screenHeight / _zoomFactor;
    }

    double factor() const
    {
        return _zoomFactor;
    }

    double par() const
    {
        return _zoomPAR;
    }

    /// width in screen pixels of the zoomed area
    double screenWidth() const
    {
        return _screenWidth;
    }
    /// height in screen pixels of the zoomed area
    double screenHeight() const
    {
        return _screenHeight;
    }

    void setZoom(double zoomLeft, double zoomBottom, double zoomFactor, double zoomPAR)
    {
        _zoomLeft = zoomLeft;
        _zoomBottom = zoomBottom;
        _zoomFactor = zoomFactor;
        _zoomPAR = zoomPAR;
    }

    void translate(double dx, double dy)
    {
        _zoomLeft += dx;
        _zoomBottom += dy;
    }

    void zoom(double centerX, double centerY, double scale)
    {
        _zoomLeft = centerX - (centerX - _zoomLeft) / scale;
        _zoomBottom = centerY - (centerY - _zoomBottom) / scale;
        _zoomFactor *= scale;
    }

    void setScreenSize(double screenWidth, double screenHeight)
    {
        _screenWidth = screenWidth;
        _screenHeight = screenHeight;
    }

    /**
     *@brief Computes the image coordinates of the point passed in parameter.
     *This is a fast in-line method much faster than toZoomCoordinates_slow().
     *This function actually does the unprojection to retrieve the position.
     *@param x[in] The x coordinate of the point in viewport coordinates.
     *@param y[in] The y coordinates of the point in viewport coordinates.
     *@returns Returns the image coordinates mapped equivalent of (x,y).
     **/
    QPointF toZoomCoordinates(double widgetX, double widgetY)
    {
        return QPointF((((right() - left())*widgetX)/screenWidth())+left(),
                       (((bottom() - top())*widgetY)/screenHeight())+top());
    }

    /**
     *@brief Computes the viewport coordinates of the point passed in parameter.
     *This function actually does the projection to retrieve the position;
     *@param x[in] The x coordinate of the point in image coordinates.
     *@param y[in] The y coordinates of the point in image coordinates.
     *@returns Returns the viewport coordinates mapped equivalent of (x,y).
     **/
    QPointF toWidgetCoordinates(double zoomX, double zoomY)
    {
        return QPoint(((zoomX - left())/(right() - left()))*screenWidth(),
                      ((zoomY - top())/(bottom() - top()))*screenHeight());
    }

private:
    double _zoomLeft; /// the left edge of the orthographic projection
    double _zoomBottom; /// the bottom edge of orthographic projection
    double _zoomFactor; /// the zoom factor applied to the current image
    double _zoomPAR; /// the pixel aspect ration; a pixel from the image data occupies a size (zoomFactor*zoomPar,zoomFactor)
    double _screenWidth; /// window width in screen pixels
    double _screenHeight; /// window height in screen pixels
};

/**
 *@enum MOUSE_STATE
 *@brief basic state switching for mouse events
 **/
enum MOUSE_STATE{
    DRAGGING_IMAGE = 0,
    DRAGGING_ROI_LEFT_EDGE,
    DRAGGING_ROI_RIGHT_EDGE,
    DRAGGING_ROI_TOP_EDGE,
    DRAGGING_ROI_BOTTOM_EDGE,
    DRAGGING_ROI_TOP_LEFT,
    DRAGGING_ROI_TOP_RIGHT,
    DRAGGING_ROI_BOTTOM_RIGHT,
    DRAGGING_ROI_BOTTOM_LEFT,
    DRAGGING_ROI_CROSS,
    UNDEFINED};
} // namespace

struct ViewerGL::Implementation {

    Implementation(ViewerTab* parent, ViewerGL* _this)
    : pboIds()
    , vboVerticesId(0)
    , vboTexturesId(0)
    , iboTriangleStripId(0)
    , defaultDisplayTexture(0)
    , blackTex(0)
    , shaderRGB(0)
    , shaderBlack(0)
    , shaderLoaded(false)
    , infoViewer(0)
    , viewerTab(parent)
    , zoomOrPannedSinceLastFit(false)
    , oldClick()
    , blankViewerInfos()
    , displayingImage(false)
    , must_initBlackTex(true)
    , ms(UNDEFINED)
    , textRenderingColor(200,200,200,255)
    , displayWindowOverlayColor(125,125,125,255)
    , rodOverlayColor(100,100,100,255)
    , textFont(new QFont(NATRON_FONT, NATRON_FONT_SIZE_13))
    , overlay(true)
    , supportsGLSL(true)
    , updatingTexture(false)
    , clearColor(0,0,0,255)
    , menu(new QMenu(_this))
    , persistentMessage()
    , persistentMessageType(0)
    , displayPersistentMessage(false)
    , textRenderer()
    , isUserRoISet(false)
    , lastMousePosition()
    , currentViewerInfos() // protected by mutex
    , currentViewerInfos_btmLeftBBOXoverlay() // protected by mutex
    , currentViewerInfos_topRightBBOXoverlay() // protected by mutex
    , currentViewerInfos_resolutionOverlay() // protected by mutex
    , userRoIEnabled(false) // protected by mutex
    , userRoI() // protected by mutex
    , zoomCtx() // protected by mutex
    , clipToDisplayWindow(true) // protected by mutex
    {
        assert(qApp && qApp->thread() == QThread::currentThread());
    }

    /////////////////////////////////////////////////////////
    // The following are only accessed from the main thread:

    std::vector<GLuint> pboIds; //!< PBO's id's used by the OpenGL context
    //   GLuint vaoId; //!< VAO holding the rendering VBOs for texture mapping.
    GLuint vboVerticesId; //!< VBO holding the vertices for the texture mapping.
    GLuint vboTexturesId; //!< VBO holding texture coordinates.
    GLuint iboTriangleStripId; /*!< IBOs holding vertices indexes for triangle strip sets*/
    Texture* defaultDisplayTexture;/*!< A pointer to the current texture used to display.*/
    Texture* blackTex;/*!< the texture used to render a black screen when nothing is connected.*/
    QGLShaderProgram* shaderRGB;/*!< The shader program used to render RGB data*/
    QGLShaderProgram* shaderBlack;/*!< The shader program used when the viewer is disconnected.*/
    bool shaderLoaded;/*!< Flag to check whether the shaders have already been loaded.*/
    InfoViewerWidget* infoViewer;/*!< Pointer to the info bar below the viewer holding pixel/mouse/format related infos*/
    ViewerTab* const viewerTab;/*!< Pointer to the viewer tab GUI*/
    bool zoomOrPannedSinceLastFit; //< true if the user zoomed or panned the image since the last call to fitToRoD
    QPoint oldClick;
    ImageInfo blankViewerInfos;/*!< Pointer to the infos used when the viewer is disconnected.*/

    bool displayingImage;/*!< True if the viewer is connected and not displaying black.*/
    bool must_initBlackTex;

    MOUSE_STATE ms;/*!< Holds the mouse state*/


    const QColor textRenderingColor;
    const QColor displayWindowOverlayColor;
    const QColor rodOverlayColor;
    QFont* textFont;

    bool overlay;/*!< True if the user enabled overlay dispay*/

    // supportsGLSL is accessed from several threads, but is set only once at startup
    bool supportsGLSL;/*!< True if the user has a GLSL version supporting everything requested.*/

    bool updatingTexture;

    QColor clearColor;
    
    QMenu* menu;

    QString persistentMessage;
    int persistentMessageType;
    bool displayPersistentMessage;

    Natron::TextRenderer textRenderer;

    bool isUserRoISet;
    QPoint lastMousePosition;

    //////////////////////////////////////////////////////////
    // The following are accessed from various threads

    /////// currentViewerInfos
    ImageInfo currentViewerInfos;/*!< Pointer to the ViewerInfos  used for rendering*/
    QString currentViewerInfos_btmLeftBBOXoverlay;/*!< The string holding the bottom left corner coordinates of the dataWindow*/
    QString currentViewerInfos_topRightBBOXoverlay;/*!< The string holding the top right corner coordinates of the dataWindow*/
    QString currentViewerInfos_resolutionOverlay;/*!< The string holding the resolution overlay, e.g: "1920x1080"*/
    QMutex currentViewerInfosMutex;

    QMutex userRoIMutex;
    bool userRoIEnabled;
    RectI userRoI;

    ZoomContext zoomCtx;/*!< All zoom related variables are packed into this object. */
    QMutex zoomCtxMutex; /// protectx zoomCtx*

    QMutex clipToDisplayWindowMutex;
    bool clipToDisplayWindow;
};


//static const GLfloat renderingTextureCoordinates[32] = {
//    0 , 1 , //0
//    0 , 1 , //1
//    1 , 1 ,//2
//    1 , 1 , //3
//    0 , 1 , //4
//    0 , 1 , //5
//    1 , 1 , //6
//    1 , 1 , //7
//    0 , 0 , //8
//    0 , 0 , //9
//    1 , 0 ,  //10
//    1 , 0 , //11
//    0 , 0 , // 12
//    0 , 0 , //13
//    1 , 0 , //14
//    1 , 0   //15
//};

/*see http://www.learnopengles.com/android-lesson-eight-an-introduction-to-index-buffer-objects-ibos/ */
static const GLubyte triangleStrip[28] = {0,4,1,5,2,6,3,7,
                                    7,4,
                                    4,8,5,9,6,10,7,11,
                                    11,8,
                                    8,12,9,13,10,14,11,15
                                   };

/*
 ASCII art of the vertices used to render.
 The actual texture seen on the viewport is the rect (5,9,10,6).
 We draw  3*6 strips
 
 0 ___1___2___3
 |  /|  /|  /|
 | / | / | / |
 |/  |/  |/  |
 4---5---6----7
 |  /|  /|  /|
 | / | / | / |
 |/  |/  |/  |
 8---9--10--11
 |  /|  /|  /|
 | / | / | / |
 |/  |/  |/  |
 12--13--14--15
 */
void ViewerGL::drawRenderingVAO()
{
    // always running in the main thread
    assert(qApp && qApp->thread() == QThread::currentThread());
    assert(QGLContext::currentContext() == context());
    
    ///the texture rectangle in image coordinates. The values in it are multiples of tile size.
    ///
    const TextureRect &r = _imp->displayingImage ? _imp->defaultDisplayTexture->getTextureRect() : _imp->blackTex->getTextureRect();
    
    ///the RoD of the iamge
    RectI rod;
    {
        QMutexLocker l(&_imp->clipToDisplayWindowMutex);
        rod = _imp->clipToDisplayWindow ? getDisplayWindow() : getRoD();

        ///clip the RoD to the portion where data lies. (i.e: r might be smaller than rod when it is the project window.)
        ///if so then we don't want to display "all" the project window.
        if (_imp->clipToDisplayWindow) {
            rod.intersect(getRoD(), &rod);
        }
    }
    
    //if user RoI is enabled, clip the rod to that roi
    {
        QMutexLocker l(&_imp->userRoIMutex);
        if (_imp->userRoIEnabled) {
            //if the userRoI isn't intersecting the rod, just don't render anything
            if(!rod.intersect(_imp->userRoI,&rod)) {
                return;
            }
        }
    }
   
    /*setup the scissor box to paint only what's contained in the project's window*/
    QPointF scissorBoxBtmLeft, scissorBoxTopRight;
    {
        QMutexLocker l(&_imp->zoomCtxMutex);
        scissorBoxBtmLeft = _imp->zoomCtx.toWidgetCoordinates(rod.x1, rod.y1);
        scissorBoxTopRight = _imp->zoomCtx.toWidgetCoordinates(rod.x2, rod.y2);
    }

    /*invert y coordinate as OpenGL expects btm left corner to be 0,0*/
    scissorBoxBtmLeft.ry() = height() - scissorBoxBtmLeft.ry();
    scissorBoxTopRight.ry() = height() - scissorBoxTopRight.ry();
    
    glScissor(scissorBoxBtmLeft.x(),scissorBoxBtmLeft.y(),scissorBoxTopRight.x() - scissorBoxBtmLeft.x(),
              scissorBoxTopRight.y() - scissorBoxBtmLeft.y());
    
    GLfloat vertices[32] = {
        (GLfloat)rod.left() ,(GLfloat)rod.top()  , //0
        (GLfloat)r.x1       , (GLfloat)rod.top()  , //1
        (GLfloat)r.x2 , (GLfloat)rod.top()  , //2
        (GLfloat)rod.right(),(GLfloat)rod.top()  , //3
        (GLfloat)rod.left(), (GLfloat)r.y2, //4
        (GLfloat)r.x1      ,  (GLfloat)r.y2, //5
        (GLfloat)r.x2,  (GLfloat)r.y2, //6
        (GLfloat)rod.right(),(GLfloat)r.y2, //7
        (GLfloat)rod.left() ,(GLfloat)r.y1      , //8
        (GLfloat)r.x1      ,  (GLfloat)r.y1      , //9
        (GLfloat)r.x2,  (GLfloat)r.y1      , //10
        (GLfloat)rod.right(),(GLfloat)r.y1      , //11
        (GLfloat)rod.left(), (GLfloat)rod.bottom(), //12
        (GLfloat)r.x1      ,  (GLfloat)rod.bottom(), //13
        (GLfloat)r.x2,  (GLfloat)rod.bottom(), //14
        (GLfloat)rod.right(),(GLfloat)rod.bottom() //15
    };

   // std::cout << "ViewerGL: x1= " << r.x1 << " x2= " << r.x2 << " y1= " << r.y1 << " y2= " << r.y2 << std::endl;

    GLfloat texBottom,texLeft,texRight,texTop;
    texBottom =  0;
    texTop =  (GLfloat)(r.y2 - r.y1)/ (GLfloat)(r.h * r.closestPo2);
    texLeft = 0;
    texRight = (GLfloat)(r.x2 - r.x1) / (GLfloat)(r.w * r.closestPo2);
    
    // texTop = texTop > 1 ? 1 : texTop;
    //  texRight = texRight > 1 ? 1 : texRight;
    
    
    GLfloat renderingTextureCoordinates[32] = {
        texLeft , texTop , //0
        texLeft , texTop , //1
        texRight , texTop ,//2
        texRight , texTop , //3
        texLeft , texTop , //4
        texLeft , texTop , //5
        texRight , texTop , //6
        texRight , texTop , //7
        texLeft , texBottom , //8
        texLeft , texBottom , //9
        texRight , texBottom ,  //10
        texRight , texBottom , //11
        texLeft , texBottom , // 12
        texLeft , texBottom , //13
        texRight , texBottom , //14
        texRight , texBottom   //15
    };
    
    glEnable(GL_SCISSOR_TEST);

    
    glBindBuffer(GL_ARRAY_BUFFER, _imp->vboVerticesId);
    glBufferSubData(GL_ARRAY_BUFFER, 0, 32*sizeof(GLfloat), vertices);
    glEnableClientState(GL_VERTEX_ARRAY);
    glVertexPointer(2, GL_FLOAT, 0, 0);
    
    glBindBuffer(GL_ARRAY_BUFFER, _imp->vboTexturesId);
    glBufferSubData(GL_ARRAY_BUFFER, 0, 32*sizeof(GLfloat), renderingTextureCoordinates);
    glClientActiveTexture(GL_TEXTURE0);
    glEnableClientState(GL_TEXTURE_COORD_ARRAY);
    glTexCoordPointer(2, GL_FLOAT, 0 , 0);
    
    glBindBuffer(GL_ARRAY_BUFFER,0);

    glBindBuffer(GL_ELEMENT_ARRAY_BUFFER, _imp->iboTriangleStripId);
    glDrawElements(GL_TRIANGLE_STRIP, 28, GL_UNSIGNED_BYTE, 0);
    checkGLErrors();
    
    glBindBuffer(GL_ELEMENT_ARRAY_BUFFER, 0);
    glDisableClientState(GL_VERTEX_ARRAY);
    glDisableClientState(GL_TEXTURE_COORD_ARRAY);
    checkGLErrors();
    
    glDisable(GL_SCISSOR_TEST);
}

#if 0
void ViewerGL::checkFrameBufferCompleteness(const char where[],bool silent)
{
    // always running in the main thread
    assert(qApp && qApp->thread() == QThread::currentThread());
    GLenum error = glCheckFramebufferStatus(GL_FRAMEBUFFER);
    if( error == GL_FRAMEBUFFER_UNDEFINED)
        cout << where << ": Framebuffer undefined" << endl;
    else if(error == GL_FRAMEBUFFER_INCOMPLETE_ATTACHMENT)
        cout << where << ": Framebuffer incomplete attachment " << endl;
    else if(error == GL_FRAMEBUFFER_INCOMPLETE_MISSING_ATTACHMENT)
        cout << where << ": Framebuffer incomplete missing attachment" << endl;
    else if( error == GL_FRAMEBUFFER_INCOMPLETE_DRAW_BUFFER)
        cout << where << ": Framebuffer incomplete draw buffer" << endl;
    else if( error == GL_FRAMEBUFFER_INCOMPLETE_READ_BUFFER)
        cout << where << ": Framebuffer incomplete read buffer" << endl;
    else if( error == GL_FRAMEBUFFER_ATTACHMENT_OBJECT_TYPE)
        cout << where << ": Framebuffer incomplete read buffer" << endl;
    else if( error== GL_FRAMEBUFFER_UNSUPPORTED)
        cout << where << ": Framebuffer unsupported" << endl;
    else if( error == GL_FRAMEBUFFER_INCOMPLETE_MULTISAMPLE)
        cout << where << ": Framebuffer incomplete multisample" << endl;
    else if( error == GL_FRAMEBUFFER_INCOMPLETE_LAYER_TARGETS_EXT)
        cout << where << ": Framebuffer incomplete layer targets" << endl;
    else if(error == GL_FRAMEBUFFER_COMPLETE ){
        if(!silent)
            cout << where << ": Framebuffer complete" << endl;
    }
    else if ( error == 0)
        cout << where << ": an error occured determining the status of the framebuffer" << endl;
    else
        cout << where << ": UNDEFINED FRAMEBUFFER STATUS" << endl;
    checkGLErrors();
}
#endif

ViewerGL::ViewerGL(ViewerTab* parent,const QGLWidget* shareWidget)
: QGLWidget(parent,shareWidget)
, _imp(new Implementation(parent, this))
{
    // always running in the main thread
    assert(qApp && qApp->thread() == QThread::currentThread());
    setSizePolicy(QSizePolicy::Preferred, QSizePolicy::Expanding);
    setFocusPolicy(Qt::StrongFocus);
    setMouseTracking(true);
    
    QObject::connect(parent->getGui()->getApp()->getProject().get(),SIGNAL(formatChanged(Format)),this,SLOT(onProjectFormatChanged(Format)));
    
    populateMenu();

    
    _imp->blankViewerInfos.setChannels(Natron::Mask_RGBA);
    const Format& projectFormat = parent->getGui()->getApp()->getProject()->getProjectDefaultFormat();
    _imp->blankViewerInfos.setRoD(projectFormat);
    _imp->blankViewerInfos.setDisplayWindow(projectFormat);
    setRegionOfDefinition(_imp->blankViewerInfos.getRoD());
    onProjectFormatChanged(projectFormat);

}


ViewerGL::~ViewerGL()
{
    // always running in the main thread
    assert(qApp && qApp->thread() == QThread::currentThread());
    if(_imp->shaderRGB){
        _imp->shaderRGB->removeAllShaders();
        delete _imp->shaderRGB;
    }
    if(_imp->shaderBlack){
        _imp->shaderBlack->removeAllShaders();
        delete _imp->shaderBlack;
        
    }
    delete _imp->blackTex;
    delete _imp->defaultDisplayTexture;
    for(U32 i = 0; i < _imp->pboIds.size();++i){
        glDeleteBuffers(1,&_imp->pboIds[i]);
    }
    glDeleteBuffers(1, &_imp->vboVerticesId);
    glDeleteBuffers(1, &_imp->vboTexturesId);
    glDeleteBuffers(1, &_imp->iboTriangleStripId);
    checkGLErrors();
    delete _imp->textFont;
}

QSize ViewerGL::sizeHint() const
{
    // always running in the main thread
    assert(qApp && qApp->thread() == QThread::currentThread());
    return QSize(1024,768);
}

const QFont& ViewerGL::textFont() const
{
    // always running in the main thread
    assert(qApp && qApp->thread() == QThread::currentThread());
    return *_imp->textFont;
}

void ViewerGL::setTextFont(const QFont& f)
{
    // always running in the main thread
    assert(qApp && qApp->thread() == QThread::currentThread());
    *_imp->textFont = f;
}

/**
 *@brief Toggles on/off the display on the viewer. If d is false then it will
 *render black only.
 **/
void ViewerGL::setDisplayingImage(bool d)
{
    // always running in the main thread
    assert(qApp && qApp->thread() == QThread::currentThread());
    _imp->displayingImage = d;
    if (!_imp->displayingImage) {
        _imp->must_initBlackTex = true;
    };
}

/**
 *@returns Returns true if the viewer is displaying something.
 **/
bool ViewerGL::displayingImage() const
{
    // always running in the main thread
    assert(qApp && qApp->thread() == QThread::currentThread());
    return _imp->displayingImage;
}

void ViewerGL::resizeGL(int width, int height)
{
    // always running in the main thread
    assert(qApp && qApp->thread() == QThread::currentThread());
    if(height == 0) {// prevent division by 0
        height = 1;
    }
    glViewport (0, 0, width, height);
    {
        QMutexLocker(&_imp->zoomCtxMutex);
        _imp->zoomCtx.setScreenSize(width, height);
    }
    checkGLErrors();
    _imp->ms = UNDEFINED;
    assert(_imp->viewerTab);
    ViewerInstance* viewer = _imp->viewerTab->getInternalNode();
    assert(viewer);
    if (!_imp->displayingImage && !_imp->zoomOrPannedSinceLastFit) {
        fitImageToFormat(getDisplayWindow());
    }
    if (viewer->getUiContext() && !_imp->viewerTab->getGui()->getApp()->getProject()->isLoadingProject()) {
        viewer->refreshAndContinueRender(!_imp->zoomOrPannedSinceLastFit,false);
        updateGL();
    }
}

void ViewerGL::paintGL()
{
    // always running in the main thread
    assert(qApp && qApp->thread() == QThread::currentThread());
    checkGLErrors();
    if (_imp->must_initBlackTex) {
        initBlackTex();
    }
    glMatrixMode (GL_PROJECTION);
    glLoadIdentity();

    double zoomLeft, zoomRight, zoomBottom, zoomTop;
    {
        QMutexLocker l(&_imp->zoomCtxMutex);
        assert(0 < _imp->zoomCtx.factor() && _imp->zoomCtx.factor() <= 1024);
        zoomLeft = _imp->zoomCtx.left();
        zoomRight = _imp->zoomCtx.right();
        zoomBottom = _imp->zoomCtx.bottom();
        zoomTop = _imp->zoomCtx.top();
    }
    if (zoomLeft == zoomRight || zoomTop == zoomBottom) {
        clearColorBuffer(_imp->clearColor.redF(),_imp->clearColor.greenF(),_imp->clearColor.blueF(),_imp->clearColor.alphaF());
        return;
    }

    glOrtho(zoomLeft, zoomRight, zoomBottom, zoomTop, -1, 1);
    checkGLErrors();
    
    glMatrixMode (GL_MODELVIEW);
    glLoadIdentity();
    
    glEnable (GL_TEXTURE_2D);
    if(_imp->displayingImage) {
        glBindTexture(GL_TEXTURE_2D, _imp->defaultDisplayTexture->getTexID());
        // debug (so the OpenGL debugger can make a breakpoint here)
        // GLfloat d;
        //  glReadPixels(0, 0, 1, 1, GL_RED, GL_FLOAT, &d);
        if (_imp->supportsGLSL) {
            activateShaderRGB();
        }
        checkGLErrors();
    } else {
        glBindTexture(GL_TEXTURE_2D, _imp->blackTex->getTexID());
        checkGLErrors();
        if (_imp->supportsGLSL && !_imp->shaderBlack->bind()) {
            cout << qPrintable(_imp->shaderBlack->log()) << endl;
            checkGLErrors();
        }
        if(_imp->supportsGLSL) {
            _imp->shaderBlack->setUniformValue("Tex", 0);
        }
        checkGLErrors();

    }

    clearColorBuffer(_imp->clearColor.redF(),_imp->clearColor.greenF(),_imp->clearColor.blueF(),_imp->clearColor.alphaF());
    drawRenderingVAO();
    checkGLErrors();

    if (_imp->displayingImage) {
        if (_imp->supportsGLSL) {
            _imp->shaderRGB->release();
        }
    } else {
        if (_imp->supportsGLSL)
            _imp->shaderBlack->release();
    }
    glBindTexture(GL_TEXTURE_2D, 0);

    checkGLErrors();
    if (_imp->overlay) {
        drawOverlay();
    }

    if (_imp->displayPersistentMessage) {
        drawPersistentMessage();
    }
    assert_checkGLErrors();
}


void ViewerGL::clearColorBuffer(double r ,double g ,double b ,double a )
{
    // always running in the main thread
    assert(qApp && qApp->thread() == QThread::currentThread());
    assert(QGLContext::currentContext() == context());
    glClearColor(r,g,b,a);
    glClear(GL_COLOR_BUFFER_BIT);
}

void ViewerGL::toggleOverlays()
{
    // always running in the main thread
    assert(qApp && qApp->thread() == QThread::currentThread());
    _imp->overlay = !_imp->overlay;
    updateGL();
}


void ViewerGL::drawOverlay()
{
    // always running in the main thread
    assert(qApp && qApp->thread() == QThread::currentThread());
    assert(QGLContext::currentContext() == context());

    RectI dispW = getDisplayWindow();
    
    {
        QMutexLocker l(&_imp->currentViewerInfosMutex);
        renderText(dispW.right(),dispW.bottom(), _imp->currentViewerInfos_resolutionOverlay,_imp->textRenderingColor,*_imp->textFont);
    }
    
    QPoint topRight(dispW.right(),dispW.top());
    QPoint topLeft(dispW.left(),dispW.top());
    QPoint btmLeft(dispW.left(),dispW.bottom());
    QPoint btmRight(dispW.right(),dispW.bottom() );
    
    glBegin(GL_LINES);
    
    glColor4f( _imp->displayWindowOverlayColor.redF(),
              _imp->displayWindowOverlayColor.greenF(),
              _imp->displayWindowOverlayColor.blueF(),
              _imp->displayWindowOverlayColor.alphaF() );
    glVertex3f(btmRight.x(),btmRight.y(),1);
    glVertex3f(btmLeft.x(),btmLeft.y(),1);
    
    glVertex3f(btmLeft.x(),btmLeft.y(),1);
    glVertex3f(topLeft.x(),topLeft.y(),1);
    
    glVertex3f(topLeft.x(),topLeft.y(),1);
    glVertex3f(topRight.x(),topRight.y(),1);
    
    glVertex3f(topRight.x(),topRight.y(),1);
    glVertex3f(btmRight.x(),btmRight.y(),1);
    
    glEnd();
    checkGLErrors();
    
    RectI dataW = getRoD();
    if(dispW != dataW){
        
        {
            QMutexLocker l(&_imp->currentViewerInfosMutex);
            renderText(dataW.right(), dataW.top(), _imp->currentViewerInfos_topRightBBOXoverlay, _imp->rodOverlayColor,*_imp->textFont);
            renderText(dataW.left(), dataW.bottom(), _imp->currentViewerInfos_btmLeftBBOXoverlay, _imp->rodOverlayColor,*_imp->textFont);
        }
        
        
        QPoint topRight2(dataW.right(), dataW.top());
        QPoint topLeft2(dataW.left(),dataW.top());
        QPoint btmLeft2(dataW.left(),dataW.bottom() );
        QPoint btmRight2(dataW.right(),dataW.bottom() );
        glPushAttrib(GL_LINE_BIT);
        glLineStipple(2, 0xAAAA);
        glEnable(GL_LINE_STIPPLE);
        glBegin(GL_LINES);
        glColor4f( _imp->rodOverlayColor.redF(),
                  _imp->rodOverlayColor.greenF(),
                  _imp->rodOverlayColor.blueF(),
                  _imp->rodOverlayColor.alphaF() );
        glVertex3f(btmRight2.x(),btmRight2.y(),1);
        glVertex3f(btmLeft2.x(),btmLeft2.y(),1);
        
        glVertex3f(btmLeft2.x(),btmLeft2.y(),1);
        glVertex3f(topLeft2.x(),topLeft2.y(),1);
        
        glVertex3f(topLeft2.x(),topLeft2.y(),1);
        glVertex3f(topRight2.x(),topRight2.y(),1);
        
        glVertex3f(topRight2.x(),topRight2.y(),1);
        glVertex3f(btmRight2.x(),btmRight2.y(),1);
        glEnd();
        glDisable(GL_LINE_STIPPLE);
        glPopAttrib();
        checkGLErrors();
    }
    
    bool userRoIEnabled;
    {
        QMutexLocker l(&_imp->userRoIMutex);
        userRoIEnabled = _imp->userRoIEnabled;
    }
    if (userRoIEnabled) {
        drawUserRoI();
    }
    
    _imp->viewerTab->drawOverlays();

    //reseting color for next pass
    glColor4f(1., 1., 1., 1.);
    checkGLErrors();
}

void ViewerGL::drawUserRoI()
{
    // always running in the main thread
    assert(qApp && qApp->thread() == QThread::currentThread());
    glColor4f(0.9, 0.9, 0.9, 1.);

    double zoomScreenPixelWidth, zoomScreenPixelHeight;
    {
        QMutexLocker l(&_imp->zoomCtxMutex);
        zoomScreenPixelWidth = _imp->zoomCtx.screenPixelWidth();
        zoomScreenPixelHeight = _imp->zoomCtx.screenPixelHeight();
    }

    QMutexLocker l(&_imp->userRoIMutex);

    ///base rect
    glBegin(GL_LINE_STRIP);
    glVertex2f(_imp->userRoI.x1, _imp->userRoI.y1); //bottom left
    glVertex2f(_imp->userRoI.x1, _imp->userRoI.y2); //top left
    glVertex2f(_imp->userRoI.x2, _imp->userRoI.y2); //top right
    glVertex2f(_imp->userRoI.x2, _imp->userRoI.y1); //bottom right
    glVertex2f(_imp->userRoI.x1, _imp->userRoI.y1); //bottom left
    glEnd();
    
    
    glBegin(GL_LINES);
    ///border ticks
    double borderTickWidth = USER_ROI_BORDER_TICK_SIZE * zoomScreenPixelWidth;
    double borderTickHeight = USER_ROI_BORDER_TICK_SIZE * zoomScreenPixelHeight;
    glVertex2f(_imp->userRoI.x1, (_imp->userRoI.y1 + _imp->userRoI.y2) / 2);
    glVertex2f(_imp->userRoI.x1 - borderTickWidth, (_imp->userRoI.y1 + _imp->userRoI.y2) / 2);
    
    glVertex2f(_imp->userRoI.x2, (_imp->userRoI.y1 + _imp->userRoI.y2) / 2);
    glVertex2f(_imp->userRoI.x2 + borderTickWidth, (_imp->userRoI.y1 + _imp->userRoI.y2) / 2);
    
    glVertex2f((_imp->userRoI.x1 +  _imp->userRoI.x2) / 2, _imp->userRoI.y2);
    glVertex2f((_imp->userRoI.x1 +  _imp->userRoI.x2) / 2, _imp->userRoI.y2 + borderTickHeight);
    
    glVertex2f((_imp->userRoI.x1 +  _imp->userRoI.x2) / 2, _imp->userRoI.y1);
    glVertex2f((_imp->userRoI.x1 +  _imp->userRoI.x2) / 2, _imp->userRoI.y1 - borderTickHeight);
    
    ///middle cross
    double crossWidth = USER_ROI_CROSS_RADIUS * zoomScreenPixelWidth;
    double crossHeight = USER_ROI_CROSS_RADIUS * zoomScreenPixelHeight;
    glVertex2f((_imp->userRoI.x1 +  _imp->userRoI.x2) / 2, (_imp->userRoI.y1 + _imp->userRoI.y2) / 2 - crossHeight);
    glVertex2f((_imp->userRoI.x1 +  _imp->userRoI.x2) / 2, (_imp->userRoI.y1 + _imp->userRoI.y2) / 2 + crossHeight);
    
    glVertex2f((_imp->userRoI.x1 +  _imp->userRoI.x2) / 2  - crossWidth, (_imp->userRoI.y1 + _imp->userRoI.y2) / 2);
    glVertex2f((_imp->userRoI.x1 +  _imp->userRoI.x2) / 2  + crossWidth, (_imp->userRoI.y1 + _imp->userRoI.y2) / 2);
    glEnd();
    

    ///draw handles hint for the user
    glBegin(GL_QUADS);

    double rectHalfWidth = (USER_ROI_SELECTION_POINT_SIZE * zoomScreenPixelWidth) / 2.;
    double rectHalfHeight = (USER_ROI_SELECTION_POINT_SIZE * zoomScreenPixelWidth) / 2.;
    //left
    glVertex2f(_imp->userRoI.x1 + rectHalfWidth, (_imp->userRoI.y1 + _imp->userRoI.y2) / 2 - rectHalfHeight);
    glVertex2f(_imp->userRoI.x1 + rectHalfWidth, (_imp->userRoI.y1 + _imp->userRoI.y2) / 2 + rectHalfHeight);
    glVertex2f(_imp->userRoI.x1 - rectHalfWidth, (_imp->userRoI.y1 + _imp->userRoI.y2) / 2 + rectHalfHeight);
    glVertex2f(_imp->userRoI.x1 - rectHalfWidth, (_imp->userRoI.y1 + _imp->userRoI.y2) / 2 - rectHalfHeight);
    
    //top
    glVertex2f((_imp->userRoI.x1 +  _imp->userRoI.x2) / 2 - rectHalfWidth, _imp->userRoI.y2 - rectHalfHeight);
    glVertex2f((_imp->userRoI.x1 +  _imp->userRoI.x2) / 2 - rectHalfWidth, _imp->userRoI.y2 + rectHalfHeight);
    glVertex2f((_imp->userRoI.x1 +  _imp->userRoI.x2) / 2 + rectHalfWidth, _imp->userRoI.y2 + rectHalfHeight);
    glVertex2f((_imp->userRoI.x1 +  _imp->userRoI.x2) / 2 + rectHalfWidth, _imp->userRoI.y2 - rectHalfHeight);

    //right
    glVertex2f(_imp->userRoI.x2 - rectHalfWidth, (_imp->userRoI.y1 + _imp->userRoI.y2) / 2 - rectHalfHeight);
    glVertex2f(_imp->userRoI.x2 - rectHalfWidth, (_imp->userRoI.y1 + _imp->userRoI.y2) / 2 + rectHalfHeight);
    glVertex2f(_imp->userRoI.x2 + rectHalfWidth, (_imp->userRoI.y1 + _imp->userRoI.y2) / 2 + rectHalfHeight);
    glVertex2f(_imp->userRoI.x2 + rectHalfWidth, (_imp->userRoI.y1 + _imp->userRoI.y2) / 2 - rectHalfHeight);
    
    //bottom
    glVertex2f((_imp->userRoI.x1 +  _imp->userRoI.x2) / 2 - rectHalfWidth, _imp->userRoI.y1 - rectHalfHeight);
    glVertex2f((_imp->userRoI.x1 +  _imp->userRoI.x2) / 2 - rectHalfWidth, _imp->userRoI.y1 + rectHalfHeight);
    glVertex2f((_imp->userRoI.x1 +  _imp->userRoI.x2) / 2 + rectHalfWidth, _imp->userRoI.y1 + rectHalfHeight);
    glVertex2f((_imp->userRoI.x1 +  _imp->userRoI.x2) / 2 + rectHalfWidth, _imp->userRoI.y1 - rectHalfHeight);

    //middle
    glVertex2f((_imp->userRoI.x1 +  _imp->userRoI.x2) / 2 - rectHalfWidth, (_imp->userRoI.y1 + _imp->userRoI.y2) / 2 - rectHalfHeight);
    glVertex2f((_imp->userRoI.x1 +  _imp->userRoI.x2) / 2 - rectHalfWidth, (_imp->userRoI.y1 + _imp->userRoI.y2) / 2 + rectHalfHeight);
    glVertex2f((_imp->userRoI.x1 +  _imp->userRoI.x2) / 2 + rectHalfWidth, (_imp->userRoI.y1 + _imp->userRoI.y2) / 2 + rectHalfHeight);
    glVertex2f((_imp->userRoI.x1 +  _imp->userRoI.x2) / 2 + rectHalfWidth, (_imp->userRoI.y1 + _imp->userRoI.y2) / 2 - rectHalfHeight);
    
    
    //top left
    glVertex2f(_imp->userRoI.x1 - rectHalfWidth, _imp->userRoI.y2 - rectHalfHeight);
    glVertex2f(_imp->userRoI.x1 - rectHalfWidth, _imp->userRoI.y2 + rectHalfHeight);
    glVertex2f(_imp->userRoI.x1 + rectHalfWidth, _imp->userRoI.y2 + rectHalfHeight);
    glVertex2f(_imp->userRoI.x1 + rectHalfWidth, _imp->userRoI.y2 - rectHalfHeight);
    
    //top right
    glVertex2f(_imp->userRoI.x2 - rectHalfWidth, _imp->userRoI.y2 - rectHalfHeight);
    glVertex2f(_imp->userRoI.x2 - rectHalfWidth, _imp->userRoI.y2 + rectHalfHeight);
    glVertex2f(_imp->userRoI.x2 + rectHalfWidth, _imp->userRoI.y2 + rectHalfHeight);
    glVertex2f(_imp->userRoI.x2 + rectHalfWidth, _imp->userRoI.y2 - rectHalfHeight);
    
    //bottom right
    glVertex2f(_imp->userRoI.x2 - rectHalfWidth, _imp->userRoI.y1 - rectHalfHeight);
    glVertex2f(_imp->userRoI.x2 - rectHalfWidth, _imp->userRoI.y1 + rectHalfHeight);
    glVertex2f(_imp->userRoI.x2 + rectHalfWidth, _imp->userRoI.y1 + rectHalfHeight);
    glVertex2f(_imp->userRoI.x2 + rectHalfWidth, _imp->userRoI.y1 - rectHalfHeight);

    
    //bottom left
    glVertex2f(_imp->userRoI.x1 - rectHalfWidth, _imp->userRoI.y1 - rectHalfHeight);
    glVertex2f(_imp->userRoI.x1 - rectHalfWidth, _imp->userRoI.y1 + rectHalfHeight);
    glVertex2f(_imp->userRoI.x1 + rectHalfWidth, _imp->userRoI.y1 + rectHalfHeight);
    glVertex2f(_imp->userRoI.x1 + rectHalfWidth, _imp->userRoI.y1 - rectHalfHeight);

    glEnd();
}


void ViewerGL::drawPersistentMessage()
{
    // always running in the main thread
    assert(qApp && qApp->thread() == QThread::currentThread());
    assert(QGLContext::currentContext() == context());

    QFontMetrics metrics(font());
    int numberOfLines = std::ceil((double)metrics.width(_imp->persistentMessage)/(double)(width()-20));
    int averageCharsPerLine = numberOfLines != 0 ? _imp->persistentMessage.size() / numberOfLines : _imp->persistentMessage.size();
    QStringList lines;
   
    int i = 0;
    while(i < _imp->persistentMessage.size()) {
        QString str;
        while(i < _imp->persistentMessage.size()){
            if(i%averageCharsPerLine == 0 && i!=0){
                break;
            }
            str.append(_imp->persistentMessage.at(i));
            ++i;
        }
        /*Find closest word end and insert a new line*/
        while(i < _imp->persistentMessage.size() && _imp->persistentMessage.at(i)!=QChar(' ')){
            str.append(_imp->persistentMessage.at(i));
            ++i;
        }
        lines.append(str);
    }
    
    int offset = metrics.height()+10;
    QPointF topLeft, bottomRight, textPos;
    double zoomScreenPixelHeight;
    {
        QMutexLocker l(&_imp->zoomCtxMutex);
        topLeft = _imp->zoomCtx.toZoomCoordinates(0,0);
        bottomRight = _imp->zoomCtx.toZoomCoordinates(_imp->zoomCtx.screenWidth(),numberOfLines*(metrics.height()*2));
        textPos = _imp->zoomCtx.toZoomCoordinates(20, offset);
        zoomScreenPixelHeight = _imp->zoomCtx.screenPixelHeight();
    }
    if (_imp->persistentMessageType == 1) { // error
        glColor4f(0.5,0.,0.,1.);
    } else { // warning
        glColor4f(0.65,0.65,0.,1.);
    }
    glBegin(GL_POLYGON);
    glVertex2f(topLeft.x(),topLeft.y()); //top left
    glVertex2f(topLeft.x(),bottomRight.y()); //bottom left
    glVertex2f(bottomRight.x(),bottomRight.y());//bottom right
    glVertex2f(bottomRight.x(),topLeft.y()); //top right
    glEnd();
    
    

    
    for (int j = 0 ; j < lines.size();++j) {
        renderText(textPos.x(),textPos.y(), lines.at(j),_imp->textRenderingColor,*_imp->textFont);
        textPos.setY(textPos.y() - metrics.height()*2 * zoomScreenPixelHeight);
    }
    checkGLErrors();
    //reseting color for next pass
    glColor4f(1., 1., 1., 1.);
}



void ViewerGL::initializeGL()
{
    // always running in the main thread
    assert(qApp && qApp->thread() == QThread::currentThread());
	makeCurrent();
    initAndCheckGlExtensions();
    _imp->blackTex = new Texture(GL_TEXTURE_2D,GL_LINEAR,GL_NEAREST);
    _imp->defaultDisplayTexture = new Texture(GL_TEXTURE_2D,GL_LINEAR,GL_NEAREST);
    
    
    // glGenVertexArrays(1, &_vaoId);
    glGenBuffers(1, &_imp->vboVerticesId);
    glGenBuffers(1, &_imp->vboTexturesId);
    glGenBuffers(1 , &_imp->iboTriangleStripId);
    
    glBindBuffer(GL_ARRAY_BUFFER, _imp->vboTexturesId);
    glBufferData(GL_ARRAY_BUFFER, 32*sizeof(GLfloat), 0, GL_DYNAMIC_DRAW);
    
    glBindBuffer(GL_ARRAY_BUFFER, _imp->vboVerticesId);
    glBufferData(GL_ARRAY_BUFFER, 32*sizeof(GLfloat), 0, GL_DYNAMIC_DRAW);
    glBindBuffer(GL_ARRAY_BUFFER, 0);
    
    glBindBuffer(GL_ELEMENT_ARRAY_BUFFER, _imp->iboTriangleStripId);
    glBufferData(GL_ELEMENT_ARRAY_BUFFER, 28*sizeof(GLubyte), triangleStrip, GL_STATIC_DRAW);
    
    glBindBuffer(GL_ELEMENT_ARRAY_BUFFER, 0);
    checkGLErrors();
    
    
    if(_imp->supportsGLSL){
        initShaderGLSL();
        checkGLErrors();
    }
    
    initBlackTex();
    checkGLErrors();
}

QString ViewerGL::getOpenGLVersionString() const
{
    // always running in the main thread
    assert(qApp && qApp->thread() == QThread::currentThread());
    const char* str = (const char*)glGetString(GL_VERSION);
    QString ret;
    if (str) {
        ret.append(str);
    }
    return ret;
}

QString ViewerGL::getGlewVersionString() const
{
    // always running in the main thread
    assert(qApp && qApp->thread() == QThread::currentThread());
    const char* str = reinterpret_cast<const char *>(glewGetString(GLEW_VERSION));
    QString ret;
    if (str) {
        ret.append(str);
    }
    return ret;
}

GLuint ViewerGL::getPboID(int index)
{
    // always running in the main thread
    assert(qApp && qApp->thread() == QThread::currentThread());
    assert(QGLContext::currentContext() == context());

    if(index >= (int)_imp->pboIds.size()){
        GLuint handle;
        glGenBuffersARB(1,&handle);
        _imp->pboIds.push_back(handle);
        return handle;
    }else{
        return _imp->pboIds[index];
    }
}

/**
 *@returns Returns the current zoom factor that is applied to the display.
 **/
double ViewerGL::getZoomFactor() const
{
    // MT-SAFE
    QMutexLocker l(&_imp->zoomCtxMutex);
    return _imp->zoomCtx.factor();
}

RectI ViewerGL::getImageRectangleDisplayed(const RectI& imageRoD)
{
    // MT-SAFE
    RectI ret;
    {
        QMutexLocker l(&_imp->zoomCtxMutex);
        QPointF topLeft =  _imp->zoomCtx.toZoomCoordinates(0, 0);
        ret.x1 = std::floor(topLeft.x());
        ret.y2 = std::ceil(topLeft.y());
        QPointF bottomRight = _imp->zoomCtx.toZoomCoordinates(width()-1, height()-1);
        ret.x2 = std::ceil(bottomRight.x());
        ret.y1 = std::floor(bottomRight.y());
    }
    if (!ret.intersect(imageRoD, &ret)) {
        ret.clear();
    }
    {
        QMutexLocker l(&_imp->userRoIMutex);
        if (_imp->userRoIEnabled) {
            if (!ret.intersect(_imp->userRoI, &ret)) {
                ret.clear();
            }
        }
    }
    return ret;
}



int ViewerGL::isExtensionSupported(const char *extension)
{
    // always running in the main thread
    assert(qApp && qApp->thread() == QThread::currentThread());
    const GLubyte *extensions = NULL;
    const GLubyte *start;
    GLubyte *where, *terminator;
    where = (GLubyte *) strchr(extension, ' ');
    if (where || *extension == '\0')
        return 0;
    extensions = glGetString(GL_EXTENSIONS);
    start = extensions;
    for (;;) {
        where = (GLubyte *) strstr((const char *) start, extension);
        if (!where)
            break;
        terminator = where + strlen(extension);
        if (where == start || *(where - 1) == ' ')
            if (*terminator == ' ' || *terminator == '\0')
                return 1;
        start = terminator;
    }
    return 0;
}


void ViewerGL::initAndCheckGlExtensions()
{
    // always running in the main thread
    assert(qApp && qApp->thread() == QThread::currentThread());
    assert(QGLContext::currentContext() == context());
    GLenum err = glewInit();
    if (GLEW_OK != err) {
        /* Problem: glewInit failed, something is seriously wrong. */
        Natron::errorDialog("OpenGL/GLEW error",
                             (const char*)glewGetErrorString(err));
    }
    //fprintf(stdout, "Status: Using GLEW %s\n", glewGetString(GLEW_VERSION));

    // is GL_VERSION_2_0 necessary? note that GL_VERSION_2_0 includes GLSL
    if (!glewIsSupported("GL_VERSION_1_5 "
                         "GL_ARB_texture_non_power_of_two " // or GL_IMG_texture_npot, or GL_OES_texture_npot, core since 2.0
                         "GL_ARB_shader_objects " // GLSL, Uniform*, core since 2.0
                         "GL_ARB_vertex_buffer_object " // BindBuffer, MapBuffer, etc.
                         "GL_ARB_pixel_buffer_object " // BindBuffer(PIXEL_UNPACK_BUFFER,...
                         //"GL_ARB_vertex_array_object " // BindVertexArray, DeleteVertexArrays, GenVertexArrays, IsVertexArray (VAO), core since 3.0
                         //"GL_ARB_framebuffer_object " // or GL_EXT_framebuffer_object GenFramebuffers, core since version 3.0
                         )) {
        Natron::errorDialog("Missing OpenGL requirements",
                             "The viewer may not be fully functionnal. "
                             "This software needs at least OpenGL 1.5 with NPOT textures, GLSL, VBO, PBO, vertex arrays. ");
    }
    
    _imp->viewerTab->getGui()->setOpenGLVersion(getOpenGLVersionString());
    _imp->viewerTab->getGui()->setGlewVersion(getGlewVersionString());
    
    if (!QGLShaderProgram::hasOpenGLShaderPrograms(context())) {
        // no need to pull out a dialog, it was already presented after the GLEW check above

        //Natron::errorDialog("Viewer error","The viewer is unabgile to work without a proper version of GLSL.");
        //cout << "Warning : GLSL not present on this hardware, no material acceleration possible." << endl;
        _imp->supportsGLSL = false;
    }
}


void ViewerGL::activateShaderRGB()
{
    // always running in the main thread
    assert(qApp && qApp->thread() == QThread::currentThread());
    assert(QGLContext::currentContext() == context());

    // we assume that:
    // - 8-bits textures are stored non-linear and must be displayer as is
    // - floating-point textures are linear and must be decompressed according to the given lut

    assert(_imp->supportsGLSL );
    // don't even bind the shader on 8-bits gamma-compressed textures
    if (!(getBitDepth() != OpenGLViewerI::BYTE)) {
        return;
    }
    if (!_imp->shaderRGB->bind()) {
        cout << qPrintable(_imp->shaderRGB->log()) << endl;
    }
    
    _imp->shaderRGB->setUniformValue("Tex", 0);
    _imp->shaderRGB->setUniformValue("expMult",  (GLfloat)_imp->viewerTab->getInternalNode()->getExposure());
    _imp->shaderRGB->setUniformValue("lut", (GLint)_imp->viewerTab->getInternalNode()->getLutType());
    
    
}

void ViewerGL::initShaderGLSL()
{
    // always running in the main thread
    assert(qApp && qApp->thread() == QThread::currentThread());
    assert(QGLContext::currentContext() == context());

    if(!_imp->shaderLoaded && _imp->supportsGLSL){

		_imp->shaderBlack=new QGLShaderProgram(context());
        if(!_imp->shaderBlack->addShaderFromSourceCode(QGLShader::Vertex,vertRGB))
            cout << qPrintable(_imp->shaderBlack->log()) << endl;
        if(!_imp->shaderBlack->addShaderFromSourceCode(QGLShader::Fragment,blackFrag))
            cout << qPrintable(_imp->shaderBlack->log()) << endl;
        if(!_imp->shaderBlack->link()){
            cout << qPrintable(_imp->shaderBlack->log()) << endl;
        }

        _imp->shaderRGB=new QGLShaderProgram(context());
        if(!_imp->shaderRGB->addShaderFromSourceCode(QGLShader::Vertex,vertRGB))
            cout << qPrintable(_imp->shaderRGB->log()) << endl;
        if(!_imp->shaderRGB->addShaderFromSourceCode(QGLShader::Fragment,fragRGB))
            cout << qPrintable(_imp->shaderRGB->log()) << endl;
        
        if(!_imp->shaderRGB->link()){
            cout << qPrintable(_imp->shaderRGB->log()) << endl;
        }
        _imp->shaderLoaded = true;
    }
    
}

void ViewerGL::saveGLState()
{
    // always running in the main thread
    assert(qApp && qApp->thread() == QThread::currentThread());
    assert(QGLContext::currentContext() == context());
    glPushAttrib(GL_ALL_ATTRIB_BITS);
    glMatrixMode(GL_PROJECTION);
    glPushMatrix();
    glMatrixMode(GL_MODELVIEW);
    glPushMatrix();
}

void ViewerGL::restoreGLState()
{
    // always running in the main thread
    assert(qApp && qApp->thread() == QThread::currentThread());
    assert(QGLContext::currentContext() == context());
    glMatrixMode(GL_PROJECTION);
    glPopMatrix();
    glMatrixMode(GL_MODELVIEW);
    glPopMatrix();
    glPopAttrib();
}

void ViewerGL::initBlackTex()
{
    // always running in the main thread
    assert(qApp && qApp->thread() == QThread::currentThread());
    assert(QGLContext::currentContext() == context());
    //fitToFormat(getDisplayWindow());
    
    TextureRect texSize(0, 0, 2048, 1556,2048,1556,1);
    
    assert_checkGLErrors();
    glBindBufferARB(GL_PIXEL_UNPACK_BUFFER_ARB, getPboID(0));
    checkGLErrors();
    glBufferDataARB(GL_PIXEL_UNPACK_BUFFER_ARB, texSize.x2 * texSize.y2 *sizeof(U32), NULL, GL_DYNAMIC_DRAW_ARB);
    checkGLErrors();
    U32* frameData = (U32*)glMapBufferARB(GL_PIXEL_UNPACK_BUFFER_ARB, GL_WRITE_ONLY_ARB);
    checkGLErrors();
    assert(frameData);
    for(int i = 0 ; i < texSize.x2 * texSize.y2 ; ++i) {
        frameData[i] = ViewerInstance::toBGRA(0, 0, 0, 255);
    }
    glUnmapBuffer(GL_PIXEL_UNPACK_BUFFER_ARB);
    checkGLErrors();
    _imp->blackTex->fillOrAllocateTexture(texSize,Texture::BYTE);
    
    glBindBufferARB(GL_PIXEL_UNPACK_BUFFER_ARB, 0);
    checkGLErrors();
    _imp->must_initBlackTex = false;
}



void ViewerGL::transferBufferFromRAMtoGPU(const unsigned char* ramBuffer, size_t bytesCount, const TextureRect& region,int pboIndex)
{
    // always running in the main thread
    assert(qApp && qApp->thread() == QThread::currentThread());
    assert(QGLContext::currentContext() == context());
	(void)glGetError();
    GLint currentBoundPBO = 0;
    glGetIntegerv(GL_PIXEL_UNPACK_BUFFER_BINDING, &currentBoundPBO);
	GLenum err = glGetError();
	if(err != GL_NO_ERROR || currentBoundPBO != 0) {
		 qDebug() << "(ViewerGL::allocateAndMapPBO): Another PBO is currently mapped, glMap failed." << endl;
	}

    glBindBufferARB(GL_PIXEL_UNPACK_BUFFER_ARB, getPboID(pboIndex));
    glBufferDataARB(GL_PIXEL_UNPACK_BUFFER_ARB, bytesCount, NULL, GL_DYNAMIC_DRAW_ARB);
    GLvoid *ret = glMapBufferARB(GL_PIXEL_UNPACK_BUFFER_ARB, GL_WRITE_ONLY_ARB);
    checkGLErrors();
    assert(ret);
    
    memcpy(ret, (void*)ramBuffer, bytesCount);

    glUnmapBufferARB(GL_PIXEL_UNPACK_BUFFER_ARB);
    checkGLErrors();
    
    OpenGLViewerI::BitDepth bd = getBitDepth();
    if (bd == OpenGLViewerI::BYTE) {
        _imp->defaultDisplayTexture->fillOrAllocateTexture(region,Texture::BYTE);
    } else if(bd == OpenGLViewerI::FLOAT || bd == OpenGLViewerI::HALF_FLOAT) {
        //do 32bit fp textures either way, don't bother with half float. We might support it further on.
        _imp->defaultDisplayTexture->fillOrAllocateTexture(region,Texture::FLOAT);
    }
    glBindBufferARB(GL_PIXEL_UNPACK_BUFFER_ARB,0);
    checkGLErrors();
    _imp->displayingImage = true;
    
    emit imageChanged();
}

/**
 *@returns Returns true if the graphic card supports GLSL.
 **/
bool ViewerGL::supportsGLSL() const
{
    // always running in the main thread
    assert(qApp && qApp->thread() == QThread::currentThread());
    return _imp->supportsGLSL;
}

#if QT_VERSION < 0x050000
#define QMouseEventLocalPos(e) (e->posF())
#else
#define QMouseEventLocalPos(e) (e->localPos())
#endif

void ViewerGL::mousePressEvent(QMouseEvent *event)
{
    // always running in the main thread
    assert(qApp && qApp->thread() == QThread::currentThread());
    if (event->button() == Qt::RightButton) {
        _imp->menu->exec(mapToGlobal(event->pos()));
        return;
    } else if (event->button() == Qt::LeftButton) {
        _imp->viewerTab->getGui()->selectNode(_imp->viewerTab->getGui()->getApp()->getNodeGui(_imp->viewerTab->getInternalNode()->getNode()));
    }

    _imp->oldClick = event->pos();
    _imp->lastMousePosition = event->pos();
    QPointF zoomPos;
    double zoomScreenPixelWidth, zoomScreenPixelHeight; // screen pixel size in zoom coordinates
    {
        QMutexLocker l(&_imp->zoomCtxMutex);
        zoomPos = _imp->zoomCtx.toZoomCoordinates(event->x(), event->y());
        zoomScreenPixelWidth = _imp->zoomCtx.screenPixelWidth();
        zoomScreenPixelHeight = _imp->zoomCtx.screenPixelHeight();
    }
    if (event->button() == Qt::MiddleButton || event->modifiers().testFlag(Qt::AltModifier) ) {
        _imp->ms = DRAGGING_IMAGE;
    } else if(event->button() == Qt::LeftButton &&
              event->modifiers().testFlag(Qt::ControlModifier) &&
              _imp->displayingImage) {
        float r,g,b,a;
        QPointF imgPos;
        {
            QMutexLocker l(&_imp->zoomCtxMutex);
            imgPos = _imp->zoomCtx.toZoomCoordinates(event->x(), event->y());
        }
        bool linear = appPTR->getCurrentSettings()->getColorPickerLinear();
        bool picked = _imp->viewerTab->getInternalNode()->getColorAt(imgPos.x(), imgPos.y(), &r, &g, &b, &a, linear);
        if (picked) {
            QColor pickerColor;
            pickerColor.setRedF(r);
            pickerColor.setGreenF(g);
            pickerColor.setBlueF(b);
            pickerColor.setAlphaF(a);
            _imp->viewerTab->getGui()->setColorPickersColor(pickerColor);
        }
    } else if(event->button() == Qt::LeftButton && isNearByUserRoIBottomEdge(zoomPos, zoomScreenPixelWidth, zoomScreenPixelHeight)) {
        _imp->ms = DRAGGING_ROI_BOTTOM_EDGE;
    } else if(event->button() == Qt::LeftButton && isNearByUserRoILeftEdge(zoomPos, zoomScreenPixelWidth, zoomScreenPixelHeight)) {
        _imp->ms = DRAGGING_ROI_LEFT_EDGE;
    } else if(event->button() == Qt::LeftButton && isNearByUserRoIRightEdge(zoomPos, zoomScreenPixelWidth, zoomScreenPixelHeight)) {
        _imp->ms = DRAGGING_ROI_RIGHT_EDGE;
    } else if(event->button() == Qt::LeftButton && isNearByUserRoITopEdge(zoomPos, zoomScreenPixelWidth, zoomScreenPixelHeight)) {
        _imp->ms = DRAGGING_ROI_TOP_EDGE;
    } else if(event->button() == Qt::LeftButton && isNearByUserRoIMiddleHandle(zoomPos, zoomScreenPixelWidth, zoomScreenPixelHeight)) {
        _imp->ms = DRAGGING_ROI_CROSS;
    } else if(event->button() == Qt::LeftButton && isNearByUserRoITopLeft(zoomPos, zoomScreenPixelWidth, zoomScreenPixelHeight)) {
        _imp->ms = DRAGGING_ROI_TOP_LEFT;
    } else if(event->button() == Qt::LeftButton && isNearByUserRoITopRight(zoomPos, zoomScreenPixelWidth, zoomScreenPixelHeight)) {
        _imp->ms = DRAGGING_ROI_TOP_RIGHT;
    }  else if(event->button() == Qt::LeftButton && isNearByUserRoIBottomLeft(zoomPos, zoomScreenPixelWidth, zoomScreenPixelHeight)) {
        _imp->ms = DRAGGING_ROI_BOTTOM_LEFT;
    }  else if(event->button() == Qt::LeftButton && isNearByUserRoIBottomRight(zoomPos, zoomScreenPixelWidth, zoomScreenPixelHeight)) {
        _imp->ms = DRAGGING_ROI_BOTTOM_RIGHT;
    }  else if (event->button() == Qt::LeftButton && !event->modifiers().testFlag(Qt::ControlModifier)) {
        if (_imp->viewerTab->notifyOverlaysPenDown(QMouseEventLocalPos(event),zoomPos)) {
            updateGL();
        }
    }
    
}

void ViewerGL::mouseReleaseEvent(QMouseEvent *event)
{
    // always running in the main thread
    assert(qApp && qApp->thread() == QThread::currentThread());
    _imp->ms = UNDEFINED;
    QPointF zoomPos;
    {
        QMutexLocker l(&_imp->zoomCtxMutex);
        zoomPos = _imp->zoomCtx.toZoomCoordinates(event->x(), event->y());
    }
    if (_imp->viewerTab->notifyOverlaysPenUp(QMouseEventLocalPos(event), zoomPos)) {
        updateGL();
    }

}
void ViewerGL::mouseMoveEvent(QMouseEvent *event)
{
    // always running in the main thread
    assert(qApp && qApp->thread() == QThread::currentThread());
    QPointF zoomPos;
    double zoomScreenPixelWidth, zoomScreenPixelHeight; // screen pixel size in zoom coordinates
    {
        QMutexLocker l(&_imp->zoomCtxMutex);
        zoomPos = _imp->zoomCtx.toZoomCoordinates(event->x(), event->y());
        zoomScreenPixelWidth = _imp->zoomCtx.screenPixelWidth();
        zoomScreenPixelHeight = _imp->zoomCtx.screenPixelHeight();
    }
    Format dispW = getDisplayWindow();
    // if the mouse is inside the image, update the color picker
    if (zoomPos.x() >= dispW.left() &&
            zoomPos.x() <= dispW.width() &&
            zoomPos.y() >= dispW.bottom() &&
            zoomPos.y() <= dispW.height() &&
            event->x() >= 0 && event->x() < width() &&
            event->y() >= 0 && event->y() < height()) {
        if (!_imp->infoViewer->colorAndMouseVisible()) {
            _imp->infoViewer->showColorAndMouseInfo();
        }
        boost::shared_ptr<VideoEngine> videoEngine = _imp->viewerTab->getInternalNode()->getVideoEngine();
        if (!videoEngine->isWorking()) {
            updateColorPicker(event->x(),event->y());
        }
        _imp->infoViewer->setMousePos(QPoint((int)zoomPos.x(),(int)zoomPos.y()));
        emit infoMousePosChanged();
    } else {
        if (_imp->infoViewer->colorAndMouseVisible()) {
            _imp->infoViewer->hideColorAndMouseInfo();
        }
    }
    
    //update the cursor if it is hovering an overlay and we're not dragging the image
    bool userRoIEnabled;
    {
        QMutexLocker l(&_imp->userRoIMutex);
        userRoIEnabled = _imp->userRoIEnabled;
    }
    if (_imp->ms != DRAGGING_IMAGE && _imp->overlay && userRoIEnabled) {
        if (isNearByUserRoIBottomEdge(zoomPos, zoomScreenPixelWidth, zoomScreenPixelHeight)
            || isNearByUserRoITopEdge(zoomPos, zoomScreenPixelWidth, zoomScreenPixelHeight)
            || _imp->ms == DRAGGING_ROI_BOTTOM_EDGE
            || _imp->ms == DRAGGING_ROI_TOP_EDGE) {
            setCursor(QCursor(Qt::SizeVerCursor));
        } else if(isNearByUserRoILeftEdge(zoomPos, zoomScreenPixelWidth, zoomScreenPixelHeight)
                  || isNearByUserRoIRightEdge(zoomPos, zoomScreenPixelWidth, zoomScreenPixelHeight)
                  || _imp->ms == DRAGGING_ROI_LEFT_EDGE
                  || _imp->ms == DRAGGING_ROI_RIGHT_EDGE) {
            setCursor(QCursor(Qt::SizeHorCursor));
        } else if(isNearByUserRoIMiddleHandle(zoomPos, zoomScreenPixelWidth, zoomScreenPixelHeight)
                  || _imp->ms == DRAGGING_ROI_CROSS) {
            setCursor(QCursor(Qt::SizeAllCursor));
        } else if(isNearByUserRoIBottomRight(zoomPos, zoomScreenPixelWidth, zoomScreenPixelHeight)
                  || isNearByUserRoITopLeft(zoomPos, zoomScreenPixelWidth, zoomScreenPixelHeight)
                  || _imp->ms == DRAGGING_ROI_BOTTOM_RIGHT) {
            setCursor(QCursor(Qt::SizeFDiagCursor));

        } else if(isNearByUserRoIBottomLeft(zoomPos, zoomScreenPixelWidth, zoomScreenPixelHeight)
                  || isNearByUserRoITopRight(zoomPos, zoomScreenPixelWidth, zoomScreenPixelHeight)
                  || _imp->ms == DRAGGING_ROI_BOTTOM_LEFT) {
            setCursor(QCursor(Qt::SizeBDiagCursor));

        } else {
            setCursor(QCursor(Qt::ArrowCursor));
        }
    } else {
        setCursor(QCursor(Qt::ArrowCursor));
    }

    QPoint newClick = event->pos();
    QPoint oldClick = _imp->oldClick;

    QPointF newClick_opengl, oldClick_opengl, oldPosition_opengl;
    {
        QMutexLocker l(&_imp->zoomCtxMutex);
        newClick_opengl = _imp->zoomCtx.toZoomCoordinates(newClick.x(),newClick.y());
        oldClick_opengl = _imp->zoomCtx.toZoomCoordinates(oldClick.x(),oldClick.y());
        oldPosition_opengl = _imp->zoomCtx.toZoomCoordinates(_imp->lastMousePosition.x(), _imp->lastMousePosition.y());
    }

    double dy = (oldClick_opengl.y() - newClick_opengl.y());
    double dxSinceLastMove = (oldPosition_opengl.x() - newClick_opengl.x());
    double dySinceLastMove = (oldPosition_opengl.y() - newClick_opengl.y());

    switch (_imp->ms) {
        case DRAGGING_IMAGE: {
            {
                QMutexLocker l(&_imp->zoomCtxMutex);
                _imp->zoomCtx.translate(oldClick_opengl.x() - newClick_opengl.x(), dy);
            }
            _imp->oldClick = newClick;
            if(_imp->displayingImage){
                _imp->viewerTab->getInternalNode()->refreshAndContinueRender(false,false);
            }
            //  else {
            updateGL();
            // }
            _imp->zoomOrPannedSinceLastFit = true;
            // no need to update the color picker or mouse posn: they should be unchanged
        } break;
        case DRAGGING_ROI_BOTTOM_EDGE: {
            QMutexLocker l(&_imp->userRoIMutex);
            if ((_imp->userRoI.y1 - dySinceLastMove) < _imp->userRoI.y2 ) {
                _imp->userRoI.y1 -= dySinceLastMove;
                l.unlock();
                if(_imp->displayingImage){
                    _imp->viewerTab->getInternalNode()->refreshAndContinueRender(false,false);
                }
                updateGL();
            }
        } break;
        case DRAGGING_ROI_LEFT_EDGE: {
            QMutexLocker l(&_imp->userRoIMutex);
            if ((_imp->userRoI.x1 - dxSinceLastMove) < _imp->userRoI.x2 ) {
                _imp->userRoI.x1 -= dxSinceLastMove;
                l.unlock();
                if(_imp->displayingImage){
                    _imp->viewerTab->getInternalNode()->refreshAndContinueRender(false,false);
                }
                updateGL();
            }
        } break;
        case DRAGGING_ROI_RIGHT_EDGE: {
            QMutexLocker l(&_imp->userRoIMutex);
            if ((_imp->userRoI.x2 - dxSinceLastMove) > _imp->userRoI.x1 ) {
                _imp->userRoI.x2 -= dxSinceLastMove;
                l.unlock();
                if(_imp->displayingImage){
                    _imp->viewerTab->getInternalNode()->refreshAndContinueRender(false,false);
                }
                updateGL();
            }
        } break;
        case DRAGGING_ROI_TOP_EDGE: {
            QMutexLocker l(&_imp->userRoIMutex);
            if ((_imp->userRoI.y2 - dySinceLastMove) > _imp->userRoI.y1 ) {
                _imp->userRoI.y2 -= dySinceLastMove;
                l.unlock();
                if(_imp->displayingImage){
                    _imp->viewerTab->getInternalNode()->refreshAndContinueRender(false,false);
                }
                updateGL();
            }
        } break;
        case DRAGGING_ROI_CROSS: {
            {
                QMutexLocker l(&_imp->userRoIMutex);
                _imp->userRoI.move(-dxSinceLastMove,-dySinceLastMove);
            }
            if(_imp->displayingImage){
                _imp->viewerTab->getInternalNode()->refreshAndContinueRender(false,false);
            }
            updateGL();
        } break;
        case DRAGGING_ROI_TOP_LEFT: {
            QMutexLocker l(&_imp->userRoIMutex);
            if ((_imp->userRoI.y2 - dySinceLastMove) > _imp->userRoI.y1 ) {
                _imp->userRoI.y2 -= dySinceLastMove;
            }
            if ((_imp->userRoI.x1 - dxSinceLastMove) < _imp->userRoI.x2 ) {
                _imp->userRoI.x1 -= dxSinceLastMove;
            }
            l.unlock();
            if(_imp->displayingImage){
                _imp->viewerTab->getInternalNode()->refreshAndContinueRender(false,false);
            }
            updateGL();
        } break;
        case DRAGGING_ROI_TOP_RIGHT: {
            QMutexLocker l(&_imp->userRoIMutex);
            if ((_imp->userRoI.y2 - dySinceLastMove) > _imp->userRoI.y1 ) {
                _imp->userRoI.y2 -= dySinceLastMove;
            }
            if ((_imp->userRoI.x2 - dxSinceLastMove) > _imp->userRoI.x1 ) {
                _imp->userRoI.x2 -= dxSinceLastMove;
            }
            l.unlock();
            if(_imp->displayingImage){
                _imp->viewerTab->getInternalNode()->refreshAndContinueRender(false,false);
            }
            updateGL();        } break;
        case DRAGGING_ROI_BOTTOM_RIGHT: {
            QMutexLocker l(&_imp->userRoIMutex);
            if ((_imp->userRoI.x2 - dxSinceLastMove) > _imp->userRoI.x1 ) {
                _imp->userRoI.x2 -= dxSinceLastMove;
            }
            if ((_imp->userRoI.y1 - dySinceLastMove) < _imp->userRoI.y2 ) {
                _imp->userRoI.y1 -= dySinceLastMove;
            }
            l.unlock();
            if(_imp->displayingImage){
                _imp->viewerTab->getInternalNode()->refreshAndContinueRender(false,false);
            }
            updateGL();        } break;
        case DRAGGING_ROI_BOTTOM_LEFT: {
            if ((_imp->userRoI.y1 - dySinceLastMove) < _imp->userRoI.y2 ) {
                _imp->userRoI.y1 -= dySinceLastMove;
            }
            if ((_imp->userRoI.x1 - dxSinceLastMove) < _imp->userRoI.x2 ) {
                _imp->userRoI.x1 -= dxSinceLastMove;
            }
            _imp->userRoIMutex.unlock();
            if(_imp->displayingImage){
                _imp->viewerTab->getInternalNode()->refreshAndContinueRender(false,false);
            }
            updateGL();
        } break;
        default: {
            if (_imp->viewerTab->notifyOverlaysPenMotion(QMouseEventLocalPos(event), zoomPos)) {
                updateGL();
            }
        }break;
    }
  
    _imp->lastMousePosition = newClick;
    //FIXME: This is bugged, somehow we can't set our custom picker cursor...
//    if(_imp->viewerTab->getGui()->_projectGui->hasPickers()){
//        setCursor(appPTR->getColorPickerCursor());
//    }else{
//        setCursor(QCursor(Qt::ArrowCursor));
//    }
}


void ViewerGL::updateColorPicker(int x,int y)
{
    // always running in the main thread
    assert(qApp && qApp->thread() == QThread::currentThread());
    if (!_imp->displayingImage) {
        _imp->infoViewer->hideColorAndMouseInfo();
        return;
    }
    QPoint pos;
    bool xInitialized = false;
    bool yInitialized = false;
    if(x != INT_MAX){
        xInitialized = true;
        pos.setX(x);
    }
    if(y != INT_MAX){
        yInitialized = true;
        pos.setY(y);
    }
    QPoint currentPos = mapFromGlobal(QCursor::pos());
    if(!xInitialized){
        pos.setX(currentPos.x());
    }
    if(!yInitialized){
        pos.setY(currentPos.y());
    }
    float r,g,b,a;
    QPointF imgPos;
    {
        QMutexLocker l(&_imp->zoomCtxMutex);
        imgPos = _imp->zoomCtx.toZoomCoordinates(pos.x(), pos.y());
    }
    bool linear = appPTR->getCurrentSettings()->getColorPickerLinear();
    bool picked = _imp->viewerTab->getInternalNode()->getColorAt(imgPos.x(), imgPos.y(), &r, &g, &b, &a, linear);
    if (!picked) {
        _imp->infoViewer->hideColorAndMouseInfo();
    } else {
        //   cout << "r: " << color.x() << " g: " << color.y() << " b: " << color.z() << endl;
        _imp->infoViewer->setColor(r,g,b,a);
        emit infoColorUnderMouseChanged();
    }
}

void ViewerGL::wheelEvent(QWheelEvent *event)
{
    // always running in the main thread
    assert(qApp && qApp->thread() == QThread::currentThread());
    if (event->orientation() != Qt::Vertical) {
        return;
    }
<<<<<<< HEAD
    
    _imp->viewerTab->getGui()->selectNode(_imp->viewerTab->getGui()->getApp()->getNodeGui(_imp->viewerTab->getInternalNode()->getNode()));

    
=======

    double zoomFactor;
    double scaleFactor = std::pow(NATRON_WHEEL_ZOOM_PER_DELTA, event->delta());
>>>>>>> 0bd184d1
    {
        QMutexLocker l(&_imp->zoomCtxMutex);
        zoomFactor = _imp->zoomCtx.factor() * scaleFactor;
        if (zoomFactor <= 0.01) {
            zoomFactor = 0.01;
            scaleFactor = zoomFactor / _imp->zoomCtx.factor();
        } else if (zoomFactor > 1024.) {
            zoomFactor = 1024.;
            scaleFactor = zoomFactor / _imp->zoomCtx.factor();
        }
        QPointF zoomCenter = _imp->zoomCtx.toZoomCoordinates(event->x(), event->y());
        _imp->zoomCtx.zoom(zoomCenter.x(), zoomCenter.y(), scaleFactor);
    }
    int zoomValue = (int)(100*zoomFactor);
    if (zoomValue == 0) {
        zoomValue = 1; // sometimes, floor(100*0.01) makes 0
    }
    assert(zoomValue > 0);
    emit zoomChanged(zoomValue);

    _imp->zoomOrPannedSinceLastFit = true;

    if (_imp->displayingImage) {
        _imp->viewerTab->getInternalNode()->refreshAndContinueRender(false,false);
    }
    updateGL();
    
    
}

void ViewerGL::zoomSlot(int v)
{
    // always running in the main thread
    assert(qApp && qApp->thread() == QThread::currentThread());
    
        assert(v > 0);
        double newZoomFactor = v/100.;
        if(newZoomFactor < 0.01) {
            newZoomFactor = 0.01;
        } else if (newZoomFactor > 1024.) {
            newZoomFactor = 1024.;
        }
    {
        QMutexLocker l(&_imp->zoomCtxMutex);
        double scale = newZoomFactor / _imp->zoomCtx.factor();
        double centerX = (_imp->zoomCtx.left() + _imp->zoomCtx.right())/2.;
        double centerY = (_imp->zoomCtx.top() + _imp->zoomCtx.bottom())/2.;
        _imp->zoomCtx.zoom(centerX, centerY, scale);
    }

    if(_imp->displayingImage){
        // appPTR->clearPlaybackCache();
        _imp->viewerTab->getInternalNode()->refreshAndContinueRender(false,false);
    } else {
        updateGL();
    }
}

void ViewerGL::zoomSlot(QString str)
{
    // always running in the main thread
    assert(qApp && qApp->thread() == QThread::currentThread());
    str.remove(QChar('%'));
    int v = str.toInt();
    assert(v > 0);
    zoomSlot(v);
}



void ViewerGL::fitImageToFormat(const Format& rod)
{
    // always running in the main thread
    assert(qApp && qApp->thread() == QThread::currentThread());
    double h = rod.height();
    double w = rod.width();
    assert(h > 0. && w > 0.);

    double old_zoomFactor;
    double zoomFactor;
    {
        QMutexLocker(&_imp->zoomCtxMutex);
        old_zoomFactor = _imp->zoomCtx.factor();
        // leave 5% of margin around
        zoomFactor = 0.95 * std::min(_imp->zoomCtx.screenWidth()/w, _imp->zoomCtx.screenHeight()/h);
        zoomFactor = std::max(0.01, std::min(zoomFactor, 1024.));
        double zoomPAR = rod.getPixelAspect();
        double zoomLeft = w/2.f - (_imp->zoomCtx.screenWidth()/(2.*zoomFactor));
        double zoomBottom = h/2.f - (_imp->zoomCtx.screenHeight()/(2.*zoomFactor)) * zoomPAR;
        _imp->zoomCtx.setZoom(zoomLeft, zoomBottom, zoomFactor, zoomPAR);
    }
    _imp->oldClick = QPoint(); // reset mouse posn

    if (old_zoomFactor != zoomFactor) {
        emit zoomChanged(zoomFactor * 100);
    }

    _imp->zoomOrPannedSinceLastFit = false;
}


/**
 *@brief Turns on the overlays on the viewer.
 **/
void ViewerGL::turnOnOverlay()
{
    // always running in the main thread
    assert(qApp && qApp->thread() == QThread::currentThread());
    _imp->overlay=true;
}

/**
 *@brief Turns off the overlays on the viewer.
 **/
void ViewerGL::turnOffOverlay()
{
    // always running in the main thread
    assert(qApp && qApp->thread() == QThread::currentThread());
    _imp->overlay=false;
}

void ViewerGL::setInfoViewer(InfoViewerWidget* i )
{
    // always running in the main thread
    assert(qApp && qApp->thread() == QThread::currentThread());
    _imp->infoViewer = i;
    QObject::connect(this,SIGNAL(infoMousePosChanged()), _imp->infoViewer, SLOT(updateCoordMouse()));
    QObject::connect(this,SIGNAL(infoColorUnderMouseChanged()),_imp->infoViewer,SLOT(updateColor()));
    QObject::connect(this,SIGNAL(infoResolutionChanged()),_imp->infoViewer,SLOT(changeResolution()));
    QObject::connect(this,SIGNAL(infoDataWindowChanged()),_imp->infoViewer,SLOT(changeDataWindow()));
}


void ViewerGL::disconnectViewer()
{
    // always running in the main thread
    assert(qApp && qApp->thread() == QThread::currentThread());
    if (displayingImage()) {
        setRegionOfDefinition(_imp->blankViewerInfos.getRoD());
        clearViewer();
    }
}



/*The dataWindow of the currentFrame(BBOX)*/
RectI ViewerGL::getRoD() const
{
    // always running in the main thread
    assert(qApp && qApp->thread() == QThread::currentThread());
    QMutexLocker l(&_imp->currentViewerInfosMutex);
    return _imp->currentViewerInfos.getRoD();
}

/*The displayWindow of the currentFrame(Resolution)*/
Format ViewerGL::getDisplayWindow() const
{
    // always running in the main thread
    assert(qApp && qApp->thread() == QThread::currentThread());
    QMutexLocker l(&_imp->currentViewerInfosMutex);
    return _imp->currentViewerInfos.getDisplayWindow();
}


void ViewerGL::setRegionOfDefinition(const RectI& rod)
{
    // MT-SAFE
    QMutexLocker l(&_imp->currentViewerInfosMutex);
    _imp->currentViewerInfos.setRoD(rod);
    emit infoDataWindowChanged();
    _imp->currentViewerInfos_btmLeftBBOXoverlay.clear();
    _imp->currentViewerInfos_btmLeftBBOXoverlay.append(QString::number(rod.left()));
    _imp->currentViewerInfos_btmLeftBBOXoverlay.append(",");
    _imp->currentViewerInfos_btmLeftBBOXoverlay.append(QString::number(rod.bottom()));
    _imp->currentViewerInfos_topRightBBOXoverlay.clear();
    _imp->currentViewerInfos_topRightBBOXoverlay.append(QString::number(rod.right()));
    _imp->currentViewerInfos_topRightBBOXoverlay.append(",");
    _imp->currentViewerInfos_topRightBBOXoverlay.append(QString::number(rod.top()));
}


void ViewerGL::onProjectFormatChanged(const Format& format)
{
    // always running in the main thread
    assert(qApp && qApp->thread() == QThread::currentThread());
    _imp->blankViewerInfos.setDisplayWindow(format);
    _imp->blankViewerInfos.setRoD(format);
    emit infoResolutionChanged();
    {
        QMutexLocker l(&_imp->currentViewerInfosMutex);
        _imp->currentViewerInfos.setDisplayWindow(format);
        _imp->currentViewerInfos_resolutionOverlay.clear();
        _imp->currentViewerInfos_resolutionOverlay.append(QString::number(format.width()));
        _imp->currentViewerInfos_resolutionOverlay.append("x");
        _imp->currentViewerInfos_resolutionOverlay.append(QString::number(format.height()));
    }
    
    if (!_imp->viewerTab->getGui()->getApp()->getProject()->isLoadingProject()) {
        fitImageToFormat(format);
    }
    
    if(_imp->displayingImage) {
        _imp->viewerTab->getInternalNode()->refreshAndContinueRender(false,false);
    }

    if (!_imp->isUserRoISet) {
        {
            QMutexLocker l(&_imp->userRoIMutex);
            _imp->userRoI = format;
        }
        _imp->isUserRoISet = true;
    }
}

void ViewerGL::setClipToDisplayWindow(bool b)
{
    // always running in the main thread
    assert(qApp && qApp->thread() == QThread::currentThread());
    {
        QMutexLocker l(&_imp->clipToDisplayWindowMutex);
        _imp->clipToDisplayWindow = b;
    }
    ViewerInstance* viewer = _imp->viewerTab->getInternalNode();
    assert(viewer);
    if (viewer->getUiContext() && !_imp->viewerTab->getGui()->getApp()->getProject()->isLoadingProject()) {
        _imp->viewerTab->getInternalNode()->refreshAndContinueRender(false,false);
    }
}

bool ViewerGL::isClippingImageToProjectWindow() const
{
    // MT-SAFE
    QMutexLocker l(&_imp->clipToDisplayWindowMutex);
    return _imp->clipToDisplayWindow;
}

/*display black in the viewer*/
void ViewerGL::clearViewer()
{
    // always running in the main thread
    assert(qApp && qApp->thread() == QThread::currentThread());
    setDisplayingImage(false);
    updateGL();
}

/*overload of QT enter/leave/resize events*/
void ViewerGL::focusInEvent(QFocusEvent *event)
{
    // always running in the main thread
    assert(qApp && qApp->thread() == QThread::currentThread());
    if(_imp->viewerTab->notifyOverlaysFocusGained()){
        updateGL();
    }
    QGLWidget::focusInEvent(event);
}

void ViewerGL::focusOutEvent(QFocusEvent *event)
{
    // always running in the main thread
    assert(qApp && qApp->thread() == QThread::currentThread());
    if(_imp->viewerTab->notifyOverlaysFocusLost()){
        updateGL();
    }
    QGLWidget::focusOutEvent(event);
}

void ViewerGL::enterEvent(QEvent *event)
{
    // always running in the main thread
    assert(qApp && qApp->thread() == QThread::currentThread());
    updateColorPicker();
    setFocus();
    QGLWidget::enterEvent(event);
}

void ViewerGL::leaveEvent(QEvent *event)
{
    // always running in the main thread
    assert(qApp && qApp->thread() == QThread::currentThread());
    _imp->infoViewer->hideColorAndMouseInfo();
    QGLWidget::leaveEvent(event);
}

void ViewerGL::resizeEvent(QResizeEvent* event)
{ // public to hack the protected field
    // always running in the main thread
    assert(qApp && qApp->thread() == QThread::currentThread());
    QGLWidget::resizeEvent(event);
}

void ViewerGL::keyPressEvent(QKeyEvent* event)
{
    // always running in the main thread
    assert(qApp && qApp->thread() == QThread::currentThread());
    if (event->key() == Qt::Key_O) {
        toggleOverlays();
    }
    
    if(event->isAutoRepeat()){
        if(_imp->viewerTab->notifyOverlaysKeyRepeat(event)){
            updateGL();
        }
    }else{
        if(_imp->viewerTab->notifyOverlaysKeyDown(event)){
            updateGL();
        }
    }
    QGLWidget::keyPressEvent(event);
}


void ViewerGL::keyReleaseEvent(QKeyEvent* event)
{
    // always running in the main thread
    assert(qApp && qApp->thread() == QThread::currentThread());
    if(_imp->viewerTab->notifyOverlaysKeyUp(event)){
        updateGL();
    }
}


OpenGLViewerI::BitDepth ViewerGL::getBitDepth() const
{
    // MT-SAFE
    ///supportsGLSL is set on the main thread only once on startup, it doesn't need to be protected.
    if (!_imp->supportsGLSL) {
        return OpenGLViewerI::BYTE;
    } else {
        // FIXME: casting an int to an enum!
        ///the bitdepth value is locked by the knob holding that value itself.
        return (OpenGLViewerI::BitDepth)appPTR->getCurrentSettings()->getViewersBitDepth();
    }
}



void ViewerGL::populateMenu()
{
    // always running in the main thread
    assert(qApp && qApp->thread() == QThread::currentThread());
    _imp->menu->clear();
    QAction* displayOverlaysAction = new QAction("Display overlays",this);
    displayOverlaysAction->setCheckable(true);
    displayOverlaysAction->setChecked(true);
    QObject::connect(displayOverlaysAction,SIGNAL(triggered()),this,SLOT(toggleOverlays()));
    _imp->menu->addAction(displayOverlaysAction);
}

void ViewerGL::renderText( int x, int y, const QString &string,const QColor& color,const QFont& font)
{
    // always running in the main thread
    assert(qApp && qApp->thread() == QThread::currentThread());
    assert(QGLContext::currentContext() == context());

    if (string.isEmpty()) {
        return;
    }

    glMatrixMode (GL_PROJECTION);
    glPushMatrix(); // save GL_PROJECTION
    glLoadIdentity();
    double h = (double)height();
    double w = (double)width();
    /*we put the ortho proj to the widget coords, draw the elements and revert back to the old orthographic proj.*/
    glOrtho(0,w,0,h,-1,1);

    glMatrixMode(GL_MODELVIEW);
    QPointF pos;
    {
        QMutexLocker l(&_imp->zoomCtxMutex);
        pos = _imp->zoomCtx.toWidgetCoordinates(x, y);
    }
    _imp->textRenderer.renderText(pos.x(),h-pos.y(),string,color,font);
    checkGLErrors();
    
    glMatrixMode (GL_PROJECTION);
    glPopMatrix(); // restore GL_PROJECTION
    glMatrixMode(GL_MODELVIEW);
}

void ViewerGL::setPersistentMessage(int type,const QString& message)
{
    // always running in the main thread
    assert(qApp && qApp->thread() == QThread::currentThread());
    _imp->persistentMessageType = type;
    _imp->persistentMessage = message;
    _imp->displayPersistentMessage = true;
    updateGL();
}

void ViewerGL::clearPersistentMessage()
{
    // always running in the main thread
    assert(qApp && qApp->thread() == QThread::currentThread());
    if (!_imp->displayPersistentMessage) {
        return;
    }
    _imp->displayPersistentMessage = false;
    updateGL();
}

void ViewerGL::getProjection(double *zoomLeft, double *zoomBottom, double *zoomFactor, double *zoomPAR) const
{
    // MT-SAFE
    QMutexLocker l(&_imp->zoomCtxMutex);
    *zoomLeft = _imp->zoomCtx.left();
    *zoomBottom = _imp->zoomCtx.bottom();
    *zoomFactor = _imp->zoomCtx.factor();
    *zoomPAR = _imp->zoomCtx.par();
}

void ViewerGL::setProjection(double zoomLeft, double zoomBottom, double zoomFactor, double zoomPAR)
{
    // always running in the main thread
    assert(qApp && qApp->thread() == QThread::currentThread());
    QMutexLocker l(&_imp->zoomCtxMutex);
    _imp->zoomCtx.setZoom(zoomLeft, zoomBottom, zoomFactor, zoomPAR);
#pragma message WARN("zoomOrPannedSinceLastFit should be set/serialized separately")
    _imp->zoomOrPannedSinceLastFit = true;
}

void ViewerGL::setUserRoIEnabled(bool b)
{
    // always running in the main thread
    assert(qApp && qApp->thread() == QThread::currentThread());
    {
        QMutexLocker(&_imp->userRoIMutex);
        _imp->userRoIEnabled = b;
    }
    if (_imp->displayingImage) {
        _imp->viewerTab->getInternalNode()->refreshAndContinueRender(false,false);
    }
    update();
}

bool ViewerGL::isNearByUserRoITopEdge(const QPointF& zoomPos, double zoomScreenPixelWidth, double zoomScreenPixelHeight)
{
    // always running in the main thread
    assert(qApp && qApp->thread() == QThread::currentThread());
    RectI r;
    {
        QMutexLocker(&_imp->userRoIMutex);
        int length = std::min(_imp->userRoI.x2 - _imp->userRoI.x1 - 10,(int)(USER_ROI_CLICK_TOLERANCE * zoomScreenPixelWidth) * 2);
        r = RectI(_imp->userRoI.x1 + length / 2,
                  _imp->userRoI.y2 - USER_ROI_CLICK_TOLERANCE * zoomScreenPixelHeight,
                  _imp->userRoI.x2 - length / 2,
                  _imp->userRoI.y2 + USER_ROI_CLICK_TOLERANCE * zoomScreenPixelHeight);
    }
    return r.contains(zoomPos.x(),zoomPos.y());
}

bool ViewerGL::isNearByUserRoIRightEdge(const QPointF& zoomPos, double zoomScreenPixelWidth, double zoomScreenPixelHeight)
{
    // always running in the main thread
    assert(qApp && qApp->thread() == QThread::currentThread());
    RectI r;
    {
        QMutexLocker(&_imp->userRoIMutex);
        int length = std::min(_imp->userRoI.y2 - _imp->userRoI.y1 - 10,(int)(USER_ROI_CLICK_TOLERANCE * zoomScreenPixelHeight) * 2);

        r = RectI(_imp->userRoI.x2 - USER_ROI_CLICK_TOLERANCE * zoomScreenPixelWidth,
                  _imp->userRoI.y1 + length / 2,
                  _imp->userRoI.x2 + USER_ROI_CLICK_TOLERANCE * zoomScreenPixelWidth,
                  _imp->userRoI.y2 - length / 2);
    }
    return r.contains(zoomPos.x(),zoomPos.y());
}

bool ViewerGL::isNearByUserRoILeftEdge(const QPointF& zoomPos, double zoomScreenPixelWidth, double zoomScreenPixelHeight)
{
    // always running in the main thread
    assert(qApp && qApp->thread() == QThread::currentThread());
    RectI r;
    {
        QMutexLocker(&_imp->userRoIMutex);
        int length = std::min(_imp->userRoI.y2 - _imp->userRoI.y1 - 10,(int)(USER_ROI_CLICK_TOLERANCE * zoomScreenPixelHeight) * 2);

        r = RectI(_imp->userRoI.x1 - USER_ROI_CLICK_TOLERANCE * zoomScreenPixelWidth,
                  _imp->userRoI.y1 + length / 2,
                  _imp->userRoI.x1 + USER_ROI_CLICK_TOLERANCE * zoomScreenPixelWidth,
                  _imp->userRoI.y2 - length / 2);
    }
    return r.contains(zoomPos.x(),zoomPos.y());
}

bool ViewerGL::isNearByUserRoIBottomEdge(const QPointF& zoomPos, double zoomScreenPixelWidth, double zoomScreenPixelHeight)
{
    // always running in the main thread
    assert(qApp && qApp->thread() == QThread::currentThread());
    RectI r;
    {
        QMutexLocker(&_imp->userRoIMutex);
        int length = std::min(_imp->userRoI.x2 - _imp->userRoI.x1 - 10,(int)(USER_ROI_CLICK_TOLERANCE * zoomScreenPixelWidth) * 2);

        r = RectI(_imp->userRoI.x1 + length / 2,
                  _imp->userRoI.y1 - USER_ROI_CLICK_TOLERANCE * zoomScreenPixelHeight,
                  _imp->userRoI.x2 - length / 2,
                  _imp->userRoI.y1 + USER_ROI_CLICK_TOLERANCE * zoomScreenPixelHeight);
    }
    return r.contains(zoomPos.x(),zoomPos.y());
}

bool ViewerGL::isNearByUserRoIMiddleHandle(const QPointF& zoomPos, double zoomScreenPixelWidth, double zoomScreenPixelHeight)
{
    // always running in the main thread
    assert(qApp && qApp->thread() == QThread::currentThread());
    RectI r;
    {
        QMutexLocker(&_imp->userRoIMutex);
        r = RectI((_imp->userRoI.x1 + _imp->userRoI.x2) / 2 - USER_ROI_CROSS_RADIUS * zoomScreenPixelWidth,
                  (_imp->userRoI.y1 + _imp->userRoI.y2) / 2 - USER_ROI_CROSS_RADIUS * zoomScreenPixelHeight,
                  (_imp->userRoI.x1 + _imp->userRoI.x2) / 2 + USER_ROI_CROSS_RADIUS * zoomScreenPixelWidth,
                  (_imp->userRoI.y1 + _imp->userRoI.y2) / 2 + USER_ROI_CROSS_RADIUS * zoomScreenPixelHeight);
    }
    return r.contains(zoomPos.x(),zoomPos.y());
}

bool ViewerGL::isNearByUserRoITopLeft(const QPointF& zoomPos, double zoomScreenPixelWidth, double zoomScreenPixelHeight)
{
    // always running in the main thread
    assert(qApp && qApp->thread() == QThread::currentThread());
    RectI r;
    {
        QMutexLocker(&_imp->userRoIMutex);
        r = RectI(_imp->userRoI.x1 - USER_ROI_CROSS_RADIUS * zoomScreenPixelWidth,
                  _imp->userRoI.y2 - USER_ROI_CROSS_RADIUS * zoomScreenPixelHeight,
                  _imp->userRoI.x1  + USER_ROI_CROSS_RADIUS * zoomScreenPixelWidth,
                  _imp->userRoI.y2  + USER_ROI_CROSS_RADIUS * zoomScreenPixelHeight);
    }
    return r.contains(zoomPos.x(),zoomPos.y());
}

bool ViewerGL::isNearByUserRoITopRight(const QPointF& zoomPos, double zoomScreenPixelWidth, double zoomScreenPixelHeight)
{
    // always running in the main thread
    assert(qApp && qApp->thread() == QThread::currentThread());
    RectI r;
    {
        QMutexLocker(&_imp->userRoIMutex);
        r = RectI(_imp->userRoI.x2 - USER_ROI_CROSS_RADIUS * zoomScreenPixelWidth,
                  _imp->userRoI.y2 - USER_ROI_CROSS_RADIUS * zoomScreenPixelHeight,
                  _imp->userRoI.x2  + USER_ROI_CROSS_RADIUS * zoomScreenPixelWidth,
                  _imp->userRoI.y2  + USER_ROI_CROSS_RADIUS * zoomScreenPixelHeight);
    }
    return r.contains(zoomPos.x(),zoomPos.y());
}

bool ViewerGL::isNearByUserRoIBottomRight(const QPointF& zoomPos, double zoomScreenPixelWidth, double zoomScreenPixelHeight)
{
    // always running in the main thread
    assert(qApp && qApp->thread() == QThread::currentThread());
    RectI r;
    {
        QMutexLocker(&_imp->userRoIMutex);
        r = RectI(_imp->userRoI.x2 - USER_ROI_CROSS_RADIUS * zoomScreenPixelWidth,
                  _imp->userRoI.y1 - USER_ROI_CROSS_RADIUS * zoomScreenPixelHeight,
                  _imp->userRoI.x2  + USER_ROI_CROSS_RADIUS * zoomScreenPixelWidth,
                  _imp->userRoI.y1  + USER_ROI_CROSS_RADIUS * zoomScreenPixelHeight);
    }
    return r.contains(zoomPos.x(),zoomPos.y());
}

bool ViewerGL::isNearByUserRoIBottomLeft(const QPointF& zoomPos, double zoomScreenPixelWidth, double zoomScreenPixelHeight)
{
    // always running in the main thread
    assert(qApp && qApp->thread() == QThread::currentThread());
    RectI r;
    {
        QMutexLocker(&_imp->userRoIMutex);
        r = RectI(_imp->userRoI.x1 - USER_ROI_CROSS_RADIUS * zoomScreenPixelWidth,
                  _imp->userRoI.y1 - USER_ROI_CROSS_RADIUS * zoomScreenPixelHeight,
                  _imp->userRoI.x1  + USER_ROI_CROSS_RADIUS * zoomScreenPixelWidth,
                  _imp->userRoI.y1  + USER_ROI_CROSS_RADIUS * zoomScreenPixelHeight);
    }
    return r.contains(zoomPos.x(),zoomPos.y());
}

bool ViewerGL::isUserRegionOfInterestEnabled() const
{
    // MT-SAFE
    QMutexLocker(&_imp->userRoIMutex);
    return _imp->userRoIEnabled;
}

const RectI& ViewerGL::getUserRegionOfInterest() const
{
    // MT-SAFE
    QMutexLocker(&_imp->userRoIMutex);
    return _imp->userRoI;
}

void ViewerGL::setUserRoI(const RectI& r)
{
    // MT-SAFE
    QMutexLocker(&_imp->userRoIMutex);
    _imp->userRoI = r;
}

/**
* @brief Swap the OpenGL buffers.
**/
void ViewerGL::swapOpenGLBuffers()
{
    // always running in the main thread
    assert(qApp && qApp->thread() == QThread::currentThread());
    swapBuffers();
}

/**
 * @brief Repaint
**/
void ViewerGL::redraw()
{
    // always running in the main thread
    assert(qApp && qApp->thread() == QThread::currentThread());
    update();
}

/**
* @brief Returns the width and height of the viewport in window coordinates.
**/
void ViewerGL::getViewportSize(double &width, double &height) const
{
    // always running in the main thread
    assert(qApp && qApp->thread() == QThread::currentThread());
    QMutexLocker l(&_imp->zoomCtxMutex);
    width = _imp->zoomCtx.screenWidth();
    height = _imp->zoomCtx.screenHeight();
}

/**
* @brief Returns the pixel scale of the viewport.
**/
void ViewerGL::getPixelScale(double& xScale, double& yScale) const
{
    // always running in the main thread
    assert(qApp && qApp->thread() == QThread::currentThread());
    QMutexLocker l(&_imp->zoomCtxMutex);
    xScale = _imp->zoomCtx.screenPixelWidth();
    yScale = _imp->zoomCtx.screenPixelHeight();
}

/**
* @brief Returns the colour of the background (i.e: clear color) of the viewport.
**/
void ViewerGL::getBackgroundColour(double &r, double &g, double &b) const
{
    // always running in the main thread
    assert(qApp && qApp->thread() == QThread::currentThread());
    r = _imp->clearColor.redF();
    g = _imp->clearColor.greenF();
    b = _imp->clearColor.blueF();
}

void ViewerGL::makeOpenGLcontextCurrent()
{
    // always running in the main thread
    assert(qApp && qApp->thread() == QThread::currentThread());
    makeCurrent();
}

void ViewerGL::onViewerNodeNameChanged(const QString& name)
{
    // always running in the main thread
    assert(qApp && qApp->thread() == QThread::currentThread());
    _imp->viewerTab->getGui()->unregisterTab(_imp->viewerTab);
    TabWidget* parent = dynamic_cast<TabWidget*>(_imp->viewerTab->parentWidget());
    if ( parent ) {
        parent->setTabName(_imp->viewerTab, name);
    }
    _imp->viewerTab->getGui()->registerTab(_imp->viewerTab);
}

void ViewerGL::removeGUI()
{
    // always running in the main thread
    assert(qApp && qApp->thread() == QThread::currentThread());
    _imp->viewerTab->getGui()->removeViewerTab(_imp->viewerTab, true);
}

int ViewerGL::getCurrentView() const
{
    // MT-SAFE
    ///protected in viewerTab (which is const)
    return _imp->viewerTab->getCurrentView();
}<|MERGE_RESOLUTION|>--- conflicted
+++ resolved
@@ -1823,16 +1823,12 @@
     if (event->orientation() != Qt::Vertical) {
         return;
     }
-<<<<<<< HEAD
     
     _imp->viewerTab->getGui()->selectNode(_imp->viewerTab->getGui()->getApp()->getNodeGui(_imp->viewerTab->getInternalNode()->getNode()));
 
-    
-=======
 
     double zoomFactor;
     double scaleFactor = std::pow(NATRON_WHEEL_ZOOM_PER_DELTA, event->delta());
->>>>>>> 0bd184d1
     {
         QMutexLocker l(&_imp->zoomCtxMutex);
         zoomFactor = _imp->zoomCtx.factor() * scaleFactor;
