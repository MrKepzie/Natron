//  Natron
/* This Source Code Form is subject to the terms of the Mozilla Public
 * License, v. 2.0. If a copy of the MPL was not distributed with this
 * file, You can obtain one at http://mozilla.org/MPL/2.0/. */
/*
 *Created by Alexandre GAUTHIER-FOICHAT on 6/1/2012.
 *contact: immarespond at gmail dot com
 *
 */

#include "ViewerGL.h"

#include <cassert>
#include <map>

#include <QtCore/QCoreApplication>
#include <QtCore/QEvent>
#include <QtCore/QFile>
#include <QtCore/QHash>
#include <QtCore/QMutex>
#include <QtCore/QWaitCondition>
#include <QtGui/QPainter>
#include <QtGui/QImage>
#include <QMenu> // in QtGui on Qt4, in QtWidgets on Qt5
#include <QDockWidget> // in QtGui on Qt4, in QtWidgets on Qt5
#include <QtGui/QPainter>
CLANG_DIAG_OFF(unused-private-field)
// /opt/local/include/QtGui/qmime.h:119:10: warning: private field 'type' is not used [-Wunused-private-field]
#include <QtGui/QKeyEvent>
CLANG_DIAG_ON(unused-private-field)
#include <QtGui/QVector4D>
#include <QtOpenGL/QGLShaderProgram>

#include "Global/Macros.h"
GCC_DIAG_OFF(unused-parameter);
GCC_DIAG_ON(unused-parameter);


#include "Engine/ChannelSet.h"
#include "Engine/Format.h"
#include "Engine/FrameEntry.h"
#include "Engine/ImageInfo.h"
#include "Engine/Lut.h"
#include "Engine/MemoryFile.h"
#include "Engine/Settings.h"
#include "Engine/Timer.h"
#include "Engine/VideoEngine.h"
#include "Engine/ViewerInstance.h"
#include "Engine/Project.h"

#include "Gui/GuiApplicationManager.h"
#include "Gui/GuiAppInstance.h"
#include "Gui/Gui.h"
#include "Gui/InfoViewerWidget.h"
#include "Gui/Texture.h"
#include "Gui/Shaders.h"
#include "Gui/SpinBox.h"
#include "Gui/TabWidget.h"
#include "Gui/TextRenderer.h"
#include "Gui/TimeLineGui.h"
#include "Gui/ViewerTab.h"
#include "Gui/ProjectGui.h"

// warning: 'gluErrorString' is deprecated: first deprecated in OS X 10.9 [-Wdeprecated-declarations]
CLANG_DIAG_OFF(deprecated-declarations)
GCC_DIAG_OFF(deprecated-declarations)

#define USER_ROI_BORDER_TICK_SIZE 15.f
#define USER_ROI_CROSS_RADIUS 15.f
#define USER_ROI_SELECTION_POINT_SIZE 8.f
#define USER_ROI_CLICK_TOLERANCE 8.f

/*This class is the the core of the viewer : what displays images, overlays, etc...
 Everything related to OpenGL will (almost always) be in this class */

//using namespace Imf;
//using namespace Imath;
using namespace Natron;
using std::cout; using std::endl;

namespace {
/**
 *@class ZoomContext
 *@brief Holds all zoom related variables. This is an internal class used by the ViewerGL.
 *The variables stored here are the minimal variables needed to enable the zoom and the drag
 *of the image.
 *The top and right edges of the ortographic projection can be computed as such:
 *
 * top = bottom + heightWidget/zoomFactor
 * right = left + widthWidget/zoomFactor
 *
 *
 *During the computations made in the ViewerGL, we define 2 coordinate systems:
 *  - The viewport (or widget) coordinate system, with origin top left.
 *  - The image coordinate system with the origin bottom left.
 *To transform the coordinates between one system to another is a simple mapping operation,
 *which yields :
 *
 * Ximg = (Xwidget/widthWidget) * ( right - left ) + left
 * Yimg = (Ywidget/heightWidget) * (bottom - top) + top  [notice the y inversion here]
 *
 *Let us define the zoomFactor being the ratio of screen pixels size divided by image pixels size.
 *
 *Zooming to a point is simply a matter of changing the orthographic projection.
 *When zooming, the position of the center should never change, relativly to the orthographic projection.
 *Which means that the old position (before zooming) expressed in its own orthographic projection, should equal
 *the new position (after zooming) expressed in its own orthographic projection.
 *That is:
 *
 * - For the x coordinate:  (Ximg - left_old) * zoomFactor_old == (Ximg - left_new) * zoomFactor_new
 *Where Ximg is the X coordinate of the zoom center in image coordinates, left_old is the left edge of
 *the orthographic projection before zooming, and the left_new the left edge after zooming.
 *
 *This formula yields:
 *
 *  left_new = Ximg - (Ximg - left_old)*(zoomFactor_old/zoomFactor_new).
 *
 * -The y coordinate follows exactly the same reasoning and the following equation can be found:
 *
 *  bottom_new = Yimg - (Yimg - bottom_old)*(zoomFactor_old/zoomFactor_new).
 *
 * Retrieving top_new and right_new can be done with the formulas exhibited above.
 *
 *A last note on the zoom is the initialisation. A desired effect can be to initialise the image
 *so it appears centered in the viewer and that fit entirely in the viewer. This can be done as such:
 *
 *The zoomFactor needed to fit the image in the viewer can be computed with the ratio of the
 *height of the widget by the height of the image :
 *
 * zoomFactor = heightWidget / heightImage
 *
 *The left and bottom edges can then be initialised :
 *
 * left = widthImage / 2 - ( widthWidget / ( 2 * zoomFactor ) )
 * bottom = heightImage / 2 - ( heightWidget / ( 2 * zoomFactor ) )
 *
 *TRANSLATING THE IMAGE : (panning around)
 *
 *Translation is simply a matter of displacing the edges of the orthographic projection
 *by a delta. The delta is the difference between the last mouse position (in image coordinates)
 *and the new mouse position (in image coordinates).
 *
 *Translating is just doing so:
 *
 *  bottom += Yimg_old - Yimg_new
 *  left += Ximg_old - Ximg_new
 **/
class ZoomContext {
public:
    ZoomContext()
    : _zoomLeft(0.)
    , _zoomBottom(0.)
    , _zoomFactor(1.)
    , _zoomPAR(1.)
    , _screenWidth(0)
    , _screenHeight(0)
    {}

    /// width of a screen pixel in zoom coordinates
    double screenPixelWidth() const
    {
        return 1./ (_zoomFactor * _zoomPAR);
    }

    /// height of a screen pixel in zoom coordinates
    double screenPixelHeight() const
    {
        return 1./ _zoomFactor;
    }

    double left() const
    {
        return _zoomLeft;
    }

    double right() const
    {
        return _zoomLeft + _screenWidth / (_zoomFactor * _zoomPAR);
    }

    double bottom() const
    {
        return _zoomBottom;
    }

    double top() const
    {
        return _zoomBottom + _screenHeight / _zoomFactor;
    }

    double factor() const
    {
        return _zoomFactor;
    }

    double par() const
    {
        return _zoomPAR;
    }

    /// width in screen pixels of the zoomed area
    double screenWidth() const
    {
        return _screenWidth;
    }
    /// height in screen pixels of the zoomed area
    double screenHeight() const
    {
        return _screenHeight;
    }

    void setZoom(double zoomLeft, double zoomBottom, double zoomFactor, double zoomPAR)
    {
        _zoomLeft = zoomLeft;
        _zoomBottom = zoomBottom;
        _zoomFactor = zoomFactor;
        _zoomPAR = zoomPAR;
    }

    void translate(double dx, double dy)
    {
        _zoomLeft += dx;
        _zoomBottom += dy;
    }

    void zoom(double centerX, double centerY, double scale)
    {
        _zoomLeft = centerX - (centerX - _zoomLeft) / scale;
        _zoomBottom = centerY - (centerY - _zoomBottom) / scale;
        _zoomFactor *= scale;
    }

    void setScreenSize(double screenWidth, double screenHeight)
    {
        _screenWidth = screenWidth;
        _screenHeight = screenHeight;
    }

    /**
     *@brief Computes the image coordinates of the point passed in parameter.
     *This is a fast in-line method much faster than toZoomCoordinates_slow().
     *This function actually does the unprojection to retrieve the position.
     *@param x[in] The x coordinate of the point in viewport coordinates.
     *@param y[in] The y coordinates of the point in viewport coordinates.
     *@returns Returns the image coordinates mapped equivalent of (x,y).
     **/
    QPointF toZoomCoordinates(double widgetX, double widgetY)
    {
        return QPointF((((right() - left())*widgetX)/screenWidth())+left(),
                       (((bottom() - top())*widgetY)/screenHeight())+top());
    }

    /**
     *@brief Computes the viewport coordinates of the point passed in parameter.
     *This function actually does the projection to retrieve the position;
     *@param x[in] The x coordinate of the point in image coordinates.
     *@param y[in] The y coordinates of the point in image coordinates.
     *@returns Returns the viewport coordinates mapped equivalent of (x,y).
     **/
    QPointF toWidgetCoordinates(double zoomX, double zoomY)
    {
        return QPoint(((zoomX - left())/(right() - left()))*screenWidth(),
                      ((zoomY - top())/(bottom() - top()))*screenHeight());
    }

private:
    double _zoomLeft; /// the left edge of the orthographic projection
    double _zoomBottom; /// the bottom edge of orthographic projection
    double _zoomFactor; /// the zoom factor applied to the current image
    double _zoomPAR; /// the pixel aspect ration; a pixel from the image data occupies a size (zoomFactor*zoomPar,zoomFactor)
    double _screenWidth; /// window width in screen pixels
    double _screenHeight; /// window height in screen pixels
};

/**
 *@enum MOUSE_STATE
 *@brief basic state switching for mouse events
 **/
enum MOUSE_STATE{
    DRAGGING_IMAGE = 0,
    DRAGGING_ROI_LEFT_EDGE,
    DRAGGING_ROI_RIGHT_EDGE,
    DRAGGING_ROI_TOP_EDGE,
    DRAGGING_ROI_BOTTOM_EDGE,
    DRAGGING_ROI_TOP_LEFT,
    DRAGGING_ROI_TOP_RIGHT,
    DRAGGING_ROI_BOTTOM_RIGHT,
    DRAGGING_ROI_BOTTOM_LEFT,
    DRAGGING_ROI_CROSS,
    UNDEFINED};
} // namespace

struct ViewerGL::Implementation {

    Implementation(ViewerTab* parent, ViewerGL* _this)
    : pboIds()
    , vboVerticesId(0)
    , vboTexturesId(0)
    , iboTriangleStripId(0)
    , defaultDisplayTexture(0)
    , blackTex(0)
    , shaderRGB(0)
    , shaderBlack(0)
    , shaderLoaded(false)
    , infoViewer(0)
    , viewerTab(parent)
    , zoomOrPannedSinceLastFit(false)
    , oldClick()
    , blankViewerInfos()
    , displayingImage(false)
    , must_initBlackTex(true)
    , ms(UNDEFINED)
    , textRenderingColor(200,200,200,255)
    , displayWindowOverlayColor(125,125,125,255)
    , rodOverlayColor(100,100,100,255)
    , textFont(new QFont(NATRON_FONT, NATRON_FONT_SIZE_13))
    , overlay(true)
    , supportsGLSL(true)
    , updatingTexture(false)
    , clearColor(0,0,0,255)
    , menu(new QMenu(_this))
    , persistentMessage()
    , persistentMessageType(0)
    , displayPersistentMessage(false)
    , textRenderer()
    , isUserRoISet(false)
    , lastMousePosition()
    , currentViewerInfos() // protected by mutex
    , currentViewerInfos_btmLeftBBOXoverlay() // protected by mutex
    , currentViewerInfos_topRightBBOXoverlay() // protected by mutex
    , currentViewerInfos_resolutionOverlay() // protected by mutex
    , userRoIEnabled(false) // protected by mutex
    , userRoI() // protected by mutex
    , zoomCtx() // protected by mutex
    , clipToDisplayWindow(true) // protected by mutex
    {
        assert(qApp && qApp->thread() == QThread::currentThread());
    }

    /////////////////////////////////////////////////////////
    // The following are only accessed from the main thread:

    std::vector<GLuint> pboIds; //!< PBO's id's used by the OpenGL context
    //   GLuint vaoId; //!< VAO holding the rendering VBOs for texture mapping.
    GLuint vboVerticesId; //!< VBO holding the vertices for the texture mapping.
    GLuint vboTexturesId; //!< VBO holding texture coordinates.
    GLuint iboTriangleStripId; /*!< IBOs holding vertices indexes for triangle strip sets*/
    Texture* defaultDisplayTexture;/*!< A pointer to the current texture used to display.*/
    Texture* blackTex;/*!< the texture used to render a black screen when nothing is connected.*/
    QGLShaderProgram* shaderRGB;/*!< The shader program used to render RGB data*/
    QGLShaderProgram* shaderBlack;/*!< The shader program used when the viewer is disconnected.*/
    bool shaderLoaded;/*!< Flag to check whether the shaders have already been loaded.*/
    InfoViewerWidget* infoViewer;/*!< Pointer to the info bar below the viewer holding pixel/mouse/format related infos*/
    ViewerTab* const viewerTab;/*!< Pointer to the viewer tab GUI*/
    bool zoomOrPannedSinceLastFit; //< true if the user zoomed or panned the image since the last call to fitToRoD
    QPoint oldClick;
    ImageInfo blankViewerInfos;/*!< Pointer to the infos used when the viewer is disconnected.*/

    bool displayingImage;/*!< True if the viewer is connected and not displaying black.*/
    bool must_initBlackTex;

    MOUSE_STATE ms;/*!< Holds the mouse state*/


    const QColor textRenderingColor;
    const QColor displayWindowOverlayColor;
    const QColor rodOverlayColor;
    QFont* textFont;

    bool overlay;/*!< True if the user enabled overlay dispay*/

    // supportsGLSL is accessed from several threads, but is set only once at startup
    bool supportsGLSL;/*!< True if the user has a GLSL version supporting everything requested.*/

    bool updatingTexture;

    QColor clearColor;
    
    QMenu* menu;

    QString persistentMessage;
    int persistentMessageType;
    bool displayPersistentMessage;

    Natron::TextRenderer textRenderer;

    bool isUserRoISet;
    QPoint lastMousePosition;

    //////////////////////////////////////////////////////////
    // The following are accessed from various threads

    /////// currentViewerInfos
    ImageInfo currentViewerInfos;/*!< Pointer to the ViewerInfos  used for rendering*/
    QString currentViewerInfos_btmLeftBBOXoverlay;/*!< The string holding the bottom left corner coordinates of the dataWindow*/
    QString currentViewerInfos_topRightBBOXoverlay;/*!< The string holding the top right corner coordinates of the dataWindow*/
    QString currentViewerInfos_resolutionOverlay;/*!< The string holding the resolution overlay, e.g: "1920x1080"*/
    QMutex currentViewerInfosMutex;

    QMutex userRoIMutex;
    bool userRoIEnabled;
    RectI userRoI;

    ZoomContext zoomCtx;/*!< All zoom related variables are packed into this object. */
    QMutex zoomCtxMutex; /// protectx zoomCtx*

    QMutex clipToDisplayWindowMutex;
    bool clipToDisplayWindow;
};


//static const GLfloat renderingTextureCoordinates[32] = {
//    0 , 1 , //0
//    0 , 1 , //1
//    1 , 1 ,//2
//    1 , 1 , //3
//    0 , 1 , //4
//    0 , 1 , //5
//    1 , 1 , //6
//    1 , 1 , //7
//    0 , 0 , //8
//    0 , 0 , //9
//    1 , 0 ,  //10
//    1 , 0 , //11
//    0 , 0 , // 12
//    0 , 0 , //13
//    1 , 0 , //14
//    1 , 0   //15
//};

/*see http://www.learnopengles.com/android-lesson-eight-an-introduction-to-index-buffer-objects-ibos/ */
static const GLubyte triangleStrip[28] = {0,4,1,5,2,6,3,7,
                                    7,4,
                                    4,8,5,9,6,10,7,11,
                                    11,8,
                                    8,12,9,13,10,14,11,15
                                   };

/*
 ASCII art of the vertices used to render.
 The actual texture seen on the viewport is the rect (5,9,10,6).
 We draw  3*6 strips
 
 0 ___1___2___3
 |  /|  /|  /|
 | / | / | / |
 |/  |/  |/  |
 4---5---6----7
 |  /|  /|  /|
 | / | / | / |
 |/  |/  |/  |
 8---9--10--11
 |  /|  /|  /|
 | / | / | / |
 |/  |/  |/  |
 12--13--14--15
 */
void ViewerGL::drawRenderingVAO()
{
    // always running in the main thread
    assert(qApp && qApp->thread() == QThread::currentThread());
    assert(QGLContext::currentContext() == context());
    
    ///the texture rectangle in image coordinates. The values in it are multiples of tile size.
    ///
    const TextureRect &r = _imp->displayingImage ? _imp->defaultDisplayTexture->getTextureRect() : _imp->blackTex->getTextureRect();
    
    ///the RoD of the iamge
    RectI rod;
    {
        QMutexLocker l(&_imp->clipToDisplayWindowMutex);
        rod = _imp->clipToDisplayWindow ? getDisplayWindow() : getRoD();

        ///clip the RoD to the portion where data lies. (i.e: r might be smaller than rod when it is the project window.)
        ///if so then we don't want to display "all" the project window.
        if (_imp->clipToDisplayWindow) {
            rod.intersect(getRoD(), &rod);
        }
    }
    
    //if user RoI is enabled, clip the rod to that roi
    {
        QMutexLocker l(&_imp->userRoIMutex);
        if (_imp->userRoIEnabled) {
            //if the userRoI isn't intersecting the rod, just don't render anything
            if(!rod.intersect(_imp->userRoI,&rod)) {
                return;
            }
        }
    }
   
    /*setup the scissor box to paint only what's contained in the project's window*/
    QPointF scissorBoxBtmLeft, scissorBoxTopRight;
    {
        QMutexLocker l(&_imp->zoomCtxMutex);
        scissorBoxBtmLeft = _imp->zoomCtx.toWidgetCoordinates(rod.x1, rod.y1);
        scissorBoxTopRight = _imp->zoomCtx.toWidgetCoordinates(rod.x2, rod.y2);
    }

    /*invert y coordinate as OpenGL expects btm left corner to be 0,0*/
    scissorBoxBtmLeft.ry() = height() - scissorBoxBtmLeft.ry();
    scissorBoxTopRight.ry() = height() - scissorBoxTopRight.ry();
    
    glScissor(scissorBoxBtmLeft.x(),scissorBoxBtmLeft.y(),scissorBoxTopRight.x() - scissorBoxBtmLeft.x(),
              scissorBoxTopRight.y() - scissorBoxBtmLeft.y());
    
    GLfloat vertices[32] = {
        (GLfloat)rod.left() ,(GLfloat)rod.top()  , //0
        (GLfloat)r.x1       , (GLfloat)rod.top()  , //1
        (GLfloat)r.x2 , (GLfloat)rod.top()  , //2
        (GLfloat)rod.right(),(GLfloat)rod.top()  , //3
        (GLfloat)rod.left(), (GLfloat)r.y2, //4
        (GLfloat)r.x1      ,  (GLfloat)r.y2, //5
        (GLfloat)r.x2,  (GLfloat)r.y2, //6
        (GLfloat)rod.right(),(GLfloat)r.y2, //7
        (GLfloat)rod.left() ,(GLfloat)r.y1      , //8
        (GLfloat)r.x1      ,  (GLfloat)r.y1      , //9
        (GLfloat)r.x2,  (GLfloat)r.y1      , //10
        (GLfloat)rod.right(),(GLfloat)r.y1      , //11
        (GLfloat)rod.left(), (GLfloat)rod.bottom(), //12
        (GLfloat)r.x1      ,  (GLfloat)rod.bottom(), //13
        (GLfloat)r.x2,  (GLfloat)rod.bottom(), //14
        (GLfloat)rod.right(),(GLfloat)rod.bottom() //15
    };

   // std::cout << "ViewerGL: x1= " << r.x1 << " x2= " << r.x2 << " y1= " << r.y1 << " y2= " << r.y2 << std::endl;

    GLfloat texBottom,texLeft,texRight,texTop;
    texBottom =  0;
    texTop =  (GLfloat)(r.y2 - r.y1)/ (GLfloat)(r.h * r.closestPo2);
    texLeft = 0;
    texRight = (GLfloat)(r.x2 - r.x1) / (GLfloat)(r.w * r.closestPo2);
    
    // texTop = texTop > 1 ? 1 : texTop;
    //  texRight = texRight > 1 ? 1 : texRight;
    
    
    GLfloat renderingTextureCoordinates[32] = {
        texLeft , texTop , //0
        texLeft , texTop , //1
        texRight , texTop ,//2
        texRight , texTop , //3
        texLeft , texTop , //4
        texLeft , texTop , //5
        texRight , texTop , //6
        texRight , texTop , //7
        texLeft , texBottom , //8
        texLeft , texBottom , //9
        texRight , texBottom ,  //10
        texRight , texBottom , //11
        texLeft , texBottom , // 12
        texLeft , texBottom , //13
        texRight , texBottom , //14
        texRight , texBottom   //15
    };
    
    glEnable(GL_SCISSOR_TEST);

    
    glBindBuffer(GL_ARRAY_BUFFER, _imp->vboVerticesId);
    glBufferSubData(GL_ARRAY_BUFFER, 0, 32*sizeof(GLfloat), vertices);
    glEnableClientState(GL_VERTEX_ARRAY);
    glVertexPointer(2, GL_FLOAT, 0, 0);
    
    glBindBuffer(GL_ARRAY_BUFFER, _imp->vboTexturesId);
    glBufferSubData(GL_ARRAY_BUFFER, 0, 32*sizeof(GLfloat), renderingTextureCoordinates);
    glClientActiveTexture(GL_TEXTURE0);
    glEnableClientState(GL_TEXTURE_COORD_ARRAY);
    glTexCoordPointer(2, GL_FLOAT, 0 , 0);
    
    glBindBuffer(GL_ARRAY_BUFFER,0);

    glBindBuffer(GL_ELEMENT_ARRAY_BUFFER, _imp->iboTriangleStripId);
    glDrawElements(GL_TRIANGLE_STRIP, 28, GL_UNSIGNED_BYTE, 0);
    checkGLErrors();
    
    glBindBuffer(GL_ELEMENT_ARRAY_BUFFER, 0);
    glDisableClientState(GL_VERTEX_ARRAY);
    glDisableClientState(GL_TEXTURE_COORD_ARRAY);
    checkGLErrors();
    
    glDisable(GL_SCISSOR_TEST);
}

#if 0
void ViewerGL::checkFrameBufferCompleteness(const char where[],bool silent)
{
    // always running in the main thread
    assert(qApp && qApp->thread() == QThread::currentThread());
    GLenum error = glCheckFramebufferStatus(GL_FRAMEBUFFER);
    if( error == GL_FRAMEBUFFER_UNDEFINED)
        cout << where << ": Framebuffer undefined" << endl;
    else if(error == GL_FRAMEBUFFER_INCOMPLETE_ATTACHMENT)
        cout << where << ": Framebuffer incomplete attachment " << endl;
    else if(error == GL_FRAMEBUFFER_INCOMPLETE_MISSING_ATTACHMENT)
        cout << where << ": Framebuffer incomplete missing attachment" << endl;
    else if( error == GL_FRAMEBUFFER_INCOMPLETE_DRAW_BUFFER)
        cout << where << ": Framebuffer incomplete draw buffer" << endl;
    else if( error == GL_FRAMEBUFFER_INCOMPLETE_READ_BUFFER)
        cout << where << ": Framebuffer incomplete read buffer" << endl;
    else if( error == GL_FRAMEBUFFER_ATTACHMENT_OBJECT_TYPE)
        cout << where << ": Framebuffer incomplete read buffer" << endl;
    else if( error== GL_FRAMEBUFFER_UNSUPPORTED)
        cout << where << ": Framebuffer unsupported" << endl;
    else if( error == GL_FRAMEBUFFER_INCOMPLETE_MULTISAMPLE)
        cout << where << ": Framebuffer incomplete multisample" << endl;
    else if( error == GL_FRAMEBUFFER_INCOMPLETE_LAYER_TARGETS_EXT)
        cout << where << ": Framebuffer incomplete layer targets" << endl;
    else if(error == GL_FRAMEBUFFER_COMPLETE ){
        if(!silent)
            cout << where << ": Framebuffer complete" << endl;
    }
    else if ( error == 0)
        cout << where << ": an error occured determining the status of the framebuffer" << endl;
    else
        cout << where << ": UNDEFINED FRAMEBUFFER STATUS" << endl;
    checkGLErrors();
}
#endif

ViewerGL::ViewerGL(ViewerTab* parent,const QGLWidget* shareWidget)
: QGLWidget(parent,shareWidget)
, _imp(new Implementation(parent, this))
{
    // always running in the main thread
    assert(qApp && qApp->thread() == QThread::currentThread());
    setSizePolicy(QSizePolicy::Preferred, QSizePolicy::Expanding);
    setFocusPolicy(Qt::StrongFocus);
    setMouseTracking(true);
    
    QObject::connect(parent->getGui()->getApp()->getProject().get(),SIGNAL(formatChanged(Format)),this,SLOT(onProjectFormatChanged(Format)));
    
    populateMenu();

    
    _imp->blankViewerInfos.setChannels(Natron::Mask_RGBA);
    const Format& projectFormat = parent->getGui()->getApp()->getProject()->getProjectDefaultFormat();
    _imp->blankViewerInfos.setRoD(projectFormat);
    _imp->blankViewerInfos.setDisplayWindow(projectFormat);
    setRegionOfDefinition(_imp->blankViewerInfos.getRoD());
    onProjectFormatChanged(projectFormat);

}


ViewerGL::~ViewerGL()
{
    // always running in the main thread
    assert(qApp && qApp->thread() == QThread::currentThread());
    if(_imp->shaderRGB){
        _imp->shaderRGB->removeAllShaders();
        delete _imp->shaderRGB;
    }
    if(_imp->shaderBlack){
        _imp->shaderBlack->removeAllShaders();
        delete _imp->shaderBlack;
        
    }
    delete _imp->blackTex;
    delete _imp->defaultDisplayTexture;
    for(U32 i = 0; i < _imp->pboIds.size();++i){
        glDeleteBuffers(1,&_imp->pboIds[i]);
    }
    glDeleteBuffers(1, &_imp->vboVerticesId);
    glDeleteBuffers(1, &_imp->vboTexturesId);
    glDeleteBuffers(1, &_imp->iboTriangleStripId);
    checkGLErrors();
    delete _imp->textFont;
}

QSize ViewerGL::sizeHint() const
{
    // always running in the main thread
    assert(qApp && qApp->thread() == QThread::currentThread());
    return QSize(1024,768);
}

const QFont& ViewerGL::textFont() const
{
    // always running in the main thread
    assert(qApp && qApp->thread() == QThread::currentThread());
    return *_imp->textFont;
}

void ViewerGL::setTextFont(const QFont& f)
{
    // always running in the main thread
    assert(qApp && qApp->thread() == QThread::currentThread());
    *_imp->textFont = f;
}

/**
 *@brief Toggles on/off the display on the viewer. If d is false then it will
 *render black only.
 **/
void ViewerGL::setDisplayingImage(bool d)
{
    // always running in the main thread
    assert(qApp && qApp->thread() == QThread::currentThread());
    _imp->displayingImage = d;
    if (!_imp->displayingImage) {
        _imp->must_initBlackTex = true;
    };
}

/**
 *@returns Returns true if the viewer is displaying something.
 **/
bool ViewerGL::displayingImage() const
{
    // always running in the main thread
    assert(qApp && qApp->thread() == QThread::currentThread());
    return _imp->displayingImage;
}

void ViewerGL::resizeGL(int width, int height)
{
    // always running in the main thread
    assert(qApp && qApp->thread() == QThread::currentThread());
    if(height == 0) {// prevent division by 0
        height = 1;
    }
    glViewport (0, 0, width, height);
    {
        QMutexLocker(&_imp->zoomCtxMutex);
        _imp->zoomCtx.setScreenSize(width, height);
    }
    checkGLErrors();
    _imp->ms = UNDEFINED;
    assert(_imp->viewerTab);
    ViewerInstance* viewer = _imp->viewerTab->getInternalNode();
    assert(viewer);
    if (!_imp->displayingImage && !_imp->zoomOrPannedSinceLastFit) {
        fitImageToFormat(getDisplayWindow());
    }
    if (viewer->getUiContext() && !_imp->viewerTab->getGui()->getApp()->getProject()->isLoadingProject()) {
        viewer->refreshAndContinueRender(!_imp->zoomOrPannedSinceLastFit,false);
        updateGL();
    }
}

void ViewerGL::paintGL()
{
    // always running in the main thread
    assert(qApp && qApp->thread() == QThread::currentThread());
    checkGLErrors();
    if (_imp->must_initBlackTex) {
        initBlackTex();
    }
    glMatrixMode (GL_PROJECTION);
    glLoadIdentity();

    double zoomLeft, zoomRight, zoomBottom, zoomTop;
    {
        QMutexLocker l(&_imp->zoomCtxMutex);
        assert(0 < _imp->zoomCtx.factor() && _imp->zoomCtx.factor() <= 1024);
        zoomLeft = _imp->zoomCtx.left();
        zoomRight = _imp->zoomCtx.right();
        zoomBottom = _imp->zoomCtx.bottom();
        zoomTop = _imp->zoomCtx.top();
    }
    if (zoomLeft == zoomRight || zoomTop == zoomBottom) {
        clearColorBuffer(_imp->clearColor.redF(),_imp->clearColor.greenF(),_imp->clearColor.blueF(),_imp->clearColor.alphaF());
        return;
    }

    glOrtho(zoomLeft, zoomRight, zoomBottom, zoomTop, -1, 1);
    checkGLErrors();
    
    glMatrixMode (GL_MODELVIEW);
    glLoadIdentity();
    
    glEnable (GL_TEXTURE_2D);
    if(_imp->displayingImage) {
        glBindTexture(GL_TEXTURE_2D, _imp->defaultDisplayTexture->getTexID());
        // debug (so the OpenGL debugger can make a breakpoint here)
        // GLfloat d;
        //  glReadPixels(0, 0, 1, 1, GL_RED, GL_FLOAT, &d);
        if (_imp->supportsGLSL) {
            activateShaderRGB();
        }
        checkGLErrors();
    } else {
        glBindTexture(GL_TEXTURE_2D, _imp->blackTex->getTexID());
        checkGLErrors();
        if (_imp->supportsGLSL && !_imp->shaderBlack->bind()) {
            cout << qPrintable(_imp->shaderBlack->log()) << endl;
            checkGLErrors();
        }
        if(_imp->supportsGLSL) {
            _imp->shaderBlack->setUniformValue("Tex", 0);
        }
        checkGLErrors();

    }

    clearColorBuffer(_imp->clearColor.redF(),_imp->clearColor.greenF(),_imp->clearColor.blueF(),_imp->clearColor.alphaF());
    drawRenderingVAO();
    checkGLErrors();

    if (_imp->displayingImage) {
        if (_imp->supportsGLSL) {
            _imp->shaderRGB->release();
        }
    } else {
        if (_imp->supportsGLSL)
            _imp->shaderBlack->release();
    }
    glBindTexture(GL_TEXTURE_2D, 0);

    checkGLErrors();
    if (_imp->overlay) {
        drawOverlay();
    }

    if (_imp->displayPersistentMessage) {
        drawPersistentMessage();
    }
    assert_checkGLErrors();
}


void ViewerGL::clearColorBuffer(double r ,double g ,double b ,double a )
{
    // always running in the main thread
    assert(qApp && qApp->thread() == QThread::currentThread());
    assert(QGLContext::currentContext() == context());
    glClearColor(r,g,b,a);
    glClear(GL_COLOR_BUFFER_BIT);
}

void ViewerGL::toggleOverlays()
{
    // always running in the main thread
    assert(qApp && qApp->thread() == QThread::currentThread());
    _imp->overlay = !_imp->overlay;
    updateGL();
}


void ViewerGL::drawOverlay()
{
    // always running in the main thread
    assert(qApp && qApp->thread() == QThread::currentThread());
    assert(QGLContext::currentContext() == context());

    RectI dispW = getDisplayWindow();
    
    {
        QMutexLocker l(&_imp->currentViewerInfosMutex);
        renderText(dispW.right(),dispW.bottom(), _imp->currentViewerInfos_resolutionOverlay,_imp->textRenderingColor,*_imp->textFont);
    }
    
    QPoint topRight(dispW.right(),dispW.top());
    QPoint topLeft(dispW.left(),dispW.top());
    QPoint btmLeft(dispW.left(),dispW.bottom());
    QPoint btmRight(dispW.right(),dispW.bottom() );
    
    glBegin(GL_LINES);
    
    glColor4f( _imp->displayWindowOverlayColor.redF(),
              _imp->displayWindowOverlayColor.greenF(),
              _imp->displayWindowOverlayColor.blueF(),
              _imp->displayWindowOverlayColor.alphaF() );
    glVertex3f(btmRight.x(),btmRight.y(),1);
    glVertex3f(btmLeft.x(),btmLeft.y(),1);
    
    glVertex3f(btmLeft.x(),btmLeft.y(),1);
    glVertex3f(topLeft.x(),topLeft.y(),1);
    
    glVertex3f(topLeft.x(),topLeft.y(),1);
    glVertex3f(topRight.x(),topRight.y(),1);
    
    glVertex3f(topRight.x(),topRight.y(),1);
    glVertex3f(btmRight.x(),btmRight.y(),1);
    
    glEnd();
    checkGLErrors();
    
    RectI dataW = getRoD();
    if(dispW != dataW){
        
        {
            QMutexLocker l(&_imp->currentViewerInfosMutex);
            renderText(dataW.right(), dataW.top(), _imp->currentViewerInfos_topRightBBOXoverlay, _imp->rodOverlayColor,*_imp->textFont);
            renderText(dataW.left(), dataW.bottom(), _imp->currentViewerInfos_btmLeftBBOXoverlay, _imp->rodOverlayColor,*_imp->textFont);
        }
        
        
        QPoint topRight2(dataW.right(), dataW.top());
        QPoint topLeft2(dataW.left(),dataW.top());
        QPoint btmLeft2(dataW.left(),dataW.bottom() );
        QPoint btmRight2(dataW.right(),dataW.bottom() );
        glPushAttrib(GL_LINE_BIT);
        glLineStipple(2, 0xAAAA);
        glEnable(GL_LINE_STIPPLE);
        glBegin(GL_LINES);
        glColor4f( _imp->rodOverlayColor.redF(),
                  _imp->rodOverlayColor.greenF(),
                  _imp->rodOverlayColor.blueF(),
                  _imp->rodOverlayColor.alphaF() );
        glVertex3f(btmRight2.x(),btmRight2.y(),1);
        glVertex3f(btmLeft2.x(),btmLeft2.y(),1);
        
        glVertex3f(btmLeft2.x(),btmLeft2.y(),1);
        glVertex3f(topLeft2.x(),topLeft2.y(),1);
        
        glVertex3f(topLeft2.x(),topLeft2.y(),1);
        glVertex3f(topRight2.x(),topRight2.y(),1);
        
        glVertex3f(topRight2.x(),topRight2.y(),1);
        glVertex3f(btmRight2.x(),btmRight2.y(),1);
        glEnd();
        glDisable(GL_LINE_STIPPLE);
        glPopAttrib();
        checkGLErrors();
    }
    
    bool userRoIEnabled;
    {
        QMutexLocker l(&_imp->userRoIMutex);
        userRoIEnabled = _imp->userRoIEnabled;
    }
    if (userRoIEnabled) {
        drawUserRoI();
    }
    
    _imp->viewerTab->drawOverlays();

    //reseting color for next pass
    glColor4f(1., 1., 1., 1.);
    checkGLErrors();
}

void ViewerGL::drawUserRoI()
{
    // always running in the main thread
    assert(qApp && qApp->thread() == QThread::currentThread());
    glColor4f(0.9, 0.9, 0.9, 1.);

    double zoomScreenPixelWidth, zoomScreenPixelHeight;
    {
        QMutexLocker l(&_imp->zoomCtxMutex);
        zoomScreenPixelWidth = _imp->zoomCtx.screenPixelWidth();
        zoomScreenPixelHeight = _imp->zoomCtx.screenPixelHeight();
    }

    QMutexLocker l(&_imp->userRoIMutex);

    ///base rect
    glBegin(GL_LINE_STRIP);
    glVertex2f(_imp->userRoI.x1, _imp->userRoI.y1); //bottom left
    glVertex2f(_imp->userRoI.x1, _imp->userRoI.y2); //top left
    glVertex2f(_imp->userRoI.x2, _imp->userRoI.y2); //top right
    glVertex2f(_imp->userRoI.x2, _imp->userRoI.y1); //bottom right
    glVertex2f(_imp->userRoI.x1, _imp->userRoI.y1); //bottom left
    glEnd();
    
    
    glBegin(GL_LINES);
    ///border ticks
    double borderTickWidth = USER_ROI_BORDER_TICK_SIZE * zoomScreenPixelWidth;
    double borderTickHeight = USER_ROI_BORDER_TICK_SIZE * zoomScreenPixelHeight;
    glVertex2f(_imp->userRoI.x1, (_imp->userRoI.y1 + _imp->userRoI.y2) / 2);
    glVertex2f(_imp->userRoI.x1 - borderTickWidth, (_imp->userRoI.y1 + _imp->userRoI.y2) / 2);
    
    glVertex2f(_imp->userRoI.x2, (_imp->userRoI.y1 + _imp->userRoI.y2) / 2);
    glVertex2f(_imp->userRoI.x2 + borderTickWidth, (_imp->userRoI.y1 + _imp->userRoI.y2) / 2);
    
    glVertex2f((_imp->userRoI.x1 +  _imp->userRoI.x2) / 2, _imp->userRoI.y2);
    glVertex2f((_imp->userRoI.x1 +  _imp->userRoI.x2) / 2, _imp->userRoI.y2 + borderTickHeight);
    
    glVertex2f((_imp->userRoI.x1 +  _imp->userRoI.x2) / 2, _imp->userRoI.y1);
    glVertex2f((_imp->userRoI.x1 +  _imp->userRoI.x2) / 2, _imp->userRoI.y1 - borderTickHeight);
    
    ///middle cross
    double crossWidth = USER_ROI_CROSS_RADIUS * zoomScreenPixelWidth;
    double crossHeight = USER_ROI_CROSS_RADIUS * zoomScreenPixelHeight;
    glVertex2f((_imp->userRoI.x1 +  _imp->userRoI.x2) / 2, (_imp->userRoI.y1 + _imp->userRoI.y2) / 2 - crossHeight);
    glVertex2f((_imp->userRoI.x1 +  _imp->userRoI.x2) / 2, (_imp->userRoI.y1 + _imp->userRoI.y2) / 2 + crossHeight);
    
    glVertex2f((_imp->userRoI.x1 +  _imp->userRoI.x2) / 2  - crossWidth, (_imp->userRoI.y1 + _imp->userRoI.y2) / 2);
    glVertex2f((_imp->userRoI.x1 +  _imp->userRoI.x2) / 2  + crossWidth, (_imp->userRoI.y1 + _imp->userRoI.y2) / 2);
    glEnd();
    

    ///draw handles hint for the user
    glBegin(GL_QUADS);

    double rectHalfWidth = (USER_ROI_SELECTION_POINT_SIZE * zoomScreenPixelWidth) / 2.;
    double rectHalfHeight = (USER_ROI_SELECTION_POINT_SIZE * zoomScreenPixelWidth) / 2.;
    //left
    glVertex2f(_imp->userRoI.x1 + rectHalfWidth, (_imp->userRoI.y1 + _imp->userRoI.y2) / 2 - rectHalfHeight);
    glVertex2f(_imp->userRoI.x1 + rectHalfWidth, (_imp->userRoI.y1 + _imp->userRoI.y2) / 2 + rectHalfHeight);
    glVertex2f(_imp->userRoI.x1 - rectHalfWidth, (_imp->userRoI.y1 + _imp->userRoI.y2) / 2 + rectHalfHeight);
    glVertex2f(_imp->userRoI.x1 - rectHalfWidth, (_imp->userRoI.y1 + _imp->userRoI.y2) / 2 - rectHalfHeight);
    
    //top
    glVertex2f((_imp->userRoI.x1 +  _imp->userRoI.x2) / 2 - rectHalfWidth, _imp->userRoI.y2 - rectHalfHeight);
    glVertex2f((_imp->userRoI.x1 +  _imp->userRoI.x2) / 2 - rectHalfWidth, _imp->userRoI.y2 + rectHalfHeight);
    glVertex2f((_imp->userRoI.x1 +  _imp->userRoI.x2) / 2 + rectHalfWidth, _imp->userRoI.y2 + rectHalfHeight);
    glVertex2f((_imp->userRoI.x1 +  _imp->userRoI.x2) / 2 + rectHalfWidth, _imp->userRoI.y2 - rectHalfHeight);

    //right
    glVertex2f(_imp->userRoI.x2 - rectHalfWidth, (_imp->userRoI.y1 + _imp->userRoI.y2) / 2 - rectHalfHeight);
    glVertex2f(_imp->userRoI.x2 - rectHalfWidth, (_imp->userRoI.y1 + _imp->userRoI.y2) / 2 + rectHalfHeight);
    glVertex2f(_imp->userRoI.x2 + rectHalfWidth, (_imp->userRoI.y1 + _imp->userRoI.y2) / 2 + rectHalfHeight);
    glVertex2f(_imp->userRoI.x2 + rectHalfWidth, (_imp->userRoI.y1 + _imp->userRoI.y2) / 2 - rectHalfHeight);
    
    //bottom
    glVertex2f((_imp->userRoI.x1 +  _imp->userRoI.x2) / 2 - rectHalfWidth, _imp->userRoI.y1 - rectHalfHeight);
    glVertex2f((_imp->userRoI.x1 +  _imp->userRoI.x2) / 2 - rectHalfWidth, _imp->userRoI.y1 + rectHalfHeight);
    glVertex2f((_imp->userRoI.x1 +  _imp->userRoI.x2) / 2 + rectHalfWidth, _imp->userRoI.y1 + rectHalfHeight);
    glVertex2f((_imp->userRoI.x1 +  _imp->userRoI.x2) / 2 + rectHalfWidth, _imp->userRoI.y1 - rectHalfHeight);

    //middle
    glVertex2f((_imp->userRoI.x1 +  _imp->userRoI.x2) / 2 - rectHalfWidth, (_imp->userRoI.y1 + _imp->userRoI.y2) / 2 - rectHalfHeight);
    glVertex2f((_imp->userRoI.x1 +  _imp->userRoI.x2) / 2 - rectHalfWidth, (_imp->userRoI.y1 + _imp->userRoI.y2) / 2 + rectHalfHeight);
    glVertex2f((_imp->userRoI.x1 +  _imp->userRoI.x2) / 2 + rectHalfWidth, (_imp->userRoI.y1 + _imp->userRoI.y2) / 2 + rectHalfHeight);
    glVertex2f((_imp->userRoI.x1 +  _imp->userRoI.x2) / 2 + rectHalfWidth, (_imp->userRoI.y1 + _imp->userRoI.y2) / 2 - rectHalfHeight);
    
    
    //top left
    glVertex2f(_imp->userRoI.x1 - rectHalfWidth, _imp->userRoI.y2 - rectHalfHeight);
    glVertex2f(_imp->userRoI.x1 - rectHalfWidth, _imp->userRoI.y2 + rectHalfHeight);
    glVertex2f(_imp->userRoI.x1 + rectHalfWidth, _imp->userRoI.y2 + rectHalfHeight);
    glVertex2f(_imp->userRoI.x1 + rectHalfWidth, _imp->userRoI.y2 - rectHalfHeight);
    
    //top right
    glVertex2f(_imp->userRoI.x2 - rectHalfWidth, _imp->userRoI.y2 - rectHalfHeight);
    glVertex2f(_imp->userRoI.x2 - rectHalfWidth, _imp->userRoI.y2 + rectHalfHeight);
    glVertex2f(_imp->userRoI.x2 + rectHalfWidth, _imp->userRoI.y2 + rectHalfHeight);
    glVertex2f(_imp->userRoI.x2 + rectHalfWidth, _imp->userRoI.y2 - rectHalfHeight);
    
    //bottom right
    glVertex2f(_imp->userRoI.x2 - rectHalfWidth, _imp->userRoI.y1 - rectHalfHeight);
    glVertex2f(_imp->userRoI.x2 - rectHalfWidth, _imp->userRoI.y1 + rectHalfHeight);
    glVertex2f(_imp->userRoI.x2 + rectHalfWidth, _imp->userRoI.y1 + rectHalfHeight);
    glVertex2f(_imp->userRoI.x2 + rectHalfWidth, _imp->userRoI.y1 - rectHalfHeight);

    
    //bottom left
    glVertex2f(_imp->userRoI.x1 - rectHalfWidth, _imp->userRoI.y1 - rectHalfHeight);
    glVertex2f(_imp->userRoI.x1 - rectHalfWidth, _imp->userRoI.y1 + rectHalfHeight);
    glVertex2f(_imp->userRoI.x1 + rectHalfWidth, _imp->userRoI.y1 + rectHalfHeight);
    glVertex2f(_imp->userRoI.x1 + rectHalfWidth, _imp->userRoI.y1 - rectHalfHeight);

    glEnd();
}


void ViewerGL::drawPersistentMessage()
{
    // always running in the main thread
    assert(qApp && qApp->thread() == QThread::currentThread());
    assert(QGLContext::currentContext() == context());

    QFontMetrics metrics(font());
    int numberOfLines = std::ceil((double)metrics.width(_imp->persistentMessage)/(double)(width()-20));
    int averageCharsPerLine = numberOfLines != 0 ? _imp->persistentMessage.size() / numberOfLines : _imp->persistentMessage.size();
    QStringList lines;
   
    int i = 0;
    while(i < _imp->persistentMessage.size()) {
        QString str;
        while(i < _imp->persistentMessage.size()){
            if(i%averageCharsPerLine == 0 && i!=0){
                break;
            }
            str.append(_imp->persistentMessage.at(i));
            ++i;
        }
        /*Find closest word end and insert a new line*/
        while(i < _imp->persistentMessage.size() && _imp->persistentMessage.at(i)!=QChar(' ')){
            str.append(_imp->persistentMessage.at(i));
            ++i;
        }
        lines.append(str);
    }
    
    int offset = metrics.height()+10;
    QPointF topLeft, bottomRight, textPos;
    double zoomScreenPixelHeight;
    {
        QMutexLocker l(&_imp->zoomCtxMutex);
        topLeft = _imp->zoomCtx.toZoomCoordinates(0,0);
        bottomRight = _imp->zoomCtx.toZoomCoordinates(_imp->zoomCtx.screenWidth(),numberOfLines*(metrics.height()*2));
        textPos = _imp->zoomCtx.toZoomCoordinates(20, offset);
        zoomScreenPixelHeight = _imp->zoomCtx.screenPixelHeight();
    }
    if (_imp->persistentMessageType == 1) { // error
        glColor4f(0.5,0.,0.,1.);
    } else { // warning
        glColor4f(0.65,0.65,0.,1.);
    }
    glBegin(GL_POLYGON);
    glVertex2f(topLeft.x(),topLeft.y()); //top left
    glVertex2f(topLeft.x(),bottomRight.y()); //bottom left
    glVertex2f(bottomRight.x(),bottomRight.y());//bottom right
    glVertex2f(bottomRight.x(),topLeft.y()); //top right
    glEnd();
    
    

    
    for (int j = 0 ; j < lines.size();++j) {
        renderText(textPos.x(),textPos.y(), lines.at(j),_imp->textRenderingColor,*_imp->textFont);
        textPos.setY(textPos.y() - metrics.height()*2 * zoomScreenPixelHeight);
    }
    checkGLErrors();
    //reseting color for next pass
    glColor4f(1., 1., 1., 1.);
}



void ViewerGL::initializeGL()
{
    // always running in the main thread
    assert(qApp && qApp->thread() == QThread::currentThread());
	makeCurrent();
    initAndCheckGlExtensions();
    _imp->blackTex = new Texture(GL_TEXTURE_2D,GL_LINEAR,GL_NEAREST);
    _imp->defaultDisplayTexture = new Texture(GL_TEXTURE_2D,GL_LINEAR,GL_NEAREST);
    
    
    // glGenVertexArrays(1, &_vaoId);
    glGenBuffers(1, &_imp->vboVerticesId);
    glGenBuffers(1, &_imp->vboTexturesId);
    glGenBuffers(1 , &_imp->iboTriangleStripId);
    
    glBindBuffer(GL_ARRAY_BUFFER, _imp->vboTexturesId);
    glBufferData(GL_ARRAY_BUFFER, 32*sizeof(GLfloat), 0, GL_DYNAMIC_DRAW);
    
    glBindBuffer(GL_ARRAY_BUFFER, _imp->vboVerticesId);
    glBufferData(GL_ARRAY_BUFFER, 32*sizeof(GLfloat), 0, GL_DYNAMIC_DRAW);
    glBindBuffer(GL_ARRAY_BUFFER, 0);
    
    glBindBuffer(GL_ELEMENT_ARRAY_BUFFER, _imp->iboTriangleStripId);
    glBufferData(GL_ELEMENT_ARRAY_BUFFER, 28*sizeof(GLubyte), triangleStrip, GL_STATIC_DRAW);
    
    glBindBuffer(GL_ELEMENT_ARRAY_BUFFER, 0);
    checkGLErrors();
    
    
    if(_imp->supportsGLSL){
        initShaderGLSL();
        checkGLErrors();
    }
    
    initBlackTex();
    checkGLErrors();
}

QString ViewerGL::getOpenGLVersionString() const
{
    // always running in the main thread
    assert(qApp && qApp->thread() == QThread::currentThread());
    const char* str = (const char*)glGetString(GL_VERSION);
    QString ret;
    if (str) {
        ret.append(str);
    }
    return ret;
}

QString ViewerGL::getGlewVersionString() const
{
    // always running in the main thread
    assert(qApp && qApp->thread() == QThread::currentThread());
    const char* str = reinterpret_cast<const char *>(glewGetString(GLEW_VERSION));
    QString ret;
    if (str) {
        ret.append(str);
    }
    return ret;
}

GLuint ViewerGL::getPboID(int index)
{
    // always running in the main thread
    assert(qApp && qApp->thread() == QThread::currentThread());
    assert(QGLContext::currentContext() == context());

    if(index >= (int)_imp->pboIds.size()){
        GLuint handle;
        glGenBuffersARB(1,&handle);
        _imp->pboIds.push_back(handle);
        return handle;
    }else{
        return _imp->pboIds[index];
    }
}

/**
 *@returns Returns the current zoom factor that is applied to the display.
 **/
double ViewerGL::getZoomFactor() const
{
    // MT-SAFE
    QMutexLocker l(&_imp->zoomCtxMutex);
    return _imp->zoomCtx.factor();
}

RectI ViewerGL::getImageRectangleDisplayed(const RectI& imageRoD)
{
<<<<<<< HEAD
    // MT-SAFE
    QMutexLocker l(&_imp->zoomCtxMutex);
    RectI ret;
    QPointF topLeft = _imp->zoomCtx.toZoomCoordinates(0, 0);
    ret.x1 = std::floor(topLeft.x());
    ret.y2 = std::ceil(topLeft.y());
    QPointF bottomRight = _imp->zoomCtx.toZoomCoordinates(width()-1, height()-1);
    ret.x2 = std::ceil(bottomRight.x());
    ret.y1 = std::floor(bottomRight.y());
=======
    
    RectI ret;
    {
        QMutexLocker l(&_imp->zoomCtx.zoomContextLock);
        QPointF topLeft = toImgCoordinates_fast(0, 0);
        ret.x1 = std::floor(topLeft.x());
        ret.y2 = std::ceil(topLeft.y());
        QPointF bottomRight = toImgCoordinates_fast(width()-1, height()-1);
        ret.x2 = std::ceil(bottomRight.x());
        ret.y1 = std::floor(bottomRight.y());
    }
>>>>>>> 2aa84802
    if (!ret.intersect(imageRoD, &ret)) {
        ret.clear();
    }
    {
        QMutexLocker l(&_imp->userRoIMutex);
        if (_imp->isUserRoIEnabled) {
            if (!ret.intersect(_imp->userRoI, &ret)) {
                ret.clear();
            }
        }
    }
    return ret;
}



int ViewerGL::isExtensionSupported(const char *extension)
{
    // always running in the main thread
    assert(qApp && qApp->thread() == QThread::currentThread());
    const GLubyte *extensions = NULL;
    const GLubyte *start;
    GLubyte *where, *terminator;
    where = (GLubyte *) strchr(extension, ' ');
    if (where || *extension == '\0')
        return 0;
    extensions = glGetString(GL_EXTENSIONS);
    start = extensions;
    for (;;) {
        where = (GLubyte *) strstr((const char *) start, extension);
        if (!where)
            break;
        terminator = where + strlen(extension);
        if (where == start || *(where - 1) == ' ')
            if (*terminator == ' ' || *terminator == '\0')
                return 1;
        start = terminator;
    }
    return 0;
}


void ViewerGL::initAndCheckGlExtensions()
{
    // always running in the main thread
    assert(qApp && qApp->thread() == QThread::currentThread());
    assert(QGLContext::currentContext() == context());
    GLenum err = glewInit();
    if (GLEW_OK != err) {
        /* Problem: glewInit failed, something is seriously wrong. */
        Natron::errorDialog("OpenGL/GLEW error",
                             (const char*)glewGetErrorString(err));
    }
    //fprintf(stdout, "Status: Using GLEW %s\n", glewGetString(GLEW_VERSION));

    // is GL_VERSION_2_0 necessary? note that GL_VERSION_2_0 includes GLSL
    if (!glewIsSupported("GL_VERSION_1_5 "
                         "GL_ARB_texture_non_power_of_two " // or GL_IMG_texture_npot, or GL_OES_texture_npot, core since 2.0
                         "GL_ARB_shader_objects " // GLSL, Uniform*, core since 2.0
                         "GL_ARB_vertex_buffer_object " // BindBuffer, MapBuffer, etc.
                         "GL_ARB_pixel_buffer_object " // BindBuffer(PIXEL_UNPACK_BUFFER,...
                         //"GL_ARB_vertex_array_object " // BindVertexArray, DeleteVertexArrays, GenVertexArrays, IsVertexArray (VAO), core since 3.0
                         //"GL_ARB_framebuffer_object " // or GL_EXT_framebuffer_object GenFramebuffers, core since version 3.0
                         )) {
        Natron::errorDialog("Missing OpenGL requirements",
                             "The viewer may not be fully functionnal. "
                             "This software needs at least OpenGL 1.5 with NPOT textures, GLSL, VBO, PBO, vertex arrays. ");
    }
    
    _imp->viewerTab->getGui()->setOpenGLVersion(getOpenGLVersionString());
    _imp->viewerTab->getGui()->setGlewVersion(getGlewVersionString());
    
    if (!QGLShaderProgram::hasOpenGLShaderPrograms(context())) {
        // no need to pull out a dialog, it was already presented after the GLEW check above

        //Natron::errorDialog("Viewer error","The viewer is unabgile to work without a proper version of GLSL.");
        //cout << "Warning : GLSL not present on this hardware, no material acceleration possible." << endl;
        _imp->supportsGLSL = false;
    }
}


void ViewerGL::activateShaderRGB()
{
    // always running in the main thread
    assert(qApp && qApp->thread() == QThread::currentThread());
    assert(QGLContext::currentContext() == context());

    // we assume that:
    // - 8-bits textures are stored non-linear and must be displayer as is
    // - floating-point textures are linear and must be decompressed according to the given lut

    assert(_imp->supportsGLSL );
    // don't even bind the shader on 8-bits gamma-compressed textures
    if (!(getBitDepth() != OpenGLViewerI::BYTE)) {
        return;
    }
    if (!_imp->shaderRGB->bind()) {
        cout << qPrintable(_imp->shaderRGB->log()) << endl;
    }
    
    _imp->shaderRGB->setUniformValue("Tex", 0);
    _imp->shaderRGB->setUniformValue("expMult",  (GLfloat)_imp->viewerTab->getInternalNode()->getExposure());
    _imp->shaderRGB->setUniformValue("lut", (GLint)_imp->viewerTab->getInternalNode()->getLutType());
    
    
}

void ViewerGL::initShaderGLSL()
{
    // always running in the main thread
    assert(qApp && qApp->thread() == QThread::currentThread());
    assert(QGLContext::currentContext() == context());

    if(!_imp->shaderLoaded && _imp->supportsGLSL){

		_imp->shaderBlack=new QGLShaderProgram(context());
        if(!_imp->shaderBlack->addShaderFromSourceCode(QGLShader::Vertex,vertRGB))
            cout << qPrintable(_imp->shaderBlack->log()) << endl;
        if(!_imp->shaderBlack->addShaderFromSourceCode(QGLShader::Fragment,blackFrag))
            cout << qPrintable(_imp->shaderBlack->log()) << endl;
        if(!_imp->shaderBlack->link()){
            cout << qPrintable(_imp->shaderBlack->log()) << endl;
        }

        _imp->shaderRGB=new QGLShaderProgram(context());
        if(!_imp->shaderRGB->addShaderFromSourceCode(QGLShader::Vertex,vertRGB))
            cout << qPrintable(_imp->shaderRGB->log()) << endl;
        if(!_imp->shaderRGB->addShaderFromSourceCode(QGLShader::Fragment,fragRGB))
            cout << qPrintable(_imp->shaderRGB->log()) << endl;
        
        if(!_imp->shaderRGB->link()){
            cout << qPrintable(_imp->shaderRGB->log()) << endl;
        }
        _imp->shaderLoaded = true;
    }
    
}

void ViewerGL::saveGLState()
{
    // always running in the main thread
    assert(qApp && qApp->thread() == QThread::currentThread());
    assert(QGLContext::currentContext() == context());
    glPushAttrib(GL_ALL_ATTRIB_BITS);
    glMatrixMode(GL_PROJECTION);
    glPushMatrix();
    glMatrixMode(GL_MODELVIEW);
    glPushMatrix();
}

void ViewerGL::restoreGLState()
{
    // always running in the main thread
    assert(qApp && qApp->thread() == QThread::currentThread());
    assert(QGLContext::currentContext() == context());
    glMatrixMode(GL_PROJECTION);
    glPopMatrix();
    glMatrixMode(GL_MODELVIEW);
    glPopMatrix();
    glPopAttrib();
}

void ViewerGL::initBlackTex()
{
    // always running in the main thread
    assert(qApp && qApp->thread() == QThread::currentThread());
    assert(QGLContext::currentContext() == context());
    //fitToFormat(getDisplayWindow());
    
    TextureRect texSize(0, 0, 2048, 1556,2048,1556,1);
    
    assert_checkGLErrors();
    glBindBufferARB(GL_PIXEL_UNPACK_BUFFER_ARB, getPboID(0));
    checkGLErrors();
    glBufferDataARB(GL_PIXEL_UNPACK_BUFFER_ARB, texSize.x2 * texSize.y2 *sizeof(U32), NULL, GL_DYNAMIC_DRAW_ARB);
    checkGLErrors();
    U32* frameData = (U32*)glMapBufferARB(GL_PIXEL_UNPACK_BUFFER_ARB, GL_WRITE_ONLY_ARB);
    checkGLErrors();
    assert(frameData);
    for(int i = 0 ; i < texSize.x2 * texSize.y2 ; ++i) {
        frameData[i] = ViewerInstance::toBGRA(0, 0, 0, 255);
    }
    glUnmapBuffer(GL_PIXEL_UNPACK_BUFFER_ARB);
    checkGLErrors();
    _imp->blackTex->fillOrAllocateTexture(texSize,Texture::BYTE);
    
    glBindBufferARB(GL_PIXEL_UNPACK_BUFFER_ARB, 0);
    checkGLErrors();
    _imp->must_initBlackTex = false;
}



void ViewerGL::transferBufferFromRAMtoGPU(const unsigned char* ramBuffer, size_t bytesCount, const TextureRect& region,int pboIndex)
{
    // always running in the main thread
    assert(qApp && qApp->thread() == QThread::currentThread());
    assert(QGLContext::currentContext() == context());
	(void)glGetError();
    GLint currentBoundPBO = 0;
    glGetIntegerv(GL_PIXEL_UNPACK_BUFFER_BINDING, &currentBoundPBO);
	GLenum err = glGetError();
	if(err != GL_NO_ERROR || currentBoundPBO != 0) {
		 qDebug() << "(ViewerGL::allocateAndMapPBO): Another PBO is currently mapped, glMap failed." << endl;
	}

    glBindBufferARB(GL_PIXEL_UNPACK_BUFFER_ARB, getPboID(pboIndex));
    glBufferDataARB(GL_PIXEL_UNPACK_BUFFER_ARB, bytesCount, NULL, GL_DYNAMIC_DRAW_ARB);
    GLvoid *ret = glMapBufferARB(GL_PIXEL_UNPACK_BUFFER_ARB, GL_WRITE_ONLY_ARB);
    checkGLErrors();
    assert(ret);
    
    memcpy(ret, (void*)ramBuffer, bytesCount);

    glUnmapBufferARB(GL_PIXEL_UNPACK_BUFFER_ARB);
    checkGLErrors();
    
    OpenGLViewerI::BitDepth bd = getBitDepth();
    if (bd == OpenGLViewerI::BYTE) {
        _imp->defaultDisplayTexture->fillOrAllocateTexture(region,Texture::BYTE);
    } else if(bd == OpenGLViewerI::FLOAT || bd == OpenGLViewerI::HALF_FLOAT) {
        //do 32bit fp textures either way, don't bother with half float. We might support it further on.
        _imp->defaultDisplayTexture->fillOrAllocateTexture(region,Texture::FLOAT);
    }
    glBindBufferARB(GL_PIXEL_UNPACK_BUFFER_ARB,0);
    checkGLErrors();
    _imp->displayingImage = true;
}

/**
 *@returns Returns true if the graphic card supports GLSL.
 **/
bool ViewerGL::supportsGLSL() const
{
    // always running in the main thread
    assert(qApp && qApp->thread() == QThread::currentThread());
    return _imp->supportsGLSL;
}

#if QT_VERSION < 0x050000
#define QMouseEventLocalPos(e) (e->posF())
#else
#define QMouseEventLocalPos(e) (e->localPos())
#endif

void ViewerGL::mousePressEvent(QMouseEvent *event)
{
    // always running in the main thread
    assert(qApp && qApp->thread() == QThread::currentThread());
    if (event->button() == Qt::RightButton) {
        _imp->menu->exec(mapToGlobal(event->pos()));
        return;
    } else if (event->button() == Qt::LeftButton) {
        _imp->viewerTab->getGui()->selectNode(_imp->viewerTab->getGui()->getApp()->getNodeGui(_imp->viewerTab->getInternalNode()->getNode()));
    }

    _imp->oldClick = event->pos();
    _imp->lastMousePosition = event->pos();
    QPointF zoomPos;
    double zoomScreenPixelWidth, zoomScreenPixelHeight; // screen pixel size in zoom coordinates
    {
        QMutexLocker l(&_imp->zoomCtxMutex);
        zoomPos = _imp->zoomCtx.toZoomCoordinates(event->x(), event->y());
        zoomScreenPixelWidth = _imp->zoomCtx.screenPixelWidth();
        zoomScreenPixelHeight = _imp->zoomCtx.screenPixelHeight();
    }
    if (event->button() == Qt::MiddleButton || event->modifiers().testFlag(Qt::AltModifier) ) {
        _imp->ms = DRAGGING_IMAGE;
    } else if(event->button() == Qt::LeftButton &&
              event->modifiers().testFlag(Qt::ControlModifier) &&
              _imp->displayingImage) {
        float r,g,b,a;
        QPointF imgPos;
        {
            QMutexLocker l(&_imp->zoomCtxMutex);
            imgPos = _imp->zoomCtx.toZoomCoordinates(event->x(), event->y());
        }
        bool linear = appPTR->getCurrentSettings()->getColorPickerLinear();
        bool picked = _imp->viewerTab->getInternalNode()->getColorAt(imgPos.x(), imgPos.y(), &r, &g, &b, &a, linear);
        if (picked) {
            QColor pickerColor;
            pickerColor.setRedF(r);
            pickerColor.setGreenF(g);
            pickerColor.setBlueF(b);
            pickerColor.setAlphaF(a);
            _imp->viewerTab->getGui()->setColorPickersColor(pickerColor);
        }
    } else if(event->button() == Qt::LeftButton && isNearByUserRoIBottomEdge(zoomPos, zoomScreenPixelWidth, zoomScreenPixelHeight)) {
        _imp->ms = DRAGGING_ROI_BOTTOM_EDGE;
    } else if(event->button() == Qt::LeftButton && isNearByUserRoILeftEdge(zoomPos, zoomScreenPixelWidth, zoomScreenPixelHeight)) {
        _imp->ms = DRAGGING_ROI_LEFT_EDGE;
    } else if(event->button() == Qt::LeftButton && isNearByUserRoIRightEdge(zoomPos, zoomScreenPixelWidth, zoomScreenPixelHeight)) {
        _imp->ms = DRAGGING_ROI_RIGHT_EDGE;
    } else if(event->button() == Qt::LeftButton && isNearByUserRoITopEdge(zoomPos, zoomScreenPixelWidth, zoomScreenPixelHeight)) {
        _imp->ms = DRAGGING_ROI_TOP_EDGE;
    } else if(event->button() == Qt::LeftButton && isNearByUserRoIMiddleHandle(zoomPos, zoomScreenPixelWidth, zoomScreenPixelHeight)) {
        _imp->ms = DRAGGING_ROI_CROSS;
    } else if(event->button() == Qt::LeftButton && isNearByUserRoITopLeft(zoomPos, zoomScreenPixelWidth, zoomScreenPixelHeight)) {
        _imp->ms = DRAGGING_ROI_TOP_LEFT;
    } else if(event->button() == Qt::LeftButton && isNearByUserRoITopRight(zoomPos, zoomScreenPixelWidth, zoomScreenPixelHeight)) {
        _imp->ms = DRAGGING_ROI_TOP_RIGHT;
    }  else if(event->button() == Qt::LeftButton && isNearByUserRoIBottomLeft(zoomPos, zoomScreenPixelWidth, zoomScreenPixelHeight)) {
        _imp->ms = DRAGGING_ROI_BOTTOM_LEFT;
    }  else if(event->button() == Qt::LeftButton && isNearByUserRoIBottomRight(zoomPos, zoomScreenPixelWidth, zoomScreenPixelHeight)) {
        _imp->ms = DRAGGING_ROI_BOTTOM_RIGHT;
    }  else if (event->button() == Qt::LeftButton && !event->modifiers().testFlag(Qt::ControlModifier)) {
        if (_imp->viewerTab->notifyOverlaysPenDown(QMouseEventLocalPos(event),zoomPos)) {
            updateGL();
        }
    }
    
}

void ViewerGL::mouseReleaseEvent(QMouseEvent *event)
{
    // always running in the main thread
    assert(qApp && qApp->thread() == QThread::currentThread());
    _imp->ms = UNDEFINED;
    QPointF zoomPos;
    {
        QMutexLocker l(&_imp->zoomCtxMutex);
        zoomPos = _imp->zoomCtx.toZoomCoordinates(event->x(), event->y());
    }
    if (_imp->viewerTab->notifyOverlaysPenUp(QMouseEventLocalPos(event), zoomPos)) {
        updateGL();
    }

}
void ViewerGL::mouseMoveEvent(QMouseEvent *event)
{
    // always running in the main thread
    assert(qApp && qApp->thread() == QThread::currentThread());
    QPointF zoomPos;
    double zoomScreenPixelWidth, zoomScreenPixelHeight; // screen pixel size in zoom coordinates
    {
        QMutexLocker l(&_imp->zoomCtxMutex);
        zoomPos = _imp->zoomCtx.toZoomCoordinates(event->x(), event->y());
        zoomScreenPixelWidth = _imp->zoomCtx.screenPixelWidth();
        zoomScreenPixelHeight = _imp->zoomCtx.screenPixelHeight();
    }
    Format dispW = getDisplayWindow();
    // if the mouse is inside the image, update the color picker
    if (zoomPos.x() >= dispW.left() &&
            zoomPos.x() <= dispW.width() &&
            zoomPos.y() >= dispW.bottom() &&
            zoomPos.y() <= dispW.height() &&
            event->x() >= 0 && event->x() < width() &&
            event->y() >= 0 && event->y() < height()) {
        if (!_imp->infoViewer->colorAndMouseVisible()) {
            _imp->infoViewer->showColorAndMouseInfo();
        }
        boost::shared_ptr<VideoEngine> videoEngine = _imp->viewerTab->getInternalNode()->getVideoEngine();
        if (!videoEngine->isWorking()) {
            updateColorPicker(event->x(),event->y());
        }
        _imp->infoViewer->setMousePos(QPoint((int)zoomPos.x(),(int)zoomPos.y()));
        emit infoMousePosChanged();
    } else {
        if (_imp->infoViewer->colorAndMouseVisible()) {
            _imp->infoViewer->hideColorAndMouseInfo();
        }
    }
    
    //update the cursor if it is hovering an overlay and we're not dragging the image
    bool userRoIEnabled;
    {
        QMutexLocker l(&_imp->userRoIMutex);
        userRoIEnabled = _imp->userRoIEnabled;
    }
    if (_imp->ms != DRAGGING_IMAGE && _imp->overlay && userRoIEnabled) {
        if (isNearByUserRoIBottomEdge(zoomPos, zoomScreenPixelWidth, zoomScreenPixelHeight)
            || isNearByUserRoITopEdge(zoomPos, zoomScreenPixelWidth, zoomScreenPixelHeight)
            || _imp->ms == DRAGGING_ROI_BOTTOM_EDGE
            || _imp->ms == DRAGGING_ROI_TOP_EDGE) {
            setCursor(QCursor(Qt::SizeVerCursor));
        } else if(isNearByUserRoILeftEdge(zoomPos, zoomScreenPixelWidth, zoomScreenPixelHeight)
                  || isNearByUserRoIRightEdge(zoomPos, zoomScreenPixelWidth, zoomScreenPixelHeight)
                  || _imp->ms == DRAGGING_ROI_LEFT_EDGE
                  || _imp->ms == DRAGGING_ROI_RIGHT_EDGE) {
            setCursor(QCursor(Qt::SizeHorCursor));
        } else if(isNearByUserRoIMiddleHandle(zoomPos, zoomScreenPixelWidth, zoomScreenPixelHeight)
                  || _imp->ms == DRAGGING_ROI_CROSS) {
            setCursor(QCursor(Qt::SizeAllCursor));
        } else if(isNearByUserRoIBottomRight(zoomPos, zoomScreenPixelWidth, zoomScreenPixelHeight)
                  || isNearByUserRoITopLeft(zoomPos, zoomScreenPixelWidth, zoomScreenPixelHeight)
                  || _imp->ms == DRAGGING_ROI_BOTTOM_RIGHT) {
            setCursor(QCursor(Qt::SizeFDiagCursor));

        } else if(isNearByUserRoIBottomLeft(zoomPos, zoomScreenPixelWidth, zoomScreenPixelHeight)
                  || isNearByUserRoITopRight(zoomPos, zoomScreenPixelWidth, zoomScreenPixelHeight)
                  || _imp->ms == DRAGGING_ROI_BOTTOM_LEFT) {
            setCursor(QCursor(Qt::SizeBDiagCursor));

        } else {
            setCursor(QCursor(Qt::ArrowCursor));
        }
    } else {
        setCursor(QCursor(Qt::ArrowCursor));
    }

    QPoint newClick = event->pos();
    QPoint oldClick = _imp->oldClick;

    QPointF newClick_opengl, oldClick_opengl, oldPosition_opengl;
    {
        QMutexLocker l(&_imp->zoomCtxMutex);
        newClick_opengl = _imp->zoomCtx.toZoomCoordinates(newClick.x(),newClick.y());
        oldClick_opengl = _imp->zoomCtx.toZoomCoordinates(oldClick.x(),oldClick.y());
        oldPosition_opengl = _imp->zoomCtx.toZoomCoordinates(_imp->lastMousePosition.x(), _imp->lastMousePosition.y());
    }

    double dy = (oldClick_opengl.y() - newClick_opengl.y());
    double dxSinceLastMove = (oldPosition_opengl.x() - newClick_opengl.x());
    double dySinceLastMove = (oldPosition_opengl.y() - newClick_opengl.y());

    switch (_imp->ms) {
        case DRAGGING_IMAGE: {
            {
                QMutexLocker l(&_imp->zoomCtxMutex);
                _imp->zoomCtx.translate(oldClick_opengl.x() - newClick_opengl.x(), dy);
            }
            _imp->oldClick = newClick;
            if(_imp->displayingImage){
                _imp->viewerTab->getInternalNode()->refreshAndContinueRender(false,false);
            }
            //  else {
            updateGL();
            // }
            _imp->zoomOrPannedSinceLastFit = true;
            // no need to update the color picker or mouse posn: they should be unchanged
        } break;
        case DRAGGING_ROI_BOTTOM_EDGE: {
            QMutexLocker l(&_imp->userRoIMutex);
            if ((_imp->userRoI.y1 - dySinceLastMove) < _imp->userRoI.y2 ) {
                _imp->userRoI.y1 -= dySinceLastMove;
                l.unlock();
                if(_imp->displayingImage){
                    _imp->viewerTab->getInternalNode()->refreshAndContinueRender(false,false);
                }
                updateGL();
            }
        } break;
        case DRAGGING_ROI_LEFT_EDGE: {
            QMutexLocker l(&_imp->userRoIMutex);
            if ((_imp->userRoI.x1 - dxSinceLastMove) < _imp->userRoI.x2 ) {
                _imp->userRoI.x1 -= dxSinceLastMove;
                l.unlock();
                if(_imp->displayingImage){
                    _imp->viewerTab->getInternalNode()->refreshAndContinueRender(false,false);
                }
                updateGL();
            }
        } break;
        case DRAGGING_ROI_RIGHT_EDGE: {
            QMutexLocker l(&_imp->userRoIMutex);
            if ((_imp->userRoI.x2 - dxSinceLastMove) > _imp->userRoI.x1 ) {
                _imp->userRoI.x2 -= dxSinceLastMove;
                l.unlock();
                if(_imp->displayingImage){
                    _imp->viewerTab->getInternalNode()->refreshAndContinueRender(false,false);
                }
                updateGL();
            }
        } break;
        case DRAGGING_ROI_TOP_EDGE: {
            QMutexLocker l(&_imp->userRoIMutex);
            if ((_imp->userRoI.y2 - dySinceLastMove) > _imp->userRoI.y1 ) {
                _imp->userRoI.y2 -= dySinceLastMove;
                l.unlock();
                if(_imp->displayingImage){
                    _imp->viewerTab->getInternalNode()->refreshAndContinueRender(false,false);
                }
                updateGL();
            }
        } break;
        case DRAGGING_ROI_CROSS: {
            {
                QMutexLocker l(&_imp->userRoIMutex);
                _imp->userRoI.move(-dxSinceLastMove,-dySinceLastMove);
            }
            if(_imp->displayingImage){
                _imp->viewerTab->getInternalNode()->refreshAndContinueRender(false,false);
            }
            updateGL();
        } break;
        case DRAGGING_ROI_TOP_LEFT: {
            QMutexLocker l(&_imp->userRoIMutex);
            if ((_imp->userRoI.y2 - dySinceLastMove) > _imp->userRoI.y1 ) {
                _imp->userRoI.y2 -= dySinceLastMove;
            }
            if ((_imp->userRoI.x1 - dxSinceLastMove) < _imp->userRoI.x2 ) {
                _imp->userRoI.x1 -= dxSinceLastMove;
            }
            l.unlock();
            if(_imp->displayingImage){
                _imp->viewerTab->getInternalNode()->refreshAndContinueRender(false,false);
            }
            updateGL();
        } break;
        case DRAGGING_ROI_TOP_RIGHT: {
            QMutexLocker l(&_imp->userRoIMutex);
            if ((_imp->userRoI.y2 - dySinceLastMove) > _imp->userRoI.y1 ) {
                _imp->userRoI.y2 -= dySinceLastMove;
            }
            if ((_imp->userRoI.x2 - dxSinceLastMove) > _imp->userRoI.x1 ) {
                _imp->userRoI.x2 -= dxSinceLastMove;
            }
            l.unlock();
            if(_imp->displayingImage){
                _imp->viewerTab->getInternalNode()->refreshAndContinueRender(false,false);
            }
            updateGL();        } break;
        case DRAGGING_ROI_BOTTOM_RIGHT: {
            QMutexLocker l(&_imp->userRoIMutex);
            if ((_imp->userRoI.x2 - dxSinceLastMove) > _imp->userRoI.x1 ) {
                _imp->userRoI.x2 -= dxSinceLastMove;
            }
            if ((_imp->userRoI.y1 - dySinceLastMove) < _imp->userRoI.y2 ) {
                _imp->userRoI.y1 -= dySinceLastMove;
            }
            l.unlock();
            if(_imp->displayingImage){
                _imp->viewerTab->getInternalNode()->refreshAndContinueRender(false,false);
            }
            updateGL();        } break;
        case DRAGGING_ROI_BOTTOM_LEFT: {
            if ((_imp->userRoI.y1 - dySinceLastMove) < _imp->userRoI.y2 ) {
                _imp->userRoI.y1 -= dySinceLastMove;
            }
            if ((_imp->userRoI.x1 - dxSinceLastMove) < _imp->userRoI.x2 ) {
                _imp->userRoI.x1 -= dxSinceLastMove;
            }
            _imp->userRoIMutex.unlock();
            if(_imp->displayingImage){
                _imp->viewerTab->getInternalNode()->refreshAndContinueRender(false,false);
            }
            updateGL();
        } break;
        default: {
            if (_imp->viewerTab->notifyOverlaysPenMotion(QMouseEventLocalPos(event), zoomPos)) {
                updateGL();
            }
        }break;
    }
  
    _imp->lastMousePosition = newClick;
    //FIXME: This is bugged, somehow we can't set our custom picker cursor...
//    if(_imp->viewerTab->getGui()->_projectGui->hasPickers()){
//        setCursor(appPTR->getColorPickerCursor());
//    }else{
//        setCursor(QCursor(Qt::ArrowCursor));
//    }
}


void ViewerGL::updateColorPicker(int x,int y)
{
    // always running in the main thread
    assert(qApp && qApp->thread() == QThread::currentThread());
    if (!_imp->displayingImage) {
        _imp->infoViewer->hideColorAndMouseInfo();
        return;
    }
    QPoint pos;
    bool xInitialized = false;
    bool yInitialized = false;
    if(x != INT_MAX){
        xInitialized = true;
        pos.setX(x);
    }
    if(y != INT_MAX){
        yInitialized = true;
        pos.setY(y);
    }
    QPoint currentPos = mapFromGlobal(QCursor::pos());
    if(!xInitialized){
        pos.setX(currentPos.x());
    }
    if(!yInitialized){
        pos.setY(currentPos.y());
    }
    float r,g,b,a;
    QPointF imgPos;
    {
        QMutexLocker l(&_imp->zoomCtxMutex);
        imgPos = _imp->zoomCtx.toZoomCoordinates(pos.x(), pos.y());
    }
    bool linear = appPTR->getCurrentSettings()->getColorPickerLinear();
    bool picked = _imp->viewerTab->getInternalNode()->getColorAt(imgPos.x(), imgPos.y(), &r, &g, &b, &a, linear);
    if (!picked) {
        _imp->infoViewer->hideColorAndMouseInfo();
    } else {
        //   cout << "r: " << color.x() << " g: " << color.y() << " b: " << color.z() << endl;
        _imp->infoViewer->setColor(r,g,b,a);
        emit infoColorUnderMouseChanged();
    }
}

void ViewerGL::wheelEvent(QWheelEvent *event)
{
    // always running in the main thread
    assert(qApp && qApp->thread() == QThread::currentThread());
    if (event->orientation() != Qt::Vertical) {
        return;
    }

    double zoomFactor;
    double scaleFactor = std::pow(NATRON_WHEEL_ZOOM_PER_DELTA, event->delta());
    {
        QMutexLocker l(&_imp->zoomCtxMutex);
        zoomFactor = _imp->zoomCtx.factor() * scaleFactor;
        if (zoomFactor <= 0.01) {
            zoomFactor = 0.01;
            scaleFactor = zoomFactor / _imp->zoomCtx.factor();
        } else if (zoomFactor > 1024.) {
            zoomFactor = 1024.;
            scaleFactor = zoomFactor / _imp->zoomCtx.factor();
        }
        QPointF zoomCenter = _imp->zoomCtx.toZoomCoordinates(event->x(), event->y());
        _imp->zoomCtx.zoom(zoomCenter.x(), zoomCenter.y(), scaleFactor);
    }
    int zoomValue = (int)(100*zoomFactor);
    if (zoomValue == 0) {
        zoomValue = 1; // sometimes, floor(100*0.01) makes 0
    }
    assert(zoomValue > 0);
    emit zoomChanged(zoomValue);

    _imp->zoomOrPannedSinceLastFit = true;

    if (_imp->displayingImage) {
        _imp->viewerTab->getInternalNode()->refreshAndContinueRender(false,false);
    }
    updateGL();
    
    
}

void ViewerGL::zoomSlot(int v)
{
    // always running in the main thread
    assert(qApp && qApp->thread() == QThread::currentThread());
    
        assert(v > 0);
        double newZoomFactor = v/100.;
        if(newZoomFactor < 0.01) {
            newZoomFactor = 0.01;
        } else if (newZoomFactor > 1024.) {
            newZoomFactor = 1024.;
        }
    {
        QMutexLocker l(&_imp->zoomCtxMutex);
        double scale = newZoomFactor / _imp->zoomCtx.factor();
        double centerX = (_imp->zoomCtx.left() + _imp->zoomCtx.right())/2.;
        double centerY = (_imp->zoomCtx.top() + _imp->zoomCtx.bottom())/2.;
        _imp->zoomCtx.zoom(centerX, centerY, scale);
    }

    if(_imp->displayingImage){
        // appPTR->clearPlaybackCache();
        _imp->viewerTab->getInternalNode()->refreshAndContinueRender(false,false);
    } else {
        updateGL();
    }
}

void ViewerGL::zoomSlot(QString str)
{
    // always running in the main thread
    assert(qApp && qApp->thread() == QThread::currentThread());
    str.remove(QChar('%'));
    int v = str.toInt();
    assert(v > 0);
    zoomSlot(v);
}



void ViewerGL::fitImageToFormat(const Format& rod)
{
    // always running in the main thread
    assert(qApp && qApp->thread() == QThread::currentThread());
    double h = rod.height();
    double w = rod.width();
    assert(h > 0. && w > 0.);

    double old_zoomFactor;
    double zoomFactor;
    {
        QMutexLocker(&_imp->zoomCtxMutex);
        old_zoomFactor = _imp->zoomCtx.factor();
        // leave 5% of margin around
        zoomFactor = 0.95 * std::min(_imp->zoomCtx.screenWidth()/w, _imp->zoomCtx.screenHeight()/h);
        zoomFactor = std::max(0.01, std::min(zoomFactor, 1024.));
        double zoomPAR = rod.getPixelAspect();
        double zoomLeft = w/2.f - (_imp->zoomCtx.screenWidth()/(2.*zoomFactor));
        double zoomBottom = h/2.f - (_imp->zoomCtx.screenHeight()/(2.*zoomFactor)) * zoomPAR;
        _imp->zoomCtx.setZoom(zoomLeft, zoomBottom, zoomFactor, zoomPAR);
    }
    _imp->oldClick = QPoint(); // reset mouse posn

    if (old_zoomFactor != zoomFactor) {
        emit zoomChanged(zoomFactor * 100);
    }

    _imp->zoomOrPannedSinceLastFit = false;
}


/**
 *@brief Turns on the overlays on the viewer.
 **/
void ViewerGL::turnOnOverlay()
{
    // always running in the main thread
    assert(qApp && qApp->thread() == QThread::currentThread());
    _imp->overlay=true;
}

/**
 *@brief Turns off the overlays on the viewer.
 **/
void ViewerGL::turnOffOverlay()
{
    // always running in the main thread
    assert(qApp && qApp->thread() == QThread::currentThread());
    _imp->overlay=false;
}

void ViewerGL::setInfoViewer(InfoViewerWidget* i )
{
    // always running in the main thread
    assert(qApp && qApp->thread() == QThread::currentThread());
    _imp->infoViewer = i;
    QObject::connect(this,SIGNAL(infoMousePosChanged()), _imp->infoViewer, SLOT(updateCoordMouse()));
    QObject::connect(this,SIGNAL(infoColorUnderMouseChanged()),_imp->infoViewer,SLOT(updateColor()));
    QObject::connect(this,SIGNAL(infoResolutionChanged()),_imp->infoViewer,SLOT(changeResolution()));
    QObject::connect(this,SIGNAL(infoDataWindowChanged()),_imp->infoViewer,SLOT(changeDataWindow()));
}


void ViewerGL::disconnectViewer()
{
    // always running in the main thread
    assert(qApp && qApp->thread() == QThread::currentThread());
    if (displayingImage()) {
        setRegionOfDefinition(_imp->blankViewerInfos.getRoD());
        clearViewer();
    }
}



/*The dataWindow of the currentFrame(BBOX)*/
RectI ViewerGL::getRoD() const
{
    // always running in the main thread
    assert(qApp && qApp->thread() == QThread::currentThread());
    QMutexLocker l(&_imp->currentViewerInfosMutex);
    return _imp->currentViewerInfos.getRoD();
}

/*The displayWindow of the currentFrame(Resolution)*/
Format ViewerGL::getDisplayWindow() const
{
    // always running in the main thread
    assert(qApp && qApp->thread() == QThread::currentThread());
    QMutexLocker l(&_imp->currentViewerInfosMutex);
    return _imp->currentViewerInfos.getDisplayWindow();
}


void ViewerGL::setRegionOfDefinition(const RectI& rod)
{
    // MT-SAFE
    QMutexLocker l(&_imp->currentViewerInfosMutex);
    _imp->currentViewerInfos.setRoD(rod);
    emit infoDataWindowChanged();
    _imp->currentViewerInfos_btmLeftBBOXoverlay.clear();
    _imp->currentViewerInfos_btmLeftBBOXoverlay.append(QString::number(rod.left()));
    _imp->currentViewerInfos_btmLeftBBOXoverlay.append(",");
    _imp->currentViewerInfos_btmLeftBBOXoverlay.append(QString::number(rod.bottom()));
    _imp->currentViewerInfos_topRightBBOXoverlay.clear();
    _imp->currentViewerInfos_topRightBBOXoverlay.append(QString::number(rod.right()));
    _imp->currentViewerInfos_topRightBBOXoverlay.append(",");
    _imp->currentViewerInfos_topRightBBOXoverlay.append(QString::number(rod.top()));
}


void ViewerGL::onProjectFormatChanged(const Format& format)
{
    // always running in the main thread
    assert(qApp && qApp->thread() == QThread::currentThread());
    _imp->blankViewerInfos.setDisplayWindow(format);
    _imp->blankViewerInfos.setRoD(format);
    emit infoResolutionChanged();
    {
        QMutexLocker l(&_imp->currentViewerInfosMutex);
        _imp->currentViewerInfos.setDisplayWindow(format);
        _imp->currentViewerInfos_resolutionOverlay.clear();
        _imp->currentViewerInfos_resolutionOverlay.append(QString::number(format.width()));
        _imp->currentViewerInfos_resolutionOverlay.append("x");
        _imp->currentViewerInfos_resolutionOverlay.append(QString::number(format.height()));
    }
    
    if (!_imp->viewerTab->getGui()->getApp()->getProject()->isLoadingProject()) {
        fitImageToFormat(format);
    }
    
    if(_imp->displayingImage) {
        _imp->viewerTab->getInternalNode()->refreshAndContinueRender(false,false);
    }

    if (!_imp->isUserRoISet) {
        {
            QMutexLocker l(&_imp->userRoIMutex);
            _imp->userRoI = format;
        }
        _imp->isUserRoISet = true;
    }
}

void ViewerGL::setClipToDisplayWindow(bool b)
{
    // always running in the main thread
    assert(qApp && qApp->thread() == QThread::currentThread());
    {
        QMutexLocker l(&_imp->clipToDisplayWindowMutex);
        _imp->clipToDisplayWindow = b;
    }
    ViewerInstance* viewer = _imp->viewerTab->getInternalNode();
    assert(viewer);
    if (viewer->getUiContext() && !_imp->viewerTab->getGui()->getApp()->getProject()->isLoadingProject()) {
        _imp->viewerTab->getInternalNode()->refreshAndContinueRender(false,false);
    }
}

bool ViewerGL::isClippingImageToProjectWindow() const
{
    // MT-SAFE
    QMutexLocker l(&_imp->clipToDisplayWindowMutex);
    return _imp->clipToDisplayWindow;
}

/*display black in the viewer*/
void ViewerGL::clearViewer()
{
    // always running in the main thread
    assert(qApp && qApp->thread() == QThread::currentThread());
    setDisplayingImage(false);
    updateGL();
}

/*overload of QT enter/leave/resize events*/
void ViewerGL::focusInEvent(QFocusEvent *event)
{
    // always running in the main thread
    assert(qApp && qApp->thread() == QThread::currentThread());
    if(_imp->viewerTab->notifyOverlaysFocusGained()){
        updateGL();
    }
    QGLWidget::focusInEvent(event);
}

void ViewerGL::focusOutEvent(QFocusEvent *event)
{
    // always running in the main thread
    assert(qApp && qApp->thread() == QThread::currentThread());
    if(_imp->viewerTab->notifyOverlaysFocusLost()){
        updateGL();
    }
    QGLWidget::focusOutEvent(event);
}

void ViewerGL::enterEvent(QEvent *event)
{
    // always running in the main thread
    assert(qApp && qApp->thread() == QThread::currentThread());
    updateColorPicker();
    setFocus();
    QGLWidget::enterEvent(event);
}

void ViewerGL::leaveEvent(QEvent *event)
{
    // always running in the main thread
    assert(qApp && qApp->thread() == QThread::currentThread());
    _imp->infoViewer->hideColorAndMouseInfo();
    QGLWidget::leaveEvent(event);
}

void ViewerGL::resizeEvent(QResizeEvent* event)
{ // public to hack the protected field
    // always running in the main thread
    assert(qApp && qApp->thread() == QThread::currentThread());
    QGLWidget::resizeEvent(event);
}

void ViewerGL::keyPressEvent(QKeyEvent* event)
{
    // always running in the main thread
    assert(qApp && qApp->thread() == QThread::currentThread());
    if (event->key() == Qt::Key_O) {
        toggleOverlays();
    }
    
    if(event->isAutoRepeat()){
        if(_imp->viewerTab->notifyOverlaysKeyRepeat(event)){
            updateGL();
        }
    }else{
        if(_imp->viewerTab->notifyOverlaysKeyDown(event)){
            updateGL();
        }
    }
    QGLWidget::keyPressEvent(event);
}


void ViewerGL::keyReleaseEvent(QKeyEvent* event)
{
    // always running in the main thread
    assert(qApp && qApp->thread() == QThread::currentThread());
    if(_imp->viewerTab->notifyOverlaysKeyUp(event)){
        updateGL();
    }
}


OpenGLViewerI::BitDepth ViewerGL::getBitDepth() const
{
    // MT-SAFE
    ///supportsGLSL is set on the main thread only once on startup, it doesn't need to be protected.
    if (!_imp->supportsGLSL) {
        return OpenGLViewerI::BYTE;
    } else {
        // FIXME: casting an int to an enum!
        ///the bitdepth value is locked by the knob holding that value itself.
        return (OpenGLViewerI::BitDepth)appPTR->getCurrentSettings()->getViewersBitDepth();
    }
}



void ViewerGL::populateMenu()
{
    // always running in the main thread
    assert(qApp && qApp->thread() == QThread::currentThread());
    _imp->menu->clear();
    QAction* displayOverlaysAction = new QAction("Display overlays",this);
    displayOverlaysAction->setCheckable(true);
    displayOverlaysAction->setChecked(true);
    QObject::connect(displayOverlaysAction,SIGNAL(triggered()),this,SLOT(toggleOverlays()));
    _imp->menu->addAction(displayOverlaysAction);
}

void ViewerGL::renderText( int x, int y, const QString &string,const QColor& color,const QFont& font)
{
    // always running in the main thread
    assert(qApp && qApp->thread() == QThread::currentThread());
    assert(QGLContext::currentContext() == context());

    if (string.isEmpty()) {
        return;
    }

    glMatrixMode (GL_PROJECTION);
    glPushMatrix(); // save GL_PROJECTION
    glLoadIdentity();
    double h = (double)height();
    double w = (double)width();
    /*we put the ortho proj to the widget coords, draw the elements and revert back to the old orthographic proj.*/
    glOrtho(0,w,0,h,-1,1);

    glMatrixMode(GL_MODELVIEW);
    QPointF pos;
    {
        QMutexLocker l(&_imp->zoomCtxMutex);
        pos = _imp->zoomCtx.toWidgetCoordinates(x, y);
    }
    _imp->textRenderer.renderText(pos.x(),h-pos.y(),string,color,font);
    checkGLErrors();
    
    glMatrixMode (GL_PROJECTION);
    glPopMatrix(); // restore GL_PROJECTION
    glMatrixMode(GL_MODELVIEW);
}

void ViewerGL::setPersistentMessage(int type,const QString& message)
{
    // always running in the main thread
    assert(qApp && qApp->thread() == QThread::currentThread());
    _imp->persistentMessageType = type;
    _imp->persistentMessage = message;
    _imp->displayPersistentMessage = true;
    updateGL();
}

void ViewerGL::clearPersistentMessage()
{
    // always running in the main thread
    assert(qApp && qApp->thread() == QThread::currentThread());
    if (!_imp->displayPersistentMessage) {
        return;
    }
    _imp->displayPersistentMessage = false;
    updateGL();
}

void ViewerGL::getProjection(double *zoomLeft, double *zoomBottom, double *zoomFactor, double *zoomPAR) const
{
    // MT-SAFE
    QMutexLocker l(&_imp->zoomCtxMutex);
    *zoomLeft = _imp->zoomCtx.left();
    *zoomBottom = _imp->zoomCtx.bottom();
    *zoomFactor = _imp->zoomCtx.factor();
    *zoomPAR = _imp->zoomCtx.par();
}

void ViewerGL::setProjection(double zoomLeft, double zoomBottom, double zoomFactor, double zoomPAR)
{
    // always running in the main thread
    assert(qApp && qApp->thread() == QThread::currentThread());
    QMutexLocker l(&_imp->zoomCtxMutex);
    _imp->zoomCtx.setZoom(zoomLeft, zoomBottom, zoomFactor, zoomPAR);
#pragma message WARN("zoomOrPannedSinceLastFit should be set/serialized separately")
    _imp->zoomOrPannedSinceLastFit = true;
}

void ViewerGL::setUserRoIEnabled(bool b)
{
    // always running in the main thread
    assert(qApp && qApp->thread() == QThread::currentThread());
    {
        QMutexLocker(&_imp->userRoIMutex);
        _imp->userRoIEnabled = b;
    }
    if (_imp->displayingImage) {
        _imp->viewerTab->getInternalNode()->refreshAndContinueRender(false,false);
    }
    update();
}

bool ViewerGL::isNearByUserRoITopEdge(const QPointF& zoomPos, double zoomScreenPixelWidth, double zoomScreenPixelHeight)
{
    // always running in the main thread
    assert(qApp && qApp->thread() == QThread::currentThread());
    RectI r;
    {
        QMutexLocker(&_imp->userRoIMutex);
        int length = std::min(_imp->userRoI.x2 - _imp->userRoI.x1 - 10,(int)(USER_ROI_CLICK_TOLERANCE * zoomScreenPixelWidth) * 2);
        r = RectI(_imp->userRoI.x1 + length / 2,
                  _imp->userRoI.y2 - USER_ROI_CLICK_TOLERANCE * zoomScreenPixelHeight,
                  _imp->userRoI.x2 - length / 2,
                  _imp->userRoI.y2 + USER_ROI_CLICK_TOLERANCE * zoomScreenPixelHeight);
    }
    return r.contains(zoomPos.x(),zoomPos.y());
}

bool ViewerGL::isNearByUserRoIRightEdge(const QPointF& zoomPos, double zoomScreenPixelWidth, double zoomScreenPixelHeight)
{
    // always running in the main thread
    assert(qApp && qApp->thread() == QThread::currentThread());
    RectI r;
    {
        QMutexLocker(&_imp->userRoIMutex);
        int length = std::min(_imp->userRoI.y2 - _imp->userRoI.y1 - 10,(int)(USER_ROI_CLICK_TOLERANCE * zoomScreenPixelHeight) * 2);

        r = RectI(_imp->userRoI.x2 - USER_ROI_CLICK_TOLERANCE * zoomScreenPixelWidth,
                  _imp->userRoI.y1 + length / 2,
                  _imp->userRoI.x2 + USER_ROI_CLICK_TOLERANCE * zoomScreenPixelWidth,
                  _imp->userRoI.y2 - length / 2);
    }
    return r.contains(zoomPos.x(),zoomPos.y());
}

bool ViewerGL::isNearByUserRoILeftEdge(const QPointF& zoomPos, double zoomScreenPixelWidth, double zoomScreenPixelHeight)
{
    // always running in the main thread
    assert(qApp && qApp->thread() == QThread::currentThread());
    RectI r;
    {
        QMutexLocker(&_imp->userRoIMutex);
        int length = std::min(_imp->userRoI.y2 - _imp->userRoI.y1 - 10,(int)(USER_ROI_CLICK_TOLERANCE * zoomScreenPixelHeight) * 2);

        r = RectI(_imp->userRoI.x1 - USER_ROI_CLICK_TOLERANCE * zoomScreenPixelWidth,
                  _imp->userRoI.y1 + length / 2,
                  _imp->userRoI.x1 + USER_ROI_CLICK_TOLERANCE * zoomScreenPixelWidth,
                  _imp->userRoI.y2 - length / 2);
    }
    return r.contains(zoomPos.x(),zoomPos.y());
}

bool ViewerGL::isNearByUserRoIBottomEdge(const QPointF& zoomPos, double zoomScreenPixelWidth, double zoomScreenPixelHeight)
{
    // always running in the main thread
    assert(qApp && qApp->thread() == QThread::currentThread());
    RectI r;
    {
        QMutexLocker(&_imp->userRoIMutex);
        int length = std::min(_imp->userRoI.x2 - _imp->userRoI.x1 - 10,(int)(USER_ROI_CLICK_TOLERANCE * zoomScreenPixelWidth) * 2);

        r = RectI(_imp->userRoI.x1 + length / 2,
                  _imp->userRoI.y1 - USER_ROI_CLICK_TOLERANCE * zoomScreenPixelHeight,
                  _imp->userRoI.x2 - length / 2,
                  _imp->userRoI.y1 + USER_ROI_CLICK_TOLERANCE * zoomScreenPixelHeight);
    }
    return r.contains(zoomPos.x(),zoomPos.y());
}

bool ViewerGL::isNearByUserRoIMiddleHandle(const QPointF& zoomPos, double zoomScreenPixelWidth, double zoomScreenPixelHeight)
{
    // always running in the main thread
    assert(qApp && qApp->thread() == QThread::currentThread());
    RectI r;
    {
        QMutexLocker(&_imp->userRoIMutex);
        r = RectI((_imp->userRoI.x1 + _imp->userRoI.x2) / 2 - USER_ROI_CROSS_RADIUS * zoomScreenPixelWidth,
                  (_imp->userRoI.y1 + _imp->userRoI.y2) / 2 - USER_ROI_CROSS_RADIUS * zoomScreenPixelHeight,
                  (_imp->userRoI.x1 + _imp->userRoI.x2) / 2 + USER_ROI_CROSS_RADIUS * zoomScreenPixelWidth,
                  (_imp->userRoI.y1 + _imp->userRoI.y2) / 2 + USER_ROI_CROSS_RADIUS * zoomScreenPixelHeight);
    }
    return r.contains(zoomPos.x(),zoomPos.y());
}

bool ViewerGL::isNearByUserRoITopLeft(const QPointF& zoomPos, double zoomScreenPixelWidth, double zoomScreenPixelHeight)
{
    // always running in the main thread
    assert(qApp && qApp->thread() == QThread::currentThread());
    RectI r;
    {
        QMutexLocker(&_imp->userRoIMutex);
        r = RectI(_imp->userRoI.x1 - USER_ROI_CROSS_RADIUS * zoomScreenPixelWidth,
                  _imp->userRoI.y2 - USER_ROI_CROSS_RADIUS * zoomScreenPixelHeight,
                  _imp->userRoI.x1  + USER_ROI_CROSS_RADIUS * zoomScreenPixelWidth,
                  _imp->userRoI.y2  + USER_ROI_CROSS_RADIUS * zoomScreenPixelHeight);
    }
    return r.contains(zoomPos.x(),zoomPos.y());
}

bool ViewerGL::isNearByUserRoITopRight(const QPointF& zoomPos, double zoomScreenPixelWidth, double zoomScreenPixelHeight)
{
    // always running in the main thread
    assert(qApp && qApp->thread() == QThread::currentThread());
    RectI r;
    {
        QMutexLocker(&_imp->userRoIMutex);
        r = RectI(_imp->userRoI.x2 - USER_ROI_CROSS_RADIUS * zoomScreenPixelWidth,
                  _imp->userRoI.y2 - USER_ROI_CROSS_RADIUS * zoomScreenPixelHeight,
                  _imp->userRoI.x2  + USER_ROI_CROSS_RADIUS * zoomScreenPixelWidth,
                  _imp->userRoI.y2  + USER_ROI_CROSS_RADIUS * zoomScreenPixelHeight);
    }
    return r.contains(zoomPos.x(),zoomPos.y());
}

bool ViewerGL::isNearByUserRoIBottomRight(const QPointF& zoomPos, double zoomScreenPixelWidth, double zoomScreenPixelHeight)
{
    // always running in the main thread
    assert(qApp && qApp->thread() == QThread::currentThread());
    RectI r;
    {
        QMutexLocker(&_imp->userRoIMutex);
        r = RectI(_imp->userRoI.x2 - USER_ROI_CROSS_RADIUS * zoomScreenPixelWidth,
                  _imp->userRoI.y1 - USER_ROI_CROSS_RADIUS * zoomScreenPixelHeight,
                  _imp->userRoI.x2  + USER_ROI_CROSS_RADIUS * zoomScreenPixelWidth,
                  _imp->userRoI.y1  + USER_ROI_CROSS_RADIUS * zoomScreenPixelHeight);
    }
    return r.contains(zoomPos.x(),zoomPos.y());
}

bool ViewerGL::isNearByUserRoIBottomLeft(const QPointF& zoomPos, double zoomScreenPixelWidth, double zoomScreenPixelHeight)
{
    // always running in the main thread
    assert(qApp && qApp->thread() == QThread::currentThread());
    RectI r;
    {
        QMutexLocker(&_imp->userRoIMutex);
        r = RectI(_imp->userRoI.x1 - USER_ROI_CROSS_RADIUS * zoomScreenPixelWidth,
                  _imp->userRoI.y1 - USER_ROI_CROSS_RADIUS * zoomScreenPixelHeight,
                  _imp->userRoI.x1  + USER_ROI_CROSS_RADIUS * zoomScreenPixelWidth,
                  _imp->userRoI.y1  + USER_ROI_CROSS_RADIUS * zoomScreenPixelHeight);
    }
    return r.contains(zoomPos.x(),zoomPos.y());
}

bool ViewerGL::isUserRegionOfInterestEnabled() const
{
    // MT-SAFE
    QMutexLocker(&_imp->userRoIMutex);
    return _imp->userRoIEnabled;
}

const RectI& ViewerGL::getUserRegionOfInterest() const
{
    // MT-SAFE
    QMutexLocker(&_imp->userRoIMutex);
    return _imp->userRoI;
}

void ViewerGL::setUserRoI(const RectI& r)
{
    // MT-SAFE
    QMutexLocker(&_imp->userRoIMutex);
    _imp->userRoI = r;
}

/**
* @brief Swap the OpenGL buffers.
**/
void ViewerGL::swapOpenGLBuffers()
{
    // always running in the main thread
    assert(qApp && qApp->thread() == QThread::currentThread());
    swapBuffers();
}

/**
 * @brief Repaint
**/
void ViewerGL::redraw()
{
    // always running in the main thread
    assert(qApp && qApp->thread() == QThread::currentThread());
    update();
}

/**
* @brief Returns the width and height of the viewport in window coordinates.
**/
void ViewerGL::getViewportSize(double &width, double &height) const
{
    // always running in the main thread
    assert(qApp && qApp->thread() == QThread::currentThread());
    QMutexLocker l(&_imp->zoomCtxMutex);
    width = _imp->zoomCtx.screenWidth();
    height = _imp->zoomCtx.screenHeight();
}

/**
* @brief Returns the pixel scale of the viewport.
**/
void ViewerGL::getPixelScale(double& xScale, double& yScale) const
{
    // always running in the main thread
    assert(qApp && qApp->thread() == QThread::currentThread());
    QMutexLocker l(&_imp->zoomCtxMutex);
    xScale = _imp->zoomCtx.screenPixelWidth();
    yScale = _imp->zoomCtx.screenPixelHeight();
}

/**
* @brief Returns the colour of the background (i.e: clear color) of the viewport.
**/
void ViewerGL::getBackgroundColour(double &r, double &g, double &b) const
{
    // always running in the main thread
    assert(qApp && qApp->thread() == QThread::currentThread());
    r = _imp->clearColor.redF();
    g = _imp->clearColor.greenF();
    b = _imp->clearColor.blueF();
}

void ViewerGL::makeOpenGLcontextCurrent()
{
    // always running in the main thread
    assert(qApp && qApp->thread() == QThread::currentThread());
    makeCurrent();
}

void ViewerGL::onViewerNodeNameChanged(const QString& name)
{
    // always running in the main thread
    assert(qApp && qApp->thread() == QThread::currentThread());
    _imp->viewerTab->getGui()->unregisterTab(_imp->viewerTab);
    TabWidget* parent = dynamic_cast<TabWidget*>(_imp->viewerTab->parentWidget());
    if ( parent ) {
        parent->setTabName(_imp->viewerTab, name);
    }
    _imp->viewerTab->getGui()->registerTab(_imp->viewerTab);
}

void ViewerGL::removeGUI()
{
    // always running in the main thread
    assert(qApp && qApp->thread() == QThread::currentThread());
    _imp->viewerTab->getGui()->removeViewerTab(_imp->viewerTab, true);
}

int ViewerGL::getCurrentView() const
{
    // MT-SAFE
    ///protected in viewerTab (which is const)
    return _imp->viewerTab->getCurrentView();
}<|MERGE_RESOLUTION|>--- conflicted
+++ resolved
@@ -1204,35 +1204,23 @@
 
 RectI ViewerGL::getImageRectangleDisplayed(const RectI& imageRoD)
 {
-<<<<<<< HEAD
     // MT-SAFE
-    QMutexLocker l(&_imp->zoomCtxMutex);
     RectI ret;
-    QPointF topLeft = _imp->zoomCtx.toZoomCoordinates(0, 0);
-    ret.x1 = std::floor(topLeft.x());
-    ret.y2 = std::ceil(topLeft.y());
-    QPointF bottomRight = _imp->zoomCtx.toZoomCoordinates(width()-1, height()-1);
-    ret.x2 = std::ceil(bottomRight.x());
-    ret.y1 = std::floor(bottomRight.y());
-=======
-    
-    RectI ret;
-    {
-        QMutexLocker l(&_imp->zoomCtx.zoomContextLock);
-        QPointF topLeft = toImgCoordinates_fast(0, 0);
+    {
+        QMutexLocker l(&_imp->zoomCtxMutex);
+        QPointF topLeft =  _imp->zoomCtx.toZoomCoordinates(0, 0);
         ret.x1 = std::floor(topLeft.x());
         ret.y2 = std::ceil(topLeft.y());
-        QPointF bottomRight = toImgCoordinates_fast(width()-1, height()-1);
+        QPointF bottomRight = _imp->zoomCtx.toZoomCoordinates(width()-1, height()-1);
         ret.x2 = std::ceil(bottomRight.x());
         ret.y1 = std::floor(bottomRight.y());
     }
->>>>>>> 2aa84802
     if (!ret.intersect(imageRoD, &ret)) {
         ret.clear();
     }
     {
         QMutexLocker l(&_imp->userRoIMutex);
-        if (_imp->isUserRoIEnabled) {
+        if (_imp->userRoIEnabled) {
             if (!ret.intersect(_imp->userRoI, &ret)) {
                 ret.clear();
             }
