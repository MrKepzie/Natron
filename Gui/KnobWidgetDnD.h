--- conflicted
+++ resolved
@@ -49,14 +49,8 @@
 {
     Q_DECLARE_TR_FUNCTIONS(KnobWidgetDnD)
 
-<<<<<<< HEAD
-    friend boost::shared_ptr<KnobWidgetDnD> boost::make_shared<KnobWidgetDnD>(const boost::shared_ptr<Natron::KnobGui> &, int &, QWidget *&);
-    friend boost::shared_ptr<KnobWidgetDnD> boost::make_shared<Natron::KnobWidgetDnD>(const boost::shared_ptr<Natron::KnobGui> &, Natron::DimSpec &, Natron::ViewSetSpec &, QWidget *&);
-    
-=======
     struct MakeSharedEnabler;
 
->>>>>>> b2439a81
     // used by boost::make_shared
     KnobWidgetDnD(const KnobGuiPtr& knob,
                   DimSpec dimension,
@@ -67,18 +61,9 @@
 
 
     static boost::shared_ptr<KnobWidgetDnD> create(const KnobGuiPtr& knob,
-<<<<<<< HEAD
                                                    DimSpec dimension,
                                                    ViewSetSpec view,
-                                                   QWidget* widget)
-    {
-        return boost::make_shared<KnobWidgetDnD>(knob, dimension, view, widget);
-    }
-    
-=======
-                                            int dimension,
                                                    QWidget* widget);
->>>>>>> b2439a81
 
     ~KnobWidgetDnD();
 
