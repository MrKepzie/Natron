//  Natron
//
/* This Source Code Form is subject to the terms of the Mozilla Public
 * License, v. 2.0. If a copy of the MPL was not distributed with this
 * file, You can obtain one at http://mozilla.org/MPL/2.0/. */
/*
 * Created by Alexandre GAUTHIER-FOICHAT on 6/1/2012.
 * contact: immarespond at gmail dot com
 *
 */

#ifndef NATRON_GUI_GUI_H_
#define NATRON_GUI_GUI_H_

// from <https://docs.python.org/3/c-api/intro.html#include-files>:
// "Since Python may define some pre-processor definitions which affect the standard headers on some systems, you must include Python.h before any standard headers are included."
#include <Python.h>

#if !defined(Q_MOC_RUN) && !defined(SBK_RUN)
#include <boost/noncopyable.hpp>
#include <boost/shared_ptr.hpp>
#include <boost/scoped_ptr.hpp>
#endif

#include "Global/Macros.h"

CLANG_DIAG_OFF(deprecated)
CLANG_DIAG_OFF(uninitialized)
#include <QMainWindow>
CLANG_DIAG_ON(deprecated)
CLANG_DIAG_ON(uninitialized)

#include "Global/GlobalDefines.h"
#include "Gui/SerializableWindow.h"
#include "Engine/ScriptObject.h"


#define kMainSplitterObjectName "ToolbarSplitter"

//boost
namespace boost {
namespace archive {
class xml_iarchive;
class xml_oarchive;
}
}

//QtGui
class Splitter;
class QUndoStack;
class QScrollArea;
class QToolButton;
class QVBoxLayout;
class QMutex;

//Natron gui
class GuiLayoutSerialization;
class GuiAppInstance;
class NodeGui;
class TabWidget;
class ToolButton;
class ViewerTab;
class DockablePanel;
class NodeGraph;
class CurveEditor;
class Histogram;
class RotoGui;
class FloatingWidget;
class BoundAction;
class ScriptEditor;
class PyPanel;
class DopeSheet;

//Natron engine
class ViewerInstance;
class PluginGroupNode;
class Color_Knob;
class ProcessHandler;
class NodeCollection;
class KnobHolder;
namespace Natron {
class Node;
class Image;
class EffectInstance;
class OutputEffectInstance;
}

typedef std::map<std::string,std::pair<QWidget*,ScriptObject*> > RegisteredTabs;


class PropertiesBinWrapper : public QWidget, public ScriptObject
{
public:

    PropertiesBinWrapper(QWidget* parent)
    : QWidget(parent)
    , ScriptObject()
    {

    }
};

struct GuiPrivate;
class Gui
    : public QMainWindow, public SerializableWindow, public boost::noncopyable
{
    Q_OBJECT

public:
    explicit Gui(GuiAppInstance* app,
                 QWidget* parent = 0);

    virtual ~Gui() OVERRIDE;

    /**
     * @brief Creates the whole gui. Must be called only once after the Gui object has been created.
     **/
    void createGui();

    boost::shared_ptr<NodeGui> createNodeGUI(boost::shared_ptr<Natron::Node> node,
                                             bool requestedByLoad,
                                             double xPosHint,
                                             double yPosHint,
                                             bool pushUndoRedoCommand,
                                             bool autoConnect);

<<<<<<< HEAD
    void addNodeGuiToCurveEditor(boost::shared_ptr<NodeGui> node);
    void addNodeGuiToDopeSheet(boost::shared_ptr<NodeGui> node);
=======
    void addNodeGuiToCurveEditor(const boost::shared_ptr<NodeGui> &node);
    
    void removeNodeGuiFromCurveEditor(const boost::shared_ptr<NodeGui>& node);
>>>>>>> 34500df6

    const std::list<boost::shared_ptr<NodeGui> > & getSelectedNodes() const;

    bool eventFilter(QObject *target, QEvent* e);

    void createViewerGui(boost::shared_ptr<Natron::Node> viewer);

    void createGroupGui(const boost::shared_ptr<Natron::Node>& group, bool requestedByLoad);

    void addGroupGui(NodeGraph* tab,TabWidget* where);

    void removeGroupGui(NodeGraph* tab,bool deleteData);


    void setLastSelectedGraph(NodeGraph* graph);

    NodeGraph* getLastSelectedGraph() const;

    boost::shared_ptr<NodeCollection> getLastSelectedNodeCollection() const;

    /**
     * @brief Calling this will force the next viewer to be created in the given pane.
     **/
    void setNextViewerAnchor(TabWidget* where);

    /**
     * @brief Returns the pane where all viewers are created by default is none was specified via
     * setNextViewerAnchor. It is also the pane that receives all tabs that are moved due to a pane being closed.
     **/
    TabWidget* getAnchor() const;

    /*Called internally by the viewer node. It adds
       a new Viewer tab GUI and returns a pointer to it.*/
    ViewerTab* addNewViewerTab(ViewerInstance* node,TabWidget* where);

    void addViewerTab(ViewerTab* tab,TabWidget* where);

    /*Called internally by the viewer node when
       it gets deleted. This removes the
       associated GUI. It may also be called from the TabWidget
       that wants to close. The deleteData flag tells whether we actually want
       to destroy the tab/node or just hide them.*/
    void removeViewerTab(ViewerTab* tab,bool initiatedFromNode,bool deleteData);


    Histogram* addNewHistogram();

    void removeHistogram(Histogram* h);

    const std::list<Histogram*> & getHistograms() const;
    std::list<Histogram*> getHistograms_mt_safe() const;

    void maximize(TabWidget* what);

    void minimize();

    void loadStyleSheet();

    ToolButton* findExistingToolButton(const QString & name) const;
    ToolButton* findOrCreateToolButton(const boost::shared_ptr<PluginGroupNode>& plugin);
    const std::vector<ToolButton*> & getToolButtons() const;

    void registerNewUndoStack(QUndoStack* stack);

    void removeUndoStack(QUndoStack* stack);

    /**
     * @brief An error dialog with title and text customizable
     **/
    void errorDialog(const std::string & title,const std::string & text,bool useHtml);

    void errorDialog(const std::string & title,
                     const std::string & text,
                     bool* stopAsking,
                     bool useHtml);



    void warningDialog(const std::string & title,const std::string & text,bool useHtml);

    void warningDialog(const std::string & title,
                       const std::string & text,
                       bool* stopAsking,
                       bool useHtml);

    void informationDialog(const std::string & title,const std::string & text,bool useHtml);

    void informationDialog(const std::string & title,
                           const std::string & message,
                           bool* stopAsking,
                           bool useHtml);

    Natron::StandardButtonEnum questionDialog(const std::string & title,
                                              const std::string & message,
                                              bool useHtml,
                                              Natron::StandardButtons buttons = Natron::StandardButtons(Natron::eStandardButtonYes | Natron::eStandardButtonNo),
                                              Natron::StandardButtonEnum defaultButton = Natron::eStandardButtonNoButton);

    Natron::StandardButtonEnum questionDialog(const std::string & title,
                                              const std::string & message,
                                              bool useHtml,
                                              Natron::StandardButtons buttons,
                                              Natron::StandardButtonEnum defaultButton,
                                              bool* stopAsking);




    /**
     * @brief Selects the given node on the node graph, wiping any previous selection.
     **/
    void selectNode(boost::shared_ptr<NodeGui> node);

    GuiAppInstance* getApp() const;

    void updateViewsActions(int viewsCount);

    static QKeySequence keySequenceForView(int v);

    /*set the curve editor as the active widget of its pane*/
    void setCurveEditorOnTop();

    ///Make the layout of the application as it is the first time Natron is opened
    void createDefaultLayout1();

    ///Make the layout according to the serialization.
    ///@param enableOldProjectCompatibility When true, the default Gui layout will be created
    ///prior to restoring. This is because older projects didn't have as much info to recreate the entire layout.
    void restoreLayout(bool wipePrevious,bool enableOldProjectCompatibility,
                       const GuiLayoutSerialization & layoutSerialization);

    const std::list<TabWidget*> & getPanes() const;
    std::list<TabWidget*> getPanes_mt_safe() const;

    int getPanesCount() const;

    /**
     * @brief If baseName is already used by another pane or it is empty,this function will return a new pane name that is not already
     * used by another pane. Otherwise it will return baseName.
     **/
    QString getAvailablePaneName( const QString & baseName = QString() ) const;

    void registerPane(TabWidget* pane);
    void unregisterPane(TabWidget* pane);

    void registerTab(QWidget* tab,ScriptObject* obj);
    void unregisterTab(QWidget* tab);

    void registerFloatingWindow(FloatingWidget* window);
    void unregisterFloatingWindow(FloatingWidget* window);


    void registerSplitter(Splitter* s);
    void unregisterSplitter(Splitter* s);

    void registerPyPanel(PyPanel* panel,const std::string& pythonFunction);
    void unregisterPyPanel(PyPanel* panel);

    std::map<PyPanel*,std::string> getPythonPanels() const;


    /**
     * @brief MT-Safe
     **/
    std::list<FloatingWidget*> getFloatingWindows() const;



    /*Returns a valid tab if a tab with a matching name has been
       found. Otherwise returns NULL.*/
    QWidget* findExistingTab(const std::string & name) const;
    void findExistingTab(const std::string & name, QWidget** w,ScriptObject** o) const;

    void appendTabToDefaultViewerPane(QWidget* tab,ScriptObject* obj);

    /**
     * @brief Get the central of the application, it is either 1 TabWidget or a Splitter.
     * We don't take into account the splitter separating the left toolbar and the central widget.
     * That left splitter is called kMainSplitterObjectName for that reason.
     *
     * Mt-safe
     **/
    QWidget* getCentralWidget() const;
    std::string popOpenFileDialog(bool sequenceDialog,
                                  const std::vector<std::string> & initialfilters,const std::string & initialDir,
                                  bool allowRelativePaths);
    std::string popSaveFileDialog(bool sequenceDialog,const std::vector<std::string> & initialfilters,const std::string & initialDir,
                                  bool allowRelativePaths);

    std::string openImageSequenceDialog();
    std::string saveImageSequenceDialog();

    void setUserScrubbingTimeline(bool b);

    bool isUserScrubbingTimeline() const;

    /*Refresh all previews if the project's preview mode is auto*/
    void refreshAllPreviews();

    /*force a refresh on all previews no matter what*/
    void forceRefreshAllPreviews();

    void startDragPanel(QWidget* panel);

    QWidget* stopDragPanel();

    bool isDraggingPanel() const;

    void updateRecentFileActions();

    static QPixmap screenShot(QWidget* w);

    void loadProjectGui(boost::archive::xml_iarchive & obj) const;

    void saveProjectGui(boost::archive::xml_oarchive & archive);

    void setColorPickersColor(const QColor & c);

    void registerNewColorPicker(boost::shared_ptr<Color_Knob> knob);

    void removeColorPicker(boost::shared_ptr<Color_Knob> knob);

    bool hasPickers() const;

    void initProjectGuiKnobs();

    void updateViewersViewsMenu(int viewsCount);

    void setViewersCurrentView(int view);

    const std::list<ViewerTab*> & getViewersList() const;
    std::list<ViewerTab*> getViewersList_mt_safe() const;

    void activateViewerTab(ViewerInstance* viewer);

    void deactivateViewerTab(ViewerInstance* viewer);

    ViewerTab* getViewerTabForInstance(ViewerInstance* node) const;
    const std::list<boost::shared_ptr<NodeGui> > & getVisibleNodes() const;
    std::list<boost::shared_ptr<NodeGui> > getVisibleNodes_mt_safe() const;

    void deselectAllNodes() const;

    void onProcessHandlerStarted(const QString & sequenceName,int firstFrame,int lastFrame,
                                 const boost::shared_ptr<ProcessHandler> & process);

    void onWriterRenderStarted(const QString & sequenceName,int firstFrame,int lastFrame,
                               Natron::OutputEffectInstance* writer);

    NodeGraph* getNodeGraph() const;
    CurveEditor* getCurveEditor() const;
    DopeSheet *getDopeSheet() const;
    ScriptEditor* getScriptEditor() const;

    QVBoxLayout* getPropertiesLayout() const;
    PropertiesBinWrapper* getPropertiesBin() const;
    const RegisteredTabs & getRegisteredTabs() const;

    void updateLastSequenceOpenedPath(const QString & path);

    void updateLastSequenceSavedPath(const QString & path);

    void updateLastSavedProjectPath(const QString& project);

    void updateLastOpenedProjectPath(const QString& project);

    void setUndoRedoStackLimit(int limit);

    void setGlewVersion(const QString & version);

    void setOpenGLVersion(const QString & version);

    QString getGlewVersion() const;

    QString getOpenGLVersion() const;

    QString getBoostVersion() const;

    QString getQtVersion() const;

    QString getCairoVersion() const;

    /**
     * @brief Make a new rotoscoping/painting interface for the given node.
     * This will create new widgets and enrich the interface of the viewer tab.
     **/
    void createNewRotoInterface(NodeGui* n);

    /**
     * @brief Set the RotoGui for the node n to be active on all viewers.
     **/
    void setRotoInterface(NodeGui* n);

    /**
     * @brief Called by Gui::deactivateRotoInterface and by NodeGraph::deleteNodepluginsly
     **/
    void removeRotoInterface(NodeGui* n,bool pluginsly);

    void onViewerRotoEvaluated(ViewerTab* viewer);

    /**
     * @brief Make a new tracker interface for the given node.
     * This will create new widgets and enrich the interface of the viewer tab.
     **/
    void createNewTrackerInterface(NodeGui* n);

    void removeTrackerInterface(NodeGui* n,bool pluginsly);

    void startProgress(KnobHolder* effect,const std::string & message, bool canCancel = true);

    void endProgress(KnobHolder* effect);

    bool progressUpdate(KnobHolder* effect,double t);

    /*Useful function that saves on disk the image in png format.
       The name of the image will be the hash key of the image.*/
    static void debugImage( const Natron::Image* image,const QString & filename = QString() );

    void addVisibleDockablePanel(DockablePanel* panel);
    void removeVisibleDockablePanel(DockablePanel* panel);

    const std::list<DockablePanel*>& getVisiblePanels() const;

    std::list<ToolButton*> getToolButtonsOrdered() const;

    void setToolButtonMenuOpened(QToolButton* button);
    QToolButton* getToolButtonMenuOpened() const;

    void connectViewersToViewerCache();

    void disconnectViewersFromViewerCache();

    ///Close the application instance, asking questions to the user
    bool closeInstance();

    void checkNumberOfNonFloatingPanes();

    void openProject(const std::string& filename);

    bool isGUIFrozen() const;

    /**
     * @brief If returns true then you must add shorcuts to the shortcut editor using the addShortcut function
     **/
    bool hasShortcutEditorAlreadyBeenBuilt() const;

    void addShortcut(BoundAction* action);

    const QString& getLastLoadProjectDirectory() const;

    const QString& getLastSaveProjectDirectory() const;

    const QString& getLastPluginDirectory() const;

    void updateLastPluginDirectory(const QString& str);


    /**
     * @brief Returns in nodes all the nodes that can draw an overlay in their order of appearance in the properties bin.
     **/
    void getNodesEntitledForOverlays(std::list<boost::shared_ptr<Natron::Node> >& nodes) const;

    bool isLeftToolBarDisplayedOnMouseHoverOnly() const;

    void setLeftToolBarDisplayedOnMouseHoverOnly(bool b);

    void refreshLeftToolBarVisibility(const QPoint& globalPos);

    void setLeftToolBarVisible(bool visible);

    void redrawAllViewers();

    void renderAllViewers();

    void toggleAutoHideGraphInputs();

    void centerAllNodeGraphsWithTimer();

    void setLastEnteredTabWidget(TabWidget* tab);

    TabWidget* getLastEnteredTabWidget() const;

    void appendToScriptEditor(const std::string& str);

    void printAutoDeclaredVariable(const std::string& str);

    void exportGroupAsPythonScript(NodeCollection* collection);

    void addMenuEntry(const QString& menuGrouping,const std::string& pythonFunction, Qt::Key key,const Qt::KeyboardModifiers& modifiers);


Q_SIGNALS:


    void doDialog(int type,const QString & title,const QString & content,bool useHtml,Natron::StandardButtons buttons,int defaultB);

    void doDialogWithStopAskingCheckbox(int type,const QString & title,const QString & content,bool useHtml,Natron::StandardButtons buttons,int defaultB);

    ///emitted when a viewer changes its name or is deleted/added
    void viewersChanged();

public Q_SLOTS:

    void reloadStylesheet();

    ///Close the project instance, asking questions to the user and leaving the main window intact
    void closeProject();
    void toggleFullScreen();
    void closeEvent(QCloseEvent* e);
    void newProject();
    void openProject();
    bool saveProject();
    bool saveProjectAs();
    void exportProjectAsGroup();
    void saveAndIncrVersion();

    void autoSave();

    void createNewViewer();

    void connectInput1();
    void connectInput2();
    void connectInput3();
    void connectInput4();
    void connectInput5();
    void connectInput6();
    void connectInput7();
    void connectInput8();
    void connectInput9();
    void connectInput10();

    void showView0();
    void showView1();
    void showView2();
    void showView3();
    void showView4();
    void showView5();
    void showView6();
    void showView7();
    void showView8();
    void showView9();

    void onDoDialog(int type,const QString & title,const QString & content,bool useHtml,Natron::StandardButtons buttons,int defaultB);

    void onDoDialogWithStopAskingCheckbox(int type,const QString & title,const QString & content,bool useHtml,Natron::StandardButtons buttons,int defaultB);
    /*Returns a code from the save dialog:
     * -1  = unrecognized code
     * 0 = Save
     * 1 = Discard
     * 2 = Cancel or Escape
     **/
    int saveWarning();

    void setVisibleProjectSettingsPanel();

    void putSettingsPanelFirst(DockablePanel* panel);

    void buildTabFocusOrderPropertiesBin();

    void addToolButttonsToToolBar();

    void onCurrentUndoStackChanged(QUndoStack* stack);

    void showSettings();

    void showAbout();

    void showShortcutEditor();

    void showOfxLog();

    void openRecentFile();

    void onProjectNameChanged(const QString & name);

    void onNodeNameChanged(const QString & name);

    void onViewerImageChanged(int texIndex,bool hasImageBackend);

    boost::shared_ptr<Natron::Node> createReader();
    boost::shared_ptr<Natron::Node> createWriter();

    void renderAllWriters();

    void renderSelectedNode();

    void onRotoSelectedToolChanged(int tool);

    void onMaxVisibleDockablePanelChanged(int maxPanels);

    void clearAllVisiblePanels();

    void minimizeMaximizeAllPanels(bool clicked);

    void onMaxPanelsSpinBoxValueChanged(double val);

    void exportLayout();

    void importLayout();

    void restoreDefaultLayout();

    void onFreezeUIButtonClicked(bool clicked);

    void onPropertiesScrolled();

    void onNextTabTriggered();

    void onCloseTabTriggered();

    void onUserCommandTriggered();
<<<<<<< HEAD

=======
    
    void onRenderProgressDialogFinished();
    
>>>>>>> 34500df6
private:

    /**
     * @brief Close project right away, without any user interaction.
     * @param quitApp If true, the application will exit, otherwise the main window will stay active.
     **/
    void abortProject(bool quitApp);

    void openProjectInternal(const std::string & absoluteFileName);

    void setupUi();

    void wipeLayout();

    void createDefaultLayoutInternal(bool wipePrevious);

    void createMenuActions();

    virtual void moveEvent(QMoveEvent* e) OVERRIDE FINAL;
    virtual void resizeEvent(QResizeEvent* e) OVERRIDE FINAL;
    virtual void keyPressEvent(QKeyEvent* e) OVERRIDE FINAL;

    boost::scoped_ptr<GuiPrivate> _imp;
};


/*This class represents a floating pane that embeds a widget*/
class FloatingWidget
    : public QWidget, public SerializableWindow
{
    Q_OBJECT

public:

    explicit FloatingWidget(Gui* gui,
                            QWidget* parent = 0);

    virtual ~FloatingWidget();

    /*Set the embedded widget. Only 1 widget can be embedded
       by FloatingWidget. Once set, this function does nothing
       for subsequent calls..*/
    void setWidget(QWidget* w);

    void removeEmbeddedWidget();

    QWidget* getEmbeddedWidget() const
    {
        return _embeddedWidget;
    }

Q_SIGNALS:

    void closed();

private:

    virtual void moveEvent(QMoveEvent* e) OVERRIDE FINAL;
    virtual void resizeEvent(QResizeEvent* e) OVERRIDE FINAL;
    virtual void closeEvent(QCloseEvent* e) OVERRIDE;
    QWidget* _embeddedWidget;
    QScrollArea* _scrollArea;
    QVBoxLayout* _layout;
    Gui* _gui;
};

#endif // NATRON_GUI_GUI_H_<|MERGE_RESOLUTION|>--- conflicted
+++ resolved
@@ -124,14 +124,9 @@
                                              bool pushUndoRedoCommand,
                                              bool autoConnect);
 
-<<<<<<< HEAD
-    void addNodeGuiToCurveEditor(boost::shared_ptr<NodeGui> node);
-    void addNodeGuiToDopeSheet(boost::shared_ptr<NodeGui> node);
-=======
     void addNodeGuiToCurveEditor(const boost::shared_ptr<NodeGui> &node);
     
     void removeNodeGuiFromCurveEditor(const boost::shared_ptr<NodeGui>& node);
->>>>>>> 34500df6
 
     const std::list<boost::shared_ptr<NodeGui> > & getSelectedNodes() const;
 
@@ -643,13 +638,9 @@
     void onCloseTabTriggered();
 
     void onUserCommandTriggered();
-<<<<<<< HEAD
-
-=======
     
     void onRenderProgressDialogFinished();
     
->>>>>>> 34500df6
 private:
 
     /**
