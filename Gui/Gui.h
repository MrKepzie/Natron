//  Natron
//
/* This Source Code Form is subject to the terms of the Mozilla Public
 * License, v. 2.0. If a copy of the MPL was not distributed with this
 * file, You can obtain one at http://mozilla.org/MPL/2.0/. */
/*
 * Created by Alexandre GAUTHIER-FOICHAT on 6/1/2012.
 * contact: immarespond at gmail dot com
 *
 */

#ifndef NATRON_GUI_GUI_H_
#define NATRON_GUI_GUI_H_

// from <https://docs.python.org/3/c-api/intro.html#include-files>:
// "Since Python may define some pre-processor definitions which affect the standard headers on some systems, you must include Python.h before any standard headers are included."
#include <Python.h>

#if !defined(Q_MOC_RUN) && !defined(SBK_RUN)
#include <boost/noncopyable.hpp>
#include <boost/shared_ptr.hpp>
#include <boost/scoped_ptr.hpp>
#endif

#include "Global/Macros.h"

CLANG_DIAG_OFF(deprecated)
CLANG_DIAG_OFF(uninitialized)
#include <QMainWindow>
CLANG_DIAG_ON(deprecated)
CLANG_DIAG_ON(uninitialized)

#include "Global/GlobalDefines.h"
#include "Gui/SerializableWindow.h"
#include "Engine/ScriptObject.h"


#define kMainSplitterObjectName "ToolbarSplitter"

//boost
namespace boost {
namespace archive {
class xml_iarchive;
class xml_oarchive;
}
}

//QtGui
class Splitter;
class QUndoStack;
class QScrollArea;
class QToolButton;
class QVBoxLayout;
class QMutex;

//Natron gui
class GuiLayoutSerialization;
class GuiAppInstance;
class NodeGui;
class TabWidget;
class ToolButton;
class ViewerTab;
class DockablePanel;
class NodeGraph;
class CurveEditor;
class Histogram;
class RotoGui;
class FloatingWidget;
class BoundAction;
class ScriptEditor;
class PyPanel;
class DopeSheetEditor;

//Natron engine
class ViewerInstance;
class PluginGroupNode;
class Color_Knob;
class ProcessHandler;
class NodeCollection;
class KnobHolder;
namespace Natron {
class Node;
class Image;
class EffectInstance;
class OutputEffectInstance;
}

typedef std::map<std::string,std::pair<QWidget*,ScriptObject*> > RegisteredTabs;


class PropertiesBinWrapper : public QWidget, public ScriptObject
{
public:

    PropertiesBinWrapper(QWidget* parent)
    : QWidget(parent)
    , ScriptObject()
    {

    }
};

struct GuiPrivate;
class Gui
    : public QMainWindow, public SerializableWindow, public boost::noncopyable
{
    Q_OBJECT

public:
    explicit Gui(GuiAppInstance* app,
                 QWidget* parent = 0);

    virtual ~Gui() OVERRIDE;

    /**
     * @brief Creates the whole gui. Must be called only once after the Gui object has been created.
     **/
    void createGui();

    boost::shared_ptr<NodeGui> createNodeGUI(boost::shared_ptr<Natron::Node> node,
                                             bool requestedByLoad,
                                             double xPosHint,
                                             double yPosHint,
                                             bool pushUndoRedoCommand,
                                             bool autoConnect);

    void addNodeGuiToCurveEditor(const boost::shared_ptr<NodeGui> &node);
    
    void removeNodeGuiFromCurveEditor(const boost::shared_ptr<NodeGui>& node);

    void addNodeGuiToDopeSheetEditor(const boost::shared_ptr<NodeGui> &node);
    void removeNodeGuiFromDopeSheetEditor(const boost::shared_ptr<NodeGui>& node);

    const std::list<boost::shared_ptr<NodeGui> > & getSelectedNodes() const;

    bool eventFilter(QObject *target, QEvent* e);

    void createViewerGui(boost::shared_ptr<Natron::Node> viewer);

    void createGroupGui(const boost::shared_ptr<Natron::Node>& group, bool requestedByLoad);

    void addGroupGui(NodeGraph* tab,TabWidget* where);

    void removeGroupGui(NodeGraph* tab,bool deleteData);


    void setLastSelectedGraph(NodeGraph* graph);

    NodeGraph* getLastSelectedGraph() const;

    boost::shared_ptr<NodeCollection> getLastSelectedNodeCollection() const;

    /**
     * @brief Calling this will force the next viewer to be created in the given pane.
     **/
    void setNextViewerAnchor(TabWidget* where);

    /**
     * @brief Returns the pane where all viewers are created by default is none was specified via
     * setNextViewerAnchor. It is also the pane that receives all tabs that are moved due to a pane being closed.
     **/
    TabWidget* getAnchor() const;

    /*Called internally by the viewer node. It adds
       a new Viewer tab GUI and returns a pointer to it.*/
    ViewerTab* addNewViewerTab(ViewerInstance* node,TabWidget* where);

    void addViewerTab(ViewerTab* tab,TabWidget* where);

    /*Called internally by the viewer node when
       it gets deleted. This removes the
       associated GUI. It may also be called from the TabWidget
       that wants to close. The deleteData flag tells whether we actually want
       to destroy the tab/node or just hide them.*/
    void removeViewerTab(ViewerTab* tab,bool initiatedFromNode,bool deleteData);


    Histogram* addNewHistogram();

    void removeHistogram(Histogram* h);

    const std::list<Histogram*> & getHistograms() const;
    std::list<Histogram*> getHistograms_mt_safe() const;

    void maximize(TabWidget* what);

    void minimize();

    void loadStyleSheet();

    ToolButton* findExistingToolButton(const QString & name) const;
    ToolButton* findOrCreateToolButton(const boost::shared_ptr<PluginGroupNode>& plugin);
    const std::vector<ToolButton*> & getToolButtons() const;

    void registerNewUndoStack(QUndoStack* stack);

    void removeUndoStack(QUndoStack* stack);

    /**
     * @brief An error dialog with title and text customizable
     **/
    void errorDialog(const std::string & title,const std::string & text,bool useHtml);

    void errorDialog(const std::string & title,
                     const std::string & text,
                     bool* stopAsking,
                     bool useHtml);



    void warningDialog(const std::string & title,const std::string & text,bool useHtml);

    void warningDialog(const std::string & title,
                       const std::string & text,
                       bool* stopAsking,
                       bool useHtml);

    void informationDialog(const std::string & title,const std::string & text,bool useHtml);

    void informationDialog(const std::string & title,
                           const std::string & message,
                           bool* stopAsking,
                           bool useHtml);

    Natron::StandardButtonEnum questionDialog(const std::string & title,
                                              const std::string & message,
                                              bool useHtml,
                                              Natron::StandardButtons buttons = Natron::StandardButtons(Natron::eStandardButtonYes | Natron::eStandardButtonNo),
                                              Natron::StandardButtonEnum defaultButton = Natron::eStandardButtonNoButton);

    Natron::StandardButtonEnum questionDialog(const std::string & title,
                                              const std::string & message,
                                              bool useHtml,
                                              Natron::StandardButtons buttons,
                                              Natron::StandardButtonEnum defaultButton,
                                              bool* stopAsking);




    /**
     * @brief Selects the given node on the node graph, wiping any previous selection.
     **/
    void selectNode(boost::shared_ptr<NodeGui> node);

    GuiAppInstance* getApp() const;

    void updateViewsActions(int viewsCount);

    static QKeySequence keySequenceForView(int v);

    /*set the curve editor as the active widget of its pane*/
    void setCurveEditorOnTop();

    ///Make the layout of the application as it is the first time Natron is opened
    void createDefaultLayout1();

    ///Make the layout according to the serialization.
    ///@param enableOldProjectCompatibility When true, the default Gui layout will be created
    ///prior to restoring. This is because older projects didn't have as much info to recreate the entire layout.
    void restoreLayout(bool wipePrevious,bool enableOldProjectCompatibility,
                       const GuiLayoutSerialization & layoutSerialization);

    const std::list<TabWidget*> & getPanes() const;
    std::list<TabWidget*> getPanes_mt_safe() const;

    int getPanesCount() const;

    /**
     * @brief If baseName is already used by another pane or it is empty,this function will return a new pane name that is not already
     * used by another pane. Otherwise it will return baseName.
     **/
    QString getAvailablePaneName( const QString & baseName = QString() ) const;

    void registerPane(TabWidget* pane);
    void unregisterPane(TabWidget* pane);

    void registerTab(QWidget* tab,ScriptObject* obj);
    void unregisterTab(QWidget* tab);

    void registerFloatingWindow(FloatingWidget* window);
    void unregisterFloatingWindow(FloatingWidget* window);


    void registerSplitter(Splitter* s);
    void unregisterSplitter(Splitter* s);

    void registerPyPanel(PyPanel* panel,const std::string& pythonFunction);
    void unregisterPyPanel(PyPanel* panel);

    std::map<PyPanel*,std::string> getPythonPanels() const;


    /**
     * @brief MT-Safe
     **/
    std::list<FloatingWidget*> getFloatingWindows() const;



    /*Returns a valid tab if a tab with a matching name has been
       found. Otherwise returns NULL.*/
    QWidget* findExistingTab(const std::string & name) const;
    void findExistingTab(const std::string & name, QWidget** w,ScriptObject** o) const;

    void appendTabToDefaultViewerPane(QWidget* tab,ScriptObject* obj);

    /**
     * @brief Get the central of the application, it is either 1 TabWidget or a Splitter.
     * We don't take into account the splitter separating the left toolbar and the central widget.
     * That left splitter is called kMainSplitterObjectName for that reason.
     *
     * Mt-safe
     **/
    QWidget* getCentralWidget() const;
    std::string popOpenFileDialog(bool sequenceDialog,
                                  const std::vector<std::string> & initialfilters,const std::string & initialDir,
                                  bool allowRelativePaths);
    std::string popSaveFileDialog(bool sequenceDialog,const std::vector<std::string> & initialfilters,const std::string & initialDir,
                                  bool allowRelativePaths);

    std::string openImageSequenceDialog();
    std::string saveImageSequenceDialog();
<<<<<<< HEAD

    void setUserScrubbingTimeline(bool b);
=======
    
    void setUserScrubbingSlider(bool b);
>>>>>>> eea3e37b

    bool isUserScrubbingSlider() const;

    /*Refresh all previews if the project's preview mode is auto*/
    void refreshAllPreviews();

    /*force a refresh on all previews no matter what*/
    void forceRefreshAllPreviews();

    void startDragPanel(QWidget* panel);

    QWidget* stopDragPanel();

    bool isDraggingPanel() const;

    void updateRecentFileActions();

    static QPixmap screenShot(QWidget* w);

    void loadProjectGui(boost::archive::xml_iarchive & obj) const;

    void saveProjectGui(boost::archive::xml_oarchive & archive);

    void setColorPickersColor(double r,double g, double b,double a);

    void registerNewColorPicker(boost::shared_ptr<Color_Knob> knob);

    void removeColorPicker(boost::shared_ptr<Color_Knob> knob);

    bool hasPickers() const;

    void initProjectGuiKnobs();

    void updateViewersViewsMenu(int viewsCount);

    void setViewersCurrentView(int view);

    const std::list<ViewerTab*> & getViewersList() const;
    std::list<ViewerTab*> getViewersList_mt_safe() const;

    void activateViewerTab(ViewerInstance* viewer);

    void deactivateViewerTab(ViewerInstance* viewer);

    ViewerTab* getViewerTabForInstance(ViewerInstance* node) const;
    const std::list<boost::shared_ptr<NodeGui> > & getVisibleNodes() const;
    std::list<boost::shared_ptr<NodeGui> > getVisibleNodes_mt_safe() const;

    void deselectAllNodes() const;

    void onProcessHandlerStarted(const QString & sequenceName,int firstFrame,int lastFrame,
                                 const boost::shared_ptr<ProcessHandler> & process);

    void onWriterRenderStarted(const QString & sequenceName,int firstFrame,int lastFrame,
                               Natron::OutputEffectInstance* writer);

    NodeGraph* getNodeGraph() const;
    CurveEditor* getCurveEditor() const;
    DopeSheetEditor *getDopeSheetEditor() const;
    ScriptEditor* getScriptEditor() const;

    QVBoxLayout* getPropertiesLayout() const;
    PropertiesBinWrapper* getPropertiesBin() const;
    const RegisteredTabs & getRegisteredTabs() const;

    void updateLastSequenceOpenedPath(const QString & path);

    void updateLastSequenceSavedPath(const QString & path);

    void updateLastSavedProjectPath(const QString& project);

    void updateLastOpenedProjectPath(const QString& project);

    void setUndoRedoStackLimit(int limit);

    void setGlewVersion(const QString & version);

    void setOpenGLVersion(const QString & version);

    QString getGlewVersion() const;

    QString getOpenGLVersion() const;

    QString getBoostVersion() const;

    QString getQtVersion() const;

    QString getCairoVersion() const;

    /**
     * @brief Make a new rotoscoping/painting interface for the given node.
     * This will create new widgets and enrich the interface of the viewer tab.
     **/
    void createNewRotoInterface(NodeGui* n);

    /**
     * @brief Set the RotoGui for the node n to be active on all viewers.
     **/
    void setRotoInterface(NodeGui* n);

    /**
     * @brief Called by Gui::deactivateRotoInterface and by NodeGraph::deleteNodepluginsly
     **/
    void removeRotoInterface(NodeGui* n,bool pluginsly);

    void onViewerRotoEvaluated(ViewerTab* viewer);

    /**
     * @brief Make a new tracker interface for the given node.
     * This will create new widgets and enrich the interface of the viewer tab.
     **/
    void createNewTrackerInterface(NodeGui* n);

    void removeTrackerInterface(NodeGui* n,bool pluginsly);

    void startProgress(KnobHolder* effect,const std::string & message, bool canCancel = true);

    void endProgress(KnobHolder* effect);

    bool progressUpdate(KnobHolder* effect,double t);

    /*Useful function that saves on disk the image in png format.
       The name of the image will be the hash key of the image.*/
    static void debugImage( const Natron::Image* image,const QString & filename = QString() );

    void addVisibleDockablePanel(DockablePanel* panel);
    void removeVisibleDockablePanel(DockablePanel* panel);

    const std::list<DockablePanel*>& getVisiblePanels() const;

    std::list<ToolButton*> getToolButtonsOrdered() const;

    void setToolButtonMenuOpened(QToolButton* button);
    QToolButton* getToolButtonMenuOpened() const;

    void connectViewersToViewerCache();

    void disconnectViewersFromViewerCache();

    ///Close the application instance, asking questions to the user
    bool closeInstance();

    void checkNumberOfNonFloatingPanes();

    void openProject(const std::string& filename);

    bool isGUIFrozen() const;

    /**
     * @brief If returns true then you must add shorcuts to the shortcut editor using the addShortcut function
     **/
    bool hasShortcutEditorAlreadyBeenBuilt() const;

    void addShortcut(BoundAction* action);

    const QString& getLastLoadProjectDirectory() const;

    const QString& getLastSaveProjectDirectory() const;

    const QString& getLastPluginDirectory() const;

    void updateLastPluginDirectory(const QString& str);


    /**
     * @brief Returns in nodes all the nodes that can draw an overlay in their order of appearance in the properties bin.
     **/
    void getNodesEntitledForOverlays(std::list<boost::shared_ptr<Natron::Node> >& nodes) const;

    bool isLeftToolBarDisplayedOnMouseHoverOnly() const;

    void setLeftToolBarDisplayedOnMouseHoverOnly(bool b);

    void refreshLeftToolBarVisibility(const QPoint& globalPos);

    void setLeftToolBarVisible(bool visible);

    void redrawAllViewers();

    void renderAllViewers();

    void toggleAutoHideGraphInputs();

    void centerAllNodeGraphsWithTimer();

    void setLastEnteredTabWidget(TabWidget* tab);

    TabWidget* getLastEnteredTabWidget() const;

    void appendToScriptEditor(const std::string& str);

    void printAutoDeclaredVariable(const std::string& str);

    void exportGroupAsPythonScript(NodeCollection* collection);

    void addMenuEntry(const QString& menuGrouping,const std::string& pythonFunction, Qt::Key key,const Qt::KeyboardModifiers& modifiers);

    void setTripleSyncEnabled(bool enabled);
    bool isTripleSyncEnabled() const;

    void centerOpenedViewersOn(SequenceTime left, SequenceTime right);

Q_SIGNALS:


    void doDialog(int type,const QString & title,const QString & content,bool useHtml,Natron::StandardButtons buttons,int defaultB);

    void doDialogWithStopAskingCheckbox(int type,const QString & title,const QString & content,bool useHtml,Natron::StandardButtons buttons,int defaultB);

    ///emitted when a viewer changes its name or is deleted/added
    void viewersChanged();

public Q_SLOTS:

    void reloadStylesheet();

    ///Close the project instance, asking questions to the user and leaving the main window intact
    void closeProject();
    void toggleFullScreen();
    void closeEvent(QCloseEvent* e);
    void newProject();
    void openProject();
    bool saveProject();
    bool saveProjectAs();
    void exportProjectAsGroup();
    void saveAndIncrVersion();

    void autoSave();

    void createNewViewer();

    void connectInput1();
    void connectInput2();
    void connectInput3();
    void connectInput4();
    void connectInput5();
    void connectInput6();
    void connectInput7();
    void connectInput8();
    void connectInput9();
    void connectInput10();

    void showView0();
    void showView1();
    void showView2();
    void showView3();
    void showView4();
    void showView5();
    void showView6();
    void showView7();
    void showView8();
    void showView9();

    void onDoDialog(int type,const QString & title,const QString & content,bool useHtml,Natron::StandardButtons buttons,int defaultB);

    void onDoDialogWithStopAskingCheckbox(int type,const QString & title,const QString & content,bool useHtml,Natron::StandardButtons buttons,int defaultB);
    /*Returns a code from the save dialog:
     * -1  = unrecognized code
     * 0 = Save
     * 1 = Discard
     * 2 = Cancel or Escape
     **/
    int saveWarning();

    void setVisibleProjectSettingsPanel();

    void putSettingsPanelFirst(DockablePanel* panel);

    void buildTabFocusOrderPropertiesBin();

    void addToolButttonsToToolBar();

    void onCurrentUndoStackChanged(QUndoStack* stack);

    void showSettings();

    void showAbout();

    void showShortcutEditor();

    void showOfxLog();

    void openRecentFile();

    void onProjectNameChanged(const QString & name);

    void onNodeNameChanged(const QString & name);

    void onViewerImageChanged(int texIndex,bool hasImageBackend);

    boost::shared_ptr<Natron::Node> createReader();
    boost::shared_ptr<Natron::Node> createWriter();

    void renderAllWriters();

    void renderSelectedNode();

    void onRotoSelectedToolChanged(int tool);

    void onMaxVisibleDockablePanelChanged(int maxPanels);

    void clearAllVisiblePanels();

    void minimizeMaximizeAllPanels(bool clicked);

    void onMaxPanelsSpinBoxValueChanged(double val);

    void exportLayout();

    void importLayout();

    void restoreDefaultLayout();

    void onFreezeUIButtonClicked(bool clicked);

    void onPropertiesScrolled();

    void onNextTabTriggered();

    void onCloseTabTriggered();

    void onUserCommandTriggered();
    
    void onRenderProgressDialogFinished();
    
private:

    /**
     * @brief Close project right away, without any user interaction.
     * @param quitApp If true, the application will exit, otherwise the main window will stay active.
     **/
    void abortProject(bool quitApp);

    void openProjectInternal(const std::string & absoluteFileName);

    void setupUi();

    void wipeLayout();

    void createDefaultLayoutInternal(bool wipePrevious);

    void createMenuActions();

    virtual void moveEvent(QMoveEvent* e) OVERRIDE FINAL;
    //virtual bool event(QEvent* e) OVERRIDE FINAL;
    virtual void resizeEvent(QResizeEvent* e) OVERRIDE FINAL;
    virtual void keyPressEvent(QKeyEvent* e) OVERRIDE FINAL;

    boost::scoped_ptr<GuiPrivate> _imp;
};


/*This class represents a floating pane that embeds a widget*/
class FloatingWidget
    : public QWidget, public SerializableWindow
{
    Q_OBJECT

public:

    explicit FloatingWidget(Gui* gui,
                            QWidget* parent = 0);

    virtual ~FloatingWidget();

    /*Set the embedded widget. Only 1 widget can be embedded
       by FloatingWidget. Once set, this function does nothing
       for subsequent calls..*/
    void setWidget(QWidget* w);

    void removeEmbeddedWidget();

    QWidget* getEmbeddedWidget() const
    {
        return _embeddedWidget;
    }

Q_SIGNALS:

    void closed();

private:

    virtual void moveEvent(QMoveEvent* e) OVERRIDE FINAL;
    virtual void resizeEvent(QResizeEvent* e) OVERRIDE FINAL;
    virtual void closeEvent(QCloseEvent* e) OVERRIDE;
    QWidget* _embeddedWidget;
    QScrollArea* _scrollArea;
    QVBoxLayout* _layout;
    Gui* _gui;
};

#endif // NATRON_GUI_GUI_H_<|MERGE_RESOLUTION|>--- conflicted
+++ resolved
@@ -321,13 +321,8 @@
 
     std::string openImageSequenceDialog();
     std::string saveImageSequenceDialog();
-<<<<<<< HEAD
-
-    void setUserScrubbingTimeline(bool b);
-=======
     
     void setUserScrubbingSlider(bool b);
->>>>>>> eea3e37b
 
     bool isUserScrubbingSlider() const;
 
