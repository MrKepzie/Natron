--- conflicted
+++ resolved
@@ -659,13 +659,8 @@
     if (!directory.isEmpty() && newDirectory.isEmpty())
         return;
     _requestedDir = newDirectory;
-<<<<<<< HEAD
     _model->setRootPath(newDirectory); // < calls filterAcceptsRow
-    _createDirButton->setEnabled(_dialogMode == SAVE_DIALOG);
-=======
-    QModelIndex root = _model->setRootPath(newDirectory); // < calls filterAcceptsRow
     _createDirButton->setEnabled(_dialogMode != OPEN_DIALOG);
->>>>>>> 45e69236
     if(newDirectory.at(newDirectory.size()-1) != QChar('/')){
         newDirectory.append("/");
     }
