//  Natron
/* This Source Code Form is subject to the terms of the Mozilla Public
 * License, v. 2.0. If a copy of the MPL was not distributed with this
 * file, You can obtain one at http://mozilla.org/MPL/2.0/. */
/*
 * Created by Alexandre GAUTHIER-FOICHAT on 6/1/2012.
 * contact: immarespond at gmail dot com
 *
 */


#include "SequenceFileDialog.h"
#if defined(Q_OS_UNIX)
#include <pwd.h>
#include <unistd.h> // for pathconf() on OS X
#elif defined(Q_OS_WIN)
#  include <QtCore/qt_windows.h>
#endif
#include <cassert>
#include <locale>
#include <algorithm>
#include <QHBoxLayout>
#include <QVBoxLayout>
#include <QMessageBox>
#include <QtGui/QPainter>
#include <QListView>
#include <QHeaderView>
#include <QCheckBox>
#include <QLabel>
#include <QFileIconProvider>
#include <QFileSystemModel>
#include <QInputDialog>
#include <QSplitter>
#include <QtGui/QIcon>
#include <QDialog>
#include <QScrollBar>
#include <QFileDialog>
#include <QStyleFactory>
#include <QFileIconProvider>
CLANG_DIAG_OFF(unused-private-field)
// /opt/local/include/QtGui/qmime.h:119:10: warning: private field 'type' is not used [-Wunused-private-field]
#include <QtGui/QKeyEvent>
CLANG_DIAG_ON(unused-private-field)
#include <QtGui/QColor>
#if QT_VERSION < 0x050000
#include <QtGui/QAction>
#include <QtGui/QApplication>
#include <QtGui/QStylePainter>
#include <QtGui/QStyleOptionViewItem>
#include <QtGui/QDesktopServices>
#else
#include <QtWidgets/QAction>
#include <QtWidgets/QApplication>
#include <QtWidgets/QStylePainter>
#include <QtWidgets/QStyleOptionViewItem>
#include <QStandardPaths>
#endif
#include <QMenu>

#include <QtCore/QEvent>
#include <QtCore/QMimeData>
#include <QtConcurrentRun>

#include <QtCore/QSettings>

#include "Global/QtCompat.h"
#include "Gui/Button.h"
#include "Gui/LineEdit.h"
#include "Gui/ComboBox.h"
#include "Gui/GuiApplicationManager.h"
#include "Global/MemoryInfo.h"
#include "Gui/Gui.h"
#include "Gui/NodeGui.h"
#include "Gui/GuiAppInstance.h"
#include "Gui/ViewerTab.h"
#include "Gui/ViewerGL.h"
#include "Gui/TabWidget.h"
#include <SequenceParsing.h>

#include "Engine/Node.h"
#include "Engine/Settings.h"
#include "Engine/KnobFile.h"
#include "Engine/Project.h"
#include "Engine/ViewerInstance.h"

#define FILE_DIALOG_DISABLE_ICONS

using std::make_pair;
using namespace Natron;

#if 0
static inline bool
nocase_equal_char (char c1,
                   char c2)
{
    return toupper(c1) == toupper(c2);
}

static inline bool
nocase_equal_string (const std::string &s1,
                     const std::string &s2)
{
    return s1.size() == s2.size() &&        // ensure same sizes
           std::equal (s1.begin(),s1.end(), // first source string
                       s2.begin(),        // second source string
                       nocase_equal_char);
}
#endif

static inline bool
isCaseSensitiveFileSystem(const QString &path)
{
    Q_UNUSED(path)
#if defined(Q_OS_WIN)
    // Return case insensitive unconditionally, even if someone has a case sensitive

    // file system mounted, wrongly capitalized drive letters will cause mismatches.
    return false;
#elif defined(Q_OS_OSX)

    return pathconf(QFile::encodeName(path).constData(), _PC_CASE_SENSITIVE);
#else

    return true;
#endif
}

#if 0

#ifdef FILE_DIALOG_DISABLE_ICONS
class EmptyIconProvider
    : public QFileIconProvider
{
public:

    EmptyIconProvider()
        : QFileIconProvider()
    {
    }

    virtual QIcon   icon(IconType /*type*/) const
    {
        return QIcon();
    }

    virtual QIcon   icon(const QFileInfo & /*info*/) const
    {
        return QIcon();
    }

    virtual QString type(const QFileInfo & /*info*/) const
    {
        return QString();
    }
};

#endif

#endif // 0




///////////////////////// SequenceFileDialog

SequenceFileDialog::SequenceFileDialog( QWidget* parent, // necessary to transmit the stylesheet to the dialog
                                       const std::vector<std::string> & filters, // the user accepted file types
                                       bool isSequenceDialog, // true if this dialog can display sequences
                                       FileDialogModeEnum mode, // if it is an open or save dialog
                                       const std::string & currentDirectory,// the directory to show first
                                       Gui* gui,
                                       bool allowRelativePaths)
    : QDialog(parent)
      , _filters()
      , _view(0)
      , _itemDelegate( new SequenceItemDelegate(this) )
      , _model()
      , _favoriteViewModel( new QFileSystemModel() )
      , _lookinViewModel( new QFileSystemModel() )
      , _mainLayout(0)
      , _requestedDir()
      , _lookInLabel(0)
      , _lookInCombobox(0)
      , _previousButton(0)
      , _nextButton(0)
      , _upButton(0)
      , _createDirButton(0)
      , _openButton(0)
      , _cancelButton(0)
      , _addFavoriteButton(0)
      , _removeFavoriteButton(0)
      , _selectionLineEdit(0)
      , _relativeLabel(0)
      , _relativeChoice(0)
      , _sequenceButton(0)
      , _filterLabel(0)
      , _filterLineEdit(0)
      , _filterDropDown(0)
      , _fileExtensionCombo(0)
      , _buttonsLayout(0)
      , _centerLayout(0)
      , _favoriteLayout(0)
      , _favoriteButtonsLayout(0)
      , _selectionLayout(0)
      , _filterLineLayout(0)
      , _filterLayout(0)
      , _buttonsWidget(0)
      , _favoriteWidget(0)
      , _favoriteButtonsWidget(0)
      , _selectionWidget(0)
      , _filterLineWidget(0)
      , _filterWidget(0)
      , _favoriteView(0)
      , _centerSplitter(0)
      , _history()
      , _currentHistoryLocation(-1)
      , _showHiddenAction(0)
      , _newFolderAction(0)
      , _dialogMode(mode)
      , _centerArea(0)
      , _centerAreaLayout(0)
      , _togglePreviewButton(0)
      , _preview()
      , _wasAutosetProjectFormatEnabled(false)
      , _gui(gui)
      , _relativePathsAllowed(allowRelativePaths)
{
    
    for (U32 i = 0; i < filters.size(); ++i) {
        _filters.push_back(filters[i].c_str());
    }
    
    setWindowFlags(Qt::Window);
    _mainLayout = new QVBoxLayout(this);
    setLayout(_mainLayout);
    /*Creating view and setting directory*/
    _view =  new SequenceDialogView(this);

    _model.reset(new FileSystemModel(this));
    
    _view->setSortingEnabled( isCaseSensitiveFileSystem( rootPath() ) );
#ifdef FILE_DIALOG_DISABLE_ICONS
    //EmptyIconProvider* iconProvider = new EmptyIconProvider;
    //_model->setIconProvider(iconProvider);
#endif

    _model->setSequenceModeEnabled(isSequenceDialog ? true : false);
    
    _view->setModel( _model.get() );
    _view->setItemDelegate( _itemDelegate.get() );

    QObject::connect( _model.get(),SIGNAL( directoryLoaded(QString) ),this,SLOT( updateView(QString) ) );
    QObject::connect( _view, SIGNAL( doubleClicked(QModelIndex) ), this, SLOT( doubleClickOpen(QModelIndex) ) );

    /*creating GUI*/
    _buttonsWidget = new QWidget(this);
    _buttonsLayout = new QHBoxLayout(_buttonsWidget);
    _buttonsWidget->setLayout(_buttonsLayout);
    if (mode == eFileDialogModeOpen) {
        _lookInLabel = new QLabel(tr("Look in:"),_buttonsWidget);
    } else {
        _lookInLabel = new QLabel(tr("Save in:"),_buttonsWidget);
    }
    _buttonsLayout->addWidget(_lookInLabel);

    _lookInCombobox = new FileDialogComboBox(this,_buttonsWidget);
    _buttonsLayout->addWidget(_lookInCombobox);
    QObject::connect( _lookInCombobox, SIGNAL( activated(QString) ), this, SLOT( goToDirectory(QString) ) );
    _lookInCombobox->setInsertPolicy(QComboBox::NoInsert);
    _lookInCombobox->setDuplicatesEnabled(false);

   // _lookInCombobox->setSizePolicy(QSizePolicy::Maximum,QSizePolicy::Fixed);

    _buttonsLayout->addStretch();


    _previousButton = new Button(style()->standardIcon(QStyle::SP_ArrowBack),"",_buttonsWidget);
    _buttonsLayout->addWidget(_previousButton);
    QObject::connect( _previousButton, SIGNAL( clicked() ), this, SLOT( previousFolder() ) );

    _nextButton = new Button(style()->standardIcon(QStyle::SP_ArrowForward),"",_buttonsWidget);
    _buttonsLayout->addWidget(_nextButton);
    QObject::connect( _nextButton, SIGNAL( clicked() ), this, SLOT( nextFolder() ) );

    _upButton = new Button(style()->standardIcon(QStyle::SP_ArrowUp),"",_buttonsWidget);
    _buttonsLayout->addWidget(_upButton);
    QObject::connect( _upButton, SIGNAL( clicked() ), this, SLOT( parentFolder() ) );

    _createDirButton = new Button(style()->standardIcon(QStyle::SP_FileDialogNewFolder),"",_buttonsWidget);
    _buttonsLayout->addWidget(_createDirButton);
    QObject::connect( _createDirButton, SIGNAL( clicked() ), this, SLOT( createDir() ) );

    _mainLayout->addWidget(_buttonsWidget);

    /*creating center*/
    _centerArea = new QWidget(this);
    _centerAreaLayout = new QHBoxLayout(_centerArea);
    _centerAreaLayout->setContentsMargins(0, 0, 0, 0);
    
    _centerSplitter = new QSplitter(_centerArea);
    _centerSplitter->setSizePolicy(QSizePolicy::Expanding,QSizePolicy::Expanding);

    _favoriteWidget = new QWidget(this);
    _favoriteLayout = new QVBoxLayout(_favoriteWidget);
    _favoriteWidget->setLayout(_favoriteLayout);
    _favoriteView = new FavoriteView(_gui,this);
    QObject::connect( _favoriteView,SIGNAL( urlRequested(QUrl) ),this,SLOT( seekUrl(QUrl) ) );
    _favoriteLayout->setSpacing(0);
    _favoriteLayout->setContentsMargins(0, 0, 0, 0);
    _favoriteLayout->addWidget(_favoriteView);

    _favoriteButtonsWidget = new QWidget(_favoriteView);
    _favoriteButtonsLayout = new QHBoxLayout(_favoriteButtonsWidget);
    // _favoriteButtonsLayout->setSpacing(0);
    _favoriteButtonsLayout->setContentsMargins(0,0,0,0);
    _favoriteButtonsWidget->setLayout(_favoriteButtonsLayout);

    _addFavoriteButton = new Button("+",this);
    _addFavoriteButton->setMaximumSize(20,20);
    _favoriteButtonsLayout->addWidget(_addFavoriteButton);
    QObject::connect( _addFavoriteButton, SIGNAL( clicked() ), this, SLOT( addFavorite() ) );

    _removeFavoriteButton = new Button("-",this);
    _removeFavoriteButton->setMaximumSize(20,20);
    _favoriteButtonsLayout->addWidget(_removeFavoriteButton);
    QObject::connect( _removeFavoriteButton, SIGNAL( clicked() ), _favoriteView, SLOT( removeEntry() ) );

    _favoriteButtonsLayout->addStretch();

    _favoriteLayout->addWidget(_favoriteButtonsWidget);


    _centerSplitter->addWidget(_favoriteWidget);
    _centerSplitter->addWidget(_view);
    
    _centerAreaLayout->addWidget(_centerSplitter);
    
    if (mode == eFileDialogModeOpen && isSequenceDialog) {
        QPixmap pixPreviewButtonEnabled,pixPreviewButtonDisabled;
        appPTR->getIcon(Natron::NATRON_PIXMAP_PLAYER_PLAY_ENABLED, &pixPreviewButtonEnabled);
        appPTR->getIcon(Natron::NATRON_PIXMAP_PLAYER_PLAY_DISABLED, &pixPreviewButtonDisabled);
        QIcon icPreview;
        icPreview.addPixmap(pixPreviewButtonEnabled,QIcon::Normal,QIcon::On);
        icPreview.addPixmap(pixPreviewButtonDisabled,QIcon::Normal,QIcon::Off);
        _togglePreviewButton = new Button(icPreview,"",_centerArea);
        QObject::connect(_togglePreviewButton, SIGNAL(clicked(bool)), this, SLOT(onTogglePreviewButtonClicked(bool) ) );
        _togglePreviewButton->setSizePolicy(QSizePolicy::Preferred,QSizePolicy::Expanding);
        _togglePreviewButton->setCheckable(true);
        _togglePreviewButton->setChecked(false);
        _centerAreaLayout->addWidget(_togglePreviewButton);
        assert(gui);
        _preview = gui->getApp()->getPreviewProvider();
        _wasAutosetProjectFormatEnabled = gui->getApp()->getProject()->isAutoSetProjectFormatEnabled();
    }
    
    _mainLayout->addWidget(_centerArea);
    
    /*creating selection widget*/
    _selectionWidget = new QWidget(this);
    _selectionLayout = new QHBoxLayout(_selectionWidget);
    _selectionLayout->setContentsMargins(0, 0, 0, 0);
    _selectionWidget->setLayout(_selectionLayout);

    _relativeLabel = new QLabel(tr("Relative to:"),_selectionWidget);
    _selectionLayout->addWidget(_relativeLabel);
    
    _relativeChoice = new ComboBox(_selectionWidget);
    QObject::connect(_relativeChoice,SIGNAL(currentIndexChanged(int)),this,SLOT(onRelativeChoiceChanged(int)));
    _relativeChoice->setToolTip(tr("This controls how the file-path (absolute/relative) that you choose will be fetched once you have ""chosen a file. The path will be made relative to the selected project path only when OK will be pressed."));
    _selectionLayout->addWidget(_relativeChoice);
    _relativeChoice->addItem( tr("Absolute") );
    std::map<std::string,std::string> projectPaths;
    gui->getApp()->getProject()->getEnvironmentVariables(projectPaths);
    for (std::map<std::string,std::string>::iterator it = projectPaths.begin(); it != projectPaths.end(); ++it) {
        QString varName;
        varName.append('[');
        varName.append(it->first.c_str());
        varName.append(']');
        _relativeChoice->addItem(varName);
    }
    if (!allowRelativePaths) {
        _relativeLabel->hide();
        _relativeChoice->hide();
    }
    
    _sequenceButton = new ComboBox(_selectionWidget);
    _sequenceButton->addItem( tr("Sequence:") );
    _sequenceButton->addItem( tr("File:") );
   
    
    if (isSequenceDialog) {
        _sequenceButton->setCurrentIndex(0);
    } else {
        _sequenceButton->setCurrentIndex(1);
    }
    QObject::connect( _sequenceButton,SIGNAL( currentIndexChanged(int) ),this,SLOT( sequenceComboBoxSlot(int) ) );
    _selectionLayout->addWidget(_sequenceButton);

    if ( !isSequenceDialog || (_dialogMode == eFileDialogModeDir) ) {
        _sequenceButton->setVisible(false);
    }
    _selectionLineEdit = new LineEdit(_selectionWidget);
    _selectionLayout->addWidget(_selectionLineEdit);

    if ( (mode == SequenceFileDialog::eFileDialogModeOpen) || (mode == SequenceFileDialog::eFileDialogModeDir) ) {
        _openButton = new Button(tr("Open"),_selectionWidget);
    } else {
        _openButton = new Button(tr("Save"),_selectionWidget);
    }
    _selectionLayout->addWidget(_openButton);

    if (_dialogMode != eFileDialogModeDir) {
        QObject::connect( _openButton, SIGNAL( clicked() ), this, SLOT( openSelectedFiles() ) );
    } else {
        QObject::connect( _openButton,SIGNAL( clicked() ),this,SLOT( selectDirectory() ) );
    }
    _mainLayout->addWidget(_selectionWidget);

    /*creating filter zone*/
    _filterLineWidget = new QWidget(this);
    _filterLineLayout = new QHBoxLayout(_filterLineWidget);
    _filterLineLayout->setContentsMargins(0, 0, 0, 0);
    _filterLineWidget->setLayout(_filterLineLayout);

    if (_dialogMode == eFileDialogModeOpen) {
        _filterLabel = new QLabel(tr("Filter:"),_filterLineWidget);
        _filterLineLayout->addWidget(_filterLabel);
    } else if (_dialogMode == eFileDialogModeSave) {
        _filterLabel = new QLabel(tr("File type:"),_filterLineWidget);
        _filterLineLayout->addWidget(_filterLabel);
    }

    _filterWidget = new QWidget(_filterLineWidget);
    _filterLayout = new QHBoxLayout(_filterWidget);
    _filterWidget->setLayout(_filterLayout);
    _filterLayout->setContentsMargins(0,0,0,0);
    _filterLayout->setSpacing(0);

    QString filter = FileSystemModel::generateRegexpFilterFromFileExtensions(_filters);

    if (_dialogMode == eFileDialogModeSave) {
        _fileExtensionCombo = new ComboBox(_filterWidget);
        for (int i = 0; i < _filters.size(); ++i) {
            _fileExtensionCombo->addItem( _filters[i] );
        }
        _filterLineLayout->addWidget(_fileExtensionCombo);
        QObject::connect( _fileExtensionCombo, SIGNAL( currentIndexChanged(int) ), this, SLOT( onFileExtensionComboChanged(int) ) );
        if (isSequenceDialog) {
            _fileExtensionCombo->setCurrentIndex( _fileExtensionCombo->itemIndex("jpg") );
        }
    }

    if (_dialogMode != eFileDialogModeDir) {
        _filterLineEdit = new LineEdit(_filterWidget);
        _filterLayout->addWidget(_filterLineEdit);
        _filterLineEdit->setText(filter);
        QSize buttonSize( 15,_filterLineEdit->sizeHint().height() );
        QPixmap pixDropDown;
        appPTR->getIcon(NATRON_PIXMAP_COMBOBOX, &pixDropDown);
        _filterDropDown = new Button(QIcon(pixDropDown),"",_filterWidget);
        _filterDropDown->setFixedSize(buttonSize);
        _filterLayout->addWidget(_filterDropDown);
        QObject::connect( _filterDropDown,SIGNAL( clicked() ),this,SLOT( showFilterMenu() ) );
        QObject::connect( _filterLineEdit,SIGNAL( textEdited(QString) ),this,SLOT( applyFilter(QString) ) );
    } else {
        _filterLineLayout->addStretch();
    }
    
    _model->setRegexpFilters(filter);


    _filterLineLayout->addWidget(_filterWidget);
    _cancelButton = new Button(tr("Cancel"),_filterLineWidget);
    _filterLineLayout->addWidget(_cancelButton);
    QObject::connect( _cancelButton, SIGNAL( clicked() ), this, SLOT( cancelSlot() ) );

    _mainLayout->addWidget(_filterLineWidget);

    resize(900, 400);

    std::vector<QUrl> initialBookmarks;
    initialBookmarks.push_back( QUrl::fromLocalFile( QDir::homePath() ) );
#ifndef __NATRON_WIN32__
    initialBookmarks.push_back( QUrl::fromLocalFile( QLatin1String("/") ) );
#else

    initialBookmarks.push_back( QUrl::fromLocalFile( QLatin1String("C:/") ) );

#endif
    
    _favoriteView->setModelAndUrls(_favoriteViewModel.get(), initialBookmarks);


    QItemSelectionModel *selectionModel = _view->selectionModel();
    QObject::connect( selectionModel, SIGNAL( selectionChanged(QItemSelection,QItemSelection) ),this, SLOT( onSelectionChanged() ) );
    QObject::connect( _selectionLineEdit, SIGNAL( textChanged(QString) ),this, SLOT( autoCompleteFileName(QString) ) );
    if (_dialogMode == eFileDialogModeSave) {
        QObject::connect( _selectionLineEdit,SIGNAL( textEdited(QString) ),this,SLOT( onSelectionLineEditing(QString) ) );
    }
    QObject::connect( _view, SIGNAL( customContextMenuRequested(QPoint) ),
                      this, SLOT( showContextMenu(QPoint) ) );
    QObject::connect( _model.get(), SIGNAL( rootPathChanged(QString) ),
                      this, SLOT( pathChanged(QString) ) );
    QObject::connect( _view->header(), SIGNAL(sortIndicatorChanged(int, Qt::SortOrder)), this,
                     SLOT(onHeaderViewSortIndicatorChanged(int, Qt::SortOrder)));
    
    createMenuActions();

    if (_dialogMode == eFileDialogModeOpen) {
        if (isSequenceDialog) {
            setWindowTitle( tr("Open Sequence") );
        } else {
            setWindowTitle( tr("Open File") );
        }
    } else if (_dialogMode == eFileDialogModeSave) {
        if (isSequenceDialog) {
            setWindowTitle( tr("Save Sequence") );
        } else {
            setWindowTitle( tr("Save File") );
        }
    } else {
        setWindowTitle( tr("Select directory") );
    }

    QSettings settings(NATRON_ORGANIZATION_NAME,NATRON_APPLICATION_NAME);
    restoreState( settings.value( QLatin1String("FileDialog") ).toByteArray() );

    if ( !currentDirectory.empty() ) {
        setDirectory( currentDirectory.c_str() );
    }


    if (!isSequenceDialog) {
        enableSequenceMode(false);
    }
}

SequenceFileDialog::~SequenceFileDialog()
{
    QSettings settings(NATRON_ORGANIZATION_NAME,NATRON_APPLICATION_NAME);

    settings.setValue( QLatin1String("FileDialog"), saveState() );
}

void
SequenceFileDialog::onFileExtensionComboChanged(int index)
{
    setFileExtensionOnLineEdit( _fileExtensionCombo->itemText(index) );
}

QByteArray
SequenceFileDialog::saveState() const
{
    QByteArray data;
    QDataStream stream(&data, QIODevice::WriteOnly);

    QList<QUrl> urls;
    std::vector<QUrl> stdUrls = _favoriteView->urls();
    for (unsigned int i = 0; i < stdUrls.size(); ++i) {
        urls.push_back(stdUrls[i]);
    }
    stream << _centerSplitter->saveState();
    stream << urls;
    stream << history();
    stream << currentDirectory().path();
    stream << _view->header()->saveState();
    stream << _relativeChoice->itemText(_relativeChoice->activeIndex());
    return data;
}



bool
SequenceFileDialog::restoreState(const QByteArray & state)
{
    QByteArray sd = state;
    QDataStream stream(&sd, QIODevice::ReadOnly);

    if ( stream.atEnd() ) {
        return false;
    }
    QByteArray splitterState;
    QByteArray headerData;
    QList<QUrl> bookmarks;
    QStringList history;
    QString currentDirectory;
    QString relativeChoice;
    stream >> splitterState
    >> bookmarks
    >> history
    >> currentDirectory
    >> headerData
    >> relativeChoice;
    if ( !_centerSplitter->restoreState(splitterState) ) {
        return false;
    }
    QList<int> list = _centerSplitter->sizes();
    if ( (list.count() >= 2) && (list.at(0) == 0) && (list.at(1) == 0) ) {
        for (int i = 0; i < list.count(); ++i) {
            list[i] = _centerSplitter->widget(i)->sizeHint().width();
        }
        _centerSplitter->setSizes(list);
    }
    
    
    for (int i = 0; i < _relativeChoice->count(); ++i) {
        if (_relativeChoice->itemText(i) == relativeChoice) {
            _relativeChoice->setCurrentIndex(i);
            break;
        }
    }
    
    std::map<std::string,std::string> envVar;
    _gui->getApp()->getProject()->getEnvironmentVariables(envVar);
    
    std::vector<QUrl> stdBookMarks;
    
    
    QStringList expandedVars;
    for (std::map<std::string,std::string>::iterator it = envVar.begin(); it!=envVar.end(); ++it) {
        QString var(it->second.c_str());
        if (it->first != NATRON_OCIO_ENV_VAR_NAME && !var.isEmpty()) {
            ///The variable may be nested
            Natron::Project::expandVariable(envVar, it->second);
            expandedVars.push_back(var);
            QUrl url = QUrl::fromLocalFile(var);
            
            QDir dir(var);
            if (dir.exists()) {
                stdBookMarks.push_back(url);
            }
        }
    }
    
    for (int i = 0; i < bookmarks.count(); ++i) {
        QString urlPath = bookmarks[i].path();
        
		// On windows url.path() will return something starting with a /
#ifdef __NATRON_WIN32__
		if (urlPath.startsWith("/")) {
			urlPath.remove(0,1);
		}
#endif
        if (!urlPath.isEmpty()) {
            if (urlPath.size() > 1 && (urlPath.endsWith('/') || urlPath.endsWith('\\'))) {
                urlPath = urlPath.remove(urlPath.size() - 1, 1);
            }
            bool alreadyFound = false;
            
            for (U32 j = 0;j < stdBookMarks.size();++j) {
                QString otherUrl = stdBookMarks[j].path();
                // On windows url.path() will return something starting with a /
#ifdef __NATRON_WIN32__
                if (otherUrl.startsWith("/")) {
                    otherUrl.remove(0,1);
                }
#endif
                
                if (otherUrl.size() > 1 && (otherUrl.endsWith('/') || otherUrl.endsWith('\\'))) {
                    otherUrl = otherUrl.remove(otherUrl.size() - 1, 1);
                }
                if (otherUrl == urlPath) {
                    alreadyFound = true;
                    break;
                }
            }
            
            QDir dir(urlPath);
            if (!alreadyFound && dir.exists()) {
                stdBookMarks.push_back( bookmarks[i] );
            }
        }
    }
    

    if (!stdBookMarks.empty()) {
        _favoriteView->addUrls(stdBookMarks,_favoriteView->getNUrls());
    }
    while (history.count() > 5) {
        history.pop_front();
    }
    setHistory(history);
    setDirectory(currentDirectory);
    QHeaderView *headerView = _view->header();
    if ( !headerView->restoreState(headerData) ) {
        return false;
    }
    QList<QAction*> actions = headerView->actions();
    QAbstractItemModel *abstractModel = _model.get();
    int total = qMin(abstractModel->columnCount( QModelIndex() ), actions.count() + 1);
    for (int i = 1; i < total; ++i) {
        actions.at(i - 1)->setChecked( !headerView->isSectionHidden(i) );
    }

    return true;
} // restoreState

void
SequenceFileDialog::setFileExtensionOnLineEdit(const QString & ext)
{
    assert(_dialogMode == eFileDialogModeSave);

    QString str  = _selectionLineEdit->text();
    if ( str.isEmpty() ) {
        return;
    }

    if ( isDirectory(str) ) {
        QString text = _selectionLineEdit->text() + tr("Untitled");
        if ( sequenceModeEnabled() ) {
            text.append('#');
        }
        _selectionLineEdit->setText(text + "." + ext);

        return;
    } else {
        int pos = str.lastIndexOf( QChar('.') );
        if (pos != -1) {
            if ( str.at(pos - 1) == QChar('#') ) {
                --pos;
            }
            str = str.left(pos);
        }
        if ( sequenceModeEnabled() ) {
            //find out if there's already a # character
            std::string unpathed = str.toStdString();
            SequenceParsing::removePath(unpathed);
            pos = unpathed.find_first_of('#');
            if ( (size_t)pos == std::string::npos ) {
                str.append("#");
            }
        }
        str.append(".");
        str.append(ext);
        _selectionLineEdit->setText(str);
    }
}

void
SequenceFileDialog::sequenceComboBoxSlot(int index)
{
    if (index == 1) {
        enableSequenceMode(false);
    } else {
        enableSequenceMode(true);
    }
}

void
SequenceFileDialog::showContextMenu(const QPoint & position)
{
    QMenu menu(_view);

    menu.addAction(_showHiddenAction);
    if ( _createDirButton->isVisible() ) {
        _newFolderAction->setEnabled( _createDirButton->isEnabled() );
        menu.addAction(_newFolderAction);
    }
    menu.exec( _view->viewport()->mapToGlobal(position) );
}

void
SequenceFileDialog::createMenuActions()
{
    QAction *goHomeAction =  new QAction(this);

    goHomeAction->setShortcut(Qt::CTRL + Qt::Key_H + Qt::SHIFT);
    QObject::connect( goHomeAction, SIGNAL( triggered() ), this, SLOT( goHome() ) );
    addAction(goHomeAction);


    QAction *goToParent =  new QAction(this);
    goToParent->setShortcut(Qt::CTRL + Qt::UpArrow);
    QObject::connect( goToParent, SIGNAL( triggered() ), this, SLOT( parentFolder() ) );
    addAction(goToParent);

    _showHiddenAction = new QAction(this);
    _showHiddenAction->setCheckable(true);
    _showHiddenAction->setText( tr("Show hidden fildes") );
    QObject::connect( _showHiddenAction, SIGNAL( triggered() ), this, SLOT( showHidden() ) );

    _newFolderAction = new QAction(this);
    _newFolderAction->setText( tr("New folder") );
    QObject::connect( _newFolderAction, SIGNAL( triggered() ), this, SLOT( createDir() ) );
}

void
SequenceFileDialog::enableSequenceMode(bool b)
{
    _model->setSequenceModeEnabled(b);
}

bool
SequenceFileDialog::getRelativeChoiceProjectPath(std::string& varName,std::string& varValue) const
{
    int choice = _relativeChoice->activeIndex();
    if (choice == 0) {
        return false; //< absolute
    } else {
        --choice; //we skip the absolute choice
        std::map<std::string,std::string> projectPaths;
        _gui->getApp()->getProject()->getEnvironmentVariables(projectPaths);
        std::map<std::string,std::string>::iterator it = projectPaths.begin();
        assert(choice < (int)projectPaths.size());
        std::advance(it, choice);
        varName = it->first;
        varValue = it->second;
        return true;
    }
}

Qt::SortOrder
SequenceFileDialog::sortIndicatorOrder() const
{
    return _view->header()->sortIndicatorOrder();
}

int
SequenceFileDialog::sortIndicatorSection() const
{
    return _view->header()->sortIndicatorSection();
}

void
SequenceFileDialog::onHeaderViewSortIndicatorChanged(int logicalIndex,Qt::SortOrder order)
{
    onSortIndicatorChanged(logicalIndex,order);
}

void
SequenceFileDialog::onSortIndicatorChanged(int logicalIndex,Qt::SortOrder order)
{
    _model->onSortIndicatorChanged(logicalIndex, order);
}

void
SequenceFileDialog::onRelativeChoiceChanged(int /*index*/)
{
    ///Update the line edit text
    std::string text = _selectionLineEdit->text().toStdString();
    std::map<std::string,std::string> env;
    _gui->getApp()->getProject()->getEnvironmentVariables(env);
    Project::expandVariable(env, text);
    
    proxyAndSetLineEditText(text.c_str());
}

void
SequenceFileDialog::onSelectionChanged()
{
    QStringList allFiles;
    QModelIndexList indexes = _view->selectionModel()->selectedRows();

    assert(indexes.size() <= 1);
    ///if a parsed sequence exists with the
    if ( indexes.empty() ) {
        return;
    }
    
    QModelIndex mappedIndex = indexes[0];
    
    FileSystemItem* item = _model->getFileSystemItem(mappedIndex);
    assert(item);
    
    ///if the selected item is a directory, just set the line edit accordingly
    QString absolutePath = item->absoluteFilePath();

    proxyAndSetLineEditText(absolutePath);

    if (!item->isDir()) {
        if (_dialogMode == eFileDialogModeSave) {
            QString extension = item->fileExtension();
            for (int i = 0; i < _fileExtensionCombo->count(); ++i) {
                if ( _fileExtensionCombo->itemText(i) == extension ) {
                    _fileExtensionCombo->setCurrentIndex_no_emit(i);
                    break;
                }
            }
        }
    }
    
    ///refrsh preview if any
    if (_preview && _preview->viewerUI && _preview->viewerUI->isVisible()) {
        refreshPreviewAfterSelectionChange();
    }
    
} // onSelectionChanged

void
SequenceFileDialog::enterDirectory(const QModelIndex & index)
{
    QString path = index.data(FileSystemModel::FilePathRole).toString();

    if ( path.isEmpty() || _model->isDir(index) ) {
        setDirectory(path);
    }
}

void
SequenceFileDialog::setDirectory(const QString &directory)
{
   
    QString newDirectory = directory;
    _view->selectionModel()->clear();
    _view->verticalScrollBar()->setValue(0);
    //we remove .. and . from the given path if exist
    if ( !directory.isEmpty() ) {
        newDirectory = QDir::cleanPath(directory);
    }

    if ( !directory.isEmpty() && newDirectory.isEmpty() ) {
        return;
    }
    _requestedDir = newDirectory;
    _model->setRootPath(newDirectory);
    _createDirButton->setEnabled(_dialogMode != eFileDialogModeOpen);
    if ( !newDirectory.isEmpty() && newDirectory.at(newDirectory.size() - 1) != QChar('/') ) {
        newDirectory.append("/");
    }

    _selectionLineEdit->blockSignals(true);

    if ( (_dialogMode == eFileDialogModeOpen) || (_dialogMode == eFileDialogModeDir) ) {
        proxyAndSetLineEditText(newDirectory);
    } else {
        ///find out if there's already a filename typed by the user
        ///and append it to the new path
        std::string unpathed = _selectionLineEdit->text().toStdString();
        SequenceParsing::removePath(unpathed);
        proxyAndSetLineEditText( newDirectory + unpathed.c_str() );
    }

    _selectionLineEdit->blockSignals(false);
}


void
SequenceFileDialog::proxyAndSetLineEditText(const QString& text)
{
    std::string stdText = text.toStdString();
    if (_relativePathsAllowed) {
        std::string varName,varPath;
        bool relative = getRelativeChoiceProjectPath(varName, varPath);
        if (relative) {
            Natron::Project::makeRelativeToVariable(varName, varPath, stdText);
        }
    }
    _selectionLineEdit->setText(stdText.c_str());
}

/*This function is called when a directory has successfully been loaded (i.e
   when the filesystem finished to load thoroughly the directory requested)*/
void
SequenceFileDialog::updateView(const QString &directory)
{
   

    boost::shared_ptr<FileSystemItem> directoryItem = _model->getFileSystemItem(directory);
    assert(directoryItem);
    
    QModelIndex index = _model->index(directoryItem.get());
    
    /*update the view to show the newly loaded directory*/
    setRootIndex(index);
    
    /*clearselection*/
    _view->selectionModel()->clear();
}

bool
SequenceFileDialog::sequenceModeEnabled() const
{
    return _model->isSequenceModeEnabled();
}


void
SequenceFileDialog::setRootIndex(const QModelIndex & index)
{
    _view->setRootIndex(index);
}

SequenceDialogView::SequenceDialogView(SequenceFileDialog* fd)
    : QTreeView(fd),_fd(fd)
{
    setSelectionBehavior(QAbstractItemView::SelectRows);
    setRootIsDecorated(false);
    setItemsExpandable(false);
    setSortingEnabled(true);
    header()->setSortIndicator(0, Qt::AscendingOrder);
    header()->setStretchLastSection(false);
    setTextElideMode(Qt::ElideMiddle);
    setEditTriggers(QAbstractItemView::EditKeyPressed);
    setContextMenuPolicy(Qt::CustomContextMenu);
    setDragEnabled(true);
    setDragDropMode(QAbstractItemView::DragOnly);
    //setAttribute(Qt::WA_MacShowFocusRect,0);
    setAcceptDrops(true);
}

void
SequenceDialogView::paintEvent(QPaintEvent* e)
{
    QTreeView::paintEvent(e);
}


void
SequenceDialogView::dropEvent(QDropEvent* e)
{
    if ( !e->mimeData()->hasUrls() ) {
        return;
    }

    QStringList filesList;
    QList<QUrl> urls = e->mimeData()->urls();
    QString path;
    if (urls.size() > 0) {
        path = urls.at(0).path();
    }
    if ( !path.isEmpty() ) {
        _fd->setDirectory(path);
    }
}

void
SequenceDialogView::dragEnterEvent(QDragEnterEvent* e)
{
    e->accept();
}

void
SequenceDialogView::dragMoveEvent(QDragMoveEvent* e)
{
    e->accept();
}

void
SequenceDialogView::dragLeaveEvent(QDragLeaveEvent* e)
{
    e->accept();
}

void
SequenceDialogView::resizeEvent(QResizeEvent* e)
{
    expandColumnsToFullWidth( e->size().width() );
    // repaint(); //< seems to make Qt crash on windows
    QTreeView::resizeEvent(e);
}

void
SequenceDialogView::expandColumnsToFullWidth(int w)
{
    setColumnWidth(0,w * 0.65);
    setColumnWidth(1,w * 0.1);
    setColumnWidth(2, w * 0.1);
    setColumnWidth(3, w * 0.15);
}

SequenceItemDelegate::SequenceItemDelegate(SequenceFileDialog* fd)
    : QStyledItemDelegate()
      , _fd(fd)
{
}

void
SequenceItemDelegate::paint(QPainter * painter,
                            const QStyleOptionViewItem &option,
                            const QModelIndex & index) const
{
    assert( index.isValid() );
    
    
    // get the proper subrect from the style
    QStyle *style = QApplication::style();
    QRect geom = style->subElementRect(QStyle::SE_ItemViewItemText, &option);
    
    
    
    FileSystemModel* model = _fd->getFileSystemModel();
    
    QModelIndex nameColumnIndex;
    if (index.column() == FileSystemModel::Name) {
        nameColumnIndex = index;
    } else {
        ///To get the file-path, first retrieve the item in the column 0
        nameColumnIndex = model->index( index.row(),0,index.parent() );

    }
    
    if ( !index.isValid() ) {
        return QStyledItemDelegate::paint(painter,option,index);
    }
    
    FileSystemItem* item = model->getFileSystemItem(nameColumnIndex);
    if (!item ) {
        return QStyledItemDelegate::paint(painter,option,index);
    }
    
    QString filename = item->fileName();
    QFont f(appFont,appFontSize);
    painter->setFont(f);
    if (option.state & QStyle::State_Selected) {
        painter->fillRect( geom, option.palette.highlight() );
    }
    
    QRect r;
    QRect textRect( geom.x() + 5,geom.y(),geom.width() - 5,geom.height() );

    
    if (index.column() == FileSystemModel::Type || index.column() == FileSystemModel::DateModified) {
        ///Draw the item name column
        QString data = index.data().toString();
        if (data.isEmpty()) {
            data = "--";
        }
        painter->drawText(textRect,Qt::TextSingleLine,data,&r);
        return;
    }
    
    bool isDir = item->isDir();
    
    if (index.column() == FileSystemModel::Size) {

        quint64 size = index.data().toULongLong();
        QString itemSizeText;
        if (!isDir) {
            itemSizeText = printAsRAM(size);
        } else {
            itemSizeText = "--";
        }
        painter->drawText(geom,Qt::TextSingleLine | Qt::AlignRight,itemSizeText,&r);
    } else {
#ifdef FILE_DIALOG_DISABLE_ICONS
        if (isDir && !filename.endsWith('/')) {
            filename.append('/');

        }
#endif
        // FIXME: with the default delegate (QStyledItemDelegate), there is a margin
        // of a few more pixels between border and icon, and between icon and text, not with this one
        
#ifdef FILE_DIALOG_DISABLE_ICONS
        QRect textRect( geom.x() + 5,geom.y(),geom.width() - 5,geom.height() );
        //QFont f = painter->font();
        if (isDir) {
            //change the font to bold
            f.setBold(true);
            f.setPointSize(f.pointSize() + 1);
        } else {
            f.setBold(false);
        }
        painter->setFont(f);
#else
        int iconWidth = option.decorationSize.width();
        int textSize = totalSize - iconWidth;
        QFileInfo fileInfo( index.data(FileSystemModel::FilePathRole).toString() );
        QIcon icon = _fd->getFileSystemModel()->iconProvider()->icon(fileInfo);
        QRect iconRect( geom.x(),geom.y(),iconWidth,geom.height() );
        QSize iconSize = icon.actualSize( QSize( iconRect.width(),iconRect.height() ) );
        QRect textRect( geom.x() + iconWidth,geom.y(),textSize,geom.height() );
        painter->drawPixmap(iconRect,
                            icon.pixmap(iconSize),
                            r);

#endif

        painter->drawText(textRect,Qt::TextSingleLine,filename,&r);

    }


  
} // paint


bool
SequenceFileDialog::isDirectory(const QString & name) const
{
    QDir dir(name);
	return dir.exists();
}

QString
SequenceFileDialog::rootPath() const
{
    return _model->rootPath();
}

QFileSystemModel*
SequenceFileDialog::getFavoriteSystemModel() const
{
    return _favoriteViewModel.get();
}

QFileSystemModel*
SequenceFileDialog::getLookingFileSystemModel() const
{
    return _lookinViewModel.get();
}

QSize
SequenceItemDelegate::sizeHint(const QStyleOptionViewItem & option,
                               const QModelIndex & index) const
{
    if (index.column() != 0) {
        return QStyledItemDelegate::sizeHint(option,index);
    }
    QString str =  index.data(FileSystemModel::FilePathRole).toString();
    QFontMetrics metric(option.font);

    return QSize( metric.width(str),metric.height() );
}


QString
SequenceFileDialog::getFilePath(const QString & str)
{
    int slashPos = str.lastIndexOf( QDir::separator() );

    if (slashPos != -1) {
        return str.left(slashPos);
    } else {
        return QString(".");
    }
}

void
SequenceFileDialog::previousFolder()
{
    if ( !_history.isEmpty() && (_currentHistoryLocation > 0) ) {
        --_currentHistoryLocation;
        QString previousHistory = _history.at(_currentHistoryLocation);
        setDirectory(previousHistory);
    }
}

void
SequenceFileDialog::nextFolder()
{
    if ( !_history.isEmpty() && (_currentHistoryLocation < _history.size() - 1) ) {
        ++_currentHistoryLocation;
        QString nextHistory = _history.at(_currentHistoryLocation);
        setDirectory(nextHistory);
    }
}

void
SequenceFileDialog::parentFolder()
{
    
    QString newDir ;

    QString rootPath = _model->rootPath();


    QDir dir(rootPath);
    dir.cdUp();
    newDir = dir.absolutePath();

	if (FileSystemModel::isDriveName(rootPath)) {
		newDir = "";
	}

	if (FileSystemModel::isDriveName(newDir)) {
		_upButton->setEnabled(false);
	} else {
		 _upButton->setEnabled(true);
	}

    setDirectory(newDir);
}

void
SequenceFileDialog::showHidden()
{
    QDir::Filters dirFilters = _model->filter();

    if ( _showHiddenAction->isChecked() ) {
        dirFilters |= QDir::Hidden;
    } else {
        dirFilters &= ~QDir::Hidden;
    }
    _model->setFilter(dirFilters);
    // options->setFilter(dirFilters);
    _showHiddenAction->setChecked( (dirFilters & QDir::Hidden) );
}

void
SequenceFileDialog::goHome()
{
    setDirectory( QDir::homePath() );
}

void
SequenceFileDialog::createDir()
{
    _favoriteView->clearSelection();
    QString newFolderString;
    QInputDialog dialog(this);
    dialog.setLabelText( tr("Folder name:") );
    dialog.setWindowTitle( tr("New folder") );
    if ( dialog.exec() ) {
        newFolderString = dialog.textValue();
        if ( !newFolderString.isEmpty() ) {
            QString folderName = newFolderString;
            QString prefix  = currentDirectory().absolutePath() + QDir::separator();
            if ( QFile::exists(prefix + folderName) ) {
                qlonglong suffix = 2;
                while ( QFile::exists(prefix + folderName) ) {
                    folderName = newFolderString + QString::number(suffix);
                    ++suffix;
                }
            }
            QModelIndex index = _model->mkdir(_view->rootIndex(), folderName);
            if ( !index.isValid() ) {
                return;
            }
            enterDirectory(index);
        }
    }
}

AddFavoriteDialog::AddFavoriteDialog(SequenceFileDialog* fd,
                                     QWidget* parent)
    : QDialog(parent)
      , _fd(fd)
{
    _mainLayout = new QVBoxLayout(this);
    _mainLayout->setSpacing(0);
    _mainLayout->setContentsMargins(5, 5, 0, 0);
    setLayout(_mainLayout);
    setWindowTitle( tr("New favorite") );

    _descriptionLabel = new QLabel("",this);
    _mainLayout->addWidget(_descriptionLabel);

    _secondLine = new QWidget(this);
    _secondLineLayout = new QHBoxLayout(_secondLine);

    _pathLineEdit = new LineEdit(_secondLine);
    _pathLineEdit->setPlaceholderText( tr("path...") );
    _secondLineLayout->addWidget(_pathLineEdit);


    QPixmap pix;
    appPTR->getIcon(NATRON_PIXMAP_OPEN_FILE,&pix);

    _openDirButton = new Button(_secondLine);
    _openDirButton->setIcon( QIcon(pix) );
    QObject::connect( _openDirButton, SIGNAL( clicked() ), this, SLOT( openDir() ) );
    _secondLineLayout->addWidget(_openDirButton);

    _mainLayout->addWidget(_secondLine);

    _thirdLine = new QWidget(this);
    _thirdLineLayout = new QHBoxLayout(_thirdLine);
    _thirdLine->setLayout(_thirdLineLayout);

    _cancelButton = new Button(tr("Cancel"),_thirdLine);
    QObject::connect( _cancelButton, SIGNAL( clicked() ), this, SLOT( reject() ) );
    _thirdLineLayout->addWidget(_cancelButton);

    _okButton = new Button(tr("Ok"),_thirdLine);
    QObject::connect( _okButton, SIGNAL( clicked() ), this, SLOT( accept() ) );
    _thirdLineLayout->addWidget(_okButton);

    _mainLayout->addWidget(_thirdLine);
}

void
AddFavoriteDialog::setLabelText(const QString & text)
{
    _descriptionLabel->setText(text);
}

void
AddFavoriteDialog::openDir()
{
    QString str = QFileDialog::getExistingDirectory( this,tr("Select a directory"),_fd->currentDirectory().path() );

    _pathLineEdit->setText(str);
}

QString
AddFavoriteDialog::textValue() const
{
    return _pathLineEdit->text();
}

void
SequenceFileDialog::addFavorite()
{
    AddFavoriteDialog dialog(this,this);

    dialog.setLabelText( tr("Folder path:") );
    QString newFavName,newFavPath;
    if ( dialog.exec() ) {
        newFavName = dialog.textValue();
        newFavPath = dialog.textValue();
        addFavorite(newFavName,newFavPath);
    }
}

void
SequenceFileDialog::addFavorite(const QString & name,
                                const QString & path)
{
    QDir d(path);

    if ( !d.exists() ) {
        return;
    }
    if ( !name.isEmpty() && !path.isEmpty() ) {
        std::vector<QUrl> list;
        list.push_back( QUrl::fromLocalFile(path) );
        _favoriteView->addUrls(list,-1);
    }
}

void
SequenceFileDialog::selectDirectory()
{
    QString str = _selectionLineEdit->text();

    if ( isDirectory(str) ) {
        setDirectory(str);
        QDialog::accept();
    }
}

void
SequenceFileDialog::openSelectedFiles()
{
    QString str = _selectionLineEdit->text();

    if (_dialogMode != eFileDialogModeDir) {
        if ( !isDirectory(str) ) {
            if (_dialogMode == eFileDialogModeOpen) {
                std::string pattern = selectedFiles();
                if ( !pattern.empty() ) {
                    teardownPreview();
                    QDialog::accept();
                }
            } else {
                ///check if str contains already the selected file extension, otherwise append it
                {
                    int lastSepPos = str.lastIndexOf("/");
                    if (lastSepPos == -1) {
                        lastSepPos = str.lastIndexOf("//");
                    }
                    int lastDotPos = str.lastIndexOf('.');
                    if (lastDotPos < lastSepPos) {
                        str.append( "." + _fileExtensionCombo->getCurrentIndexText() );
                        _selectionLineEdit->blockSignals(true);
                        _selectionLineEdit->setText(str);
                        _selectionLineEdit->blockSignals(false);
                    }
                }

                SequenceParsing::SequenceFromPattern sequence;
                SequenceParsing::filesListFromPattern(str.toStdString(), &sequence);
                if (sequence.size() > 0) {
                    QString text;
                    if (sequence.size() == 1) {
                        std::map<int,std::string> & views = sequence.begin()->second;
                        assert( !views.empty() );

                        text = "The file ";
                        text.append( views.begin()->second.c_str() );
                        text.append( tr(" already exists.\n Would you like to replace it ?") );
                    } else {
                        text = tr("The sequence ");
                        text.append(str);
                        text.append( tr(" already exists.\n Would you like to replace it ?") );
                    }
                    QMessageBox::StandardButton ret = QMessageBox::question(this, tr("Existing file"), text,
                                                                            QMessageBox::Yes | QMessageBox::No);
                    if (ret != QMessageBox::Yes) {
                        return;
                    }
                }
                QDialog::accept();
            }
        } else {
            setDirectory(str);
        }
    } else {
        if ( isDirectory(str) ) {
            _selectionLineEdit->setText(str);
            setDirectory(str);
        }
    }
} // openSelectedFiles

void
SequenceFileDialog::cancelSlot()
{
    teardownPreview();
    reject();
}

void
SequenceFileDialog::keyPressEvent(QKeyEvent* e)
{
    if ( (e->key() == Qt::Key_Return) || (e->key() == Qt::Key_Enter) ) {
        QString str = _selectionLineEdit->text();
        if ( !isDirectory(str) ) {
            QDialog::accept();
        } else {
            setDirectory(str);
        }

        return;
    }
    QDialog::keyPressEvent(e);
}

void
SequenceFileDialog::resizeEvent(QResizeEvent* e)
{
    QDialog::resizeEvent(e);
}

QStringList
SequenceFileDialog::typedFiles() const
{
    QStringList files;
    QString editText = _selectionLineEdit->text();

    if ( !editText.contains( QLatin1Char('"') ) ) {
#ifdef Q_OS_UNIX
        const QString prefix = currentDirectory().absolutePath() + QDir::separator();
        if ( QFile::exists(prefix + editText) ) {
            files << editText;
        } else {
            files << AppManager::qt_tildeExpansion(editText);
        }
#else
        files << editText;
#endif
    } else {
        // " is used to separate files like so: "file1" "file2" "file3" ...
        // ### need escape character for filenames with quotes (")
        QStringList tokens = editText.split( QLatin1Char('\"') );
        for (int i = 0; i < tokens.size(); ++i) {
            if ( (i % 2) == 0 ) {
                continue; // Every even token is a separator
            }
#ifdef Q_OS_UNIX
            const QString token = tokens.at(i);
            const QString prefix = currentDirectory().absolutePath() + QDir::separator();
            if ( QFile::exists(prefix + token) ) {
                files << token;
            } else {
                files << AppManager::qt_tildeExpansion(token);
            }
#else
            files << toInternal( tokens.at(i) );
#endif
        }
    }

    return files;
}

void
SequenceFileDialog::autoCompleteFileName(const QString & text)
{
    if ( text.startsWith( QLatin1String("//") ) || text.startsWith( QLatin1Char('\\') ) ) {
        _view->selectionModel()->clearSelection();

        return;
    }
    QStringList multipleFiles = typedFiles();
    if (multipleFiles.count() > 0) {
        QModelIndexList oldFiles = _view->selectionModel()->selectedRows();
        QModelIndexList newFiles;
        for (int i = 0; i < multipleFiles.count(); ++i) {
            QModelIndex idx = _model->index( multipleFiles.at(i) );
            if ( oldFiles.contains(idx) ) {
                oldFiles.removeAll(idx);
            } else {
                newFiles.append(idx);
            }
        }

        _view->selectionModel()->blockSignals(true);

        if ( _selectionLineEdit->hasFocus() ) {
            for (int i = 0; i < oldFiles.count(); ++i) {
                _view->selectionModel()->select(oldFiles.at(i),QItemSelectionModel::Toggle | QItemSelectionModel::Rows);
            }
        }

        for (int i = 0; i < newFiles.count(); ++i) {
            select( newFiles.at(i) );
        }
        _view->selectionModel()->blockSignals(false);
    }
}

void
SequenceFileDialog::goToDirectory(const QString & path)
{
   /* QModelIndex index = _lookInCombobox->model()->index( _lookInCombobox->currentIndex(),
                                                         _lookInCombobox->modelColumn(),
                                                         _lookInCombobox->rootModelIndex() );
    QString path2 = path;

    if ( !index.isValid() ) {
        index =  _model->index( getEnvironmentVariable(path) );
    }
    
    QDir dir(path2);
    if ( !dir.exists() ) {
        dir = getEnvironmentVariable(path2);
    }

    if ( dir.exists() || path2.isEmpty() || ( path2 == _model->myComputer().toString() ) ) {
        enterDirectory(index);
    }*/
	setDirectory(path);
}

QString
SequenceFileDialog::getEnvironmentVariable(const QString &string)
{
#ifdef Q_OS_UNIX
    if ( (string.size() > 1) && string.startsWith( QLatin1Char('$') ) ) {
        return QString::fromLocal8Bit( getenv( string.mid(1).toLatin1().constData() ) );
    }
#else
    if ( (string.size() > 2) && string.startsWith( QLatin1Char('%') ) && string.endsWith( QLatin1Char('%') ) ) {
        return QString::fromLocal8Bit( qgetenv( string.mid(1, string.size() - 2).toLatin1().constData() ) );
    }
#endif

    return string;
}

void
SequenceFileDialog::pathChanged(const QString &newPath)
{
    
    if (newPath.isEmpty()) {
        _upButton->setEnabled(false);
    } else {
        _upButton->setEnabled(true);
    }
    
    _favoriteView->selectUrl( QUrl::fromLocalFile(newPath) );
    setHistory( _lookInCombobox->history() );

    if ( (_currentHistoryLocation < 0) || ( _history.value(_currentHistoryLocation) != QDir::toNativeSeparators(newPath) ) ) {
        while ( _currentHistoryLocation >= 0 && _currentHistoryLocation + 1 < _history.count() ) {
            _history.removeLast();
        }
        _history.append( QDir::toNativeSeparators(newPath) );
        ++_currentHistoryLocation;
    }
    _nextButton->setEnabled(_history.size() - _currentHistoryLocation > 1);
    _previousButton->setEnabled(_currentHistoryLocation > 0);
}

void
SequenceFileDialog::setHistory(const QStringList &paths)
{
    _lookInCombobox->setHistory(paths);
}

QStringList
SequenceFileDialog::history() const
{
    QStringList currentHistory = _lookInCombobox->history();
    //On windows the popup display the "C:\", convert to nativeSeparators
    QString newHistory = QDir::toNativeSeparators( _view->rootIndex().data(FileSystemModel::FilePathRole).toString() );

    if ( !currentHistory.contains(newHistory) ) {
        currentHistory << newHistory;
    }

    return currentHistory;
}

std::string
SequenceFileDialog::selectedFiles()
{
    QModelIndexList indexes = _view->selectionModel()->selectedRows();
    if (indexes.count() > 1) {
        return std::string();
    }

    
    std::string selection;
    
   
    
    bool remapSelection = false;
    
    if (indexes.count() == 1) {
        
        FileSystemItem* item = _model->getFileSystemItem(indexes[0]);
        
        if (!item) {
            return selection;
        }
        boost::shared_ptr<SequenceParsing::SequenceFromFiles> sequence = item->getSequence();
        if (sequence) {
            selection = sequence->generateValidSequencePattern();
        } else {
            selection = item->absoluteFilePath().toStdString();
        }
        remapSelection = true;
    } else {
        //if nothing is selected, pick whatever the line edit tells us
        selection =  _selectionLineEdit->text().toStdString();
    }
    
    
    if (remapSelection && _relativePathsAllowed) {
        std::string varName,varPath;
        bool relative = getRelativeChoiceProjectPath(varName, varPath);
        if (relative) {
            Natron::Project::makeRelativeToVariable(varName, varPath, selection);
        }
    }
    return selection;
}

std::string
SequenceFileDialog::filesToSave()
{
    assert(_dialogMode == eFileDialogModeSave);
    QString text = _selectionLineEdit->text();
    ///Find last dot position and remove everything after the extension which we might added on the line edit
    int lastDotPos = text.lastIndexOf('.');
    if (lastDotPos != -1) {
        int i = lastDotPos + 1;
        while (i < text.size() && text.at(i) != QChar(' ')) {
            ++i;
        }
        return text.mid(0,i).toStdString();
        
    } else {
        return text.toStdString();
    }
    
}

QDir
SequenceFileDialog::currentDirectory() const
{
    return _requestedDir;
}

std::string
SequenceFileDialog::selectedDirectory() const
{
    std::string path = _requestedDir.toStdString();
    
    if (_relativePathsAllowed) {
        std::string pathName,pathValue;
        bool relative = getRelativeChoiceProjectPath(pathName, pathValue);
        if (relative) {
            Natron::Project::makeRelativeToVariable(pathName, pathValue, path);
        }
    }
    return path;
}

QModelIndex
SequenceFileDialog::select(const QModelIndex & index)
{

    if ( index.isValid() && !_view->selectionModel()->isSelected(index) ) {
        _view->selectionModel()->select(index, QItemSelectionModel::Select | QItemSelectionModel::Rows);
    }

    return index;
}

void
SequenceFileDialog::doubleClickOpen(const QModelIndex & /*index*/)
{
    QModelIndexList indexes = _view->selectionModel()->selectedRows();

    for (int i = 0; i < indexes.count(); ++i) {
        QModelIndex sourceIndex = indexes[i];
        if ( _model->isDir(  sourceIndex ) ) {
            _selectionLineEdit->setText(sourceIndex.data(FileSystemModel::FilePathRole).toString() + "/");
            break;
        }
    }

    openSelectedFiles();
}

void
SequenceFileDialog::seekUrl(const QUrl & url)
{
    setDirectory( url.toLocalFile() );
}

void
SequenceFileDialog::showFilterMenu()
{
    assert(_filterLineEdit->parentWidget());
    QPoint position( _filterLineEdit->parentWidget()->mapToGlobal(_filterLineEdit->pos()));

    position.ry() += _filterLineEdit->height();
    QList<QAction *> actions;

    QFont font(appFont,appFontSize);
    QFontMetrics fm(font);
    
    QString defaultString = FileSystemModel::generateRegexpFilterFromFileExtensions(_filters);
    int w = fm.width(defaultString);
    double percent = _filterLineEdit->width() / (double)w ;
    if (percent < 1.) {
        int nCharsToRemove = (1. - percent) * defaultString.size();
        defaultString.remove(defaultString.size() - 1 - nCharsToRemove, nCharsToRemove);
    }
    
    QAction *defaultFilters = new QAction(defaultString,this);
    QObject::connect( defaultFilters, SIGNAL( triggered() ), this, SLOT( defaultFiltersSlot() ) );
    actions.append(defaultFilters);

    QAction *startSlash = new QAction("*/", this);
    QObject::connect( startSlash, SIGNAL( triggered() ), this, SLOT( starSlashFilterSlot() ) );
    actions.append(startSlash);

    QAction *empty = new QAction("*", this);
    QObject::connect( empty, SIGNAL( triggered() ), this, SLOT( emptyFilterSlot() ) );
    actions.append(empty);

    QAction *dotStar = new QAction(".*", this);
    QObject::connect( dotStar, SIGNAL( triggered() ), this, SLOT( dotStarFilterSlot() ) );
    actions.append(dotStar);


    if (actions.count() > 0) {
        QMenu menu(_filterLineEdit);
        menu.setFont(font);
        menu.addActions(actions);
      //  menu.setFixedSize( _filterLineEdit->width(),menu.sizeHint().height() );
        menu.exec(position);
    }
}

void
SequenceFileDialog::defaultFiltersSlot()
{
    QString filter = FileSystemModel::generateRegexpFilterFromFileExtensions(_filters);

    _filterLineEdit->setText(filter);
    applyFilter(filter);
}

void
SequenceFileDialog::dotStarFilterSlot()
{
    QString filter(".*");

    _filterLineEdit->setText(filter);
    applyFilter(filter);
}

void
SequenceFileDialog::starSlashFilterSlot()
{
    QString filter("*/");

    _filterLineEdit->setText(filter);
    applyFilter(filter);
}

void
SequenceFileDialog::emptyFilterSlot()
{
    QString filter("*");

    _filterLineEdit->setText(filter);
    applyFilter(filter);
}

void
SequenceFileDialog::applyFilter(QString filter)
{
    _model->setRegexpFilters(filter);
    QString currentDir = _requestedDir;
    setDirectory(currentDir);
}

UrlModel::UrlModel(QObject *parent)
    : QStandardItemModel(parent)
      , fileSystemModel(0)
{
}

bool
UrlModel::setData(const QModelIndex &index,
                  const QVariant &value,
                  int role)
{
    if (value.type() == QVariant::Url) {
        QUrl url = value.toUrl();
        QModelIndex dirIndex = fileSystemModel->index( url.toLocalFile() );
        QStandardItemModel::setData(index, QDir::toNativeSeparators( fileSystemModel->data(dirIndex, QFileSystemModel::FilePathRole).toString() ), Qt::ToolTipRole);
        //  QStandardItemModel::setData(index, fileSystemModel->data(dirIndex).toString());
        QVariant deco = fileSystemModel->data(dirIndex, Qt::DecorationRole);
        QStandardItemModel::setData(index, deco ,Qt::DecorationRole);
        QStandardItemModel::setData(index, url, UrlRole);

        return true;
    }

    return QStandardItemModel::setData(index, value, role);
}

void
UrlModel::setUrl(const QModelIndex &index,
                 const QUrl &url,
                 const QModelIndex &dirIndex)
{
    setData(index, url, UrlRole);
    if ( url.path().isEmpty() ) {
        setData(index, /*fileSystemModel->myComputer()*/"" );
        setData(index, fileSystemModel->myComputer(Qt::DecorationRole), Qt::DecorationRole);
    } else {
        QString newName;
        newName = QDir::toNativeSeparators( dirIndex.data(QFileSystemModel::FilePathRole).toString() ); //dirIndex.data().toString();
        QIcon newIcon = qvariant_cast<QIcon>( dirIndex.data(Qt::DecorationRole) );
        if ( !dirIndex.isValid() ) {
            newIcon = fileSystemModel->iconProvider()->icon(QFileIconProvider::Folder);
            newName = QFileInfo( url.toLocalFile() ).fileName();
            bool invalidUrlFound = false;
            for (unsigned int i = 0; i < invalidUrls.size(); ++i) {
                if (invalidUrls[i] == url) {
                    invalidUrlFound = true;
                    break;
                }
            }
            if (!invalidUrlFound) {
                invalidUrls.push_back(url);
            }
            //The bookmark is invalid then we set to false the EnabledRole
            setData(index, false, EnabledRole);
        } else {
            //The bookmark is valid then we set to true the EnabledRole
            setData(index, true, EnabledRole);
        }

        // Make sure that we have at least 32x32 images
        const QSize size = newIcon.actualSize( QSize(32,32) );
        if (size.width() < 32) {
            QPixmap smallPixmap = newIcon.pixmap( QSize(32, 32) );
            newIcon.addPixmap( smallPixmap.scaledToWidth(32, Qt::SmoothTransformation) );
        }

        if (index.data().toString() != newName) {
            setData(index, newName);
        }
        QIcon oldIcon = qvariant_cast<QIcon>( index.data(Qt::DecorationRole) );
        if ( oldIcon.cacheKey() != newIcon.cacheKey() ) {
            setData(index, newIcon, Qt::DecorationRole);
        }
    }
}

void
UrlModel::setUrls(const std::vector<QUrl> &urls)
{
    removeRows( 0, rowCount() );
    invalidUrls.clear();
    watching.clear();
    addUrls(urls, 0);
}

void
UrlModel::addUrls(const std::vector<QUrl> &list,
                  int startRow,bool removeExisting)
{
    if (startRow == -1) {
        startRow = rowCount();
    }
    startRow = qMin( startRow,rowCount() );
    
    ///Remove already existant URLS
    ///Result is a pair new Url, clean url path
    std::vector<std::pair<QUrl,QString> > realList;
    for (U32 i = 0; i < list.size(); ++i) {
        
        QUrl url = list[i];
        if ( !url.isValid() || ( url.scheme() != QLatin1String("file") ) ) {
            continue;
        }
        
        const QString cleanUrl = QDir::cleanPath( url.toLocalFile() );
        
        QModelIndex idx = fileSystemModel->index(cleanUrl);
        if ( !fileSystemModel->isDir(idx) ) {
            continue;
        }
        
        bool found = false;
        
        int rc = rowCount();
        for (int j = 0; j < rc ; ++j) {
            if (index(j, 0).data(UrlRole).toUrl().toLocalFile() == cleanUrl) {
                if (removeExisting) {
                    if (j < startRow) {
                        --startRow;
                    }
                    removeRow(j);
                    ///remove it from wacthing too
                    for (U32 k = 0; k < watching.size();++k) {
                        if (watching[k].second == cleanUrl) {
                            watching.erase(watching.begin() + k);
                            break;
                        }
                    }
                } else {
                    found = true;
                }
                break;
            }
        }
        if (!found) {
            realList.push_back(std::make_pair(QUrl::fromLocalFile(cleanUrl),cleanUrl));
        }
    }
    if (realList.empty()) {
        return;
    }
    
    int rc = rowCount();
    if (startRow < (rc + (int)realList.size())) {
        insertRows(startRow,realList.size());
    }
    
    int row = startRow;
    for (int i = 0; i < (int)realList.size(); ++i) {
        if (row >= rowCount()) {
            insertRow(row);
        }
        QModelIndex idx = fileSystemModel->index(realList[i].second);
        setUrl(index(row, 0), realList[i].first, idx);
        watching.push_back( make_pair(idx, realList[i].second) );
        ++row;

    }
}

std::vector<QUrl>
UrlModel::urls() const
{
    std::vector<QUrl> list;

    for (int i = 0; i < rowCount(); ++i) {
        list.push_back( data(index(i, 0), UrlRole).toUrl() );
    }

    return list;
}

void
UrlModel::setFileSystemModel(QFileSystemModel *model)
{
    if (model == fileSystemModel) {
        return;
    }
    if (fileSystemModel != 0) {
        disconnect( model, SIGNAL( dataChanged(QModelIndex,QModelIndex) ),
                    this, SLOT( dataChanged(QModelIndex,QModelIndex) ) );
        disconnect( model, SIGNAL( layoutChanged() ),
                    this, SLOT( layoutChanged() ) );
        disconnect( model, SIGNAL( rowsRemoved(QModelIndex,int,int) ),
                    this, SLOT( layoutChanged() ) );
    }
    fileSystemModel = model;
    if (fileSystemModel != 0) {
        connect( model, SIGNAL( dataChanged(QModelIndex,QModelIndex) ),
                 this, SLOT( dataChanged(QModelIndex,QModelIndex) ) );
        connect( model, SIGNAL( layoutChanged() ),
                 this, SLOT( layoutChanged() ) );
        connect( model, SIGNAL( rowsRemoved(QModelIndex,int,int) ),
                 this, SLOT( layoutChanged() ) );
    }
    clear();
    insertColumns(0, 1);
}

void
UrlModel::dataChanged(const QModelIndex &topLeft,
                      const QModelIndex &bottomRight)
{
    QModelIndex parent = topLeft.parent();

    for (int i = 0; i < (int)watching.size(); ++i) {
        QModelIndex index = watching[i].first;
        if ( ( index.row() >= topLeft.row() )
             && ( index.row() <= bottomRight.row() )
             && ( index.column() >= topLeft.column() )
             && ( index.column() <= bottomRight.column() )
             && ( index.parent() == parent) ) {
            changed(watching[i].second);
        }
    }
}

void
UrlModel::layoutChanged()
{
    QStringList paths;

    for (int i = 0; i < (int)watching.size(); ++i) {
        paths.append(watching[i].second);
    }
    watching.clear();
    for (int i = 0; i < paths.count(); ++i) {
        QString path = paths.at(i);
        QModelIndex newIndex = fileSystemModel->index(path);
        watching.push_back( std::pair<QModelIndex, QString>(newIndex, path) );
        if ( newIndex.isValid() ) {
            changed(path);
        }
    }
}

void
UrlModel::changed(const QString &path)
{
    for (int i = 0; i < rowCount(); ++i) {
        QModelIndex idx = index(i, 0);
        if (idx.data(UrlRole).toUrl().toLocalFile() == path) {
            setData( idx, idx.data(UrlRole).toUrl() );
        }
    }
}


void
UrlModel::removeRowIndex(const QModelIndex& index)
{
    QString urlPath = index.data(UrlRole).toUrl().path();
    if (!urlPath.isEmpty()) {
        removeRow( index.row() );
        for (U32 j = 0; j < watching.size(); ++j) {
            if (watching[j].second == urlPath) {
                watching.erase(watching.begin() + j);
                break;
            }
        }
    }
}


FavoriteItemDelegate::FavoriteItemDelegate(Gui* gui,QFileSystemModel *model)
: QStyledItemDelegate(),_model(model)
{
    gui->getApp()->getProject()->getEnvironmentVariables(envVars);

}

void
FavoriteItemDelegate::paint(QPainter * painter,
                            const QStyleOptionViewItem & option,
                            const QModelIndex & index) const
{
    if (index.column() == 0) {
        QString str = index.data().toString();
        
#ifdef __NATRON_WIN32__
		//On Windows strings are stored with backslashes
		str.replace(QChar('\\'),QChar('/'));
#endif

        ///if str ends with '/' remove it
        if (str.size() > 1 && (str.endsWith('/') || str.endsWith('\\'))) {
            str = str.remove(str.size() - 1, 1);
        }
        
        std::map<std::string,std::string>::const_iterator isEnvVar = envVars.end();
        for (std::map<std::string,std::string>::const_iterator it = envVars.begin(); it!=envVars.end(); ++it) {
            ///if it->second ends with '/' remove it
            std::string stdVar = it->second;
            Natron::Project::expandVariable(envVars, stdVar);
            QString var(stdVar.c_str());
            if (var.size() > 1 && (var.endsWith('/') || var.endsWith('\\'))) {
                var = var.remove(var.size() - 1, 1);
            }
            if (var == str) {
                isEnvVar = it;
                break;
            }
        }
        
        QFileInfo fileInfo(str);
        if (isEnvVar == envVars.end()) {
            QModelIndex modelIndex = _model->index(str);
            if ( !modelIndex.isValid() ) {
                return;
            }
            str = modelIndex.data().toString();
        } else {
            str.clear();
            str.append('[');
            str.append(isEnvVar->first.c_str());
            str.append(']');
        }
        QIcon icon = _model->iconProvider()->icon(fileInfo);
        int totalSize = option.rect.width();
        int iconSize = option.decorationSize.width();
        int textSize = totalSize - iconSize;
        QRect iconRect( option.rect.x(),option.rect.y(),iconSize,option.rect.height() );
        QRect textRect( option.rect.x() + iconSize,option.rect.y(),textSize,option.rect.height() );
        QRect r;
        if (option.state & QStyle::State_Selected) {
            painter->fillRect( option.rect, option.palette.highlight() );
        }
        painter->drawPixmap(iconRect,
                            icon.pixmap( icon.actualSize( QSize( iconRect.width(),iconRect.height() ) ) ),
                            r);
        painter->drawText(textRect,Qt::TextSingleLine,str,&r);
    } else {
        QStyledItemDelegate::paint(painter,option,index);
    }
}


FavoriteView::FavoriteView(Gui* gui,QWidget *parent)
    : QListView(parent)
      , _gui(gui)
      , urlModel(0)
      , _itemDelegate(0)
{
    // setAttribute(Qt::WA_MacShowFocusRect,0);
}

void
FavoriteView::setModelAndUrls(QFileSystemModel *model,
                              const std::vector<QUrl> &newUrls)
{
    setIconSize( QSize(24,24) );
    setUniformItemSizes(true);
    assert(!urlModel);
    urlModel = new UrlModel(this);
    urlModel->setFileSystemModel(model);
    assert(!_itemDelegate);
    _itemDelegate = new FavoriteItemDelegate(_gui,model);
    setItemDelegate(_itemDelegate);
    setModel(urlModel);
    setEditTriggers(QAbstractItemView::NoEditTriggers);

    setDragDropMode(QAbstractItemView::DragDrop);
    setContextMenuPolicy(Qt::CustomContextMenu);
    connect( this, SIGNAL( customContextMenuRequested(QPoint) ),
             this, SLOT( showMenu(QPoint) ) );
    urlModel->setUrls(newUrls);
    setCurrentIndex( this->model()->index(0,0) );
    connect( selectionModel(), SIGNAL( currentChanged(QModelIndex,QModelIndex) ),
             this, SLOT( clicked(QModelIndex) ) );
}

FavoriteView::~FavoriteView()
{
    delete urlModel;
    delete _itemDelegate;
}

QSize
FavoriteView::sizeHint() const
{
    return QSize( 150,QListView::sizeHint().height() ); //QListView::sizeHint();
}

void
FavoriteView::selectUrl(const QUrl &url)
{
    disconnect( selectionModel(), SIGNAL( currentChanged(QModelIndex,QModelIndex) ),
                this, SLOT( clicked(QModelIndex) ) );

    selectionModel()->clear();
    for (int i = 0; i < model()->rowCount(); ++i) {
        if (model()->index(i, 0).data(UrlModel::UrlRole).toUrl() == url) {
            selectionModel()->select(model()->index(i, 0), QItemSelectionModel::Select);
            break;
        }
    }

    connect( selectionModel(), SIGNAL( currentChanged(QModelIndex,QModelIndex) ),
             this, SLOT( clicked(QModelIndex) ) );
}

void
FavoriteView::removeEntry()
{
    QList<QModelIndex> idxs = selectionModel()->selectedIndexes();
    QList<QPersistentModelIndex> indexes;
    for (int i = 0; i < idxs.count(); ++i) {
        indexes.append( idxs.at(i) );
    }

    for (int i = 0; i < indexes.count(); ++i) {
        urlModel->removeRowIndex(indexes[i]);
    }
}

void
FavoriteView::rename()
{
    QModelIndex index;

    QList<QModelIndex> idxs = selectionModel()->selectedIndexes();
    QList<QPersistentModelIndex> indexes;
    for (int i = 0; i < idxs.count(); ++i) {
        indexes.append( idxs.at(i) );
    }
    for (int i = 0; i < indexes.count(); ++i) {
        if ( !indexes.at(i).data(UrlModel::UrlRole).toUrl().path().isEmpty() ) {
            index = indexes.at(i);
            break;
        }
    }
    QString newName;
    QInputDialog dialog(this);
    dialog.setLabelText( tr("Favorite name:") );
    dialog.setWindowTitle( tr("Rename favorite") );
    if ( dialog.exec() ) {
        newName = dialog.textValue();
    }
    rename(index,newName);
}

void
FavoriteView::rename(const QModelIndex & index,
                     const QString & name)
{
    model()->setData(index,name,Qt::EditRole);
}

void
FavoriteView::editUrl()
{
    QModelIndex index;

    QList<QModelIndex> idxs = selectionModel()->selectedIndexes();
    QList<QPersistentModelIndex> indexes;
    for (int i = 0; i < idxs.count(); ++i) {
        indexes.append( idxs.at(i) );
    }
    for (int i = 0; i < indexes.count(); ++i) {
        if ( !indexes.at(i).data(UrlModel::UrlRole).toUrl().path().isEmpty() ) {
            index = indexes.at(i);
            break;
        }
    }
    QString newName;
    QInputDialog dialog(this);
    dialog.setLabelText( tr("Folder path:") );
    dialog.setWindowTitle( tr("Change folder path") );
    if ( dialog.exec() ) {
        newName = dialog.textValue();
    }
    QString cleanpath = QDir::cleanPath(newName);
    QUrl url = QUrl::fromLocalFile(newName);
    UrlModel *myurlModel = dynamic_cast<UrlModel*>( model() );
    assert(myurlModel);
    QFileSystemModel* fileSystemModel = myurlModel->getFileSystemModel();
    assert(fileSystemModel);
    QModelIndex idx = fileSystemModel->index(cleanpath);
    if ( !fileSystemModel->isDir(idx) ) {
        return;
    }
    myurlModel->setUrl(index, url, idx);
}

void
FavoriteView::clicked(const QModelIndex &index)
{
    QUrl url = model()->index(index.row(), 0).data(UrlModel::UrlRole).toUrl();
    Q_EMIT urlRequested(url);

    selectUrl(url);
}

void
FavoriteView::showMenu(const QPoint &position)
{
    QList<QAction *> actions;
    if ( indexAt(position).isValid() ) {
        QAction *removeAction = new QAction(tr("Remove"), this);
        if ( indexAt(position).data(UrlModel::UrlRole).toUrl().path().isEmpty() ) {
            removeAction->setEnabled(false);
        }
        connect( removeAction, SIGNAL( triggered() ), this, SLOT( removeEntry() ) );
        actions.append(removeAction);

        QAction *editAction = new QAction(tr("Edit path"), this);
        if ( indexAt(position).data(UrlModel::UrlRole).toUrl().path().isEmpty() ) {
            editAction->setEnabled(false);
        }
        connect( editAction, SIGNAL( triggered() ), this, SLOT( editUrl() ) );
        actions.append(editAction);
    }
    if (actions.count() > 0) {
        QMenu menu(this);
        menu.setFont(QFont(appFont,appFontSize));
        menu.addActions(actions);
        menu.exec( mapToGlobal(position) );
    }
}

void
FavoriteView::keyPressEvent(QKeyEvent* e)
{
    if (e->key() == Qt::Key_Backspace) {
        removeEntry();
    }
    QListView::keyPressEvent(e);
}

QStringList
UrlModel::mimeTypes() const
{
    return QStringList( QLatin1String("text/uri-list") );
}

Qt::ItemFlags
UrlModel::flags(const QModelIndex &index) const
{
    Qt::ItemFlags flags = QStandardItemModel::flags(index);

    if ( index.isValid() ) {
        flags &= ~Qt::ItemIsEditable;
        // ### some future version could support "moving" urls onto a folder
        flags &= ~Qt::ItemIsDropEnabled;
    }

    if ( index.data(Qt::DecorationRole).isNull() ) {
        flags &= ~Qt::ItemIsEnabled;
    }

    return flags;
}

QMimeData*
UrlModel::mimeData(const QModelIndexList &indexes) const
{
    QList<QUrl> list;
    for (int i = 0; i < indexes.count(); ++i) {
        if (indexes.at(i).column() == 0) {
            list.append( indexes.at(i).data(UrlRole).toUrl() );
        }
    }
    QMimeData *data = new QMimeData();
    data->setUrls(list);

    return data;
}

bool
UrlModel::canDrop(QDragEnterEvent* e)
{
    if ( !e->mimeData()->formats().contains( mimeTypes().first() ) ) {
        return false;
    }

    const QList<QUrl> list = e->mimeData()->urls();
    for (int i = 0; i < list.count(); ++i) {
        QModelIndex idx = fileSystemModel->index( list.at(0).toLocalFile() );
        if ( !fileSystemModel->isDir(idx) ) {
            return false;
        }
    }

    return true;
}

bool
UrlModel::dropMimeData(const QMimeData *data,
                       Qt::DropAction,
                       int row,
                       int,
                       const QModelIndex &)
{
    if ( !data->formats().contains( mimeTypes().first() ) ) {
        return false;
    }
    std::vector<QUrl> urls;
    for (int i = 0; i < data->urls().count(); ++i) {
        urls.push_back( data->urls().at(i) );
    }
    addUrls(urls, row,true);

    return true;
}

void
FavoriteView::dragEnterEvent(QDragEnterEvent* e)
{
    if ( urlModel->canDrop(e) ) {
        QListView::dragEnterEvent(e);
    }
}

FileDialogComboBox::FileDialogComboBox(SequenceFileDialog *p,QWidget *parent)
: QComboBox(parent)
, urlModel(new UrlModel(this))
, dialog(p)
, doResize(false)
{
    urlModel->setFileSystemModel( p->getLookingFileSystemModel() );
    setModel(urlModel);
    QObject::connect(this, SIGNAL(currentIndexChanged(int)), this , SLOT(onCurrentIndexChanged(int)));
}

void
FileDialogComboBox::onCurrentIndexChanged(int index)
{
    if (doResize && index >= 0 && index < count()) {
        updateGeometry();
        doResize = false;
    }
}

QSize
FileDialogComboBox::sizeHint() const
{
    int index = currentIndex();
    if (index >= 0 && index < count()) {
        QFontMetrics fm = fontMetrics();
        QString txt = itemText(index);
        int w = fm.width(txt);
        return QSize(w + 10, fm.height() * 1.5);
    }
    return QComboBox::sizeHint();
}

void
FileDialogComboBox::showPopup()
{
    if (model()->rowCount() > 1) {
        QComboBox::showPopup();
    }
    urlModel->setUrls( std::vector<QUrl>() );
    std::vector<QUrl> list;
    QModelIndex idx = dialog->getFileSystemModel()->index( dialog->rootPath() );
    while ( idx.isValid() ) {
        QUrl url = QUrl::fromLocalFile( idx.data(QFileSystemModel::FilePathRole).toString() );
        if ( url.isValid() ) {
            list.push_back(url);
        }
        idx = idx.parent();
    }
    // add "my computer"
    list.push_back( QUrl::fromLocalFile( QLatin1String("") ) );
    urlModel->addUrls(list, 0);
    idx = model()->index(model()->rowCount() - 1, 0);

    // append history
    QList<QUrl> urls;
    for (int i = 0; i < m_history.count(); ++i) {
        QUrl path = QUrl::fromLocalFile( m_history.at(i) );
        if ( !urls.contains(path) ) {
            urls.prepend(path);
        }
    }
    if (urls.count() > 0) {
        model()->insertRow( model()->rowCount() );
        idx = model()->index(model()->rowCount() - 1, 0);
        // ### TODO maybe add a horizontal line before this
        model()->setData( idx,QObject::tr("Recent Places") );
        QStandardItemModel *m = qobject_cast<QStandardItemModel*>( model() );
        if (m) {
            Qt::ItemFlags flags = m->flags(idx);
            flags &= ~Qt::ItemIsEnabled;
            m->item( idx.row(), idx.column() )->setFlags(flags);
        }
        std::vector<QUrl> stdUrls;
        for (int i = 0; i < urls.count(); ++i) {
            stdUrls.push_back( urls.at(i) );
        }
        urlModel->addUrls(stdUrls, -1);
    }
    setCurrentIndex(0);
    
    doResize = true;
    QComboBox::showPopup();
} // showPopup

void
FileDialogComboBox::setHistory(const QStringList &paths)
{
    m_history = paths;
    // Only populate the first item, showPopup will populate the rest if needed
    std::vector<QUrl> list;
    QModelIndex idx = dialog->getFileSystemModel()->index( dialog->rootPath() );
    //On windows the popup display the "C:\", convert to nativeSeparators
    QUrl url = QUrl::fromLocalFile( QDir::toNativeSeparators( idx.data(QFileSystemModel::FilePathRole).toString() ) );
    if ( url.isValid() ) {
        list.push_back(url);
    }
    urlModel->setUrls(list);
}

void
FileDialogComboBox::paintEvent(QPaintEvent* /*e*/)
{
    QStylePainter painter(this);
    QColor c(255,255,255,255);

    painter.setPen(c);
    // draw the combobox frame, focusrect and selected etc.
    QStyleOptionComboBox opt;
    initStyleOption(&opt);

    QRect editRect = style()->subControlRect(QStyle::CC_ComboBox, &opt,
                                             QStyle::SC_ComboBoxEditField, this);
    int size = editRect.width() - opt.iconSize.width() - 4;
    opt.currentText = opt.fontMetrics.elidedText(opt.currentText, Qt::ElideMiddle, size);
    painter.drawComplexControl(QStyle::CC_ComboBox, opt);

    // draw the icon and text
    painter.drawControl(QStyle::CE_ComboBoxLabel, opt);
}

std::vector< boost::shared_ptr<SequenceParsing::SequenceFromFiles> >
SequenceFileDialog::fileSequencesFromFilesList(const QStringList & files,
                                               const QStringList & supportedFileTypes)
{
    std::vector< boost::shared_ptr<SequenceParsing::SequenceFromFiles> > sequences;

    for (int i = 0; i < files.size(); ++i) {
        SequenceParsing::FileNameContent fileContent( files.at(i).toStdString() );

        if ( !supportedFileTypes.contains(fileContent.getExtension().c_str(),Qt::CaseInsensitive) ) {
            continue;
        }

        bool found = false;

        for (U32 j = 0; j < sequences.size(); ++j) {
            if ( sequences[j]->tryInsertFile(fileContent) ) {
                found = true;
                break;
            }
        }
        if (!found) {
            boost::shared_ptr<SequenceParsing::SequenceFromFiles> seq( new SequenceParsing::SequenceFromFiles(fileContent,false) );
            sequences.push_back(seq);
        }
    }

    return sequences;
}

void
SequenceFileDialog::appendFilesFromDirRecursively(QDir* currentDir,
                                                  QStringList* files)
{
    QStringList entries = currentDir->entryList();

    for (int i = 0; i < entries.size(); ++i) {
        const QString & e = entries.at(i);

        //ignore dot and dotdot
        if ( (e == ".") || (e == "..") ) {
            continue;
        }

        QString entryWithPath = currentDir->absoluteFilePath(e);

        //if it is a file, recurse
        QDir d(entryWithPath);
        if ( d.exists() ) {
            appendFilesFromDirRecursively(&d, files);
            continue;
        }

        //else if it is a file, append it
        if ( QFile::exists(entryWithPath) ) {
            files->append(entryWithPath);
        }
    }
}

void
SequenceFileDialog::onSelectionLineEditing(const QString & text)
{
    if (_dialogMode != eFileDialogModeSave) {
        return;
    }
    QString textCpy = text;
    QString extension = Natron::removeFileExtension(textCpy);
    for (int i = 0; i < _fileExtensionCombo->count(); ++i) {
        if (_fileExtensionCombo->itemText(i) == extension) {
            _fileExtensionCombo->setCurrentIndex_no_emit(i);
            break;
        }
    }
}

void
SequenceFileDialog::onTogglePreviewButtonClicked(bool toggled)
{
    _togglePreviewButton->setDown(toggled);
    assert(_preview);
    if (!_preview->viewerNode) {
        createViewerPreviewNode();
    }
    if (toggled) {
        if (!_preview->viewerUI->parentWidget()) {
            _centerAreaLayout->addWidget(_preview->viewerUI);
        }
        if (!_preview->viewerUI->isVisible()) {
            _preview->viewerUI->setVisible(true);
        }
        refreshPreviewAfterSelectionChange();
    } else {
        if (_preview->viewerUI->isVisible()) {
            _preview->viewerUI->setVisible(false);
        }
    }
}

void
SequenceFileDialog::createViewerPreviewNode()
{
    CreateNodeArgs args(PLUGINID_NATRON_VIEWER,
                        "",
                        -1,-1,
                        false,
                        INT_MIN,
                        INT_MIN,
                        false,
                        false,
                        NATRON_FILE_DIALOG_PREVIEW_VIEWER_NAME,
                        CreateNodeArgs::DefaultValuesList(),
                        _gui->getApp()->getProject());
    
    _preview->viewerNodeInternal = _gui->getApp()->createNode(args);
    boost::shared_ptr<NodeGuiI> viewerNodeGui = _preview->viewerNodeInternal->getNodeGui();
    _preview->viewerNode = boost::dynamic_pointer_cast<NodeGui>(viewerNodeGui);
    assert(_preview->viewerNode);
    _preview->viewerNode->hideGui();
<<<<<<< HEAD
    _preview->viewerUI = dynamic_cast<ViewerGL*>(dynamic_cast<ViewerInstance*>(_preview->viewerNodeInternal->getLiveInstance())->getUiContext())->getViewerTab();
=======
    ViewerInstance* viewerInstance = dynamic_cast<ViewerInstance*>(viewer->getLiveInstance());
    assert(viewerInstance);
    if (!viewerInstance) {
        return;
    }
    ViewerGL* viewerGL = dynamic_cast<ViewerGL*>(viewerInstance->getUiContext());
    assert(viewerGL);
    if (!viewerGL) {
        return;
    }
    _preview->viewerUI = viewerGL->getViewerTab();
>>>>>>> 7c7fc346
    assert(_preview->viewerUI);
    if (!_preview->viewerUI) {
        return;
    }
    _preview->viewerUI->setAsFileDialogViewer();
    
    ///Set a custom timeline so that it is not in synced with the rest of the viewers of the app
    boost::shared_ptr<TimeLine> newTimeline(new TimeLine(NULL));
    _preview->viewerUI->setCustomTimeline(newTimeline);
    _preview->viewerUI->setClipToProject(false);
    _preview->viewerUI->setLeftToolbarVisible(false);
    _preview->viewerUI->setRightToolbarVisible(false);
    _preview->viewerUI->setTopToolbarVisible(false);
    _preview->viewerUI->setInfobarVisible(false);
    _preview->viewerUI->setPlayerVisible(false);
    TabWidget* parent = dynamic_cast<TabWidget*>(_preview->viewerUI->parentWidget());
    if (parent) {
        parent->removeTab(_preview->viewerUI,true);
    }
    _preview->viewerUI->setParent(NULL);
}

boost::shared_ptr<NodeGui>
SequenceFileDialog::findOrCreatePreviewReader(const std::string& filetype)
{
    std::map<std::string,std::string> readersForFormat;
    appPTR->getCurrentSettings()->getFileFormatsForReadingAndReader(&readersForFormat);
    if ( !filetype.empty() ) {
        std::map<std::string,std::string>::iterator found = readersForFormat.find(filetype);
        if ( found == readersForFormat.end() ) {
            return boost::shared_ptr<NodeGui>();
        }
        std::map<std::string,std::pair< boost::shared_ptr<Natron::Node>, boost::shared_ptr<NodeGui> > >::iterator foundReader = _preview->readerNodes.find(found->second);
        if (foundReader == _preview->readerNodes.end()) {
            
            CreateNodeArgs args(found->second.c_str(),
                                "",
                                -1,-1,
                                false,
                                INT_MIN,
                                INT_MIN,
                                false,
                                false,
                                QString(NATRON_FILE_DIALOG_PREVIEW_READER_NAME) +  QString(found->first.c_str()),
                                CreateNodeArgs::DefaultValuesList(),
                                _gui->getApp()->getProject());
            
            boost::shared_ptr<Natron::Node> reader = _gui->getApp()->createNode(args);
            boost::shared_ptr<NodeGuiI> readerGui_i = reader->getNodeGui();
            boost::shared_ptr<NodeGui> readerGui = boost::dynamic_pointer_cast<NodeGui>(readerGui_i);
            assert(readerGui);
            readerGui->hideGui();
            _preview->readerNodes.insert(std::make_pair(found->second,std::make_pair(reader,readerGui)));
            return readerGui;
        } else {
            return foundReader->second.second;
        }
    }
    return  boost::shared_ptr<NodeGui>();
}

void
SequenceFileDialog::refreshPreviewAfterSelectionChange()
{
    if (!_preview->viewerUI->isVisible()) {
        return;
    }
    
    std::string pattern = selectedFiles();
    QString qpattern( pattern.c_str() );
    std::string ext = Natron::removeFileExtension(qpattern).toLower().toStdString();
    assert(_preview->viewerNode);
    
    boost::shared_ptr<Natron::Node> currentInput = _preview->viewerNode->getNode()->getInput(0);
    if (currentInput) {
        _preview->viewerNode->getNode()->disconnectInput(0);
    }
    
    _gui->getApp()->getProject()->setAutoSetProjectFormatEnabled(false);

    boost::shared_ptr<NodeGui> reader = findOrCreatePreviewReader(ext);
    if (reader) {
        const std::vector<boost::shared_ptr<KnobI> > & knobs = reader->getNode()->getKnobs();
        for (U32 i = 0; i < knobs.size(); ++i) {
            File_Knob* fileKnob = dynamic_cast<File_Knob*>(knobs[i].get());
            if ( fileKnob && fileKnob->isInputImageFile() ) {
                fileKnob->setValue(pattern,0);
            }
        }
        _preview->viewerNode->getNode()->connectInput(reader->getNode(), 0);
        
        
    }
    _preview->viewerUI->getInternalNode()->renderCurrentFrame(false);
}

///Reset everything as it was prior to the dialog being opened, also avoid the nodes being deleted
void
SequenceFileDialog::teardownPreview()
{
    if (_preview && _preview->viewerUI) {
        ///Don't delete the viewer when closing the dialog!
        _centerAreaLayout->removeWidget(_preview->viewerUI);
        _preview->viewerUI->setParent(NULL);
        _preview->viewerUI->hide();
        assert(_gui);
        bool autoSetProjectFormatEnabled = _gui->getApp()->getProject()->isAutoSetProjectFormatEnabled();
        if (autoSetProjectFormatEnabled != _wasAutosetProjectFormatEnabled) {
            _gui->getApp()->getProject()->setAutoSetProjectFormatEnabled(_wasAutosetProjectFormatEnabled);
        }
    }
}

void
SequenceFileDialog::closeEvent(QCloseEvent* e)
{
    teardownPreview();
    QDialog::closeEvent(e);
}

void
SequenceFileDialog::done(int r)
{
    teardownPreview();
    QDialog::done(r);
}<|MERGE_RESOLUTION|>--- conflicted
+++ resolved
@@ -2742,14 +2742,13 @@
                         _gui->getApp()->getProject());
     
     _preview->viewerNodeInternal = _gui->getApp()->createNode(args);
+    assert(_preview->viewerNodeInternal);
     boost::shared_ptr<NodeGuiI> viewerNodeGui = _preview->viewerNodeInternal->getNodeGui();
     _preview->viewerNode = boost::dynamic_pointer_cast<NodeGui>(viewerNodeGui);
     assert(_preview->viewerNode);
     _preview->viewerNode->hideGui();
-<<<<<<< HEAD
-    _preview->viewerUI = dynamic_cast<ViewerGL*>(dynamic_cast<ViewerInstance*>(_preview->viewerNodeInternal->getLiveInstance())->getUiContext())->getViewerTab();
-=======
-    ViewerInstance* viewerInstance = dynamic_cast<ViewerInstance*>(viewer->getLiveInstance());
+    
+    ViewerInstance* viewerInstance = dynamic_cast<ViewerInstance*>(_preview->viewerNodeInternal->getLiveInstance());
     assert(viewerInstance);
     if (!viewerInstance) {
         return;
@@ -2760,7 +2759,6 @@
         return;
     }
     _preview->viewerUI = viewerGL->getViewerTab();
->>>>>>> 7c7fc346
     assert(_preview->viewerUI);
     if (!_preview->viewerUI) {
         return;
