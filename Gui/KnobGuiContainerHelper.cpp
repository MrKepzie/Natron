--- conflicted
+++ resolved
@@ -1138,15 +1138,7 @@
             curPage = getCurrentPage();
         }
 
-<<<<<<< HEAD
-        KnobPagePtr page = getUserPageKnob();
-        if (page) {
-            userPages.push_back( page );
-        }
         for (std::list<KnobPagePtr>::iterator it = userPages.begin(); it != userPages.end(); ++it) {
-=======
-        for (std::list<KnobPage*>::iterator it = userPages.begin(); it != userPages.end(); ++it) {
->>>>>>> f3183b2d
             deleteKnobGui( (*it)->shared_from_this() );
         }
     } else {
@@ -1160,31 +1152,8 @@
 void
 KnobGuiContainerHelper::getUserPages(std::list<KnobPagePtr>& userPages) const
 {
-<<<<<<< HEAD
-    const KnobsVec& knobs = getInternalKnobs();
-
-    for (KnobsVec::const_iterator it = knobs.begin(); it != knobs.end(); ++it) {
-        if ( (*it)->isUserKnob() ) {
-            KnobPagePtr isPage = toKnobPage(*it);
-            if (isPage) {
-                userPages.push_back(isPage);
-            }
-        }
-    }
-}
-
-void
-KnobGuiContainerHelper::setUserPageActiveIndex()
-{
-    KnobPagePtr page = getUserPageKnob();
-
-    setPageActiveIndex(page);
-}
-=======
     return _imp->holder->getUserPages(userPages);
 }
-
->>>>>>> f3183b2d
 
 void
 KnobGuiContainerHelper::setPageActiveIndex(const KnobPagePtr& page)
@@ -1199,20 +1168,6 @@
     onPageActivated(foundPage->second);
 }
 
-<<<<<<< HEAD
-KnobPagePtr
-KnobGuiContainerHelper::getOrCreateUserPageKnob() const
-{
-    return _imp->holder->getOrCreateUserPageKnob();
-}
-
-KnobPagePtr
-KnobGuiContainerHelper::getUserPageKnob() const
-{
-    return _imp->holder->getUserPageKnob();
-}
-=======
->>>>>>> f3183b2d
 
 int
 KnobGuiContainerHelper::getPagesCount() const
