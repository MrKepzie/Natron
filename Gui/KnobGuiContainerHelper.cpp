/* ***** BEGIN LICENSE BLOCK *****
 * This file is part of Natron <http://www.natron.fr/>,
 * Copyright (C) 2016 INRIA and Alexandre Gauthier-Foichat
 *
 * Natron is free software: you can redistribute it and/or modify
 * it under the terms of the GNU General Public License as published by
 * the Free Software Foundation; either version 2 of the License, or
 * (at your option) any later version.
 *
 * Natron is distributed in the hope that it will be useful,
 * but WITHOUT ANY WARRANTY; without even the implied warranty of
 * MERCHANTABILITY or FITNESS FOR A PARTICULAR PURPOSE.  See the
 * GNU General Public License for more details.
 *
 * You should have received a copy of the GNU General Public License
 * along with Natron.  If not, see <http://www.gnu.org/licenses/gpl-2.0.html>
 * ***** END LICENSE BLOCK ***** */

// ***** BEGIN PYTHON BLOCK *****
// from <https://docs.python.org/3/c-api/intro.html#include-files>:
// "Since Python may define some pre-processor definitions which affect the standard headers on some systems, you must include Python.h before any standard headers are included."
#include <Python.h>
// ***** END PYTHON BLOCK *****

#include "KnobGuiContainerHelper.h"

CLANG_DIAG_OFF(deprecated)
CLANG_DIAG_OFF(uninitialized)
#include <QScrollArea>
#include <QGridLayout>
#include <QVBoxLayout>
#include <QHBoxLayout>
#include <QMessageBox>
#include <QPixmap>
#include <QApplication>
#include <QUndoStack>
#include <QUndoCommand>
CLANG_DIAG_ON(deprecated)
CLANG_DIAG_ON(uninitialized)

#include "Engine/EffectInstance.h"
#include "Engine/KnobTypes.h"
#include "Engine/Node.h"

#include "Gui/KnobGui.h"
#include "Gui/ClickableLabel.h"
#include "Gui/KnobGuiGroup.h"
#include "Gui/NodeGui.h"
#include "Gui/Gui.h"
#include "Gui/GuiDefines.h"
#include "Gui/GuiApplicationManager.h"
#include "Gui/TabGroup.h"

#define NATRON_FORM_LAYOUT_LINES_SPACING 0
#define NATRON_SETTINGS_VERTICAL_SPACING_PIXELS 3


NATRON_NAMESPACE_ENTER;

struct KnobGuiContainerHelperPrivate
{
    KnobGuiContainerHelper* _p;
    KnobHolderPtr holder;

    // Stores our KnobGui refered to by the internal Knob
    KnobsGuiMapping knobsMap;
    KnobPageGuiWPtr currentPage;
    PagesMap pages;
    boost::shared_ptr<QUndoStack> undoStack; /*!< undo/redo stack*/
    QUndoCommand* cmdBeingPushed;
    bool clearedStackDuringPush;
    boost::scoped_ptr<KnobGuiContainerSignalsHandler> signals;

    KnobGuiContainerHelperPrivate(KnobGuiContainerHelper* p,
                                  const KnobHolderPtr& holder,
                                  const boost::shared_ptr<QUndoStack>& stack)
        : _p(p)
        , holder(holder)
        , knobsMap()
        , currentPage()
        , pages()
        , undoStack()
        , cmdBeingPushed(0)
        , clearedStackDuringPush(false)
        , signals( new KnobGuiContainerSignalsHandler(p) )
    {
        if (stack) {
            undoStack = stack;
        } else {
            undoStack.reset(new QUndoStack);
        }
    }

    KnobGuiPtr createKnobGui(const KnobIPtr &knob);

    KnobsGuiMapping::iterator findKnobGui(const KnobIPtr& knob);

    void refreshPagesEnabledness();
};

KnobGuiContainerHelper::KnobGuiContainerHelper(const KnobHolderPtr& holder,
                                               const boost::shared_ptr<QUndoStack>& stack)
    : KnobGuiContainerI()
    , DockablePanelI()
    , _imp( new KnobGuiContainerHelperPrivate(this, holder, stack) )
{
}

KnobGuiContainerHelper::~KnobGuiContainerHelper()
{
    ///Delete the knob gui if they weren't before
    ///normally the onKnobDeletion() function should have cleared them
    for (KnobsGuiMapping::const_iterator it = _imp->knobsMap.begin(); it != _imp->knobsMap.end(); ++it) {
        if (it->second) {
            KnobIPtr knob = it->first.lock();
            it->second->setGuiRemoved();
        }
    }
}

const PagesMap&
KnobGuiContainerHelper::getPages() const
{
    return _imp->pages;
}

KnobGuiPtr
KnobGuiContainerHelper::getKnobGui(const KnobIPtr& knob) const
{
    for (KnobsGuiMapping::const_iterator it = _imp->knobsMap.begin(); it != _imp->knobsMap.end(); ++it) {
        if (it->first.lock() == knob) {
            return it->second;
        }
    }

    return KnobGuiPtr();
}

int
KnobGuiContainerHelper::getItemsSpacingOnSameLine() const
{
    return TO_DPIX(15);
}

KnobGuiPtr
KnobGuiContainerHelperPrivate::createKnobGui(const KnobIPtr &knob)
{
    KnobsGuiMapping::iterator found = findKnobGui(knob);

    if ( found != knobsMap.end() ) {
        return found->second;
    }

    KnobGuiPtr ret( appPTR->createGuiForKnob(knob, _p) );
    assert(ret);
    if (!ret) {
        return ret;
    }
    ret->initialize();
    knobsMap.push_back( std::make_pair(knob, ret) );

    return ret;
}

KnobsGuiMapping::iterator
KnobGuiContainerHelperPrivate::findKnobGui(const KnobIPtr& knob)
{
    for (KnobsGuiMapping::iterator it = knobsMap.begin(); it != knobsMap.end(); ++it) {
        if (it->first.lock() == knob) {
            return it;
        }
    }

    return knobsMap.end();
}

KnobPageGuiPtr
KnobGuiContainerHelper::getOrCreateDefaultPage()
{
    const std::vector< KnobIPtr > & knobs = getInternalKnobs();

    // Find in all knobs a page param to set this param into
    std::list<KnobPagePtr > pagesNotDeclaredByPlugin;
    for (U32 i = 0; i < knobs.size(); ++i) {
        KnobPagePtr p = toKnobPage( knobs[i]);
        if (p) {
            if (p->isDeclaredByPlugin()) {
                return getOrCreatePage(p);
            } else {
                pagesNotDeclaredByPlugin.push_back(p);
            }
        }
    }
    if (!pagesNotDeclaredByPlugin.empty()) {
        return getOrCreatePage(pagesNotDeclaredByPlugin.front());
    }
    // The plug-in didn't specify any page, it should have been caught before in Node::getOrCreateMainPage
    assert(false);

    return KnobPageGuiPtr();
}

KnobPageGuiPtr
KnobGuiContainerHelper::getCurrentPage() const
{
    return _imp->currentPage.lock();
}

void
KnobGuiContainerHelper::setCurrentPage(const KnobPageGuiPtr& curPage)
{
    _imp->currentPage = curPage;
    _imp->refreshPagesEnabledness();
}

KnobPageGuiPtr
KnobGuiContainerHelper::getOrCreatePage(const KnobPagePtr& page)
{

    if (!page || page->getIsToolBar()) {
        return KnobPageGuiPtr();
    }
    if ( !isPagingEnabled() && (_imp->pages.size() > 0) ) {
        return _imp->pages.begin()->second;
    }

    // If the page is already created, return it
    assert(page);
    PagesMap::iterator found = _imp->pages.find(page);
    if ( found != _imp->pages.end() ) {
        return found->second;
    }


    QWidget* newTab;
    QWidget* layoutContainer;

    // The widget parent of the page
    QWidget* pagesContainer = getPagesContainer();
    assert(pagesContainer);

    // Check If the page main widget should be a scrollarea
    if ( useScrollAreaForTabs() ) {
        QScrollArea* sa = new QScrollArea(pagesContainer);
        layoutContainer = new QWidget(sa);
        layoutContainer->setSizePolicy(QSizePolicy::Preferred, QSizePolicy::Fixed);
        sa->setWidgetResizable(true);
        sa->setWidget(layoutContainer);
        newTab = sa;
    } else {
        // Otherwise let the derived class create the main widget
        newTab = createPageMainWidget(pagesContainer);
        layoutContainer = newTab;
    }

    // The container layout is always a grid layout
    QGridLayout *tabLayout = new QGridLayout(layoutContainer);
    tabLayout->setObjectName( QString::fromUtf8("formLayout") );
    layoutContainer->setLayout(tabLayout);
    tabLayout->setColumnStretch(1, 1);
    tabLayout->setSpacing( TO_DPIY(NATRON_FORM_LAYOUT_LINES_SPACING) );

    // Create the page gui
    KnobPageGuiPtr pageGui( new KnobPageGui() );
    pageGui->currentRow = 0;
    pageGui->tab = newTab;
    pageGui->pageKnob = page;
    pageGui->groupAsTab = 0;
    pageGui->gridLayout = tabLayout;

    boost::shared_ptr<KnobSignalSlotHandler> handler = page->getSignalSlotHandler();
    QObject::connect( handler.get(), SIGNAL(labelChanged()), _imp->signals.get(), SLOT(onPageLabelChangedInternally()) );
    QObject::connect( handler.get(), SIGNAL(secretChanged()), _imp->signals.get(), SLOT(onPageSecretnessChanged()) );

    // Add the page to the container (most likely a tab widget)
    addPageToPagesContainer(pageGui);

    pageGui->tab->setToolTip( QString::fromUtf8( page->getHintToolTip().c_str() ) );

    _imp->pages.insert( std::make_pair(page, pageGui) );

    return pageGui;
} // KnobGuiContainerHelper::getOrCreatePage

static QPixmap
getStandardIcon(QMessageBox::Icon icon,
                int size,
                QWidget* widget)
{
    QStyle *style = widget ? widget->style() : QApplication::style();
    QIcon tmpIcon;

    switch (icon) {
    case QMessageBox::Information:
        tmpIcon = style->standardIcon(QStyle::SP_MessageBoxInformation, 0, widget);
        break;
    case QMessageBox::Warning:
        tmpIcon = style->standardIcon(QStyle::SP_MessageBoxWarning, 0, widget);
        break;
    case QMessageBox::Critical:
        tmpIcon = style->standardIcon(QStyle::SP_MessageBoxCritical, 0, widget);
        break;
    case QMessageBox::Question:
        tmpIcon = style->standardIcon(QStyle::SP_MessageBoxQuestion, 0, widget);
    default:
        break;
    }
    if ( !tmpIcon.isNull() ) {
        return tmpIcon.pixmap(size, size);
    }

    return QPixmap();
}

/**
 * @brief Given a knob "ref" within a vector of knobs, returns a vector
 * of all knobs that should be on the same horizontal line as this knob.
 **/
static void
findKnobsOnSameLine(const KnobsVec& knobs,
                    const KnobIPtr& ref,
                    KnobsVec& knobsOnSameLine)
{
    int idx = -1;

    for (U32 k = 0; k < knobs.size(); ++k) {
        if (knobs[k] == ref) {
            idx = k;
            break;
        }
    }
    assert(idx != -1);
    if (idx < 0) {
        return;
    }
    ///find all knobs backward that are on the same line.
    int k = idx - 1;
    KnobIPtr parent = ref->getParentKnob();

    while ( k >= 0 && !knobs[k]->isNewLineActivated() ) {
        if (parent) {
            assert(knobs[k]->getParentKnob() == parent);
            knobsOnSameLine.push_back(knobs[k]);
        } else {
            if ( !knobs[k]->getParentKnob() &&
                 !toKnobPage( knobs[k] ) &&
                 !toKnobGroup( knobs[k] ) ) {
                knobsOnSameLine.push_back(knobs[k]);
            }
        }
        --k;
    }

    ///find all knobs forward that are on the same line.
    k = idx;
    while ( k < (int)(knobs.size() - 1) && !knobs[k]->isNewLineActivated() ) {
        if (parent) {
            assert(knobs[k + 1]->getParentKnob() == parent);
            knobsOnSameLine.push_back(knobs[k + 1]);
        } else {
            if ( !knobs[k + 1]->getParentKnob() &&
                 !toKnobPage( knobs[k + 1] ) &&
                 !toKnobGroup( knobs[k + 1] ) ) {
                knobsOnSameLine.push_back(knobs[k + 1]);
            }
        }
        ++k;
    }
}

const KnobsVec&
KnobGuiContainerHelper::getInternalKnobs() const
{
    return _imp->holder->getKnobs();
}

const KnobsGuiMapping&
KnobGuiContainerHelper::getKnobsMapping() const
{
    return _imp->knobsMap;
}

void
KnobGuiContainerHelper::initializeKnobs()
{
    initializeKnobVector( _imp->holder->getKnobs() );
    _imp->refreshPagesEnabledness();
    refreshCurrentPage();

    onKnobsInitialized();
}

void
KnobGuiContainerHelper::initializeKnobVectorInternal(const KnobsVec& siblingsVec,
                                                     KnobsVec* regularKnobsVec)
{
    // A pointer to the container of the last knob created on the same row
    QWidget* lastRowWidget = 0;

    // Hold a pointer to the previous child if the previous child did not want to create a new line
    KnobsVec::const_iterator prev = siblingsVec.end();

    for (KnobsVec::const_iterator it2 = siblingsVec.begin(); it2 != siblingsVec.end(); ++it2) {
        bool makeNewLine = true;
        int lastKnobSpacing = 0;
        KnobGroupPtr isGroup = toKnobGroup(*it2);

        // A vector of all other knobs on the same line
        KnobsVec knobsOnSameLine;

        // If the knob is dynamic (i:e created after the initial creation of knobs)
        // it can be added as part of a group defined earlier hence we have to insert it at the proper index.
        KnobIPtr parentKnob = (*it2)->getParentKnob();
        KnobGroupPtr isParentGroup = toKnobGroup(parentKnob);

        // Determine if we should create this knob on a new line or use the one created before
        if (!isGroup) {
            if ( ( prev != siblingsVec.end() ) && !(*prev)->isNewLineActivated() ) {
                makeNewLine = false;
                lastKnobSpacing = (*prev)->getSpacingBetweenitems();
            }
            if (isParentGroup) {
                // If the parent knob is a group, knobs on the same line have to be found in the children
                // of the parent
                KnobsVec groupsiblings = isParentGroup->getChildren();
                findKnobsOnSameLine(groupsiblings, *it2, knobsOnSameLine);
            } else {
                // Parent is a page, find the siblings in the children of the page
                findKnobsOnSameLine(siblingsVec, *it2, knobsOnSameLine);
            }
        }

        // Create this knob
        KnobGuiPtr newGui = findKnobGuiOrCreate(*it2, makeNewLine, lastKnobSpacing, lastRowWidget, knobsOnSameLine);

        // Childrens cannot be on the same row than their parent
        if (!isGroup && newGui) {
            lastRowWidget = newGui->getFieldContainer();
        }


        if ( prev == siblingsVec.end() ) {
            prev = siblingsVec.begin();
        } else {
            ++prev;
        }

        // Remove it from the "regularKnobs" to mark it as created as we will use them later
        if (regularKnobsVec) {
            KnobsVec::iterator foundRegular = std::find(regularKnobsVec->begin(), regularKnobsVec->end(), *it2);
            if ( foundRegular != regularKnobsVec->end() ) {
                regularKnobsVec->erase(foundRegular);
            }
        }
    }
} // KnobGuiContainerHelper::initializeKnobVectorInternal

void
KnobGuiContainerHelper::initializeKnobVector(const KnobsVec& knobs)
{
    // Extract pages first and initialize them recursively
    // All other knobs are put in regularKnobs
    std::list<KnobPagePtr > pages;
    KnobsVec regularKnobs;

    for (std::size_t i = 0; i < knobs.size(); ++i) {
        KnobPagePtr isPage = toKnobPage(knobs[i]);
        if (isPage) {
            if (!isPage->getIsToolBar()) {
                pages.push_back(isPage);
            }
        } else {
            regularKnobs.push_back(knobs[i]);
        }
    }
    for (std::list<KnobPagePtr >::iterator it = pages.begin(); it != pages.end(); ++it) {
        // Create page
        KnobGuiPtr knobGui = findKnobGuiOrCreate( *it, true /*makeNewLine*/, 0/*lastKnobSpacing*/,  0 /*lastRowWidget*/, KnobsVec() /*knobsOnSameLine*/);
        Q_UNUSED(knobGui);

        // Create its children
        KnobsVec children = (*it)->getChildren();
        initializeKnobVectorInternal(children, &regularKnobs);
    }

    // For knobs that did not belong to a page,  create them
    initializeKnobVectorInternal(regularKnobs, 0);
    refreshTabWidgetMaxHeight();
}

static void
workAroundGridLayoutBug(QGridLayout* layout)
{
    // See http://stackoverflow.com/questions/14033902/qt-qgridlayout-automatically-centers-moves-items-to-the-middle for
    // a bug of QGridLayout: basically all items are centered, but we would like to add stretch in the bottom of the layout.
    // To do this we add an empty widget with an expanding vertical size policy.
    QWidget* foundSpacer = 0;

    for (int i = 0; i < layout->rowCount(); ++i) {
        QLayoutItem* item = layout->itemAtPosition(i, 0);
        if (!item) {
            continue;
        }
        QWidget* w = item->widget();
        if (!w) {
            continue;
        }
        if ( w->objectName() == QString::fromUtf8("emptyWidget") ) {
            foundSpacer = w;
            break;
        }
    }
    if (foundSpacer) {
        layout->removeWidget(foundSpacer);
    } else {
        foundSpacer = new QWidget( layout->parentWidget() );
        foundSpacer->setObjectName( QString::fromUtf8("emptyWidget") );
        foundSpacer->setSizePolicy(QSizePolicy::Expanding, QSizePolicy::Expanding);
    }

    ///And add our stretch
    layout->addWidget(foundSpacer, layout->rowCount(), 0, 1, 2);
}

void
KnobGuiContainerHelper::setLabelFromTextAndIcon(KnobClickableLabel* widget, const QString& labelText, const QString& labelIconFilePath, bool setBold)
{
    bool pixmapSet = false;
    if ( !labelIconFilePath.isEmpty() ) {
        QPixmap pix;

        //QFontMetrics fm(widget->font(), 0);
        int pixSize = TO_DPIY(NATRON_MEDIUM_BUTTON_ICON_SIZE);

        if (labelIconFilePath == QLatin1String("dialog-warning")) {
            pix = getStandardIcon(QMessageBox::Warning, pixSize, widget);
        } else if (labelIconFilePath == QLatin1String("dialog-question")) {
            pix = getStandardIcon(QMessageBox::Question, pixSize, widget);
        } else if (labelIconFilePath == QLatin1String("dialog-error")) {
            pix = getStandardIcon(QMessageBox::Critical, pixSize, widget);
        } else if (labelIconFilePath == QLatin1String("dialog-information")) {
            pix = getStandardIcon(QMessageBox::Information, pixSize, widget);
        } else {
            pix.load(labelIconFilePath);
            if (pix.width() != pixSize) {
                pix = pix.scaled(pixSize, pixSize, Qt::IgnoreAspectRatio, Qt::SmoothTransformation);
            }
        }
        if ( !pix.isNull() ) {
            pixmapSet = true;
            widget->setPixmap(pix);
        }
    }
    if (!pixmapSet) {
        /*labelStr += ":";*/
        if ( setBold ) {
            widget->setBold(true);
        }
        widget->setText_overload(labelText );
    }

}

KnobGuiPtr
KnobGuiContainerHelper::findKnobGuiOrCreate(const KnobIPtr & knob,
                                            bool makeNewLine,
                                            int lastKnobLineSpacing,
                                            QWidget* lastRowWidget,
                                            const KnobsVec& knobsOnSameLine)
{
    assert(knob);

    // Groups and Pages have special cases in the following code as they are containers
    KnobGroupPtr isGroup = toKnobGroup(knob);
    KnobPagePtr isPage = toKnobPage(knob);

    // Is this knob already described in the gui ?
    for (KnobsGuiMapping::const_iterator it = _imp->knobsMap.begin(); it != _imp->knobsMap.end(); ++it) {
        if ( (it->first.lock() == knob) && it->second ) {
            if (isPage) {
                return it->second;
            } else if ( isGroup && ( ( !isGroup->isTab() && it->second->hasWidgetBeenCreated() ) || isGroup->isTab() ) ) {
                return it->second;
            } else if ( it->second->hasWidgetBeenCreated() ) {
                return it->second;
            } else {
                break;
            }
        }
    }


    // For a page, create it if needed and recursively describe its children
    if (isPage) {
        if ( isPage->getChildren().empty() ) {
            return KnobGuiPtr();
        }
        getOrCreatePage(isPage);
        KnobsVec children = isPage->getChildren();
        initializeKnobVector(children);

        return KnobGuiPtr();
    }

    // Create the actual knob gui object
    KnobGuiPtr ret = _imp->createKnobGui(knob);
    if (!ret) {
        return KnobGuiPtr();
    }

    KnobIPtr parentKnob = knob->getParentKnob();

    // If this assert triggers, that means a knob was not added to a KnobPage.
    assert(parentKnob || !isPagingEnabled());

    KnobGroupPtr parentIsGroup = toKnobGroup(parentKnob);
    KnobGuiGroup* parentGui = 0;

    // If this knob is within a group, make sure the group is created so far
    if (parentIsGroup) {
        parentGui = dynamic_cast<KnobGuiGroup*>( findKnobGuiOrCreate( parentKnob, true, 0, 0, KnobsVec() ).get() );
    }

    // So far the knob could have no parent, in which case we force it to be in the default page.
    if (!parentKnob) {
        KnobPageGuiPtr defPage = getOrCreateDefaultPage();
        defPage->pageKnob.lock()->addKnob(knob);
        parentKnob = defPage->pageKnob.lock();
    }

    assert(parentKnob);

    // For group only create the widgets if it is not a tab, otherwise do a special case
    if ( isGroup  && isGroup->isTab() ) {
        KnobPagePtr parentIsPage = toKnobPage(parentKnob);
        if (!parentKnob || parentIsPage) {
            KnobPageGuiPtr page = getOrCreatePage(parentIsPage);

            // Create the frame for the group that are set as tabs within this tab
            bool existed = true;
            if (!page->groupAsTab) {
                existed = false;
                page->groupAsTab = new TabGroup( getPagesContainer() );
            }
            page->groupAsTab->addTab( isGroup, QString::fromUtf8( isGroup->getLabel().c_str() ) );
            if (!existed) {
                page->gridLayout->addWidget(page->groupAsTab, page->currentRow, 0, 1, 2);
            }

            page->groupAsTab->refreshTabSecretNess( isGroup );
        } else {
            // This is a group inside a group
            assert(parentIsGroup);
            assert(parentGui);
            TabGroup* groupAsTab = parentGui->getOrCreateTabWidget();
            assert(groupAsTab);
            groupAsTab->addTab( isGroup, QString::fromUtf8( isGroup->getLabel().c_str() ) );

            if ( parentIsGroup && parentIsGroup->isTab() ) {
                // Insert the tab in the layout of the parent
                // Find the page in the parentParent group
                KnobIPtr parentParent = parentKnob->getParentKnob();
                assert(parentParent);
                KnobGroupPtr parentParentIsGroup = toKnobGroup(parentParent);
                KnobPagePtr parentParentIsPage = toKnobPage(parentParent);
                assert(parentParentIsGroup || parentParentIsPage);
                TabGroup* parentTabGroup = 0;
                if (parentParentIsPage) {
                    KnobPageGuiPtr page = getOrCreatePage(parentParentIsPage);
                    assert(page);
                    parentTabGroup = page->groupAsTab;
                } else {
                    KnobsGuiMapping::iterator it = _imp->findKnobGui(parentParent);
                    assert( it != _imp->knobsMap.end() );
                    KnobGuiGroup* parentParentGroupGui = dynamic_cast<KnobGuiGroup*>( it->second.get() );
                    assert(parentParentGroupGui);
                    parentTabGroup = parentParentGroupGui->getOrCreateTabWidget();
                }

                QGridLayout* layout = parentTabGroup->addTab( parentIsGroup, QString::fromUtf8( parentIsGroup->getLabel().c_str() ) );
                assert(layout);
                layout->addWidget(groupAsTab, 0, 0, 1, 2);
            } else {
                KnobPagePtr topLevelPage = knob->getTopLevelPage();
                KnobPageGuiPtr page = getOrCreatePage(topLevelPage);
                assert(page);
                page->gridLayout->addWidget(groupAsTab, page->currentRow, 0, 1, 2);
            }
            groupAsTab->refreshTabSecretNess(isGroup);
        }
    }
    // If widgets for the KnobGui have already been created, don't do the following
    else if ( !ret->hasWidgetBeenCreated() ) {
        // Get the top level parent
        KnobPagePtr isTopLevelParentAPage = toKnobPage(parentKnob);
        KnobIPtr parentKnobTmp = parentKnob;
        while (parentKnobTmp && !isTopLevelParentAPage) {
            parentKnobTmp = parentKnobTmp->getParentKnob();
            if (parentKnobTmp) {
                isTopLevelParentAPage = toKnobPage(parentKnobTmp);
            }
        }

        // Find in which page the knob should be
        assert(isTopLevelParentAPage);

        KnobPageGuiPtr page = getOrCreatePage(isTopLevelParentAPage);
        if (!page) {
            return ret;
        }
        ///retrieve the form layout
        QGridLayout* layout = page->gridLayout;

        // If the knob has specified that it didn't want to trigger a new line, decrement the current row
        // index of the tab
        if (!makeNewLine) {
            --page->currentRow;
        }

        QWidget* fieldContainer = 0;
        QHBoxLayout* fieldLayout = 0;

        if (makeNewLine) {
            ///if new line is not turned off, create a new line
            fieldContainer = createKnobHorizontalFieldContainer(page->tab);
            fieldLayout = new QHBoxLayout(fieldContainer);
            fieldLayout->setContentsMargins( TO_DPIX(3), 0, 0, TO_DPIY(NATRON_SETTINGS_VERTICAL_SPACING_PIXELS) );
            fieldLayout->setSpacing( TO_DPIY(2) );
            fieldLayout->setAlignment(Qt::AlignLeft);
        } else {
            ///otherwise re-use the last row's widget and layout
            assert(lastRowWidget);
            fieldContainer = lastRowWidget;
            fieldLayout = dynamic_cast<QHBoxLayout*>( fieldContainer->layout() );
        }

        assert(fieldContainer);
        assert(fieldLayout);

        ///Create the label if needed
        KnobClickableLabel* label = 0;
        Label* warningLabel = 0;
        std::string descriptionLabel = ret->getDescriptionLabel();
        const std::string& labelIconFilePath = knob->getIconLabel();
        QWidget *labelContainer = 0;
        QHBoxLayout *labelLayout = 0;
        const bool hasLabel = ret->shouldCreateLabel();
        if (hasLabel) {
            if (makeNewLine) {
                labelContainer = new QWidget(page->tab);
                labelLayout = new QHBoxLayout(labelContainer);
                labelLayout->setContentsMargins( TO_DPIX(3), 0, 0, TO_DPIY(NATRON_SETTINGS_VERTICAL_SPACING_PIXELS) );
                labelLayout->setSpacing( TO_DPIY(2) );
            }

            label = new KnobClickableLabel(QString(), ret, page->tab);
            warningLabel = new Label(page->tab);
            warningLabel->setVisible(false);
            QFontMetrics fm(label->font(), 0);
            int pixSize = fm.height();
            QPixmap stdErrorPix;
            stdErrorPix = getStandardIcon(QMessageBox::Critical, pixSize, label);
            warningLabel->setPixmap(stdErrorPix);

            setLabelFromTextAndIcon(label, QString::fromUtf8(descriptionLabel.c_str()), QString::fromUtf8(labelIconFilePath.c_str()), ret->isLabelBold());
            QObject::connect( label, SIGNAL(clicked(bool)), ret.get(), SIGNAL(labelClicked(bool)) );


            if (makeNewLine) {
                labelLayout->addWidget(warningLabel);
                labelLayout->addWidget(label);
            }
        } // hasLabel

        /*
         * Find out in which layout the knob should be: either in the layout of the page or in the layout of
         * the nearest parent group tab in the hierarchy
         */
        KnobGroupPtr closestParentGroupTab;
        KnobIPtr parentTmp = parentKnob;
        assert(parentKnobTmp);
        while (!closestParentGroupTab) {
            KnobGroupPtr parentGroup = toKnobGroup(parentTmp);
            if ( parentGroup && parentGroup->isTab() ) {
                closestParentGroupTab = parentGroup;
            }
            parentTmp = parentTmp->getParentKnob();
            if (!parentTmp) {
                break;
            }
        }

        if (closestParentGroupTab) {
            /*
             * At this point we know that the parent group (which is a tab in the TabWidget) will have at least 1 knob
             * so ensure it is added to the TabWidget.
             * There are 2 possibilities, either the parent of the group tab is another group, in which case we have to
             * make sure the TabWidget is visible in the parent TabWidget of the group, otherwise we just add the TabWidget
             * to the on of the page.
             */

            KnobIPtr parentParent = closestParentGroupTab->getParentKnob();
            KnobGroupPtr parentParentIsGroup = toKnobGroup(parentParent);
            KnobPagePtr parentParentIsPage = toKnobPage(parentParent);

            assert(parentParentIsGroup || parentParentIsPage);
            if (parentParentIsGroup) {
                KnobGuiGroup* parentParentGroupGui = dynamic_cast<KnobGuiGroup*>( findKnobGuiOrCreate( parentParent, true, 0,  0, KnobsVec() ).get() );
                assert(parentParentGroupGui);
                if (parentParentGroupGui) {
                    TabGroup* groupAsTab = parentParentGroupGui->getOrCreateTabWidget();
                    assert(groupAsTab);
                    layout = groupAsTab->addTab( closestParentGroupTab, QString::fromUtf8( closestParentGroupTab->getLabel().c_str() ) );
                }
            } else if (parentParentIsPage) {
                KnobPageGuiPtr page = getOrCreatePage(parentParentIsPage);
                assert(page);
                assert(page->groupAsTab);
                layout = page->groupAsTab->addTab( closestParentGroupTab, QString::fromUtf8( closestParentGroupTab->getLabel().c_str() ) );
            }
            assert(layout);
        }

        // Fill the fieldLayout with the widgets
        ret->createGUI(fieldContainer, labelContainer, label, warningLabel, fieldLayout, makeNewLine, lastKnobLineSpacing, knobsOnSameLine);

        ret->setEnabledSlot();

        // Must add the row to the layout before calling setSecret()
        if (makeNewLine) {
            int rowIndex;
            if (closestParentGroupTab) {
                rowIndex = layout->rowCount();
            } else if ( parentGui && knob->isDynamicallyCreated() ) {
                const std::list<KnobGuiWPtr>& children = parentGui->getChildren();
                if ( children.empty() ) {
                    rowIndex = parentGui->getActualIndexInLayout();
                } else {
                    rowIndex = children.back().lock()->getActualIndexInLayout();
                }
                ++rowIndex;
            } else {
                rowIndex = page->currentRow;
            }


            const bool labelOnSameColumn = ret->isLabelOnSameColumn();
            Qt::Alignment labelAlignment;
            Qt::Alignment fieldAlignment;

            if (isGroup) {
                labelAlignment = Qt::AlignLeft;
            } else {
                labelAlignment = Qt::AlignRight;
            }

            if (!hasLabel) {
                layout->addWidget(fieldContainer, rowIndex, 0, 1, 2);
            } else {
                if (label) {
                    if (labelOnSameColumn) {
                        labelLayout->addWidget(fieldContainer);
                        layout->addWidget(labelContainer, rowIndex, 0, 1, 2);
                    } else {
                        layout->addWidget(labelContainer, rowIndex, 0, 1, 1, labelAlignment);
                        layout->addWidget(fieldContainer, rowIndex, 1, 1, 1);
                    }
                }
            }

            workAroundGridLayoutBug(layout);
        } // makeNewLine

        ret->setSecret();

        if ( knob->isNewLineActivated() && ret->shouldAddStretch() ) {
            fieldLayout->addStretch();
        }


        ///increment the row count
        ++page->currentRow;

        if (parentIsGroup && parentGui) {
            parentGui->addKnob(ret);
        }
    } //  if ( !ret->hasWidgetBeenCreated() && ( !isGroup || !isGroup->isTab() ) ) {


    // If the knob is a group, create all the children
    if (isGroup) {
        KnobsVec children = isGroup->getChildren();
        initializeKnobVector(children);
    }

    return ret;
} // findKnobGuiOrCreate

QWidget*
KnobGuiContainerHelper::createKnobHorizontalFieldContainer(QWidget* parent) const
{
    return new QWidget(parent);
}

void
KnobGuiContainerHelper::deleteKnobGui(const KnobIPtr& knob)
{
    KnobPagePtr isPage = toKnobPage(knob);

    if ( isPage && isPagingEnabled() ) {
        // Remove the page and all its children
        PagesMap::iterator found = _imp->pages.find(isPage);
        if ( found != _imp->pages.end() ) {
            _imp->refreshPagesEnabledness();

            KnobsVec children = isPage->getChildren();
            for (U32 i = 0; i < children.size(); ++i) {
                deleteKnobGui(children[i]);
            }

            found->second->tab->deleteLater();
            found->second->currentRow = 0;
            _imp->pages.erase(found);
        }
    } else {
        // This is not a page or paging is disabled

        KnobGroupPtr isGrp = toKnobGroup(knob);
        if (isGrp) {
            KnobsVec children = isGrp->getChildren();
            for (U32 i = 0; i < children.size(); ++i) {
                deleteKnobGui(children[i]);
            }
        }
        if ( isGrp && isGrp->isTab() ) {
            //find parent page
            KnobIPtr parent = knob->getParentKnob();
            KnobPagePtr isParentPage = toKnobPage(parent);
            KnobGroupPtr isParentGroup = toKnobGroup(parent);

            assert(isParentPage || isParentGroup);
            if (isParentPage) {
                PagesMap::iterator page = _imp->pages.find(isParentPage);
                assert( page != _imp->pages.end() );
                TabGroup* groupAsTab = page->second->groupAsTab;
                if (groupAsTab) {
                    groupAsTab->removeTab(isGrp);
                    if ( groupAsTab->isEmpty() ) {
                        delete page->second->groupAsTab;
                        page->second->groupAsTab = 0;
                    }
                }
            } else if (isParentGroup) {
                KnobsGuiMapping::iterator found  = _imp->findKnobGui(knob);
                assert( found != _imp->knobsMap.end() );
                KnobGuiGroup* parentGroupGui = dynamic_cast<KnobGuiGroup*>( found->second.get() );
                assert(parentGroupGui);
                if (parentGroupGui) {
                    TabGroup* groupAsTab = parentGroupGui->getOrCreateTabWidget();
                    if (groupAsTab) {
                        groupAsTab->removeTab(isGrp);
                        if ( groupAsTab->isEmpty() ) {
                            parentGroupGui->removeTabWidget();
                        }
                    }
                }
            }

            KnobsGuiMapping::iterator it  = _imp->findKnobGui(knob);
            if ( it != _imp->knobsMap.end() ) {
                _imp->knobsMap.erase(it);
            }
        } else {
            KnobsGuiMapping::iterator it  = _imp->findKnobGui(knob);
            if ( it != _imp->knobsMap.end() ) {
                it->second->removeGui();
                _imp->knobsMap.erase(it);
            }
        }
    }
} // KnobGuiContainerHelper::deleteKnobGui

void
KnobGuiContainerHelper::refreshGuiForKnobsChanges(bool restorePageIndex)
{
    KnobPageGuiPtr curPage;

    if ( isPagingEnabled() ) {
        if (restorePageIndex) {
            curPage = getCurrentPage();
        }
    }

    // Delete all knobs gui
    {
        KnobsGuiMapping mapping = _imp->knobsMap;
        _imp->knobsMap.clear();
        for (KnobsGuiMapping::iterator it = mapping.begin(); it != mapping.end(); ++it) {
            assert(it->second);
            KnobIPtr knob = it->first.lock();
            if (knob) {
                knob->setKnobGuiPointer( KnobGuiPtr() );
            }
            it->second->removeGui();
            it->second.reset();
        }
    }

    // Now delete all pages
    for (PagesMap::iterator it = _imp->pages.begin(); it != _imp->pages.end(); ++it) {
        removePageFromContainer(it->second);
        it->second->tab->deleteLater();
        it->second->currentRow = 0;
    }
    _imp->pages.clear();

    //Clear undo/Redo stack so that KnobGui pointers are not lying around
    clearUndoRedoStack();

    recreateKnobsInternal(curPage, restorePageIndex);
<<<<<<< HEAD
    _imp->refreshPagesSecretness();

}

void
KnobGuiContainerHelper::recreateViewerUIKnobs()
{
    Gui* gui = getGui();
    if (!gui) {
        return;
    }
    EffectInstancePtr isEffect = toEffectInstance(_imp->holder);
    if (!isEffect) {
        return;
    }

    NodePtr thisNode = isEffect->getNode();
    if (!thisNode) {
        return;
    }
    NodeGuiPtr thisNodeGui = boost::dynamic_pointer_cast<NodeGui>(thisNode->getNodeGui());
    if (!thisNodeGui) {
        return;
    }
    NodeGuiPtr currentViewerInterface = gui->getCurrentNodeViewerInterface(thisNode->getPluginID());

    if (thisNodeGui->getNode()->isEffectViewerNode()) {
        gui->removeViewerInterface(thisNodeGui, true);
    } else {
        gui->removeNodeViewerInterface(thisNodeGui, true);
    }
    gui->createNodeViewerInterface(thisNodeGui);
    if (currentViewerInterface) {
        gui->setNodeViewerInterface(currentViewerInterface);
    }
=======
    _imp->refreshPagesEnabledness();
>>>>>>> bc27c394
}

void
KnobGuiContainerHelperPrivate::refreshPagesEnabledness()
{
    KnobPageGuiPtr curPage = _p->getCurrentPage();

    for (PagesMap::const_iterator it = pages.begin(); it != pages.end(); ++it) {
        KnobPagePtr page = it->second->pageKnob.lock();
        if (it->second == curPage) {
            if ( !page->isEnabled(0) ) {
                page->setEnabled(0, true);
                page->evaluateValueChange(0, page->getCurrentTime(), ViewIdx(0), eValueChangedReasonUserEdited);
            }
        } else {
            if ( page->isEnabled(0) ) {
                page->setEnabled(0, false);
                page->evaluateValueChange(0, page->getCurrentTime(), ViewIdx(0), eValueChangedReasonUserEdited);
            }
        }
    }
}

void
KnobGuiContainerHelper::refreshPagesOrder(const KnobPageGuiPtr& curTabName,
                                          bool restorePageIndex)
{
    if ( !isPagingEnabled() ) {
        return;
    }
    std::list<KnobPageGuiPtr> orderedPages;
    const KnobsVec& knobs = getInternalKnobs();
    std::list<KnobPagePtr > internalPages;
    for (KnobsVec::const_iterator it = knobs.begin(); it != knobs.end(); ++it) {
        KnobPagePtr isPage = toKnobPage(*it);
        if (isPage) {
            internalPages.push_back(isPage);
        }
    }

    for (std::list<KnobPagePtr >::iterator it = internalPages.begin(); it != internalPages.end(); ++it) {
        PagesMap::const_iterator foundPage = _imp->pages.find(*it);
        if ( foundPage != _imp->pages.end() ) {
            if ( (*it)->getChildren().size() > 0 ) {
                foundPage->second->tab->show();
                orderedPages.push_back(foundPage->second);
            } else {
                foundPage->second->tab->hide();
            }
        }
    }

    setPagesOrder(orderedPages, curTabName, restorePageIndex);
}

void
KnobGuiContainerHelper::recreateKnobsInternal(const KnobPageGuiPtr& curPage,
                                              bool restorePageIndex)
{
    // Re-create knobs
    const KnobsVec& knobs = getInternalKnobs();

    initializeKnobVector(knobs);

    refreshPagesOrder(curPage, restorePageIndex);
    refreshCurrentPage();
    recreateViewerUIKnobs();


    onKnobsRecreated();
}

void
KnobGuiContainerHelper::recreateUserKnobs(bool restorePageIndex)
{
    const KnobsVec& knobs = getInternalKnobs();
    std::list<KnobPagePtr> userPages;

    getUserPages(userPages);

    KnobPageGuiPtr curPage;
    if ( isPagingEnabled() ) {
        if (restorePageIndex) {
            curPage = getCurrentPage();
        }

        for (std::list<KnobPagePtr>::iterator it = userPages.begin(); it != userPages.end(); ++it) {
            deleteKnobGui( (*it)->shared_from_this() );
        }
    } else {
        for (KnobsVec::const_iterator it = knobs.begin(); it != knobs.end(); ++it) {
            deleteKnobGui(*it);
        }
    }
    recreateKnobsInternal(curPage, restorePageIndex);
}

void
KnobGuiContainerHelper::getUserPages(std::list<KnobPagePtr>& userPages) const
{
    return _imp->holder->getUserPages(userPages);
}

void
KnobGuiContainerHelper::setPageActiveIndex(const KnobPagePtr& page)
{
    PagesMap::const_iterator foundPage = _imp->pages.find(page);

    if ( foundPage == _imp->pages.end() ) {
        return;
    }
    _imp->refreshPagesEnabledness();

    onPageActivated(foundPage->second);
}


int
KnobGuiContainerHelper::getPagesCount() const
{
    return getPages().size();
}

const QUndoCommand*
KnobGuiContainerHelper::getLastUndoCommand() const
{
    return _imp->undoStack->command(_imp->undoStack->index() - 1);
}

void
KnobGuiContainerHelper::pushUndoCommand(QUndoCommand* cmd)
{
    if ( !getGui() ) {
        delete cmd;

        return;
    }
    _imp->undoStack->setActive();
    _imp->cmdBeingPushed = cmd;
    _imp->clearedStackDuringPush = false;
    _imp->undoStack->push(cmd);

    //We may be in a situation where the command was not pushed because the stack was cleared
    if (!_imp->clearedStackDuringPush) {
        _imp->cmdBeingPushed = 0;
    }
    refreshUndoRedoButtonsEnabledNess( _imp->undoStack->canUndo(), _imp->undoStack->canRedo() );
}

boost::shared_ptr<QUndoStack>
KnobGuiContainerHelper::getUndoStack() const
{
    return _imp->undoStack;
}

void
KnobGuiContainerHelper::clearUndoRedoStack()
{
    if (_imp->undoStack) {
        _imp->undoStack->clear();
        _imp->clearedStackDuringPush = true;
        _imp->signals->s_deleteCurCmdLater();
        refreshUndoRedoButtonsEnabledNess( _imp->undoStack->canUndo(), _imp->undoStack->canRedo() );
    }
}

void
KnobGuiContainerSignalsHandler::onDeleteCurCmdLaterTriggered()
{
    _container->onDeleteCurCmdLater();
}

void
KnobGuiContainerSignalsHandler::onPageSecretnessChanged()
{
    KnobSignalSlotHandler* handler = qobject_cast<KnobSignalSlotHandler*>(sender());
    if (!handler) {
        return;
    }
    KnobPage* isPage = dynamic_cast<KnobPage*>(handler->getKnob().get());
    if (!isPage) {
        return;
    }
    const PagesMap& pages = _container->getPages();
    for (PagesMap::const_iterator it = pages.begin(); it!=pages.end(); ++it) {
        if (it->first.lock().get() == isPage) {
            it->second->tab->setVisible(!isPage->getIsSecret());
            break;
        }
    }
}

void
KnobGuiContainerHelper::onDeleteCurCmdLater()
{
    if (_imp->cmdBeingPushed) {
        _imp->undoStack->clear();
        _imp->cmdBeingPushed = 0;
    }
}

void
KnobGuiContainerSignalsHandler::onPageLabelChangedInternally()
{
    KnobSignalSlotHandler* handler = qobject_cast<KnobSignalSlotHandler*>( sender() );

    if (!handler) {
        return;
    }
    KnobIPtr knob = handler->getKnob();
    KnobPagePtr isPage = toKnobPage(knob);
    if (!isPage) {
        return;
    }
    const PagesMap& pages = _container->getPages();
    PagesMap::const_iterator found = pages.find(isPage);
    if ( found != pages.end() ) {
        _container->onPageLabelChanged(found->second);
    }
}

void
KnobGuiContainerHelper::refreshPageVisibility(const KnobPagePtr& page)
{
    // When all knobs of a page are hidden, if the container is a tabwidget, hide the tab

    QTabWidget* isTabWidget = dynamic_cast<QTabWidget*>(getPagesContainer());
    if (!isTabWidget) {
        return;
    }



    const PagesMap& pages = getPages();

    std::list<KnobPageGuiPtr> pagesToDisplay;
    for (int i = 0; i < isTabWidget->count(); ++i) {
        QWidget* w = isTabWidget->widget(i);
        for (PagesMap::const_iterator it = pages.begin(); it!=pages.end(); ++it) {
            if (it->second->tab == w) {
                if (it->first.lock() != page) {
                    pagesToDisplay.push_back(it->second);
                } else {
                    KnobsVec children = page->getChildren();
                    bool visible = false;
                    for (KnobsVec::const_iterator it = children.begin(); it!=children.end(); ++it) {
                        visible |= !(*it)->getIsSecret();
                    }
                    if (visible) {
                        pagesToDisplay.push_back(it->second);
                    }
                }
                break;
            }
        }
    }

    KnobPageGuiPtr curPage = getCurrentPage();
    setPagesOrder(pagesToDisplay, curPage, true);
}

NATRON_NAMESPACE_EXIT;

NATRON_NAMESPACE_USING;
#include "moc_KnobGuiContainerHelper.cpp"<|MERGE_RESOLUTION|>--- conflicted
+++ resolved
@@ -273,7 +273,12 @@
     QObject::connect( handler.get(), SIGNAL(secretChanged()), _imp->signals.get(), SLOT(onPageSecretnessChanged()) );
 
     // Add the page to the container (most likely a tab widget)
-    addPageToPagesContainer(pageGui);
+    if (!page->getIsSecret()) {
+        addPageToPagesContainer(pageGui);
+        newTab->show();
+    } else {
+        newTab->hide();
+    }
 
     pageGui->tab->setToolTip( QString::fromUtf8( page->getHintToolTip().c_str() ) );
 
@@ -1018,8 +1023,8 @@
     clearUndoRedoStack();
 
     recreateKnobsInternal(curPage, restorePageIndex);
-<<<<<<< HEAD
-    _imp->refreshPagesSecretness();
+
+    _imp->refreshPagesEnabledness();
 
 }
 
@@ -1054,9 +1059,7 @@
     if (currentViewerInterface) {
         gui->setNodeViewerInterface(currentViewerInterface);
     }
-=======
-    _imp->refreshPagesEnabledness();
->>>>>>> bc27c394
+
 }
 
 void
@@ -1092,7 +1095,7 @@
     std::list<KnobPagePtr > internalPages;
     for (KnobsVec::const_iterator it = knobs.begin(); it != knobs.end(); ++it) {
         KnobPagePtr isPage = toKnobPage(*it);
-        if (isPage) {
+        if (isPage && !isPage->getIsSecret()) {
             internalPages.push_back(isPage);
         }
     }
@@ -1100,12 +1103,7 @@
     for (std::list<KnobPagePtr >::iterator it = internalPages.begin(); it != internalPages.end(); ++it) {
         PagesMap::const_iterator foundPage = _imp->pages.find(*it);
         if ( foundPage != _imp->pages.end() ) {
-            if ( (*it)->getChildren().size() > 0 ) {
-                foundPage->second->tab->show();
-                orderedPages.push_back(foundPage->second);
-            } else {
-                foundPage->second->tab->hide();
-            }
+            orderedPages.push_back(foundPage->second);
         }
     }
 
@@ -1243,7 +1241,14 @@
     const PagesMap& pages = _container->getPages();
     for (PagesMap::const_iterator it = pages.begin(); it!=pages.end(); ++it) {
         if (it->first.lock().get() == isPage) {
-            it->second->tab->setVisible(!isPage->getIsSecret());
+            if (isPage->getIsSecret()) {
+                it->second->tab->setVisible(false);
+                _container->removePageFromContainer(it->second);
+            } else {
+                _container->addPageToPagesContainer(it->second);
+                it->second->tab->setVisible(true);
+            }
+
             break;
         }
     }
