//  Natron
/* This Source Code Form is subject to the terms of the Mozilla Public
 * License, v. 2.0. If a copy of the MPL was not distributed with this
 * file, You can obtain one at http://mozilla.org/MPL/2.0/. */

// from <https://docs.python.org/3/c-api/intro.html#include-files>:
// "Since Python may define some pre-processor definitions which affect the standard headers on some systems, you must include Python.h before any standard headers are included."
#include <Python.h>

#include "Histogram.h"

#include <QHBoxLayout>
#include <QVBoxLayout>
#include <QCheckBox>
#include <QLabel>
#include <QSplitter>
#include <QDesktopWidget>
#include <QGLShaderProgram>
CLANG_DIAG_OFF(unused-private-field)
// /opt/local/include/QtGui/qmime.h:119:10: warning: private field 'type' is not used [-Wunused-private-field]
#include <QMouseEvent>
CLANG_DIAG_ON(unused-private-field)
#include <QDebug>
#include <QApplication>
#include <QMenu>
#include <QToolButton>
#include <QActionGroup>

#include "Engine/Image.h"
#include "Engine/ViewerInstance.h"
#include "Engine/HistogramCPU.h"
#include "Engine/Node.h"

#include "Gui/ticks.h"
#include "Gui/Shaders.h"
#include "Gui/Gui.h"
#include "Gui/ComboBox.h"
#include "Gui/ClickableLabel.h"
#include "Gui/ViewerTab.h"
#include "Gui/Texture.h"
#include "Gui/ViewerGL.h"
#include "Gui/TextRenderer.h"
#include "Gui/ZoomContext.h"
#include "Gui/GuiMacros.h"
#include "Gui/NodeGraph.h"
#include "Gui/CurveWidget.h"
#include "Gui/GuiApplicationManager.h"
// warning: 'gluErrorString' is deprecated: first deprecated in OS X 10.9 [-Wdeprecated-declarations]
CLANG_DIAG_OFF(deprecated-declarations)
GCC_DIAG_OFF(deprecated-declarations)

namespace { // protext local classes in anonymous namespace
enum EventStateEnum
{
    eEventStateDraggingView = 0,
    eEventStateZoomingView,
    eEventStateNone
};
}

struct HistogramPrivate
{
    HistogramPrivate(Gui* parent,
                     Histogram* widget)
        : gui(parent)
          , mainLayout(NULL)
          , rightClickMenu(NULL)
          , histogramSelectionMenu(NULL)
          , histogramSelectionGroup(NULL)
          , viewerCurrentInputMenu(NULL)
          , viewerCurrentInputGroup(NULL)
          , modeActions(0)
          , modeMenu(NULL)
          , fullImage(NULL)
          , filterActions(0)
          , filterMenu(NULL)
          , widget(widget)
          , mode(Histogram::eDisplayModeRGB)
          , oldClick()
          , zoomCtx()
          , supportsGLSL(true)
          , hasOpenGLVAOSupport(true)
          , state(eEventStateNone)
          , hasBeenModifiedSinceResize(false)
          , _baseAxisColor(118,215,90,255)
          , _scaleColor(67,123,52,255)
          , _font(appFont,appFontSize)
          , textRenderer()
          , drawCoordinates(false)
          , xCoordinateStr()
          , rValueStr()
          , gValueStr()
          , bValueStr()
          , filterSize(0)
#ifdef NATRON_HISTOGRAM_USING_OPENGL
          , histogramComputingShader()
          , histogramMaximumShader()
          , histogramRenderingShader()
#else
          , histogramThread()
          , histogram1()
          , histogram2()
          , histogram3()
          , pixelsCount(0)
          , vmin(0)
          , vmax(0)
          , binsCount(0)
          , mipMapLevel(0)
          , hasImage(false)
#endif
         , sizeH()
    {
    }

    boost::shared_ptr<Natron::Image> getHistogramImage(RectI* imagePortion) const;


    void showMenu(const QPoint & globalPos);

    void drawScale();

    void drawPicker();
    
    void drawWarnings();
    
    void drawMissingImage();

    void updatePicker(double x);

#ifdef NATRON_HISTOGRAM_USING_OPENGL

    void resizeComputingVBO(int w,int h);


    ///For all these functions, mode refers to either R,G,B,A or Y
    void computeHistogram(Histogram::DisplayModeEnum mode);
    void renderHistogram(Histogram::DisplayModeEnum mode);
    void activateHistogramComputingShader(Histogram::DisplayModeEnum mode);
    void activateHistogramRenderingShader(Histogram::DisplayModeEnum mode);

#else
    void drawHistogramCPU();
#endif

    //////////////////////////////////
    // data members

    Gui* gui; //< ptr to the gui
    QVBoxLayout* mainLayout;

    ///////// OPTIONS
    QMenu* rightClickMenu;
    QMenu* histogramSelectionMenu;
    QActionGroup* histogramSelectionGroup;
    QMenu* viewerCurrentInputMenu;
    QActionGroup* viewerCurrentInputGroup;
    QActionGroup* modeActions;
    QMenu* modeMenu;
    QAction* fullImage;
    QActionGroup* filterActions;
    QMenu* filterMenu;
    Histogram* widget;
    Histogram::DisplayModeEnum mode;
    QPoint oldClick; /// the last click pressed, in widget coordinates [ (0,0) == top left corner ]
    ZoomContext zoomCtx;
    bool supportsGLSL;
    bool hasOpenGLVAOSupport;
    EventStateEnum state;
    bool hasBeenModifiedSinceResize; //< true if the user panned or zoomed since the last resize
    QColor _baseAxisColor;
    QColor _scaleColor;
    QFont _font;
    Natron::TextRenderer textRenderer;
    bool drawCoordinates;
    QString xCoordinateStr;
    QString rValueStr,gValueStr,bValueStr;
    int filterSize;

#ifdef NATRON_HISTOGRAM_USING_OPENGL
    /*texture ID of the input images*/
    boost::shared_ptr<Texture> leftImageTexture,rightImageTexture;


    /*The shader that computes the histogram:
       Takes in input the image, and writes to the 256x1 texture*/
    boost::shared_ptr<QGLShaderProgram> histogramComputingShader;

    /*The shader that computes the maximum of the histogram.
       Takes in input the reduction I and writes to the reduction I+1
       the local maximas of the reduction I. Each pixel of the texture I+1
       holds the maximum of 4 pixels in the texture I.*/
    boost::shared_ptr<QGLShaderProgram> histogramMaximumShader;

    /*The shader that renders the histogram. Takes in input the
       image and the histogram texture and produces the 256x256 image
       of the histogram.*/
    boost::shared_ptr<QGLShaderProgram> histogramRenderingShader;

    /*vbo ID, This vbo holds the texture coordinates to fetch
       to compute the histogram. It changes when the
       input image changes*/
    GLuint vboID;

    /*the vao encapsulating the vbo*/
    GLuint vaoID;

    /*The vbo used to render the histogram, it never changes*/
    GLuint vboHistogramRendering;

    /*The texture holding the histogram (256x1)
     */
    GLuint histogramTexture[3];

    /*The textures holding the histogram reductions.
       They're used to compute the maximum of the histogram (64x1)(16x1)(4x1);*/
    GLuint histogramReductionsTexture[3];

    /*The texture holding the maximum (1x1)*/
    GLuint histogramMaximumTexture[3];

    /*Texture holding the image of the histogram, the result (256x256)
     */
    GLuint histogramRenderTexture[3];

    /*The FBO's associated to the reductions textures.
       1 per texture as they all have a different size*/
    GLuint fboReductions[3];

    /*The FBO holding the maximum texture*/
    GLuint fboMaximum;

    /*The fbo holding the final rendered texture*/
    GLuint fboRendering;

    /*The fbo holding the histogram (256x1)*/
    GLuint fbohistogram;
#else // !NATRON_HISTOGRAM_USING_OPENGL
    HistogramCPU histogramThread;

    ///up to 3 histograms (in the RGB) case. FOr all other cases just histogram1 is used.
    std::vector<float> histogram1;
    std::vector<float> histogram2;
    std::vector<float> histogram3;
    unsigned int pixelsCount;
    double vmin,vmax; //< the x range of the histogram
    unsigned int binsCount;
    unsigned int mipMapLevel;
    bool hasImage;
#endif // !NATRON_HISTOGRAM_USING_OPENGL
    
    QSize sizeH;
};

Histogram::Histogram(Gui* gui,
                     const QGLWidget* shareWidget)
    : QGLWidget(gui,shareWidget)
      , _imp( new HistogramPrivate(gui,this) )
{
    // always running in the main thread
    assert( qApp && qApp->thread() == QThread::currentThread() );

    setSizePolicy(QSizePolicy::Preferred,QSizePolicy::Expanding);
    setMouseTracking(true);
#ifndef NATRON_HISTOGRAM_USING_OPENGL
    QObject::connect( &_imp->histogramThread, SIGNAL( histogramProduced() ), this, SLOT( onCPUHistogramComputed() ) );
#endif

//    QDesktopWidget* desktop = QApplication::desktop();
//    _imp->sizeH = desktop->screenGeometry().size();
    _imp->sizeH = QSize(10000,10000);
    
    _imp->rightClickMenu = new QMenu(this);
    _imp->rightClickMenu->setFont( QFont(appFont,appFontSize) );

    _imp->histogramSelectionMenu = new QMenu(tr("Viewer target"),_imp->rightClickMenu);
    _imp->histogramSelectionMenu->setFont( QFont(appFont,appFontSize) );
    _imp->rightClickMenu->addAction( _imp->histogramSelectionMenu->menuAction() );

    _imp->histogramSelectionGroup = new QActionGroup(_imp->histogramSelectionMenu);

    _imp->viewerCurrentInputMenu = new QMenu(tr("Viewer input"),_imp->rightClickMenu);
    _imp->viewerCurrentInputMenu->setFont( QFont(appFont,appFontSize) );
    _imp->rightClickMenu->addAction( _imp->viewerCurrentInputMenu->menuAction() );

    _imp->viewerCurrentInputGroup = new QActionGroup(_imp->viewerCurrentInputMenu);

    QAction* inputAAction = new QAction(_imp->viewerCurrentInputMenu);
    inputAAction->setText( tr("Input A") );
    inputAAction->setData(0);
    inputAAction->setCheckable(true);
    inputAAction->setChecked(true);
    QObject::connect( inputAAction, SIGNAL( triggered() ), this, SLOT( computeHistogramAndRefresh() ) );
    _imp->viewerCurrentInputGroup->addAction(inputAAction);
    _imp->viewerCurrentInputMenu->addAction(inputAAction);

    QAction* inputBAction = new QAction(_imp->viewerCurrentInputMenu);
    inputBAction->setText( tr("Input B") );
    inputBAction->setData(1);
    inputBAction->setCheckable(true);
    inputBAction->setChecked(false);
    QObject::connect( inputBAction, SIGNAL( triggered() ), this, SLOT( computeHistogramAndRefresh() ) );
    _imp->viewerCurrentInputGroup->addAction(inputBAction);
    _imp->viewerCurrentInputMenu->addAction(inputBAction);

    _imp->modeMenu = new QMenu(tr("Display mode"),_imp->rightClickMenu);
    _imp->modeMenu->setFont( QFont(appFont,appFontSize) );
    _imp->rightClickMenu->addAction( _imp->modeMenu->menuAction() );

    _imp->fullImage = new QAction(_imp->rightClickMenu);
    _imp->fullImage->setText("Full image");
    _imp->fullImage->setCheckable(true);
    _imp->fullImage->setChecked(false);
    QObject::connect( _imp->fullImage, SIGNAL( triggered() ), this, SLOT( computeHistogramAndRefresh() ) );
    _imp->rightClickMenu->addAction(_imp->fullImage);

    _imp->filterMenu = new QMenu(tr("Smoothing"),_imp->rightClickMenu);
    _imp->filterMenu->setFont( QFont(appFont,appFontSize) );
    _imp->rightClickMenu->addAction( _imp->filterMenu->menuAction() );

    _imp->modeActions = new QActionGroup(_imp->modeMenu);
    QAction* rgbAction = new QAction(_imp->modeMenu);
    rgbAction->setText( QString("RGB") );
    rgbAction->setData(0);
    _imp->modeActions->addAction(rgbAction);

    QAction* aAction = new QAction(_imp->modeMenu);
    aAction->setText( QString("A") );
    aAction->setData(1);
    _imp->modeActions->addAction(aAction);

    QAction* yAction = new QAction(_imp->modeMenu);
    yAction->setText( QString("Y") );
    yAction->setData(2);
    _imp->modeActions->addAction(yAction);

    QAction* rAction = new QAction(_imp->modeMenu);
    rAction->setText( QString("R") );
    rAction->setData(3);
    _imp->modeActions->addAction(rAction);

    QAction* gAction = new QAction(_imp->modeMenu);
    gAction->setText( QString("G") );
    gAction->setData(4);
    _imp->modeActions->addAction(gAction);

    QAction* bAction = new QAction(_imp->modeMenu);
    bAction->setText( QString("B") );
    bAction->setData(5);
    _imp->modeActions->addAction(bAction);
    QList<QAction*> actions = _imp->modeActions->actions();
    for (int i = 0; i < actions.size(); ++i) {
        _imp->modeMenu->addAction( actions.at(i) );
    }

    QObject::connect( _imp->modeActions,SIGNAL( triggered(QAction*) ),this,SLOT( onDisplayModeChanged(QAction*) ) );


    _imp->filterActions = new QActionGroup(_imp->filterMenu);
    QAction* noSmoothAction = new QAction(_imp->filterActions);
    noSmoothAction->setText( tr("Small") );
    noSmoothAction->setData(1);
    noSmoothAction->setCheckable(true);
    noSmoothAction->setChecked(true);
    _imp->filterActions->addAction(noSmoothAction);

    QAction* size3Action = new QAction(_imp->filterActions);
    size3Action->setText( tr("Medium") );
    size3Action->setData(3);
    size3Action->setCheckable(true);
    size3Action->setChecked(false);
    _imp->filterActions->addAction(size3Action);

    QAction* size5Action = new QAction(_imp->filterActions);
    size5Action->setText( tr("High") );
    size5Action->setData(5);
    size5Action->setCheckable(true);
    size5Action->setChecked(false);
    _imp->filterActions->addAction(size5Action);

    actions = _imp->filterActions->actions();
    for (int i = 0; i < actions.size(); ++i) {
        _imp->filterMenu->addAction( actions.at(i) );
    }

    QObject::connect( _imp->filterActions, SIGNAL( triggered(QAction*) ), this, SLOT( onFilterChanged(QAction*) ) );
    QObject::connect( _imp->gui, SIGNAL( viewersChanged() ), this, SLOT( populateViewersChoices() ) );
    populateViewersChoices();
}

Histogram::~Histogram()
{
    // always running in the main thread
    assert( qApp && qApp->thread() == QThread::currentThread() );
    makeCurrent();

#ifdef NATRON_HISTOGRAM_USING_OPENGL
    glDeleteTextures(3,&_imp->histogramTexture[0]);
    glDeleteTextures(3,&_imp->histogramReductionsTexture[0]);
    glDeleteTextures(3,&_imp->histogramRenderTexture[0]);
    glDeleteTextures(3,&_imp->histogramMaximumTexture[0]);

    glDeleteFramebuffers(3,&_imp->fboReductions[0]);
    glDeleteFramebuffers(1,&_imp->fboMaximum);
    glDeleteFramebuffers(1,&_imp->fbohistogram);
    glDeleteFramebuffers(1,&_imp->fboRendering);

    glDeleteVertexArrays(1,&_imp->vaoID);
    glDeleteBuffers(1,&_imp->vboID);
    glDeleteBuffers(1,&_imp->vboHistogramRendering);

#endif
}

boost::shared_ptr<Natron::Image> HistogramPrivate::getHistogramImage(RectI* imagePortion) const
{
    // always running in the main thread
    assert( qApp && qApp->thread() == QThread::currentThread() );

    bool useImageRoD = fullImage->isChecked();
    int index = 0;
    std::string viewerName;
    QAction* selectedHistAction = histogramSelectionGroup->checkedAction();
    if (selectedHistAction) {
        index = selectedHistAction->data().toInt();
        viewerName = selectedHistAction->text().toStdString();
    }

    int textureIndex = 0;
    QAction* selectedInputAction = viewerCurrentInputGroup->checkedAction();
    if (selectedInputAction) {
        textureIndex = selectedInputAction->data().toInt();
    } 
    if (index == 0) {
        //no viewer selected
        imagePortion->clear();

        return boost::shared_ptr<Natron::Image>();
    } else if (index == 1) {
        //current viewer
        ViewerTab* lastSelectedViewer = gui->getLastSelectedViewer();
        boost::shared_ptr<Natron::Image> ret;
        if (lastSelectedViewer) {
            ret = lastSelectedViewer->getViewer()->getLastRenderedImageByMipMapLevel(textureIndex,lastSelectedViewer->getInternalNode()->getMipMapLevelFromZoomFactor());
        }
        if (ret) {
            if (!useImageRoD) {
                if (lastSelectedViewer) {
                    *imagePortion = lastSelectedViewer->getViewer()->getImageRectangleDisplayed(ret->getBounds(), ret->getPixelAspectRatio(), ret->getMipMapLevel());
                }
            } else {
                *imagePortion = ret->getBounds();
            }
        }

        return ret;
    } else {
        boost::shared_ptr<Natron::Image> ret;
        const std::list<ViewerTab*> & viewerTabs = gui->getViewersList();
        for (std::list<ViewerTab*>::const_iterator it = viewerTabs.begin(); it != viewerTabs.end(); ++it) {
            if ( (*it)->getInternalNode()->getScriptName_mt_safe() == viewerName ) {
                ret = (*it)->getViewer()->getLastRenderedImage(textureIndex);
                if (ret) {
                    if (!useImageRoD) {
                        *imagePortion = (*it)->getViewer()->getImageRectangleDisplayed(ret->getBounds(), ret->getPixelAspectRatio(), ret->getMipMapLevel());
                    } else {
                        *imagePortion = ret->getBounds();
                    }
                }

                return ret;
            }
        }

        return ret;
    }
} // getHistogramImage

void
HistogramPrivate::showMenu(const QPoint & globalPos)
{
    // always running in the main thread
    assert( qApp && qApp->thread() == QThread::currentThread() );

    rightClickMenu->exec(globalPos);
}

void
Histogram::populateViewersChoices()
{
    // always running in the main thread
    assert( qApp && qApp->thread() == QThread::currentThread() );

    QString currentSelection;
    assert(_imp->histogramSelectionGroup);
    QAction* checkedAction = _imp->histogramSelectionGroup->checkedAction();
    if (checkedAction) {
        currentSelection = checkedAction->text();
    }
    delete _imp->histogramSelectionGroup;
    _imp->histogramSelectionGroup = new QActionGroup(_imp->histogramSelectionMenu);

    _imp->histogramSelectionMenu->clear();

    QAction* noneAction = new QAction(_imp->histogramSelectionGroup);
    noneAction->setText("-");
    noneAction->setData(0);
    noneAction->setCheckable(true);
    noneAction->setChecked(false);
    _imp->histogramSelectionGroup->addAction(noneAction);
    _imp->histogramSelectionMenu->addAction(noneAction);

    QAction* currentAction = new QAction(_imp->histogramSelectionGroup);
    currentAction->setText( tr("Current Viewer") );
    currentAction->setData(1);
    currentAction->setCheckable(true);
    currentAction->setChecked(false);
    _imp->histogramSelectionGroup->addAction(currentAction);
    _imp->histogramSelectionMenu->addAction(currentAction);


    const std::list<ViewerTab*> & viewerTabs = _imp->gui->getViewersList();
    int c = 2;
    for (std::list<ViewerTab*>::const_iterator it = viewerTabs.begin(); it != viewerTabs.end(); ++it) {
        if ( (*it)->getInternalNode()->getNode()->isActivated() ) {
            QAction* ac = new QAction(_imp->histogramSelectionGroup);
            ac->setText( (*it)->getInternalNode()->getScriptName_mt_safe().c_str() );
            ac->setCheckable(true);
            ac->setChecked(false);
            ac->setData(c);
            _imp->histogramSelectionGroup->addAction(ac);
            _imp->histogramSelectionMenu->addAction(ac);
            ++c;
        }
    }

    _imp->histogramSelectionGroup->blockSignals(true);
    if ( !currentSelection.isEmpty() ) {
        QList<QAction*> actions = _imp->histogramSelectionGroup->actions();
        for (int i = 0; i < actions.size(); ++i) {
            if (actions.at(i)->text() == currentSelection) {
                actions.at(i)->setChecked(true);
            }
        }
    } else {
        currentAction->setChecked(true);
    }
    _imp->histogramSelectionGroup->blockSignals(false);

    QObject::connect( _imp->histogramSelectionGroup,SIGNAL( triggered(QAction*) ),this,SLOT( onCurrentViewerChanged(QAction*) ) );
} // populateViewersChoices

void
Histogram::onCurrentViewerChanged(QAction*)
{
    // always running in the main thread
    assert( qApp && qApp->thread() == QThread::currentThread() );

    computeHistogramAndRefresh();
}

void
Histogram::onViewerImageChanged(ViewerGL* viewer,
                                int texIndex,
                                bool hasImageBackend)
{
    // always running in the main thread
    assert( qApp && qApp->thread() == QThread::currentThread() );

<<<<<<< HEAD
    if (viewer) {
        QString viewerName = viewer->getInternalNode()->getScriptName_mt_safe().c_str();
=======
    if (viewer && hasImageBackend) {
        QString viewerName = viewer->getInternalNode()->getName().c_str();
>>>>>>> 0c2986d4
        ViewerTab* lastSelectedViewer = _imp->gui->getLastSelectedViewer();
        QString currentViewerName;
        if (lastSelectedViewer) {
            currentViewerName = lastSelectedViewer->getInternalNode()->getScriptName_mt_safe().c_str();
        }

        QAction* selectedHistAction = _imp->histogramSelectionGroup->checkedAction();
        if (selectedHistAction) {
            int actionIndex = selectedHistAction->data().toInt();

            if ( ( (actionIndex == 1) && ( lastSelectedViewer == viewer->getViewerTab() ) )
                 || ( ( actionIndex > 1) && ( selectedHistAction->text() == viewerName) ) ) {
                QAction* currentInput = _imp->viewerCurrentInputGroup->checkedAction();
                if ( currentInput && (currentInput->data().toInt() == texIndex) ) {
                    computeHistogramAndRefresh();
                    return;
                }
            }
        }
    }
    
    _imp->hasImage =false;
    update();
    
}

QSize
Histogram::sizeHint() const
{
    // always running in the main thread
    assert( qApp && qApp->thread() == QThread::currentThread() );

    return _imp->sizeH;
}

void
Histogram::onFilterChanged(QAction* action)
{
    // always running in the main thread
    assert( qApp && qApp->thread() == QThread::currentThread() );

    _imp->filterSize = action->data().toInt();
    computeHistogramAndRefresh();
}

void
Histogram::onDisplayModeChanged(QAction* action)
{
    // always running in the main thread
    assert( qApp && qApp->thread() == QThread::currentThread() );

    _imp->mode = (Histogram::DisplayModeEnum)action->data().toInt();
    computeHistogramAndRefresh();
}

void
Histogram::initializeGL()
{
    // always running in the main thread
    assert( qApp && qApp->thread() == QThread::currentThread() );
    assert( QGLContext::currentContext() == context() );

    GLenum err = glewInit();
    if (GLEW_OK != err) {
        /* Problem: glewInit failed, something is seriously wrong. */
        Natron::errorDialog( tr("OpenGL/GLEW error").toStdString(),
                             (const char*)glewGetErrorString(err) );
    }

    if ( !QGLShaderProgram::hasOpenGLShaderPrograms( context() ) ) {
        _imp->supportsGLSL = false;
    } else {
#ifdef NATRON_HISTOGRAM_USING_OPENGL
        _imp->histogramComputingShader.reset( new QGLShaderProgram( context() ) );
        if ( !_imp->histogramComputingShader->addShaderFromSourceCode(QGLShader::Vertex,histogramComputationVertex_vert) ) {
            qDebug() << _imp->histogramComputingShader->log();
        }
        if ( !_imp->histogramComputingShader->addShaderFromSourceCode(QGLShader::Fragment,histogramComputation_frag) ) {
            qDebug() << _imp->histogramComputingShader->log();
        }
        if ( !_imp->histogramComputingShader->link() ) {
            qDebug() << _imp->histogramComputingShader->log();
        }

        _imp->histogramMaximumShader.reset( new QGLShaderProgram( context() ) );
        if ( !_imp->histogramMaximumShader->addShaderFromSourceCode(QGLShader::Fragment,histogramMaximum_frag) ) {
            qDebug() << _imp->histogramMaximumShader->log();
        }
        if ( !_imp->histogramMaximumShader->link() ) {
            qDebug() << _imp->histogramMaximumShader->log();
        }

        _imp->histogramRenderingShader.reset( new QGLShaderProgram( context() ) );
        if ( !_imp->histogramRenderingShader->addShaderFromSourceCode(QGLShader::Vertex,histogramRenderingVertex_vert) ) {
            qDebug() << _imp->histogramRenderingShader->log();
        }
        if ( !_imp->histogramRenderingShader->addShaderFromSourceCode(QGLShader::Fragment,histogramRendering_frag) ) {
            qDebug() << _imp->histogramRenderingShader->log();
        }
        if ( !_imp->histogramRenderingShader->link() ) {
            qDebug() << _imp->histogramRenderingShader->log();
        }
#endif
    }

    if ( !glewIsSupported("GL_ARB_vertex_array_object "  // BindVertexArray, DeleteVertexArrays, GenVertexArrays, IsVertexArray (VAO), core since 3.0
                          ) ) {
        _imp->hasOpenGLVAOSupport = false;
    }

#ifdef NATRON_HISTOGRAM_USING_OPENGL

    // enable globally : no glPushAttrib()
    glEnable(GL_TEXTURE_RECTANGLE_ARB);


    glGenTextures(3,&_imp->histogramTexture[0]);
    glGenTextures(3,&_imp->histogramReductionsTexture[0]);
    glGenTextures(3,&_imp->histogramRenderTexture[0]);
    glGenTextures(3,&_imp->histogramMaximumTexture[0]);

    _imp->leftImageTexture.reset( new Texture(GL_TEXTURE_RECTANGLE_ARB,GL_NEAREST,GL_NEAREST) );
    _imp->rightImageTexture.reset( new Texture(GL_TEXTURE_RECTANGLE_ARB,GL_NEAREST,GL_NEAREST) );

    glGenFramebuffers(3,&_imp->fboReductions[0]);
    glGenFramebuffers(1,&_imp->fboMaximum);
    glGenFramebuffers(1,&_imp->fbohistogram);
    glGenFramebuffers(1,&_imp->fboRendering);

    glGenVertexArrays(1,&_imp->vaoID);
    glGenBuffers(1,&_imp->vboID);
    glGenBuffers(1,&_imp->vboHistogramRendering);

    /*initializing histogram fbo and attaching the 3 textures */
    glBindFramebuffer(GL_FRAMEBUFFER,_imp->fbohistogram);
    GLenum attachments[3] = {
        GL_COLOR_ATTACHMENT0,GL_COLOR_ATTACHMENT1,GL_COLOR_ATTACHMENT2
    };
    for (unsigned int i = 0; i < 3; ++i) {
        glBindTexture(GL_TEXTURE_RECTANGLE_ARB,_imp->histogramTexture[i]);
        glTexImage2D(GL_TEXTURE_RECTANGLE_ARB,0,GL_R32F,256,1,0,GL_RED,GL_FLOAT,0);
        glTexParameteri (GL_TEXTURE_RECTANGLE_ARB, GL_TEXTURE_MIN_FILTER, GL_NEAREST);
        glTexParameteri (GL_TEXTURE_RECTANGLE_ARB, GL_TEXTURE_MAG_FILTER, GL_NEAREST);
        glFramebufferTexture2D(GL_FRAMEBUFFER,attachments[i],GL_TEXTURE_RECTANGLE_ARB,_imp->histogramTexture[i],0);
    }
    glBindFramebuffer(GL_FRAMEBUFFER,0);
    glBindTexture(GL_TEXTURE_RECTANGLE_ARB,0);

    /*initializing fbo for parallel reductions and textures*/
    for (unsigned int i = 0; i < 3; ++i) {
        glBindTexture(GL_TEXTURE_RECTANGLE_ARB,_imp->histogramReductionsTexture[i]);
        glTexImage2D(GL_TEXTURE_RECTANGLE_ARB,0,GL_R32F,256.f / pow( 4.f,(float)(i + 1) ),1,0,GL_RED,GL_FLOAT,0);
        glTexParameteri (GL_TEXTURE_RECTANGLE_ARB, GL_TEXTURE_MIN_FILTER, GL_NEAREST);
        glTexParameteri (GL_TEXTURE_RECTANGLE_ARB, GL_TEXTURE_MAG_FILTER, GL_NEAREST);
        glBindFramebuffer(GL_FRAMEBUFFER,_imp->fboReductions[i]);
        glFramebufferTexture2D(GL_FRAMEBUFFER,GL_COLOR_ATTACHMENT0,GL_TEXTURE_RECTANGLE_ARB,_imp->histogramReductionsTexture[i],0);
        glBindFramebuffer(GL_FRAMEBUFFER,0);
        glBindTexture(GL_TEXTURE_RECTANGLE_ARB,0);
    }

    /*initializing fbo holding maximums and textures*/
    glBindFramebuffer(GL_FRAMEBUFFER,_imp->fboMaximum);
    for (unsigned int i = 0; i < 3; ++i) {
        glBindTexture(GL_TEXTURE_RECTANGLE_ARB,_imp->histogramMaximumTexture[i]);
        glTexImage2D(GL_TEXTURE_RECTANGLE_ARB,0,GL_R32F,1,1,0,GL_RED,GL_FLOAT,0);
        glTexParameteri (GL_TEXTURE_RECTANGLE_ARB, GL_TEXTURE_MIN_FILTER, GL_NEAREST);
        glTexParameteri (GL_TEXTURE_RECTANGLE_ARB, GL_TEXTURE_MAG_FILTER, GL_NEAREST);
        glFramebufferTexture2D(GL_FRAMEBUFFER,attachments[i],GL_TEXTURE_RECTANGLE_ARB,_imp->histogramMaximumTexture[i],0);
    }
    glBindFramebuffer(GL_FRAMEBUFFER,0);
    glBindTexture(GL_TEXTURE_RECTANGLE_ARB,0);

    /*initializing fbo holding rendering textures for the histogram*/
    glBindFramebuffer(GL_FRAMEBUFFER,_imp->fboRendering);
    for (unsigned int i = 0; i < 3; ++i) {
        glBindTexture(GL_TEXTURE_RECTANGLE_ARB,_imp->histogramRenderTexture[i]);
        glTexImage2D(GL_TEXTURE_RECTANGLE_ARB,0,GL_RGBA8,256,256,0,GL_RGBA,GL_UNSIGNED_BYTE,0);
        glTexParameteri (GL_TEXTURE_RECTANGLE_ARB, GL_TEXTURE_MIN_FILTER, GL_NEAREST);
        glTexParameteri (GL_TEXTURE_RECTANGLE_ARB, GL_TEXTURE_MAG_FILTER, GL_NEAREST);
        glFramebufferTexture2D(GL_FRAMEBUFFER,attachments[i],GL_TEXTURE_RECTANGLE_ARB,_imp->histogramRenderTexture[i],0);
    }
    glBindFramebuffer(GL_FRAMEBUFFER,0);
    glBindTexture(GL_TEXTURE_RECTANGLE_ARB,0);


    /*initializing the vbo used to render the histogram*/
    glBindBuffer(GL_ARRAY_BUFFER,_imp->vboHistogramRendering);
    int vertexCount = 512; // we draw the bins as lines (2 vertex) hence 512 vertices
    glBufferData(GL_ARRAY_BUFFER,vertexCount * 3 * sizeof(float),NULL,GL_DYNAMIC_DRAW);
    float *gpuVertexBuffer = reinterpret_cast<float*>( glMapBuffer(GL_ARRAY_BUFFER,GL_WRITE_ONLY) );
    int j = 0;
    int x = 0;
    while (j < vertexCount * 3) {
        gpuVertexBuffer[j] = x;
        gpuVertexBuffer[j + 1] = 0.f;
        gpuVertexBuffer[j + 2] = 0.f;
        gpuVertexBuffer[j + 3] = x;
        gpuVertexBuffer[j + 4] = 0.f;
        gpuVertexBuffer[j + 5] = 1.f;
        x++;
        j += 6;
    }
    glUnmapBuffer(GL_ARRAY_BUFFER);
    glBindBuffer(GL_ARRAY_BUFFER,0);

#endif // ifdef NATRON_HISTOGRAM_USING_OPENGL
} // initializeGL

#ifdef NATRON_HISTOGRAM_USING_OPENGL
void
HistogramPrivate::resizeComputingVBO(int w,
                                     int h)
{
    // always running in the main thread
    assert( qApp && qApp->thread() == QThread::currentThread() );
    assert( QGLContext::currentContext() == context() );

    glBindBuffer(GL_ARRAY_BUFFER,vboID);
    int vertexCount = w * h;
    glBufferData(GL_ARRAY_BUFFER,vertexCount * 2 * sizeof(float),NULL,GL_DYNAMIC_DRAW);
    float* gpuVertexBuffer = reinterpret_cast<float*>( glMapBuffer(GL_ARRAY_BUFFER,GL_WRITE_ONLY) );
    int i = 0;
    float x = 0;
    float y = 0;
    while ( i < (vertexCount * 2) ) {
        if ( (x != 0) && ( (int)x % w == 0 ) ) {
            x = 0;
            ++y;
        }
        gpuVertexBuffer[i] = x;
        gpuVertexBuffer[i + 1] = y;
        ++x;
        i += 2;
    }
    glUnmapBuffer(GL_ARRAY_BUFFER);
    glBindBuffer(GL_ARRAY_BUFFER,0);
}

static void
textureMap_Polygon(int fromX,
                   int fromY,
                   int fromW,
                   int fromH,
                   int x,
                   int y,
                   int w,
                   int h)
{
    glBegin(GL_POLYGON);
    glTexCoord2i (fromX, fromH); glVertex2i (x,h);
    glTexCoord2i (fromW, fromH); glVertex2i (w,h);
    glTexCoord2i (fromW, fromY); glVertex2i (w,y);
    glTexCoord2i (fromX, fromY); glVertex2i (x,y);
    glEnd ();
}

static void
startRenderingTo(GLuint fboId,
                 GLenum attachment,
                 int w,
                 int h)
{
    glBindFramebuffer(GL_FRAMEBUFFER,fboId);
    glDrawBuffer(attachment);
    glViewport(0,0,w,h);
    glMatrixMode(GL_PROJECTION);
    glPushMatrix();
    glLoadIdentity();
    glOrtho(0, w, 0, h, 1, -1);
    glMatrixMode(GL_MODELVIEW);
    glPushMatrix();
    glLoadIdentity();
}

static void
stopRenderingTo()
{
    glMatrixMode(GL_PROJECTION);
    glPopMatrix();
    glMatrixMode(GL_MODELVIEW);
    glPopMatrix();
    glBindFramebuffer(GL_FRAMEBUFFER,0);
}

static int
shaderChannelFromDisplayMode(Histogram::DisplayModeEnum channel)
{
    switch (channel) {
    case Histogram::eDisplayModeR:

        return 1;
        break;
    case Histogram::eDisplayModeG:

        return 2;
        break;
    case Histogram::eDisplayModeB:

        return 3;
        break;
    case Histogram::eDisplayModeA:

        return 4;
        break;
    case Histogram::eDisplayModeY:

        return 0;
        break;
    case Histogram::eDisplayModeRGB:
    default:
        assert(false);
        break;
    }
}

void
HistogramPrivate::activateHistogramComputingShader(Histogram::DisplayModeEnum channel)
{
    // always running in the main thread
    assert( qApp && qApp->thread() == QThread::currentThread() );

    histogramComputingShader->bind();
    histogramComputingShader->setUniformValue("Tex",0);
    glCheckError();
    histogramComputingShader->setUniformValue( "channel",shaderChannelFromDisplayMode(channel) );
    glBindAttribLocation(histogramComputingShader->programId(),0,"TexCoord");
}

void
HistogramPrivate::activateHistogramRenderingShader(Histogram::DisplayModeEnum channel)
{
    // always running in the main thread
    assert( qApp && qApp->thread() == QThread::currentThread() );
    assert( QGLContext::currentContext() == context() );

    histogramRenderingShader->bind();
    glActiveTexture(GL_TEXTURE0);
    glBindTexture(GL_TEXTURE_RECTANGLE_ARB,histogramTexture[channel]);
    histogramRenderingShader->setUniformValue("HistogramTex",0);
    glActiveTexture(GL_TEXTURE1);
    glBindTexture(GL_TEXTURE_RECTANGLE_ARB,histogramMaximumTexture[0]);
    histogramRenderingShader->setUniformValue("MaximumRedTex",1);
    glActiveTexture(GL_TEXTURE2);
    glBindTexture(GL_TEXTURE_RECTANGLE_ARB,histogramMaximumTexture[1]);
    histogramRenderingShader->setUniformValue("MaximumGreenTex",2);
    glActiveTexture(GL_TEXTURE3);
    glBindTexture(GL_TEXTURE_RECTANGLE_ARB,histogramMaximumTexture[2]);
    histogramRenderingShader->setUniformValue("MaximumBlueTex",3);
    histogramRenderingShader->setUniformValue( "channel",shaderChannelFromDisplayMode(channel) );
    glBindAttribLocation(histogramRenderingShader->programId(),0,"TexCoord");
}

static GLenum
colorAttachmentFromDisplayMode(Histogram::DisplayModeEnum channel)
{
    switch (channel) {
    case Histogram::eDisplayModeR:

        return GL_COLOR_ATTACHMENT0;
        break;
    case Histogram::eDisplayModeG:

        return GL_COLOR_ATTACHMENT1;
        break;
    case Histogram::eDisplayModeB:

        return GL_COLOR_ATTACHMENT2;
        break;
    case Histogram::eDisplayModeA:

        return GL_COLOR_ATTACHMENT0;
        break;
    case Histogram::eDisplayModeY:

        return GL_COLOR_ATTACHMENT0;
        break;
    case Histogram::eDisplayModeRGB:
    default:
        ///isn't meant for other components than the one handled here
        assert(false);
        break;
    }
}

void
HistogramPrivate::computeHistogram(Histogram::DisplayModeEnum channel)
{
    // always running in the main thread
    assert( qApp && qApp->thread() == QThread::currentThread() );
    assert( QGLContext::currentContext() == context() );

    GLenum attachment = colorAttachmentFromDisplayMode(channel);

#pragma message WARN("TODO: ave currently bound VA, Buffer, and bound texture")
    /*binding the VAO holding managing the VBO*/
    glBindVertexArray(vaoID);
    /*binding the VBO sending vertices to the vertex shader*/
    glBindBuffer(GL_ARRAY_BUFFER,vboID);
    /*each attribute will be a vec2f*/
    glVertexAttribPointer(0,2,GL_FLOAT,GL_FALSE,0,0);
    /*enabling the VBO 0 of the VAO*/
    glEnableVertexAttribArray(0);

    GLuint savedTexture;
    glGetIntegerv(GL_TEXTURE_BINDING_RECTANGLE_ARB, (GLint*)&savedTexture);
    {
        GLProtectAttrib a(GL_COLOR_BUFFER_BIT | GL_CURRENT_BIT | GL_ENABLE_BIT | GL_TRANSFORM_BIT | GL_VIEWPORT_BIT);

        /*start rendering to the histogram texture held by the _fboHistogram*/
        startRenderingTo(fbohistogram,attachment,256,1); // modifies GL_TRANSFORM & GL_VIEWPORT

        /*clearing out the texture from previous computations*/
        glClearColor(0.f,0.f,0.f,0.f);
        glClear(GL_COLOR_BUFFER_BIT);
        /*enabling blending to add up the colors in texels :
         this results in pixels suming up */
        glEnable(GL_BLEND);
        glBlendEquationSeparate(GL_FUNC_ADD,GL_FUNC_ADD);
        glBlendFuncSeparate(GL_ONE,GL_ONE,GL_ONE,GL_ONE);
        /*binding the input image*/
        glActiveTexture(GL_TEXTURE0);

        glBindTexture(GL_TEXTURE_RECTANGLE_ARB, leftImageTexture->getTexID());
        /*making current the shader computing the histogram*/
        activateHistogramComputingShader(channel);
        /*the number of vertices in the VBO*/
        int vertexCount = leftImageTexture->w() * leftImageTexture->h();
        /*sending vertices to the GPU, they're handled by the vertex shader*/
        glDrawArrays(GL_POINTS,0,vertexCount);
        /*stop computing*/
        histogramComputingShader->release();
        /*reset our context state*/
        glDisable(GL_BLEND);
        glBindVertexArray(0);
        stopRenderingTo();

        /*At this point we have the Histogram filled. From now on we can compute the maximum
         of the histogram with parallel reductions. 4 passes are needed : 256 -> 64 ,
         64 -> 16 , 16 -> 4, 4 -> 1
         The last pass is done after the loop as it is done in a separate FBO.
         ---------------------------------------------------------------------
         ** One pass does the following :
         - binds the fbo holding the I'th reduction.`
         - activates the shader with in input the I-1'th texture, the one resulting
         from the previous reduction.
         - does the rendering to the I'th reduced texture.*/
        GLuint inputTex = histogramTexture[channel];
        for (unsigned int i = 0; i < 3; i++) {
            int wTarget = (int)( 256.f / pow( 4.f,(float)(i + 1) ) );
            startRenderingTo(fboReductions[i],GL_COLOR_ATTACHMENT0,wTarget,1);
            histogramMaximumShader->bind();
            glActiveTexture(GL_TEXTURE0);
            glBindTexture(GL_TEXTURE_RECTANGLE_ARB,inputTex);
            histogramMaximumShader->setUniformValue("Tex",0);
            textureMap_Polygon(0,0,wTarget,1,0,0,wTarget,1);
            histogramMaximumShader->release();
            stopRenderingTo();
            inputTex = histogramReductionsTexture[i];
        }
        /*This part is similar to the loop above, but it is a special case since
         we do not render in a fboReductions but in the fboMaximum.
         The color attachment might change if we need to compute 3 histograms
         In this case only the red histogram is computed.*/
        glBindTexture(GL_TEXTURE_RECTANGLE_ARB, histogramReductionsTexture[2]);
        histogramMaximumShader->bind();
        histogramMaximumShader->setUniformValue("Tex",0);
        startRenderingTo(fboMaximum,attachment,1,1);
        textureMap_Polygon(0,0,1,1,0,0,1,1);
        histogramMaximumShader->release();
        stopRenderingTo(); // modifies GL_TRANSFORM
        glCheckError();
    } // GLProtectAttrib a(GL_COLOR_BUFFER_BIT | GL_CURRENT_BIT | GL_ENABLE_BIT);
    glBindTexture(GL_TEXTURE_RECTANGLE_ARB, savedTexture);
    glCheckError();
} // computeHistogram

void
HistogramPrivate::renderHistogram(Histogram::DisplayModeEnum channel)
{
    // always running in the main thread
    assert( qApp && qApp->thread() == QThread::currentThread() );
    assert( QGLContext::currentContext() == context() );

    GLenum attachment = colorAttachmentFromDisplayMode(channel);


    /*start rendering the histogram(256x1) to the rendering texture(256x256) that is attached
       to the rendering fbo.*/
    startRenderingTo(fboRendering,attachment,256,256);
    /*clearing out the texture from previous rendering*/
    /*binding the VAO holding the VBO*/
    glBindVertexArray(vaoID);
    /*binding the VBO holding the vertices that will be send to
       the GPU*/
    glBindBuffer(GL_ARRAY_BUFFER,vboHistogramRendering);
    /*each attribute in the VBO is a vec3f*/
    glVertexAttribPointer(0,3,GL_FLOAT,GL_FALSE,0,0);
    /*enabling the VBO 0 of the VAO*/
    glEnableVertexAttribArray(0);
    /*activating the rendering shader*/
    activateHistogramRenderingShader(channel);
    glClearColor(0.0,0.0,0.0,0.0);
    glClear(GL_COLOR_BUFFER_BIT);
    /*sending vertices to the GPU so the vertex
       shader start computing. Note that there're 512
       vertices because we render lines: 1 vertex for the
       bottom, another for the top of the bin.*/
    glDrawArrays(GL_LINES,0,512);
    histogramRenderingShader->release();
    /*reseting opengl context*/
    glActiveTexture(GL_TEXTURE3);
    glBindTexture(GL_TEXTURE_RECTANGLE_ARB,0);
    glActiveTexture(GL_TEXTURE2);
    glBindTexture(GL_TEXTURE_RECTANGLE_ARB,0);
    glActiveTexture(GL_TEXTURE1);
    glBindTexture(GL_TEXTURE_RECTANGLE_ARB,0);
    glActiveTexture(GL_TEXTURE0);
    glBindTexture(GL_TEXTURE_RECTANGLE_ARB,0);
    glBindVertexArray(0);
    stopRenderingTo();
    glCheckError();
}

#endif // ifdef NATRON_HISTOGRAM_USING_OPENGL

void
Histogram::paintGL()
{
    // always running in the main thread
    assert( qApp && qApp->thread() == QThread::currentThread() );
    assert( QGLContext::currentContext() == context() );

    glCheckError();
    double w = (double)width();
    double h = (double)height();

    ///don't bother painting an invisible widget, this may be caused to a splitter collapsed.
    if ( (w <= 1) || (h <= 1) ) {
        return;
    }

    assert(_imp->zoomCtx.factor() > 0.);

    double zoomLeft = _imp->zoomCtx.left();
    double zoomRight = _imp->zoomCtx.right();
    double zoomBottom = _imp->zoomCtx.bottom();
    double zoomTop = _imp->zoomCtx.top();
    if ( (zoomLeft == zoomRight) || (zoomTop == zoomBottom) ) {
        glClearColor(0,0,0,1);
        glClear(GL_COLOR_BUFFER_BIT);

        return;
    }

    {
        GLProtectAttrib a(GL_TRANSFORM_BIT | GL_COLOR_BUFFER_BIT);
        GLProtectMatrix p(GL_PROJECTION);
        glLoadIdentity();
        glOrtho(zoomLeft, zoomRight, zoomBottom, zoomTop, 1, -1);
        GLProtectMatrix m(GL_MODELVIEW);
        glLoadIdentity();
        glCheckError();
        
        glClearColor(0,0,0,1);
        glClear(GL_COLOR_BUFFER_BIT);
        glCheckErrorIgnoreOSXBug();
        
        _imp->drawScale();
        
        if (_imp->hasImage) {
#ifndef NATRON_HISTOGRAM_USING_OPENGL
            _imp->drawHistogramCPU();
#endif
            if (_imp->drawCoordinates) {
                _imp->drawPicker();
            }
            
            _imp->drawWarnings();
            
        } else {
            _imp->drawMissingImage();
        }
        
        glCheckError();
    } // GLProtectAttrib a(GL_TRANSFORM_BIT | GL_COLOR_BUFFER_BIT);
} // paintGL

void
Histogram::resizeGL(int width,
                    int height)
{
    // always running in the main thread
    assert( qApp && qApp->thread() == QThread::currentThread() );
    assert( QGLContext::currentContext() == context() );

    if (height == 0) { // prevent division by 0
        height = 1;
    }
    glViewport (0, 0, width, height);
    _imp->zoomCtx.setScreenSize(width, height);
    if (!_imp->hasBeenModifiedSinceResize) {
        _imp->zoomCtx.fill(0., 1., 0., 10.);
        computeHistogramAndRefresh();
    }
}

void
Histogram::mousePressEvent(QMouseEvent* e)
{
    // always running in the main thread
    assert( qApp && qApp->thread() == QThread::currentThread() );

    ////
    // middle button: scroll view
    if ( buttonDownIsMiddle(e) ) {
        _imp->state = eEventStateDraggingView;
        _imp->oldClick = e->pos();
    } else if ( buttonDownIsRight(e) ) {
        _imp->showMenu( e->globalPos() );
    } else if ((e->buttons() & Qt::MiddleButton) && (buttonControlAlt(e) == Qt::AltModifier || (e->buttons() & Qt::LeftButton)) ) {
        // Alt + middle = zoom or left + middle = zoom
        _imp->state = eEventStateZoomingView;
        _imp->oldClick = e->pos();
        return;
    }

}

void
Histogram::mouseMoveEvent(QMouseEvent* e)
{
    // always running in the main thread
    assert( qApp && qApp->thread() == QThread::currentThread() );

    QPointF newClick_opengl = _imp->zoomCtx.toZoomCoordinates( e->x(),e->y() );
    QPointF oldClick_opengl = _imp->zoomCtx.toZoomCoordinates( _imp->oldClick.x(),_imp->oldClick.y() );


    _imp->oldClick = e->pos();
    _imp->drawCoordinates = true;

    double dx = ( oldClick_opengl.x() - newClick_opengl.x() );
    double dy = ( oldClick_opengl.y() - newClick_opengl.y() );

    switch (_imp->state) {
    case eEventStateDraggingView:
        _imp->zoomCtx.translate(dx, dy);
        _imp->hasBeenModifiedSinceResize = true;
            computeHistogramAndRefresh();
            break;
        case eEventStateZoomingView: {
            
            int delta = 2*((e->x() - _imp->oldClick.x()) - (e->y() - _imp->oldClick.y()));
            
            const double zoomFactor_min = 0.000001;
            const double zoomFactor_max = 1000000.;
            double zoomFactor;
            double scaleFactor = std::pow( NATRON_WHEEL_ZOOM_PER_DELTA, delta);
            QPointF zoomCenter = _imp->zoomCtx.toZoomCoordinates( e->x(), e->y() );
            
            
            
            // Wheel: zoom values and time, keep point under mouse
            zoomFactor = _imp->zoomCtx.factor() * scaleFactor;
            if (zoomFactor <= zoomFactor_min) {
                zoomFactor = zoomFactor_min;
                scaleFactor = zoomFactor / _imp->zoomCtx.factor();
            } else if (zoomFactor > zoomFactor_max) {
                zoomFactor = zoomFactor_max;
                scaleFactor = zoomFactor / _imp->zoomCtx.factor();
            }
            _imp->zoomCtx.zoom(zoomCenter.x(), zoomCenter.y(), scaleFactor);
            
            _imp->hasBeenModifiedSinceResize = true;
            
            computeHistogramAndRefresh();
    } break;
    case eEventStateNone:
        _imp->updatePicker( newClick_opengl.x() );
        update();
        break;
    }
    QGLWidget::mouseMoveEvent(e);
}

void
HistogramPrivate::updatePicker(double x)
{
    // always running in the main thread
    assert( qApp && qApp->thread() == QThread::currentThread() );

    xCoordinateStr = QString("x=") + QString::number(x,'f',6);
    double binSize = (vmax - vmin) / binsCount;
    int index = (int)( (x - vmin) / binSize );
    rValueStr.clear();
    gValueStr.clear();
    bValueStr.clear();
    if (mode == Histogram::eDisplayModeRGB) {
        float r = histogram1.empty() ? 0 :  histogram1[index];
        float g = histogram2.empty() ? 0 :  histogram2[index];
        float b = histogram3.empty() ? 0 :  histogram3[index];
        rValueStr = QString("r=") + QString::number(r);
        gValueStr = QString("g=") + QString::number(g);
        bValueStr = QString("b=") + QString::number(b);
    } else if (mode == Histogram::eDisplayModeY) {
        float y = histogram1[index];
        rValueStr = QString("y=") + QString::number(y);
    } else if (mode == Histogram::eDisplayModeA) {
        float a = histogram1[index];
        rValueStr = QString("a=") + QString::number(a);
    } else if (mode == Histogram::eDisplayModeR) {
        float r = histogram1[index];
        rValueStr = QString("r=") + QString::number(r);
    } else if (mode == Histogram::eDisplayModeG) {
        float g = histogram1[index];
        gValueStr = QString("g=") + QString::number(g);
    } else if (mode == Histogram::eDisplayModeB) {
        float b = histogram1[index];
        bValueStr = QString("b=") + QString::number(b);
    } else {
        assert(false);
    }
}

void
Histogram::mouseReleaseEvent(QMouseEvent* /*e*/)
{
    // always running in the main thread
    assert( qApp && qApp->thread() == QThread::currentThread() );

    _imp->state = eEventStateNone;
}

void
Histogram::wheelEvent(QWheelEvent* e)
{
    // always running in the main thread
    assert( qApp && qApp->thread() == QThread::currentThread() );

    // don't handle horizontal wheel (e.g. on trackpad or Might Mouse)
    if (e->orientation() != Qt::Vertical) {
        return;
    }
    const double zoomFactor_min = 0.000001;
    const double zoomFactor_max = 1000000.;
    const double par_min = 0.000001;
    const double par_max = 1000000.;
    double zoomFactor;
    double par;
    double scaleFactor = std::pow( NATRON_WHEEL_ZOOM_PER_DELTA, e->delta() );
    QPointF zoomCenter = _imp->zoomCtx.toZoomCoordinates( e->x(), e->y() );

    if ( modCASIsControlShift(e) ) {
        // Alt + Shift + Wheel: zoom values only, keep point under mouse
        zoomFactor = _imp->zoomCtx.factor() * scaleFactor;
        if (zoomFactor <= zoomFactor_min) {
            zoomFactor = zoomFactor_min;
            scaleFactor = zoomFactor / _imp->zoomCtx.factor();
        } else if (zoomFactor > zoomFactor_max) {
            zoomFactor = zoomFactor_max;
            scaleFactor = zoomFactor / _imp->zoomCtx.factor();
        }
        par = _imp->zoomCtx.aspectRatio() / scaleFactor;
        if (par <= par_min) {
            par = par_min;
            scaleFactor = par / _imp->zoomCtx.aspectRatio();
        } else if (par > par_max) {
            par = par_max;
            scaleFactor = par / _imp->zoomCtx.factor();
        }
        _imp->zoomCtx.zoomy(zoomCenter.x(), zoomCenter.y(), scaleFactor);
    } else if ( modCASIsControl(e) ) {
        // Alt + Wheel: zoom time only, keep point under mouse
        par = _imp->zoomCtx.aspectRatio() * scaleFactor;
        if (par <= par_min) {
            par = par_min;
            scaleFactor = par / _imp->zoomCtx.aspectRatio();
        } else if (par > par_max) {
            par = par_max;
            scaleFactor = par / _imp->zoomCtx.factor();
        }
        _imp->zoomCtx.zoomx(zoomCenter.x(), zoomCenter.y(), scaleFactor);
    } else {
        // Wheel: zoom values and time, keep point under mouse
        zoomFactor = _imp->zoomCtx.factor() * scaleFactor;
        if (zoomFactor <= zoomFactor_min) {
            zoomFactor = zoomFactor_min;
            scaleFactor = zoomFactor / _imp->zoomCtx.factor();
        } else if (zoomFactor > zoomFactor_max) {
            zoomFactor = zoomFactor_max;
            scaleFactor = zoomFactor / _imp->zoomCtx.factor();
        }
        _imp->zoomCtx.zoom(zoomCenter.x(), zoomCenter.y(), scaleFactor);
    }

    _imp->hasBeenModifiedSinceResize = true;

    computeHistogramAndRefresh();
} // wheelEvent

void
Histogram::keyPressEvent(QKeyEvent* e)
{
    // always running in the main thread
    assert( qApp && qApp->thread() == QThread::currentThread() );

    if (e->key() == Qt::Key_Space) {
        QKeyEvent* ev = new QKeyEvent(QEvent::KeyPress, Qt::Key_Space, Qt::NoModifier);
        QCoreApplication::postEvent(parentWidget(),ev);
    } else if (e->key() == Qt::Key_F) {
        _imp->hasBeenModifiedSinceResize = false;
        _imp->zoomCtx.fill(0., 1., 0., 10.);
        computeHistogramAndRefresh();
    } else {
        QGLWidget::keyPressEvent(e);
    }
}

void
Histogram::enterEvent(QEvent* e) {
    QWidget* currentFocus = qApp->focusWidget();
    
    bool canSetFocus = !currentFocus ||
    dynamic_cast<ViewerGL*>(currentFocus) ||
    dynamic_cast<CurveWidget*>(currentFocus) ||
    dynamic_cast<Histogram*>(currentFocus) ||
    dynamic_cast<NodeGraph*>(currentFocus) ||
    dynamic_cast<QToolButton*>(currentFocus) ||
    currentFocus->objectName() == "Properties" ||
    currentFocus->objectName() == "SettingsPanel" ||
    currentFocus->objectName() == "qt_tabwidget_tabbar";
    
    if (canSetFocus) {
        setFocus();
    }
    QGLWidget::enterEvent(e);
}

void
Histogram::leaveEvent(QEvent* e)
{
    // always running in the main thread
    assert( qApp && qApp->thread() == QThread::currentThread() );

    _imp->drawCoordinates = false;
    QGLWidget::leaveEvent(e);
}

void
Histogram::showEvent(QShowEvent* e)
{
    // always running in the main thread
    assert( qApp && qApp->thread() == QThread::currentThread() );

    QGLWidget::showEvent(e);
    if ( (width() != 0) && (height() != 0) ) {
        computeHistogramAndRefresh(true);
    }
}

void
Histogram::computeHistogramAndRefresh(bool forceEvenIfNotVisible)
{
    // always running in the main thread
    assert( qApp && qApp->thread() == QThread::currentThread() );

    if (!isVisible() && !forceEvenIfNotVisible) {
        return;
    }

    QPointF btmLeft = _imp->zoomCtx.toZoomCoordinates(0,height() - 1);
    QPointF topRight = _imp->zoomCtx.toZoomCoordinates(width() - 1, 0);
    double vmin = btmLeft.x();
    double vmax = topRight.x();

#ifndef NATRON_HISTOGRAM_USING_OPENGL

    RectI rect;
    boost::shared_ptr<Natron::Image> image = _imp->getHistogramImage(&rect);
    if (image) {
        _imp->histogramThread.computeHistogram(_imp->mode, image, rect, width(),vmin,vmax,_imp->filterSize);
    } else {
        _imp->hasImage = false;
    }

#endif

    QPointF oldClick_opengl = _imp->zoomCtx.toZoomCoordinates( _imp->oldClick.x(),_imp->oldClick.y() );
    _imp->updatePicker( oldClick_opengl.x() );

    update();
}

#ifndef NATRON_HISTOGRAM_USING_OPENGL

void
Histogram::onCPUHistogramComputed()
{
    // always running in the main thread
    assert( qApp && qApp->thread() == QThread::currentThread() );

    int mode;
    bool success = _imp->histogramThread.getMostRecentlyProducedHistogram(&_imp->histogram1, &_imp->histogram2, &_imp->histogram3, &_imp->binsCount, &_imp->pixelsCount, &mode,&_imp->vmin,&_imp->vmax,&_imp->mipMapLevel);
    assert(success);
    if (success) {
        _imp->hasImage = true;
        update();
    }
}

#endif

void
HistogramPrivate::drawScale()
{
    // always running in the main thread
    assert( qApp && qApp->thread() == QThread::currentThread() );
    assert( QGLContext::currentContext() == widget->context() );

    {
        GLenum _glerror_ = glGetError();
        if (_glerror_ != GL_NO_ERROR) {
            std::cout << "GL_ERROR :" << __FILE__ << " " << __LINE__ << " " << gluErrorString(_glerror_) << std::endl;
        }
    }

    glCheckError();
    QPointF btmLeft = zoomCtx.toZoomCoordinates(0,widget->height() - 1);
    QPointF topRight = zoomCtx.toZoomCoordinates(widget->width() - 1, 0);

    ///don't attempt to draw a scale on a widget with an invalid height
    if (widget->height() <= 1) {
        return;
    }

    QFontMetrics fontM(_font);
    const double smallestTickSizePixel = 5.; // tick size (in pixels) for alpha = 0.
    const double largestTickSizePixel = 1000.; // tick size (in pixels) for alpha = 1.
    std::vector<double> acceptedDistances;
    acceptedDistances.push_back(1.);
    acceptedDistances.push_back(5.);
    acceptedDistances.push_back(10.);
    acceptedDistances.push_back(50.);

    {
        GLProtectAttrib a(GL_COLOR_BUFFER_BIT | GL_CURRENT_BIT | GL_ENABLE_BIT);

        glEnable(GL_BLEND);
        glBlendFunc(GL_SRC_ALPHA, GL_ONE_MINUS_SRC_ALPHA);

        for (int axis = 0; axis < 2; ++axis) {
            const double rangePixel = (axis == 0) ? widget->width() : widget->height(); // AXIS-SPECIFIC
            const double range_min = (axis == 0) ? btmLeft.x() : btmLeft.y(); // AXIS-SPECIFIC
            const double range_max = (axis == 0) ? topRight.x() : topRight.y(); // AXIS-SPECIFIC
            const double range = range_max - range_min;
            double smallTickSize;
            bool half_tick;
            ticks_size(range_min, range_max, rangePixel, smallestTickSizePixel, &smallTickSize, &half_tick);
            int m1, m2;
            const int ticks_max = 1000;
            double offset;
            ticks_bounds(range_min, range_max, smallTickSize, half_tick, ticks_max, &offset, &m1, &m2);
            std::vector<int> ticks;
            ticks_fill(half_tick, ticks_max, m1, m2, &ticks);
            const double smallestTickSize = range * smallestTickSizePixel / rangePixel;
            const double largestTickSize = range * largestTickSizePixel / rangePixel;
            const double minTickSizeTextPixel = (axis == 0) ? fontM.width( QString("00") ) : fontM.height(); // AXIS-SPECIFIC
            const double minTickSizeText = range * minTickSizeTextPixel / rangePixel;
            for (int i = m1; i <= m2; ++i) {
                double value = i * smallTickSize + offset;
                const double tickSize = ticks[i - m1] * smallTickSize;
                const double alpha = ticks_alpha(smallestTickSize, largestTickSize, tickSize);

                glColor4f(_baseAxisColor.redF(), _baseAxisColor.greenF(), _baseAxisColor.blueF(), alpha);

                glBegin(GL_LINES);
                if (axis == 0) {
                    glVertex2f( value, btmLeft.y() ); // AXIS-SPECIFIC
                    glVertex2f( value, topRight.y() ); // AXIS-SPECIFIC
                } else {
                    glVertex2f(btmLeft.x(), value); // AXIS-SPECIFIC
                    glVertex2f(topRight.x(), value); // AXIS-SPECIFIC
                }
                glEnd();
                glCheckErrorIgnoreOSXBug();

                if (tickSize > minTickSizeText) {
                    const int tickSizePixel = rangePixel * tickSize / range;
                    const QString s = QString::number(value);
                    const int sSizePixel = (axis == 0) ? fontM.width(s) : fontM.height(); // AXIS-SPECIFIC
                    if (tickSizePixel > sSizePixel) {
                        const int sSizeFullPixel = sSizePixel + minTickSizeTextPixel;
                        double alphaText = 1.0; //alpha;
                        if (tickSizePixel < sSizeFullPixel) {
                            // when the text size is between sSizePixel and sSizeFullPixel,
                            // draw it with a lower alpha
                            alphaText *= (tickSizePixel - sSizePixel) / (double)minTickSizeTextPixel;
                        }
                        QColor c = _scaleColor;
                        c.setAlpha(255 * alphaText);
                        glCheckError();
                        if (axis == 0) {
                            widget->renderText(value, btmLeft.y(), s, c, _font); // AXIS-SPECIFIC
                        } else {
                            widget->renderText(btmLeft.x(), value, s, c, _font); // AXIS-SPECIFIC
                        }
                    }
                }
            }
        }
    } // GLProtectAttrib a(GL_COLOR_BUFFER_BIT | GL_CURRENT_BIT | GL_ENABLE_BIT);
    glCheckError();
} // drawScale

void
HistogramPrivate::drawWarnings()
{
    // always running in the main thread
    assert( qApp && qApp->thread() == QThread::currentThread() );
    assert( QGLContext::currentContext() == widget->context() );
    if (mipMapLevel > 0) {
        QFontMetrics m(_font);
        QString str(QObject::tr("Image downscaled"));
        int strWidth = m.width(str);
        QPointF pos = zoomCtx.toZoomCoordinates(widget->width() - strWidth - 10,5 * m.height() + 30);
        glCheckError();
        widget->renderText(pos.x(), pos.y(), str,QColor(220,220,0), _font);
        glCheckError();
    }

}

void
HistogramPrivate::drawMissingImage()
{
    QPointF topLeft = zoomCtx.toZoomCoordinates(0, 0);
    QPointF btmRight = zoomCtx.toZoomCoordinates(widget->width(), widget->height());
    QPointF topRight(btmRight.x(),topLeft.y());
    QPointF btmLeft(topLeft.x(),btmRight.y());
    {
        GLProtectAttrib a(GL_COLOR_BUFFER_BIT | GL_CURRENT_BIT | GL_ENABLE_BIT);
        
        glColor4f(0.9,0.9,0,1);
        glLineWidth(1.5);
        glBegin(GL_LINES);
        glVertex2f(topLeft.x(),topLeft.y());
        glVertex2f(btmRight.x(),btmRight.y());
        glVertex2f(btmLeft.x(),btmLeft.y());
        glVertex2f(topRight.x(),topRight.y());
        glEnd();
        glLineWidth(1.);
    }
    
    QString txt(QObject::tr("Missing image"));
    QFontMetrics m(_font);
    int strWidth = m.width(txt);
    QPointF pos = zoomCtx.toZoomCoordinates(widget->width() / 2. - strWidth / 2., m.height() + 10);
    glCheckError();
    widget->renderText(pos.x(), pos.y(), txt,QColor(220,0,0), _font);
    glCheckError();
}

void
HistogramPrivate::drawPicker()
{
    // always running in the main thread
    assert( qApp && qApp->thread() == QThread::currentThread() );
    assert( QGLContext::currentContext() == widget->context() );

    glCheckError();
    QFontMetrics m(_font);
    int strWidth = std::max( std::max( std::max( m.width(rValueStr),m.width(gValueStr) ),m.width(bValueStr) ),m.width(xCoordinateStr) );
    QPointF xPos = zoomCtx.toZoomCoordinates(widget->width() - strWidth - 10,m.height() + 10);
    QPointF rPos = zoomCtx.toZoomCoordinates(widget->width() - strWidth - 10,2 * m.height() + 15);
    QPointF gPos = zoomCtx.toZoomCoordinates(widget->width() - strWidth - 10,3 * m.height() + 20);
    QPointF bPos = zoomCtx.toZoomCoordinates(widget->width() - strWidth - 10,4 * m.height() + 25);
    QColor xColor, rColor,gColor,bColor;

    // Text-aware Magic colors (see recipe below):
    // - they all have the same luminance
    // - red, green and blue are complementary, but they sum up to more than 1
    xColor.setRgbF(0.398979,0.398979,0.398979);
    switch (mode) {
    case Histogram::eDisplayModeRGB:
        rColor.setRgbF(0.851643,0.196936,0.196936);
        break;
    case Histogram::eDisplayModeY:
    case Histogram::eDisplayModeA:
    case Histogram::eDisplayModeR:
    case Histogram::eDisplayModeG:
    case Histogram::eDisplayModeB:
    default:
        rColor = xColor;
        break;
    }

    gColor.setRgbF(0,0.654707,0);

    bColor.setRgbF(0.345293,0.345293,1);

    glCheckError();
    widget->renderText(xPos.x(), xPos.y(), xCoordinateStr,xColor, _font);
    widget->renderText(rPos.x(), rPos.y(), rValueStr, rColor, _font);
    widget->renderText(gPos.x(), gPos.y(), gValueStr, gColor, _font);
    widget->renderText(bPos.x(), bPos.y(), bValueStr, bColor, _font);
    glCheckError();
}

#if 0
/*
   // compute magic colors, by F. Devernay
   // - they are red, green and blue
   // - they all have the same luminance
   // - their sum is white
   // OpenGL luminance formula:
   // L = r*.3086 + g*.6094 + b*0.0820
 */
/* Maple code:
 # compute magic colors:
 # - they are red, green and blue
 # - they all have the same luminance
 # - their sum is white
 #
 # magic red, magic green, and magic blue are:
 # R = [R_r, R_gb, R_gb]
 # G = [G_rb, G_g, G_rb]
 # B = [B_rg, B_rg, B_b]
 #
 # columns of M are coefficients of [R_r, R_gb, G_g, B_b, B_gb]
 # G_rb is supposed to be zero (or there is an infinity of solutions)
 # The lines mean:
 # - the sum of all red components is 1
 # - the sum of all green components is 1
 # - the sum of all blue components is 1
 # - the luminance of magic red is 1/3
 # - the luminance of magic green is 1/3
 # - the luminance of magic blue is 1/3

 # OpenGL luminance coefficients
   r:=0.3086;g:=0.6094;b:=0.0820;

   with(LinearAlgebra):
   M := Matrix([[1, 0, 0, 0, 1], [0, 1, 1, 0, 1], [0, 1, 0, 1, 0], [3*r, 3*(g+b), 0, 0, 0], [0, 0, 3*g, 0, 0], [0, 0, 0, 3*b, 3*(r+g)]]):
   b := Vector([1,1,1,1,1,1]):
   LinearSolve(M, b);
 */
#include <stdio.h>

int
tochar(double d)
{
    return (int)(d * 255 + 0.5);
}

int
main(int argc,
     char**argv)
{
    const double Rr = 0.711519527404004;
    const double Rgb = 0.164533420851110;
    const double Gg = 0.546986106552894;
    const double Grb = 0.;
    const double Bb = 0.835466579148890;
    const double Brg = 0.288480472595996;
    const double R[3] = {
        Rr, Rgb, Rgb
    };
    const double G[3] = {
        Grb, Gg, Grb
    };
    const double B[3] = {
        Brg, Brg, Bb
    };
    const double maxval = Bb;

    printf("OpenGL colors, luminance = 1/3:\n");
    printf( "red=(%g,%g,%g) green=(%g,%g,%g) blue=(%g,%g,%g)\n",
            (R[0]), (R[1]), (R[2]),
            (G[0]), (G[1]), (G[2]),
            (B[0]), (B[1]), (B[2]) );
    printf("OpenGL colors luminance=%g:\n", (1. / 3.) / maxval);
    printf( "red=(%g,%g,%g) green=(%g,%g,%g) blue=(%g,%g,%g)\n",
            (R[0] / maxval), (R[1] / maxval), (R[2] / maxval),
            (G[0] / maxval), (G[1] / maxval), (G[2] / maxval),
            (B[0] / maxval), (B[1] / maxval), (B[2] / maxval) );
    printf("HTML colors, luminance=1/3:\n");
    printf( "red=#%02x%02x%02x green=#%02x%02x%02x blue=#%02x%02x%02x\n",
            tochar(R[0]), tochar(R[1]), tochar(R[2]),
            tochar(G[0]), tochar(G[1]), tochar(G[2]),
            tochar(B[0]), tochar(B[1]), tochar(B[2]) );
    printf("HTML colors, luminance=%g:\n", (1. / 3.) / maxval);
    printf( "red=#%02x%02x%02x green=#%02x%02x%02x blue=#%02x%02x%02x\n",
            tochar(R[0] / maxval), tochar(R[1] / maxval), tochar(R[2] / maxval),
            tochar(G[0] / maxval), tochar(G[1] / maxval), tochar(G[2] / maxval),
            tochar(B[0] / maxval), tochar(B[1] / maxval), tochar(B[2] / maxval) );
}

#endif // if 0

#ifndef NATRON_HISTOGRAM_USING_OPENGL
void
HistogramPrivate::drawHistogramCPU()
{
    // always running in the main thread
    assert( qApp && qApp->thread() == QThread::currentThread() );
    assert( QGLContext::currentContext() == widget->context() );

    glCheckError();
    {
        GLProtectAttrib a(GL_COLOR_BUFFER_BIT | GL_LINE_BIT | GL_CURRENT_BIT | GL_ENABLE_BIT);

        glEnable(GL_BLEND);
        glBlendEquationSeparate(GL_FUNC_ADD, GL_FUNC_ADD);
        glBlendFuncSeparate(GL_ONE, GL_ONE, GL_ONE, GL_ONE);

        // see the code above to compute the magic colors

        double binSize = (vmax - vmin) / binsCount;

        glBegin(GL_LINES);
        for (unsigned int i = 0; i < binsCount; ++i) {
            double binMinX = vmin + i * binSize;
            if (mode == Histogram::eDisplayModeRGB) {
                if ( histogram1.empty() || histogram2.empty() || histogram3.empty() ) {
                    break;
                }
                double rTotNormalized = ( (double)histogram1[i] / (double)pixelsCount ) / binSize;
                double gTotNormalized = ( (double)histogram2[i] / (double)pixelsCount ) / binSize;
                double bTotNormalized = ( (double)histogram3[i] / (double)pixelsCount ) / binSize;

                // use three colors with equal luminance (0.33), so that the blue is visible and their sum is white
                //glColor3d(1, 0, 0);
                glColor3f(0.711519527404004, 0.164533420851110, 0.164533420851110);
                glVertex2d(binMinX, 0);
                glVertex2d(binMinX,  rTotNormalized);

                //glColor3d(0, 1, 0);
                glColor3f(0., 0.546986106552894, 0.);
                glVertex2d(binMinX, 0);
                glVertex2d(binMinX,  gTotNormalized);

                //glColor3d(0, 0, 1);
                glColor3f(0.288480472595996, 0.288480472595996, 0.835466579148890);
                glVertex2d(binMinX, 0);
                glVertex2d(binMinX,  bTotNormalized);
            } else {
                if ( histogram1.empty() ) {
                    break;
                }

                double vTotNormalized = (double)histogram1[i] / (double)pixelsCount / binSize;

                // all the following colors have the same luminance (~0.4)
                switch (mode) {
                    case Histogram::eDisplayModeR:
                        //glColor3f(1, 0, 0);
                        glColor3f(0.851643,0.196936,0.196936);
                        break;
                    case Histogram::eDisplayModeG:
                        //glColor3f(0, 1, 0);
                        glColor3f(0,0.654707,0);
                        break;
                    case Histogram::eDisplayModeB:
                        //glColor3f(0, 0, 1);
                        glColor3f(0.345293,0.345293,1);
                        break;
                    case Histogram::eDisplayModeA:
                        //glColor3f(1, 1, 1);
                        glColor3f(0.398979,0.398979,0.398979);
                        break;
                    case Histogram::eDisplayModeY:
                        //glColor3f(0.7, 0.7, 0.7);
                        glColor3f(0.398979,0.398979,0.398979);
                        break;
                    default:
                        assert(false);
                        break;
                }
                glVertex2f(binMinX, 0);
                glVertex2f(binMinX,  vTotNormalized);
            }
        }
        glEnd(); // GL_LINES
        glCheckErrorIgnoreOSXBug();
    } // GLProtectAttrib a(GL_COLOR_BUFFER_BIT | GL_LINE_BIT | GL_CURRENT_BIT | GL_ENABLE_BIT);
    glCheckError();
} // drawHistogramCPU

#endif // ifndef NATRON_HISTOGRAM_USING_OPENGL

void
Histogram::renderText(double x,
                      double y,
                      const QString & text,
                      const QColor & color,
                      const QFont & font) const
{
    // always running in the main thread
    assert( qApp && qApp->thread() == QThread::currentThread() );
    assert( QGLContext::currentContext() == context() );

    if ( text.isEmpty() ) {
        return;
    }

    glCheckError();
    {
        GLProtectAttrib a(GL_TRANSFORM_BIT);
        GLProtectMatrix p(GL_PROJECTION);
        glLoadIdentity();
        double h = (double)height();
        double w = (double)width();
        /*we put the ortho proj to the widget coords, draw the elements and revert back to the old orthographic proj.*/
        glOrtho(0, w, 0, h, 1, -1);
        glMatrixMode(GL_MODELVIEW);
        
        QPointF pos = _imp->zoomCtx.toWidgetCoordinates(x, y);
        glCheckError();
        _imp->textRenderer.renderText(pos.x(),h - pos.y(),text,color,font);
        glCheckError();
    } // GLProtectAttrib a(GL_TRANSFORM_BIT);
    glCheckError();
}
<|MERGE_RESOLUTION|>--- conflicted
+++ resolved
@@ -566,13 +566,8 @@
     // always running in the main thread
     assert( qApp && qApp->thread() == QThread::currentThread() );
 
-<<<<<<< HEAD
-    if (viewer) {
+    if (viewer && hasImageBackend) {
         QString viewerName = viewer->getInternalNode()->getScriptName_mt_safe().c_str();
-=======
-    if (viewer && hasImageBackend) {
-        QString viewerName = viewer->getInternalNode()->getName().c_str();
->>>>>>> 0c2986d4
         ViewerTab* lastSelectedViewer = _imp->gui->getLastSelectedViewer();
         QString currentViewerName;
         if (lastSelectedViewer) {
