--- conflicted
+++ resolved
@@ -406,15 +406,11 @@
         bbox.x2 = _imp->zoomCtx.right();
         bbox.y2 = _imp->zoomCtx.top();
     }
-<<<<<<< HEAD
-
-=======
->>>>>>> 28a44b2d
+
     return bbox;
 }
 
 void
-<<<<<<< HEAD
 CurveWidget::getCursorPosition(double& x,
                                double& y) const
 {
@@ -422,13 +418,6 @@
 
     p = mapFromGlobal(p);
     QPointF mappedPos = toZoomCoordinates( p.x(), p.y() );
-=======
-CurveWidget::getCursorPosition(double& x, double& y) const
-{
-    QPoint p = QCursor::pos();
-    p = mapFromGlobal(p);
-    QPointF mappedPos = toZoomCoordinates(p.x(), p.y());
->>>>>>> 28a44b2d
     x = mappedPos.x();
     y = mappedPos.y();
 }
@@ -488,11 +477,7 @@
     glViewport (0, 0, width, height);
 
     // Width and height may be 0 when tearing off a viewer tab to another panel
-<<<<<<< HEAD
     if ( (width > 0) && (height > 0) ) {
-=======
-    if (width > 0 && height > 0) {
->>>>>>> 28a44b2d
         _imp->zoomCtx.setScreenSize(width, height);
     }
 
@@ -573,7 +558,6 @@
 } // CurveWidget::paintGL
 
 bool
-<<<<<<< HEAD
 CurveWidget::renderText(double x,
                         double y,
                         const std::string &string,
@@ -586,13 +570,6 @@
     c.setRgbF( Image::clamp(r, 0., 1.), Image::clamp(g, 0., 1.), Image::clamp(b, 0., 1.) );
     renderText( x, y, QString::fromUtf8( string.c_str() ), c, font() );
 
-=======
-CurveWidget::renderText(double x, double y, const std::string &string, double r, double g, double b)
-{
-    QColor c;
-    c.setRgbF(Image::clamp(r, 0., 1.), Image::clamp(g, 0., 1.), Image::clamp(b, 0., 1.));
-    renderText(x,y,QString::fromUtf8(string.c_str()), c, font());
->>>>>>> 28a44b2d
     return true;
 }
 
@@ -1457,17 +1434,11 @@
  * @brief Converts the given (x,y) coordinates which are in OpenGL canonical coordinates to widget coordinates.
  **/
 void
-<<<<<<< HEAD
 CurveWidget::toWidgetCoordinates(double *x,
                                  double *y) const
 {
     QPointF p = _imp->zoomCtx.toWidgetCoordinates(*x, *y);
 
-=======
-CurveWidget::toWidgetCoordinates(double *x, double *y) const
-{
-    QPointF p = _imp->zoomCtx.toWidgetCoordinates(*x, *y);
->>>>>>> 28a44b2d
     *x = p.x();
     *y = p.y();
 }
@@ -1476,17 +1447,11 @@
  * @brief Converts the given (x,y) coordinates which are in widget coordinates to OpenGL canonical coordinates
  **/
 void
-<<<<<<< HEAD
 CurveWidget::toCanonicalCoordinates(double *x,
                                     double *y) const
 {
     QPointF p = _imp->zoomCtx.toZoomCoordinates(*x, *y);
 
-=======
-CurveWidget::toCanonicalCoordinates(double *x, double *y) const
-{
-    QPointF p = _imp->zoomCtx.toZoomCoordinates(*x, *y);
->>>>>>> 28a44b2d
     *x = p.x();
     *y = p.y();
 }
@@ -1506,17 +1471,9 @@
 int
 CurveWidget::getStringWidthForCurrentFont(const std::string& string) const
 {
-<<<<<<< HEAD
     return fontMetrics().width( QString::fromUtf8( string.c_str() ) );
 }
 
-=======
-    return fontMetrics().width(QString::fromUtf8(string.c_str()));
-}
-
-
-
->>>>>>> 28a44b2d
 QSize
 CurveWidget::sizeHint() const
 {
